--- conflicted
+++ resolved
@@ -184,7 +184,6 @@
     return retValue;
 }
 
-<<<<<<< HEAD
 void dt_e2e_send_reported_test(IOTHUB_CLIENT_TRANSPORT_PROVIDER protocol, IOTHUB_ACCOUNT_AUTH_METHOD accountAuthMethod)
 {
     // arrange
@@ -197,25 +196,7 @@
     {
         deviceToUse = IoTHubAccount_GetSASDevice(g_iothubAcctInfo);
     }
-    
-=======
-void dt_e2e_send_reported_test(IOTHUB_CLIENT_TRANSPORT_PROVIDER protocol, IOTHUB_ACCOUNT_AUTH_METTHOD accountAuthMethod)
-{
-    // arrange
-    IOTHUB_ACCOUNT_INFO_HANDLE iothubAcctInfo = IoTHubAccount_Init();
-    ASSERT_IS_NOT_NULL_WITH_MSG(iothubAcctInfo, "IoTHubAccount_Init failed");
-
-    IOTHUB_PROVISIONED_DEVICE* deviceToUse;
-    if (accountAuthMethod == IOTHUB_ACCOUNT_AUTH_X509)
-    {
-        deviceToUse = IoTHubAccount_GetX509Device(iothubAcctInfo);
-    }
-    else
-    {
-        deviceToUse = IoTHubAccount_GetSASDevice(iothubAcctInfo);
-    }
-	
->>>>>>> c9866550
+
     DEVICE_REPORTED_DATA *device = device_reported_init();
     ASSERT_IS_NOT_NULL_WITH_MSG(device, "failed to create the device client data");
 
@@ -417,7 +398,6 @@
     }
 }
 
-<<<<<<< HEAD
 void dt_e2e_get_complete_desired_test(IOTHUB_CLIENT_TRANSPORT_PROVIDER protocol, IOTHUB_ACCOUNT_AUTH_METHOD accountAuthMethod)
 {
     // arrange
@@ -429,22 +409,6 @@
     else
     {
         deviceToUse = IoTHubAccount_GetSASDevice(g_iothubAcctInfo);
-=======
-void dt_e2e_get_complete_desired_test(IOTHUB_CLIENT_TRANSPORT_PROVIDER protocol, IOTHUB_ACCOUNT_AUTH_METTHOD accountAuthMethod)
-{
-    // arrange
-    IOTHUB_ACCOUNT_INFO_HANDLE iothubAcctInfo = IoTHubAccount_Init();
-    ASSERT_IS_NOT_NULL_WITH_MSG(iothubAcctInfo, "IoTHubAccount_Init failed");
-
-    IOTHUB_PROVISIONED_DEVICE* deviceToUse;
-    if (accountAuthMethod == IOTHUB_ACCOUNT_AUTH_X509)
-    {
-        deviceToUse = IoTHubAccount_GetX509Device(iothubAcctInfo);
-    }
-    else
-    {
-        deviceToUse = IoTHubAccount_GetSASDevice(iothubAcctInfo);
->>>>>>> c9866550
     }
 
     DEVICE_DESIRED_DATA *device = device_desired_init();
