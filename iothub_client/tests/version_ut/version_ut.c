    // Copyright (c) Microsoft. All rights reserved.
// Licensed under the MIT license. See LICENSE file in the project root for full license information.

#include "testrunnerswitcher.h"
#include "iothub_client_version.h"

BEGIN_TEST_SUITE(version_ut)

    TEST_FUNCTION(the_version_constant_has_the_expected_value)
    {
<<<<<<< HEAD
        ASSERT_ARE_EQUAL(char_ptr, "1.3.2", IOTHUB_SDK_VERSION);
=======
        ASSERT_ARE_EQUAL(char_ptr, "1.3.3", IOTHUB_SDK_VERSION);
>>>>>>> 469ad286
    }

    /*Tests_SRS_IOTHUBCLIENT_05_001: [IoTHubClient_GetVersionString shall return a pointer to a constant string which indicates the version of IoTHubClient API.]*/
    TEST_FUNCTION(IoTHubClient_GetVersionString_returns_the_version)
    {
        ASSERT_ARE_EQUAL(char_ptr, IOTHUB_SDK_VERSION, IoTHubClient_GetVersionString());
    }

END_TEST_SUITE(version_ut)<|MERGE_RESOLUTION|>--- conflicted
+++ resolved
@@ -8,11 +8,7 @@
 
     TEST_FUNCTION(the_version_constant_has_the_expected_value)
     {
-<<<<<<< HEAD
-        ASSERT_ARE_EQUAL(char_ptr, "1.3.2", IOTHUB_SDK_VERSION);
-=======
         ASSERT_ARE_EQUAL(char_ptr, "1.3.3", IOTHUB_SDK_VERSION);
->>>>>>> 469ad286
     }
 
     /*Tests_SRS_IOTHUBCLIENT_05_001: [IoTHubClient_GetVersionString shall return a pointer to a constant string which indicates the version of IoTHubClient API.]*/
