--- conflicted
+++ resolved
@@ -1,4 +1,4 @@
-// Copyright (c) Microsoft. All rights reserved.
+    // Copyright (c) Microsoft. All rights reserved.
 // Licensed under the MIT license. See LICENSE file in the project root for full license information.
 
 #include "testrunnerswitcher.h"
@@ -8,11 +8,7 @@
 
     TEST_FUNCTION(the_version_constant_has_the_expected_value)
     {
-<<<<<<< HEAD
-        ASSERT_ARE_EQUAL(char_ptr, "1.2.3", IOTHUB_SDK_VERSION);
-=======
         ASSERT_ARE_EQUAL(char_ptr, "1.2.4", IOTHUB_SDK_VERSION);
->>>>>>> ad28b943
     }
 
     /*Tests_SRS_IOTHUBCLIENT_05_001: [IoTHubClient_GetVersionString shall return a pointer to a constant string which indicates the version of IoTHubClient API.]*/
