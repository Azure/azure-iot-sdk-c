// Copyright (c) Microsoft. All rights reserved.
// Licensed under the MIT license. See LICENSE file in the project root for full license information.

#ifdef __cplusplus
#include <cstdlib>
#include <cstddef>
#include <cstdint>
#else
#include <stdlib.h>
#include <stddef.h>
#include <stdint.h>
#endif

static void* my_gballoc_malloc(size_t size)
{
    return malloc(size);
}

static void my_gballoc_free(void* ptr)
{
    free(ptr);
}

#include "testrunnerswitcher.h"
#include "umock_c/umock_c.h"
#include "umock_c/umocktypes_charptr.h"
#include "umock_c/umock_c_negative_tests.h"
#include "umock_c/umocktypes_stdint.h"
#include "umock_c/umocktypes_bool.h"

#include "real_parson.h"

#define ENABLE_MOCKS
#include "azure_c_shared_utility/gballoc.h"
#include "azure_c_shared_utility/optimize_size.h"
#include "azure_c_shared_utility/agenttime.h"
#include "azure_c_shared_utility/buffer_.h"
#include "azure_c_shared_utility/strings.h"
#include "azure_c_shared_utility/lock.h"
#include "azure_c_shared_utility/map.h"
#include "iothub_message.h"
#include "parson.h"

#ifdef __cplusplus
extern "C"
{
#endif

MOCKABLE_FUNCTION(, JSON_Value*, json_parse_string, const char *, string);
MOCKABLE_FUNCTION(, const char*, json_object_get_string, const JSON_Object *, object, const char *, name);
MOCKABLE_FUNCTION(, JSON_Object*, json_value_get_object, const JSON_Value *, value);
MOCKABLE_FUNCTION(, double, json_object_get_number, const JSON_Object*, object, const char*, name);
MOCKABLE_FUNCTION(, char*, json_serialize_to_string, const JSON_Value*, value);
MOCKABLE_FUNCTION(, void, json_free_serialized_string, char*, string);
MOCKABLE_FUNCTION(, const char*, json_object_dotget_string, const JSON_Object*, object, const char*, name);
MOCKABLE_FUNCTION(, JSON_Status, json_object_set_string, JSON_Object*, object, const char*, name, const char*, string);
MOCKABLE_FUNCTION(, JSON_Status, json_object_dotset_string, JSON_Object*, object, const char*, name, const char*, string);
MOCKABLE_FUNCTION(, JSON_Value*, json_value_init_object);
MOCKABLE_FUNCTION(, JSON_Array*, json_array_get_array, const JSON_Array*, array, size_t, index);
MOCKABLE_FUNCTION(, JSON_Object*, json_array_get_object, const JSON_Array*, array, size_t, index);
MOCKABLE_FUNCTION(, JSON_Array*, json_value_get_array, const JSON_Value*, value);
MOCKABLE_FUNCTION(, size_t, json_array_get_count, const JSON_Array*, array);
MOCKABLE_FUNCTION(, JSON_Status, json_array_clear, JSON_Array*, array);
MOCKABLE_FUNCTION(, JSON_Status, json_object_clear, JSON_Object*, object);
MOCKABLE_FUNCTION(, void, json_value_free, JSON_Value *, value);
MOCKABLE_FUNCTION(, char *, json_serialize_to_string_pretty, const JSON_Value *, value);
MOCKABLE_FUNCTION(, JSON_Status, json_object_dotset_value, JSON_Object *, object, const char *, name, JSON_Value *, value);
MOCKABLE_FUNCTION(, JSON_Object *, json_object, const JSON_Value *, value);
<<<<<<< HEAD
MOCKABLE_FUNCTION(, JSON_Object *, json_object_get_object, const JSON_Object *, object, const char *, name);
MOCKABLE_FUNCTION(, JSON_Value *, json_object_dotget_value, const JSON_Object *, object, const char *, name);
MOCKABLE_FUNCTION(, double, json_object_dotget_number, const JSON_Object *, object, const char *, name);

=======
MOCKABLE_FUNCTION(, JSON_Object*, json_object_get_object, const JSON_Object*, object, const char*, name);
MOCKABLE_FUNCTION(, JSON_Value*, json_object_dotget_value, const JSON_Object*, object, const char*, name);
MOCKABLE_FUNCTION(, double, json_object_dotget_number, const JSON_Object*, object, const char*, name);
>>>>>>> 8b7cc184

#ifdef __cplusplus
}
#endif


#undef ENABLE_MOCKS

#include "internal/iothub_client_diagnostic.h"

bool g_fail_string_construct_sprintf;
bool g_fail_string_concat_with_string;

static const char* TEST_STRING_VALUE = "Test string value";

#define TEST_STRING_HANDLE (STRING_HANDLE)0x46

MU_DEFINE_ENUM_STRINGS(UMOCK_C_ERROR_CODE, UMOCK_C_ERROR_CODE_VALUES)

static STRING_HANDLE my_STRING_new(void)
{
    return (STRING_HANDLE)my_gballoc_malloc(1);
}

static STRING_HANDLE my_STRING_construct(const char* psz)
{
    (void)psz;
    return (STRING_HANDLE)my_gballoc_malloc(1);
}

int STRING_sprintf(STRING_HANDLE handle, const char* format, ...)
{
    (void)handle;
    (void)format;
    return 0;
}

STRING_HANDLE STRING_construct_sprintf(const char* psz, ...)
{
    (void)psz;
    STRING_HANDLE result;
    if (g_fail_string_construct_sprintf)
    {
        result = (STRING_HANDLE)NULL;
    }
    else
    {
        result = (STRING_HANDLE)my_gballoc_malloc(1);
    }
    return result;
}

static int m_STRING_concat_with_STRING(STRING_HANDLE handle, STRING_HANDLE arg1)
{
    (void)handle;
    (void)arg1;
    int result;
    if (g_fail_string_concat_with_string)
    {
        result = -1;
    }
    else
    {
        result = 0;
    }
    return result;
}

static STRING_HANDLE my_STRING_clone(STRING_HANDLE handle)
{
    (void)handle;
    return (STRING_HANDLE)my_gballoc_malloc(1);
}

static void my_STRING_delete(STRING_HANDLE handle)
{
    (void)handle;

    if (handle != TEST_STRING_HANDLE)
    {
        my_gballoc_free(handle);
    }
}

int my_STRING_concat(STRING_HANDLE handle, const char* s2)
{
    (void)handle;
    (void)s2;
    return 0;
}

static void on_umock_c_error(UMOCK_C_ERROR_CODE error_code)
{
    char temp_str[256];
    (void)snprintf(temp_str, sizeof(temp_str), "umock_c reported error :%s", MU_ENUM_TO_STRING(UMOCK_C_ERROR_CODE, error_code));
    ASSERT_FAIL(temp_str);
}

static TEST_MUTEX_HANDLE g_testByTest;

static IOTHUB_MESSAGE_HANDLE TEST_MESSAGE_HANDLE = (IOTHUB_MESSAGE_HANDLE)0x12;


#define INDEFINITE_TIME ((time_t)-1)
static time_t g_current_time;

BEGIN_TEST_SUITE(iothubclient_diagnostic_ut)

TEST_SUITE_INITIALIZE(suite_init)
{
    int result;

    g_testByTest = TEST_MUTEX_CREATE();
    ASSERT_IS_NOT_NULL(g_testByTest);

    (void)umock_c_init(on_umock_c_error);

    result = umocktypes_charptr_register_types();
    ASSERT_ARE_EQUAL(int, 0, result);

    g_current_time = time(NULL);

    REGISTER_UMOCK_ALIAS_TYPE(MAP_HANDLE, void*);
    REGISTER_UMOCK_ALIAS_TYPE(IOTHUB_MESSAGE_HANDLE, void*);
    REGISTER_UMOCK_ALIAS_TYPE(STRING_HANDLE, void*);

    REGISTER_GLOBAL_MOCK_HOOK(gballoc_malloc, my_gballoc_malloc);
    REGISTER_GLOBAL_MOCK_FAIL_RETURN(gballoc_malloc, NULL);
    REGISTER_GLOBAL_MOCK_HOOK(gballoc_free, my_gballoc_free);

    REGISTER_GLOBAL_MOCK_RETURN(IoTHubMessage_SetDiagnosticPropertyData, IOTHUB_MESSAGE_OK);
    REGISTER_GLOBAL_MOCK_FAIL_RETURN(IoTHubMessage_SetDiagnosticPropertyData, IOTHUB_MESSAGE_ERROR);

    REGISTER_GLOBAL_MOCK_RETURN(Map_Add, MAP_OK);
    REGISTER_GLOBAL_MOCK_FAIL_RETURN(Map_Add, MAP_ERROR);

    REGISTER_GLOBAL_MOCK_RETURN(get_time, g_current_time);
    REGISTER_GLOBAL_MOCK_FAIL_RETURN(get_time, INDEFINITE_TIME);

    REGISTER_GLOBAL_MOCK_HOOK(STRING_new, my_STRING_new);
    REGISTER_GLOBAL_MOCK_FAIL_RETURN(STRING_new, NULL);
    REGISTER_GLOBAL_MOCK_HOOK(STRING_construct, my_STRING_construct);
    REGISTER_GLOBAL_MOCK_FAIL_RETURN(STRING_construct, NULL);
    REGISTER_GLOBAL_MOCK_HOOK(STRING_concat, my_STRING_concat);
    REGISTER_GLOBAL_MOCK_FAIL_RETURN(STRING_concat, MU_FAILURE);
    REGISTER_GLOBAL_MOCK_HOOK(STRING_concat_with_STRING, m_STRING_concat_with_STRING);
    REGISTER_GLOBAL_MOCK_RETURN(STRING_c_str, TEST_STRING_VALUE);
    REGISTER_GLOBAL_MOCK_HOOK(STRING_clone, my_STRING_clone);
    REGISTER_GLOBAL_MOCK_FAIL_RETURN(STRING_clone, NULL);
    REGISTER_GLOBAL_MOCK_HOOK(STRING_delete, my_STRING_delete);
}

TEST_SUITE_CLEANUP(suite_cleanup)
{
    umock_c_deinit();

    TEST_MUTEX_DESTROY(g_testByTest);
}

TEST_FUNCTION_INITIALIZE(method_init)
{
    if (TEST_MUTEX_ACQUIRE(g_testByTest))
    {
        ASSERT_FAIL("Could not acquire test serialization mutex.");
    }
    umock_c_reset_all_calls();
    g_fail_string_construct_sprintf = false;
    g_fail_string_concat_with_string = false;
}

TEST_FUNCTION_CLEANUP(method_cleanup)
{
    TEST_MUTEX_RELEASE(g_testByTest);
}

/* Tests_SRS_IOTHUB_DIAGNOSTIC_13_001: [ IoTHubClient_Diagnostic_AddIfNecessary should return nonezero if diagSetting or messageHandle is NULL. ]*/
TEST_FUNCTION(IoTHubClient_Diagnostic_AddIfNecessary_with_null_messageHanlde_fails)
{
    //arrange

    //act
    int result = IoTHubClient_Diagnostic_AddIfNecessary((IOTHUB_DIAGNOSTIC_SETTING_DATA*)0x1, NULL);

    //assert
    ASSERT_IS_FALSE(result == 0);

    //cleanup
}

/* Tests_SRS_IOTHUB_DIAGNOSTIC_13_001: [ IoTHubClient_Diagnostic_AddIfNecessary should return nonezero if diagSetting or messageHandle is NULL. ]*/
TEST_FUNCTION(IoTHubClient_Diagnostic_AddIfNecessary_with_null_setting_fails)
{
    //arrange

    //act
    int result = IoTHubClient_Diagnostic_AddIfNecessary(NULL, TEST_MESSAGE_HANDLE);

    //assert
    ASSERT_IS_FALSE(result == 0);

    //cleanup
}

/* Tests_SRS_IOTHUB_DIAGNOSTIC_13_002: [ IoTHubClient_Diagnostic_AddIfNecessary should return nonezero if failing to add diagnostic property. ]*/
TEST_FUNCTION(IoTHubClient_Diagnostic_AddIfNecessary_fails)
{
    int negativeTestsInitResult = umock_c_negative_tests_init();
    ASSERT_ARE_EQUAL(int, 0, negativeTestsInitResult);

    IOTHUB_DIAGNOSTIC_SETTING_DATA diag_setting =
    {
        100,    /*diagnostic sampling percentage*/
        0        /*message number*/
    };

    umock_c_reset_all_calls();

    STRICT_EXPECTED_CALL(gballoc_malloc(IGNORED_NUM_ARG));
    STRICT_EXPECTED_CALL(gballoc_malloc(IGNORED_NUM_ARG));
    STRICT_EXPECTED_CALL(gballoc_malloc(IGNORED_NUM_ARG));
    STRICT_EXPECTED_CALL(IoTHubMessage_SetDiagnosticPropertyData(IGNORED_PTR_ARG, IGNORED_PTR_ARG));

    umock_c_negative_tests_snapshot();

    // act
    size_t count = umock_c_negative_tests_call_count();
    for (size_t index = 0; index < count; index++)
    {
        umock_c_negative_tests_reset();
        umock_c_negative_tests_fail_call(index);

        int result = IoTHubClient_Diagnostic_AddIfNecessary(&diag_setting, TEST_MESSAGE_HANDLE);

        //assert
        ASSERT_IS_FALSE(result == 0);
    }

    //cleanup
    umock_c_negative_tests_deinit();
}

/* Tests_SRS_IOTHUB_DIAGNOSTIC_13_003: [ If diagSamplingPercentage is equal to 0, message number should not be increased and no diagnostic properties added ]*/
TEST_FUNCTION(IoTHubClient_Diagnostic_AddIfNecessary_no_diag_info_with_percentage_0)
{
    IOTHUB_DIAGNOSTIC_SETTING_DATA diag_setting =
    {
        0,        /*diagnostic sampling percentage*/
        0        /*message number*/
    };

    umock_c_reset_all_calls();
    int result = IoTHubClient_Diagnostic_AddIfNecessary(&diag_setting, TEST_MESSAGE_HANDLE);

    //assert
    ASSERT_ARE_EQUAL(char_ptr, umock_c_get_expected_calls(), umock_c_get_actual_calls());
    ASSERT_IS_TRUE(result == 0);
    ASSERT_ARE_EQUAL(uint32_t, diag_setting.currentMessageNumber, 0);
}

/* Tests_SRS_IOTHUB_DIAGNOSTIC_13_004: [ If diagSamplingPercentage is equal to 100, diagnostic properties should be added to all messages]*/
TEST_FUNCTION(IoTHubClient_Diagnostic_AddIfNecessary_diag_info_with_percentage_100)
{
    //arrange
    IOTHUB_DIAGNOSTIC_SETTING_DATA diag_setting =
    {
        100,    /*diagnostic sampling percentage*/
        0        /*message number*/
    };

    umock_c_reset_all_calls();


    EXPECTED_CALL(gballoc_malloc(IGNORED_NUM_ARG));
    EXPECTED_CALL(gballoc_malloc(IGNORED_NUM_ARG));
    EXPECTED_CALL(gballoc_malloc(IGNORED_NUM_ARG));
    EXPECTED_CALL(get_time(NULL));
    STRICT_EXPECTED_CALL(IoTHubMessage_SetDiagnosticPropertyData(IGNORED_PTR_ARG, IGNORED_PTR_ARG));
    EXPECTED_CALL(gballoc_free(IGNORED_PTR_ARG));
    EXPECTED_CALL(gballoc_free(IGNORED_PTR_ARG));
    EXPECTED_CALL(gballoc_free(IGNORED_PTR_ARG));

    //act
    int result = IoTHubClient_Diagnostic_AddIfNecessary(&diag_setting, TEST_MESSAGE_HANDLE);

    //assert
    ASSERT_ARE_EQUAL(char_ptr, umock_c_get_expected_calls(), umock_c_get_actual_calls());
    ASSERT_IS_TRUE(result == 0);
    ASSERT_ARE_EQUAL(uint32_t, diag_setting.currentMessageNumber, 1);
}

/* Tests_SRS_IOTHUB_DIAGNOSTIC_13_005: [ If diagSamplingPercentage is between(0, 100), diagnostic properties should be added based on percentage]*/
TEST_FUNCTION(IoTHubClient_Diagnostic_AddIfNecessary_diag_info_with_normal_percentage)
{
    //arrange
    IOTHUB_DIAGNOSTIC_SETTING_DATA diag_setting =
    {
        50,        /*diagnostic sampling percentage*/
        0        /*message number*/
    };

    umock_c_reset_all_calls();

    EXPECTED_CALL(gballoc_malloc(IGNORED_NUM_ARG));
    EXPECTED_CALL(gballoc_malloc(IGNORED_NUM_ARG));
    EXPECTED_CALL(gballoc_malloc(IGNORED_NUM_ARG));
    EXPECTED_CALL(get_time(NULL));
    STRICT_EXPECTED_CALL(IoTHubMessage_SetDiagnosticPropertyData(IGNORED_PTR_ARG, IGNORED_PTR_ARG));
    EXPECTED_CALL(gballoc_free(IGNORED_PTR_ARG));
    EXPECTED_CALL(gballoc_free(IGNORED_PTR_ARG));
    EXPECTED_CALL(gballoc_free(IGNORED_PTR_ARG));

    //act
    for (uint32_t index = 0; index < 2; ++index)
    {
        int result = IoTHubClient_Diagnostic_AddIfNecessary(&diag_setting, TEST_MESSAGE_HANDLE);

        //assert
        ASSERT_ARE_EQUAL(char_ptr, umock_c_get_expected_calls(), umock_c_get_actual_calls());
        ASSERT_ARE_EQUAL(uint32_t, diag_setting.currentMessageNumber, index + 1);
        ASSERT_IS_TRUE(result == 0);
    }
}

/* Tests_SRS_IOTHUB_DISTRIBUTED_38_004: [ If samplingRate is equal to 100, distributed properties should be added to all messages]*/
TEST_FUNCTION(IoTHubClient_DistributedTracing_AddToMessageHeadersIfNecessary_distributedtracing_setting_with_percentage_100)
{
    //arrange
    IOTHUB_DISTRIBUTED_TRACING_SETTING_DATA distributed_tracing_setting =
    {
        true,   /* policyEnabled */
        IOTHUB_DISTRIBUTED_TRACING_SAMPLING_MODE_ON,   /* samplingMode */
        100,    /* samplingRate */
        0       /* currentMessageNumber */
    };

    umock_c_reset_all_calls();

    EXPECTED_CALL(gballoc_malloc(IGNORED_NUM_ARG));
    EXPECTED_CALL(get_time(NULL));
    EXPECTED_CALL(STRING_construct("timestamp="));
    EXPECTED_CALL(STRING_concat(IGNORED_PTR_ARG, IGNORED_PTR_ARG));
    EXPECTED_CALL(STRING_c_str(IGNORED_PTR_ARG));
    STRICT_EXPECTED_CALL(IoTHubMessage_SetDistributedTracingSystemProperty(IGNORED_PTR_ARG, IGNORED_PTR_ARG));
    EXPECTED_CALL(gballoc_free(IGNORED_PTR_ARG));
    EXPECTED_CALL(STRING_delete(IGNORED_PTR_ARG));

    //act
    int result = IoTHubClient_DistributedTracing_AddToMessageHeadersIfNecessary(&distributed_tracing_setting, TEST_MESSAGE_HANDLE);

    //assert
    ASSERT_ARE_EQUAL(char_ptr, umock_c_get_expected_calls(), umock_c_get_actual_calls());
    ASSERT_IS_TRUE(result == 0);
    ASSERT_ARE_EQUAL(uint32_t, distributed_tracing_setting.currentMessageNumber, 1);
}

END_TEST_SUITE(iothubclient_diagnostic_ut)<|MERGE_RESOLUTION|>--- conflicted
+++ resolved
@@ -66,16 +66,9 @@
 MOCKABLE_FUNCTION(, char *, json_serialize_to_string_pretty, const JSON_Value *, value);
 MOCKABLE_FUNCTION(, JSON_Status, json_object_dotset_value, JSON_Object *, object, const char *, name, JSON_Value *, value);
 MOCKABLE_FUNCTION(, JSON_Object *, json_object, const JSON_Value *, value);
-<<<<<<< HEAD
-MOCKABLE_FUNCTION(, JSON_Object *, json_object_get_object, const JSON_Object *, object, const char *, name);
-MOCKABLE_FUNCTION(, JSON_Value *, json_object_dotget_value, const JSON_Object *, object, const char *, name);
-MOCKABLE_FUNCTION(, double, json_object_dotget_number, const JSON_Object *, object, const char *, name);
-
-=======
 MOCKABLE_FUNCTION(, JSON_Object*, json_object_get_object, const JSON_Object*, object, const char*, name);
 MOCKABLE_FUNCTION(, JSON_Value*, json_object_dotget_value, const JSON_Object*, object, const char*, name);
 MOCKABLE_FUNCTION(, double, json_object_dotget_number, const JSON_Object*, object, const char*, name);
->>>>>>> 8b7cc184
 
 #ifdef __cplusplus
 }
