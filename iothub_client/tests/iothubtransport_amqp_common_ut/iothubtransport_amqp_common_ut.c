--- conflicted
+++ resolved
@@ -481,14 +481,7 @@
     (void)device_config;
 
     STRICT_EXPECTED_CALL(singlylinkedlist_find(TEST_REGISTERED_DEVICES_LIST, IGNORED_PTR_ARG, IGNORED_PTR_ARG))
-<<<<<<< HEAD
-        .IgnoreArgument(2)
-        .IgnoreArgument(3)
-        .SetReturn((LIST_ITEM_HANDLE)registered_device)
-        .CallCannotFail();
-=======
         .SetReturn((LIST_ITEM_HANDLE)registered_device).CallCannotFail();
->>>>>>> 7729c2e5
 }
 
 static MESSAGE_DISPOSITION_CONTEXT* TRANSPORT_CONTEXT_DATA_create2(IOTHUB_DEVICE_HANDLE device_handle)
@@ -569,21 +562,10 @@
     // Nothing to expect.
 
     EXPECTED_CALL(malloc(IGNORED_NUM_ARG));
-<<<<<<< HEAD
-    STRICT_EXPECTED_CALL(Transport_GetOption_Product_Info_Callback(IGNORED_PTR_ARG));
-    STRICT_EXPECTED_CALL(mallocAndStrcpy_s(IGNORED_PTR_ARG, TEST_PRODUCT_INFO_CHAR_PTR))
-        .CallCannotFail();
-    STRICT_EXPECTED_CALL(STRING_construct(device_config->deviceId))
-        .SetReturn(TEST_DEVICE_ID_STRING_HANDLE);
-    STRICT_EXPECTED_CALL(STRING_c_str(TEST_IOTHUB_HOST_FQDN_STRING_HANDLE))
-        .SetReturn(TEST_IOTHUB_HOST_FQDN_CHAR_PTR)
-        .CallCannotFail();
-=======
     STRICT_EXPECTED_CALL(STRING_construct(device_config->deviceId))
         .SetReturn(TEST_DEVICE_ID_STRING_HANDLE);
     STRICT_EXPECTED_CALL(STRING_c_str(TEST_IOTHUB_HOST_FQDN_STRING_HANDLE))
         .SetReturn(TEST_IOTHUB_HOST_FQDN_CHAR_PTR).CallCannotFail();
->>>>>>> 7729c2e5
     EXPECTED_CALL(amqp_device_create(IGNORED_PTR_ARG));
     STRICT_EXPECTED_CALL(STRING_c_str(IGNORED_PTR_ARG))
         .SetReturn(TEST_IOTHUB_HOST_FQDN_CHAR_PTR)
@@ -592,18 +574,9 @@
         .SetReturn(TEST_DEVICE_ID_CHAR_PTR)
         .CallCannotFail();
     STRICT_EXPECTED_CALL(singlylinkedlist_get_head_item(TEST_REGISTERED_DEVICES_LIST))
-<<<<<<< HEAD
-        .SetReturn(NULL)
-        .CallCannotFail();
-
-    STRICT_EXPECTED_CALL(STRING_c_str(TEST_IOTHUB_HOST_FQDN_STRING_HANDLE))
-        .SetReturn(TEST_IOTHUB_HOST_FQDN_CHAR_PTR)
-        .CallCannotFail();
-=======
         .SetReturn(NULL).CallCannotFail();
 
     STRICT_EXPECTED_CALL(STRING_c_str(TEST_IOTHUB_HOST_FQDN_STRING_HANDLE)).SetReturn(TEST_IOTHUB_HOST_FQDN_CHAR_PTR).CallCannotFail();
->>>>>>> 7729c2e5
     EXPECTED_CALL(iothubtransportamqp_methods_create(TEST_IOTHUB_HOST_FQDN_CHAR_PTR, device_config->deviceId, NULL));
 
     STRICT_EXPECTED_CALL(amqp_streaming_client_create(IGNORED_PTR_ARG));
@@ -1518,18 +1491,11 @@
     size_t n = umock_c_negative_tests_call_count();
     for (i = 0; i < n; i++)
     {
-<<<<<<< HEAD
-        if (!umock_c_negative_tests_can_call_fail(i))
-        {
-            continue;
-        }
-=======
         if (umock_c_negative_tests_can_call_fail(i))
         {
             // arrange
             umock_c_negative_tests_reset();
             umock_c_negative_tests_fail_call(i);
->>>>>>> 7729c2e5
 
             // act
             device_handle = IoTHubTransport_AMQP_Common_Register(handle, &device_config, &TEST_waitingToSend);
