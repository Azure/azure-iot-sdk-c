--- conflicted
+++ resolved
@@ -571,10 +571,9 @@
     STRICT_EXPECTED_CALL(STRING_construct(device_config->deviceId))
         .SetReturn(TEST_DEVICE_ID_STRING_HANDLE);
     STRICT_EXPECTED_CALL(STRING_c_str(TEST_IOTHUB_HOST_FQDN_STRING_HANDLE))
-<<<<<<< HEAD
         .SetReturn(TEST_IOTHUB_HOST_FQDN_CHAR_PTR)
         .CallCannotFail();
-    EXPECTED_CALL(device_create(IGNORED_PTR_ARG));
+    EXPECTED_CALL(amqp_device_create(IGNORED_PTR_ARG));
     STRICT_EXPECTED_CALL(STRING_c_str(IGNORED_PTR_ARG))
         .SetReturn(TEST_IOTHUB_HOST_FQDN_CHAR_PTR)
         .CallCannotFail();
@@ -582,10 +581,6 @@
         .SetReturn(TEST_DEVICE_ID_CHAR_PTR)
         .CallCannotFail();
 
-=======
-        .SetReturn(TEST_IOTHUB_HOST_FQDN_CHAR_PTR);
-    EXPECTED_CALL(amqp_device_create(IGNORED_PTR_ARG));
->>>>>>> f897ffca
     STRICT_EXPECTED_CALL(singlylinkedlist_get_head_item(TEST_REGISTERED_DEVICES_LIST))
         .SetReturn(NULL)
         .CallCannotFail();
@@ -627,13 +622,9 @@
 
     STRICT_EXPECTED_CALL(iothubtransportamqp_methods_destroy(TEST_IOTHUBTRANSPORTAMQP_METHODS));
 
-<<<<<<< HEAD
     STRICT_EXPECTED_CALL(amqp_streaming_client_destroy(TEST_AMQP_STREAMING_CLIENT_HANDLE));
 
-    STRICT_EXPECTED_CALL(device_destroy(TEST_DEVICE_HANDLE));
-=======
     STRICT_EXPECTED_CALL(amqp_device_destroy(TEST_DEVICE_HANDLE));
->>>>>>> f897ffca
     STRICT_EXPECTED_CALL(STRING_delete(TEST_DEVICE_ID_STRING_HANDLE));
     EXPECTED_CALL(free(IGNORED_PTR_ARG));
 }
