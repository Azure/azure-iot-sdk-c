--- conflicted
+++ resolved
@@ -1506,11 +1506,7 @@
     size_t n = umock_c_negative_tests_call_count();
     for (i = 0; i < n; i++)
     {
-<<<<<<< HEAD
         if (!umock_c_negative_tests_can_call_fail(i))
-=======
-        if (i == 0 || i == 2 || i == 3 || i == 4 || i == 5 || i == 7 || i == 8 || i == 13)
->>>>>>> c97cf4bd
         {
             continue;
         }
