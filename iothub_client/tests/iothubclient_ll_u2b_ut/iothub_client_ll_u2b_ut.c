--- conflicted
+++ resolved
@@ -1353,7 +1353,6 @@
         .ValidateArgumentValue_handle(&iotHubHttpApiExHandle)
         .SetReturn(HTTPAPIEX_OK);
 
-<<<<<<< HEAD
     STRING_HANDLE correlationId;
     STRICT_EXPECTED_CALL(STRING_new())
         .CaptureReturn(&correlationId);
@@ -1493,8 +1492,6 @@
         .ValidateArgumentValue_handle(&iotHubHttpApiExHandle)
         .SetReturn(HTTPAPIEX_OK);
 
-=======
->>>>>>> 719dc74b
     STRING_HANDLE correlationId;
     STRICT_EXPECTED_CALL(STRING_new())
         .CaptureReturn(&correlationId);
@@ -2828,11 +2825,7 @@
     STRICT_EXPECTED_CALL(HTTPAPIEX_SetOption(IGNORED_PTR_ARG, OPTION_CURL_VERBOSE, IGNORED_PTR_ARG))
         .ValidateArgumentValue_handle(&iotHubHttpApiExHandle)
         .SetReturn(HTTPAPIEX_OK);
-<<<<<<< HEAD
-		
-=======
-
->>>>>>> 719dc74b
+
     STRING_HANDLE correlationId;
     STRICT_EXPECTED_CALL(STRING_new())
         .CaptureReturn(&correlationId);
@@ -3318,11 +3311,7 @@
     STRICT_EXPECTED_CALL(HTTPAPIEX_SetOption(IGNORED_PTR_ARG, OPTION_CURL_VERBOSE, IGNORED_PTR_ARG))
         .ValidateArgumentValue_handle(&iotHubHttpApiExHandle)
         .SetReturn(HTTPAPIEX_OK);
-<<<<<<< HEAD
-		
-=======
-
->>>>>>> 719dc74b
+
     STRING_HANDLE correlationId;
     STRICT_EXPECTED_CALL(STRING_new())
         .CaptureReturn(&correlationId);
@@ -3672,11 +3661,7 @@
     STRICT_EXPECTED_CALL(HTTPAPIEX_SetOption(IGNORED_PTR_ARG, OPTION_CURL_VERBOSE, IGNORED_PTR_ARG))
         .ValidateArgumentValue_handle(&iotHubHttpApiExHandle)
         .SetReturn(HTTPAPIEX_OK);
-<<<<<<< HEAD
-
-=======
-		
->>>>>>> 719dc74b
+
     STRING_HANDLE correlationId;
     STRICT_EXPECTED_CALL(STRING_new())
         .CaptureReturn(&correlationId);
@@ -3823,11 +3808,7 @@
     STRICT_EXPECTED_CALL(HTTPAPIEX_SetOption(IGNORED_PTR_ARG, OPTION_CURL_VERBOSE, IGNORED_PTR_ARG))
         .ValidateArgumentValue_handle(&iotHubHttpApiExHandle)
         .SetReturn(HTTPAPIEX_OK);
-<<<<<<< HEAD
-
-=======
-		
->>>>>>> 719dc74b
+
     STRING_HANDLE correlationId;
     STRICT_EXPECTED_CALL(STRING_new())
         .CaptureReturn(&correlationId);
