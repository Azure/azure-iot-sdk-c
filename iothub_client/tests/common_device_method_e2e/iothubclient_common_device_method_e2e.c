--- conflicted
+++ resolved
@@ -96,13 +96,9 @@
 static const int METHOD_RESPONSE_SUCCESS = 200;
 static const int METHOD_RESPONSE_ERROR = 401;
 static const unsigned int TIMEOUT = 60;
-<<<<<<< HEAD
-static const unsigned int IOTHUB_CONNECT_TIMEOUT_SEC = 30;
+static const unsigned int IOTHUB_CONNECT_TIMEOUT_SEC = 120;
 static const char TEST_COMMAND_PAYLOAD[] = "{\"foo\":41,\"bar\":42,\"baz\":\"boo\"}";
 static const char TEST_MODEL_ID_FOR_COMMAND_TESTS[] = "dtmi:azure:c-sdk:command-e2e-test;1";
-=======
-static const unsigned int IOTHUB_CONNECT_TIMEOUT_SEC = 120;
->>>>>>> 9a5c9ca9
 
 static void connection_status_callback(IOTHUB_CLIENT_CONNECTION_STATUS result, IOTHUB_CLIENT_CONNECTION_STATUS_REASON reason, void* userContextCallback)
 {
@@ -290,10 +286,6 @@
 
     if (moduleId != NULL)
     {
-<<<<<<< HEAD
-        LogInfo("IoTHubDeviceMethod_InvokeModule deviceId='%s', moduleId='%s'", deviceId, moduleId);
-        IOTHUB_DEVICE_METHOD_RESULT invokeResult = IoTHubDeviceMethod_InvokeModule(serviceClientDeviceMethodHandle, deviceId, moduleId, methodOrCommandName, payload, TIMEOUT, &responseStatus, &responsePayload, &responsePayloadSize);
-=======
         for (int tryCounter = 0; tryCounter < TEST_METHOD_INVOKE_MAX_RETRIES; tryCounter++)
         {
             invokeResult = IoTHubDeviceMethod_InvokeModule(
@@ -322,15 +314,10 @@
             ThreadAPI_Sleep(TEST_SLEEP_BETWEEN_METHOD_INVOKE_FAILURES_MSEC);
         }
 
->>>>>>> 9a5c9ca9
         ASSERT_ARE_EQUAL(IOTHUB_DEVICE_METHOD_RESULT, IOTHUB_DEVICE_METHOD_OK, invokeResult, "Service Client IoTHubDeviceMethod_InvokeModule failed");
     }
     else
     {
-<<<<<<< HEAD
-        LogInfo("IoTHubDeviceMethod_Invoke deviceId='%s'", deviceId);
-        IOTHUB_DEVICE_METHOD_RESULT invokeResult = IoTHubDeviceMethod_Invoke(serviceClientDeviceMethodHandle, deviceId, methodOrCommandName, payload, TIMEOUT, &responseStatus, &responsePayload, &responsePayloadSize);
-=======
         for (int tryCounter = 0; tryCounter < TEST_METHOD_INVOKE_MAX_RETRIES; tryCounter++)
         {
             invokeResult = IoTHubDeviceMethod_Invoke(
@@ -352,7 +339,6 @@
             ThreadAPI_Sleep(TEST_SLEEP_BETWEEN_METHOD_INVOKE_FAILURES_MSEC);
         }
 
->>>>>>> 9a5c9ca9
         ASSERT_ARE_EQUAL(IOTHUB_DEVICE_METHOD_RESULT, IOTHUB_DEVICE_METHOD_OK, invokeResult, "Service Client IoTHubDeviceMethod_Invoke failed");
     }
 
