--- conflicted
+++ resolved
@@ -192,11 +192,7 @@
     }
     else if (commandRequest->payloadLength != strlen(expectedCommandPayload))
     {
-<<<<<<< HEAD
-        LogError("payload size incorect - expected %zu but got %zu", strlen(expectedCommandPayload), commandRequest->payloadLength);
-=======
         LogError("payload size incorrect - expected %zu but got %zu", strlen(expectedMethodPayload), commandRequest->payloadLength);
->>>>>>> 7538ba7a
         commandResponse->statusCode = METHOD_RESPONSE_ERROR;
     }
     else if (memcmp(commandRequest->payload, expectedCommandPayload, commandRequest->payloadLength))
