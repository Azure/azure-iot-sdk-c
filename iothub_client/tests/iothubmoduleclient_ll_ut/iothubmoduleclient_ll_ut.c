// Copyright (c) Microsoft. All rights reserved.
// Licensed under the MIT license. See LICENSE file in the project root for full license information.

#ifdef __cplusplus
#include <cstdlib>
#include <cstddef>
#else
#include <stdlib.h>
#include <stddef.h>
#include <stdbool.h>
#endif

#include "testrunnerswitcher.h"
#include "azure_macro_utils/macro_utils.h"

#include "umock_c/umock_c.h"
#include "umock_c/umock_c_negative_tests.h"
#include "umock_c/umocktypes_charptr.h"
#include "umock_c/umocktypes_bool.h"
#include "umock_c/umocktypes_stdint.h"

static void* real_malloc(size_t size)
{
    return malloc(size);
}

static void real_free(void* ptr)
{
    free(ptr);
}

#define ENABLE_MOCKS
#include "azure_c_shared_utility/gballoc.h"
#include "iothub_client_core_ll.h"
#include "internal/iothub_client_private.h"
#include "internal/iothub_client_edge.h"
#undef ENABLE_MOCKS

#include "iothub_module_client_ll.h"

static const IOTHUB_CLIENT_CORE_LL_HANDLE TEST_IOTHUB_CLIENT_CORE_LL_HANDLE = (IOTHUB_CLIENT_CORE_LL_HANDLE)0x0001; //this has to be same as above
static const IOTHUB_CLIENT_TRANSPORT_PROVIDER TEST_TRANSPORT_PROVIDER = (IOTHUB_CLIENT_TRANSPORT_PROVIDER)0x1110;
static IOTHUB_MESSAGE_HANDLE TEST_MESSAGE_HANDLE = (IOTHUB_MESSAGE_HANDLE)0x1116;
static IOTHUB_CLIENT_EVENT_CONFIRMATION_CALLBACK TEST_EVENT_CONFIRMATION_CALLBACK = (IOTHUB_CLIENT_EVENT_CONFIRMATION_CALLBACK)0x0002;
static IOTHUB_CLIENT_MESSAGE_CALLBACK_ASYNC TEST_MESSAGE_CALLBACK_ASYNC = (IOTHUB_CLIENT_MESSAGE_CALLBACK_ASYNC)0x0003;
static IOTHUB_CLIENT_CONNECTION_STATUS_CALLBACK TEST_CONNECTION_STATUS_CALLBACK = (IOTHUB_CLIENT_CONNECTION_STATUS_CALLBACK)0x0004;
static IOTHUB_CLIENT_RETRY_POLICY TEST_RETRY_POLICY = (IOTHUB_CLIENT_RETRY_POLICY)0x0005;
static IOTHUB_CLIENT_DEVICE_TWIN_CALLBACK TEST_TWIN_CALLBACK = (IOTHUB_CLIENT_DEVICE_TWIN_CALLBACK)0x0006;
static IOTHUB_CLIENT_REPORTED_STATE_CALLBACK TEST_REPORTED_STATE_CALLBACK = (IOTHUB_CLIENT_REPORTED_STATE_CALLBACK)0x0007;
static IOTHUB_CLIENT_DEVICE_METHOD_CALLBACK_ASYNC TEST_DEVICE_METHOD_CALLBACK = (IOTHUB_CLIENT_DEVICE_METHOD_CALLBACK_ASYNC)0x0008;
static IOTHUB_CLIENT_DEVICE_METHOD_CALLBACK_ASYNC TEST_MODULE_METHOD_CALLBACK = (IOTHUB_CLIENT_DEVICE_METHOD_CALLBACK_ASYNC)0x000C;
static METHOD_HANDLE TEST_METHOD_HANDLE = (METHOD_HANDLE)0x0009;
static IOTHUB_CLIENT_EDGE_HANDLE TEST_MODULE_CLIENT_METHOD_HANDLE = (IOTHUB_CLIENT_EDGE_HANDLE)0x000A;
static IOTHUB_CLIENT_PROPERTY_ACKNOWLEDGED_CALLBACK TEST_PROPERTY_ACKNOWLEDGED_CALLBACK = (IOTHUB_CLIENT_PROPERTY_ACKNOWLEDGED_CALLBACK)0x000B;
static IOTHUB_CLIENT_COMMAND_CALLBACK_ASYNC TEST_COMMAND_CALLBACK = (IOTHUB_CLIENT_COMMAND_CALLBACK_ASYNC)0x000C;
static IOTHUB_CLIENT_PROPERTIES_RECEIVED_CALLBACK TEST_PROPERTIES_RECEIVED_CALLBACK = (IOTHUB_CLIENT_PROPERTIES_RECEIVED_CALLBACK)0x000D;


typedef struct IOTHUB_MODULE_CLIENT_LL_HANDLE_DATA_TAG
{
    IOTHUB_CLIENT_CORE_LL_HANDLE coreHandle;
    IOTHUB_CLIENT_EDGE_HANDLE methodHandle;
} IOTHUB_MODULE_CLIENT_LL_HANDLE_DATA;

static IOTHUB_MODULE_CLIENT_LL_HANDLE_DATA TEST_IOTHUB_MODULE_CLIENT_LL_HANDLE_DATA = { (IOTHUB_CLIENT_CORE_LL_HANDLE)0x0001,(IOTHUB_CLIENT_EDGE_HANDLE)0x000A };
static IOTHUB_MODULE_CLIENT_LL_HANDLE TEST_IOTHUB_MODULE_CLIENT_LL_HANDLE = (IOTHUB_MODULE_CLIENT_LL_HANDLE)&TEST_IOTHUB_MODULE_CLIENT_LL_HANDLE_DATA;


static int TEST_INT = 0;
static const char* TEST_CONNECTION_STRING = "Test_connection_string";
static const char* TEST_DEVICE_ID = "theidofTheDevice";
static const char* TEST_OPTION = "option";
static const char* TEST_VALUE = "value";
static const unsigned char* TEST_UNSIGNED_CHAR = (const unsigned char*)0x1234;
static size_t TEST_SIZE_T = 10;
static const char* TEST_CHAR_PTR = "char ptr";
static const char* TEST_OUTPUT_NAME = "OutputQueue";
static const char* TEST_INPUT_NAME = "InputName";

static TEST_MUTEX_HANDLE test_serialize_mutex;
MU_DEFINE_ENUM_STRINGS(UMOCK_C_ERROR_CODE, UMOCK_C_ERROR_CODE_VALUES)

static void on_umock_c_error(UMOCK_C_ERROR_CODE error_code)
{
    char temp_str[256];
    (void)snprintf(temp_str, sizeof(temp_str), "umock_c reported error :%s", MU_ENUM_TO_STRING(UMOCK_C_ERROR_CODE, error_code));
    ASSERT_FAIL(temp_str);
}

BEGIN_TEST_SUITE(iothubmoduleclient_ll_ut)

TEST_SUITE_INITIALIZE(suite_init)
{
    int result;

    test_serialize_mutex = TEST_MUTEX_CREATE();
    ASSERT_IS_NOT_NULL(test_serialize_mutex);

    umock_c_init(on_umock_c_error);
    result = umocktypes_bool_register_types();
    ASSERT_ARE_EQUAL(int, 0, result);

    result = umocktypes_stdint_register_types();
    ASSERT_ARE_EQUAL(int, 0, result);

    REGISTER_UMOCK_ALIAS_TYPE(IOTHUB_MODULE_CLIENT_LL_HANDLE, void*);
    REGISTER_UMOCK_ALIAS_TYPE(IOTHUB_CLIENT_CORE_LL_HANDLE, void*);
    REGISTER_UMOCK_ALIAS_TYPE(IOTHUB_CLIENT_RESULT, int);
    REGISTER_UMOCK_ALIAS_TYPE(IOTHUB_MESSAGE_HANDLE, void*);
    REGISTER_UMOCK_ALIAS_TYPE(IOTHUB_CLIENT_TRANSPORT_PROVIDER, void*);
    REGISTER_UMOCK_ALIAS_TYPE(IOTHUB_CLIENT_EVENT_CONFIRMATION_CALLBACK, void*);
    REGISTER_UMOCK_ALIAS_TYPE(IOTHUB_CLIENT_MESSAGE_CALLBACK_ASYNC, void*);
    REGISTER_UMOCK_ALIAS_TYPE(IOTHUB_CLIENT_CONNECTION_STATUS_CALLBACK, void*);
    REGISTER_UMOCK_ALIAS_TYPE(IOTHUB_CLIENT_RETRY_POLICY, int);
    REGISTER_UMOCK_ALIAS_TYPE(IOTHUB_CLIENT_DEVICE_TWIN_CALLBACK, void*);
    REGISTER_UMOCK_ALIAS_TYPE(IOTHUB_CLIENT_REPORTED_STATE_CALLBACK, void*);
    REGISTER_UMOCK_ALIAS_TYPE(IOTHUB_CLIENT_DEVICE_METHOD_CALLBACK_ASYNC, void*);
    REGISTER_UMOCK_ALIAS_TYPE(IOTHUB_CLIENT_INBOUND_DEVICE_METHOD_CALLBACK, void*);
    REGISTER_UMOCK_ALIAS_TYPE(METHOD_HANDLE, void*);
    REGISTER_UMOCK_ALIAS_TYPE(IOTHUB_CLIENT_FILE_UPLOAD_CALLBACK, void*);
    REGISTER_UMOCK_ALIAS_TYPE(IOTHUB_CLIENT_FILE_UPLOAD_GET_DATA_CALLBACK, void*);
    REGISTER_UMOCK_ALIAS_TYPE(IOTHUB_CLIENT_FILE_UPLOAD_GET_DATA_CALLBACK_EX, void*);
    REGISTER_UMOCK_ALIAS_TYPE(IOTHUBMESSAGE_DISPOSITION_RESULT, int);
<<<<<<< HEAD
    REGISTER_UMOCK_ALIAS_TYPE(DEVICE_STREAM_C2D_REQUEST_CALLBACK, void*);
=======
    REGISTER_UMOCK_ALIAS_TYPE(IOTHUB_CLIENT_COMMAND_CALLBACK_ASYNC, void*);
>>>>>>> 35914cf7

    REGISTER_GLOBAL_MOCK_HOOK(gballoc_malloc, real_malloc);
    REGISTER_GLOBAL_MOCK_FAIL_RETURN(gballoc_malloc, NULL);
    REGISTER_GLOBAL_MOCK_HOOK(gballoc_free, real_free);

    REGISTER_GLOBAL_MOCK_RETURN(IoTHubClientCore_LL_CreateFromConnectionString, TEST_IOTHUB_CLIENT_CORE_LL_HANDLE);
    REGISTER_GLOBAL_MOCK_RETURN(IoTHubClientCore_LL_Create, TEST_IOTHUB_CLIENT_CORE_LL_HANDLE);
    REGISTER_GLOBAL_MOCK_RETURN(IoTHubClientCore_LL_SendEventAsync, IOTHUB_CLIENT_OK);
    REGISTER_GLOBAL_MOCK_RETURN(IoTHubClientCore_LL_GetSendStatus, IOTHUB_CLIENT_OK);
    REGISTER_GLOBAL_MOCK_RETURN(IoTHubClientCore_LL_SetConnectionStatusCallback, IOTHUB_CLIENT_OK);
    REGISTER_GLOBAL_MOCK_RETURN(IoTHubClientCore_LL_SetRetryPolicy, IOTHUB_CLIENT_OK);
    REGISTER_GLOBAL_MOCK_RETURN(IoTHubClientCore_LL_GetRetryPolicy, IOTHUB_CLIENT_OK);
    REGISTER_GLOBAL_MOCK_RETURN(IoTHubClientCore_LL_GetLastMessageReceiveTime, IOTHUB_CLIENT_OK);
    REGISTER_GLOBAL_MOCK_RETURN(IoTHubClientCore_LL_SetOption, IOTHUB_CLIENT_OK);
    REGISTER_GLOBAL_MOCK_RETURN(IoTHubClientCore_LL_SetDeviceTwinCallback, IOTHUB_CLIENT_OK);
    REGISTER_GLOBAL_MOCK_RETURN(IoTHubClientCore_LL_SendReportedState, IOTHUB_CLIENT_OK);
    REGISTER_GLOBAL_MOCK_RETURN(IoTHubClientCore_LL_SetDeviceMethodCallback, IOTHUB_CLIENT_OK);
    REGISTER_GLOBAL_MOCK_RETURN(IoTHubClientCore_LL_SetDeviceMethodCallback_Ex, IOTHUB_CLIENT_OK);
    REGISTER_GLOBAL_MOCK_RETURN(IoTHubClientCore_LL_DeviceMethodResponse, IOTHUB_CLIENT_OK);
    REGISTER_GLOBAL_MOCK_RETURN(IoTHubClientCore_LL_SubscribeToCommands, IOTHUB_CLIENT_OK);
    REGISTER_GLOBAL_MOCK_RETURN(IoTHubClientCore_LL_SendEventToOutputAsync, IOTHUB_CLIENT_OK);
    REGISTER_GLOBAL_MOCK_RETURN(IoTHubClientCore_LL_SetInputMessageCallback, IOTHUB_CLIENT_OK);
    REGISTER_GLOBAL_MOCK_RETURN(IoTHubClientCore_LL_GetTwinAsync, IOTHUB_CLIENT_OK);
    REGISTER_GLOBAL_MOCK_RETURN(IoTHubClientCore_LL_SetDeviceTwinCallback, IOTHUB_CLIENT_OK);
    
#ifdef USE_EDGE_MODULES
    REGISTER_GLOBAL_MOCK_RETURN(IoTHubClientCore_LL_GetEdgeHandle, TEST_MODULE_CLIENT_METHOD_HANDLE);
#endif
}

TEST_SUITE_CLEANUP(suite_cleanup)
{
    umock_c_deinit();
    TEST_MUTEX_DESTROY(test_serialize_mutex);
}

TEST_FUNCTION_INITIALIZE(method_init)
{
    umock_c_reset_all_calls();
}

TEST_FUNCTION(IoTHubModuleClient_LL_CreateFromConnectionString_Test)
{
    //arrange
    STRICT_EXPECTED_CALL(gballoc_malloc(IGNORED_NUM_ARG));
    STRICT_EXPECTED_CALL(IoTHubClientCore_LL_CreateFromConnectionString(TEST_CONNECTION_STRING, TEST_TRANSPORT_PROVIDER));

    //act
    IOTHUB_MODULE_CLIENT_LL_HANDLE result = IoTHubModuleClient_LL_CreateFromConnectionString(TEST_CONNECTION_STRING, TEST_TRANSPORT_PROVIDER);

    //assert
    ASSERT_IS_NOT_NULL(result);
    ASSERT_ARE_EQUAL(char_ptr, umock_c_get_expected_calls(), umock_c_get_actual_calls());

    //cleanup
    IoTHubModuleClient_LL_Destroy(result);
}

//TEST_FUNCTION

TEST_FUNCTION(IoTHubModuleClient_LL_Destroy_Test)
{
    //arrange
    IOTHUB_MODULE_CLIENT_LL_HANDLE_DATA* handleData = (IOTHUB_MODULE_CLIENT_LL_HANDLE_DATA*)malloc(sizeof(IOTHUB_MODULE_CLIENT_LL_HANDLE_DATA));
    handleData->coreHandle = TEST_IOTHUB_CLIENT_CORE_LL_HANDLE;
    handleData->methodHandle = TEST_MODULE_CLIENT_METHOD_HANDLE;
    IOTHUB_MODULE_CLIENT_LL_HANDLE clientHandle = (IOTHUB_MODULE_CLIENT_LL_HANDLE)handleData;
    umock_c_reset_all_calls();

    STRICT_EXPECTED_CALL(IoTHubClientCore_LL_Destroy(TEST_IOTHUB_CLIENT_CORE_LL_HANDLE));
    STRICT_EXPECTED_CALL(gballoc_free(IGNORED_PTR_ARG));

    //act
    IoTHubModuleClient_LL_Destroy(clientHandle);

    //assert
    ASSERT_ARE_EQUAL(char_ptr, umock_c_get_expected_calls(), umock_c_get_actual_calls());
}

TEST_FUNCTION(IoTHubModuleClient_LL_SendEventAsync_Test)
{
    //arrange
    STRICT_EXPECTED_CALL(IoTHubClientCore_LL_SendEventAsync(TEST_IOTHUB_CLIENT_CORE_LL_HANDLE, TEST_MESSAGE_HANDLE, TEST_EVENT_CONFIRMATION_CALLBACK, NULL));

    //act
    IOTHUB_CLIENT_RESULT result = IoTHubModuleClient_LL_SendEventAsync(TEST_IOTHUB_MODULE_CLIENT_LL_HANDLE, TEST_MESSAGE_HANDLE, TEST_EVENT_CONFIRMATION_CALLBACK, NULL);

    //assert
    ASSERT_IS_TRUE(result == IOTHUB_CLIENT_OK);
    ASSERT_ARE_EQUAL(char_ptr, umock_c_get_expected_calls(), umock_c_get_actual_calls());
}

TEST_FUNCTION(IoTHubModuleClient_LL_GetSendStatus_Test)
{
    //arrange
    IOTHUB_CLIENT_STATUS iothub_status;
    STRICT_EXPECTED_CALL(IoTHubClientCore_LL_GetSendStatus(TEST_IOTHUB_CLIENT_CORE_LL_HANDLE, &iothub_status));

    //act
    IOTHUB_CLIENT_RESULT result = IoTHubModuleClient_LL_GetSendStatus(TEST_IOTHUB_MODULE_CLIENT_LL_HANDLE, &iothub_status);

    //assert
    ASSERT_IS_TRUE(result == IOTHUB_CLIENT_OK);
    ASSERT_ARE_EQUAL(char_ptr, umock_c_get_expected_calls(), umock_c_get_actual_calls());
}

TEST_FUNCTION(IoTHubModuleClient_LL_SetMessageCallback_Test)
{
    //arrange
    STRICT_EXPECTED_CALL(IoTHubClientCore_LL_SetInputMessageCallback(TEST_IOTHUB_CLIENT_CORE_LL_HANDLE, NULL, TEST_MESSAGE_CALLBACK_ASYNC, NULL));

    //act
    IOTHUB_CLIENT_RESULT result = IoTHubModuleClient_LL_SetMessageCallback(TEST_IOTHUB_MODULE_CLIENT_LL_HANDLE, TEST_MESSAGE_CALLBACK_ASYNC, NULL);

    //assert
    ASSERT_IS_TRUE(result == IOTHUB_CLIENT_OK);
    ASSERT_ARE_EQUAL(char_ptr, umock_c_get_expected_calls(), umock_c_get_actual_calls());
}

TEST_FUNCTION(IoTHubModuleClient_LL_SetConnectionStatusCallback_Test)
{
    //arrange
    STRICT_EXPECTED_CALL(IoTHubClientCore_LL_SetConnectionStatusCallback(TEST_IOTHUB_CLIENT_CORE_LL_HANDLE, TEST_CONNECTION_STATUS_CALLBACK, NULL));

    //act
    IOTHUB_CLIENT_RESULT result = IoTHubModuleClient_LL_SetConnectionStatusCallback(TEST_IOTHUB_MODULE_CLIENT_LL_HANDLE, TEST_CONNECTION_STATUS_CALLBACK, NULL);

    //assert
    ASSERT_IS_TRUE(result == IOTHUB_CLIENT_OK);
    ASSERT_ARE_EQUAL(char_ptr, umock_c_get_expected_calls(), umock_c_get_actual_calls());
}

TEST_FUNCTION(IoTHubModuleClient_LL_SetRetryPolicy_Test)
{
    //arrange
    STRICT_EXPECTED_CALL(IoTHubClientCore_LL_SetRetryPolicy(TEST_IOTHUB_CLIENT_CORE_LL_HANDLE, TEST_RETRY_POLICY, TEST_SIZE_T));

    //act
    IOTHUB_CLIENT_RESULT result = IoTHubModuleClient_LL_SetRetryPolicy(TEST_IOTHUB_MODULE_CLIENT_LL_HANDLE, TEST_RETRY_POLICY, TEST_SIZE_T);

    //assert
    ASSERT_IS_TRUE(result == IOTHUB_CLIENT_OK);
    ASSERT_ARE_EQUAL(char_ptr, umock_c_get_expected_calls(), umock_c_get_actual_calls());
}

TEST_FUNCTION(IoTHubModuleClient_LL_GetRetryPolicy_Test)
{
    //arrange
    IOTHUB_CLIENT_RETRY_POLICY retry;
    size_t timeout;
    STRICT_EXPECTED_CALL(IoTHubClientCore_LL_GetRetryPolicy(TEST_IOTHUB_CLIENT_CORE_LL_HANDLE, &retry, &timeout));

    //act
    IOTHUB_CLIENT_RESULT result = IoTHubModuleClient_LL_GetRetryPolicy(TEST_IOTHUB_MODULE_CLIENT_LL_HANDLE, &retry, &timeout);

    //assert
    ASSERT_IS_TRUE(result == IOTHUB_CLIENT_OK);
    ASSERT_ARE_EQUAL(char_ptr, umock_c_get_expected_calls(), umock_c_get_actual_calls());
}

TEST_FUNCTION(IoTHubModuleClient_LL_GetLastMessageReceiveTime_Test)
{
    //arrange
    time_t last_msg_time;
    STRICT_EXPECTED_CALL(IoTHubClientCore_LL_GetLastMessageReceiveTime(TEST_IOTHUB_CLIENT_CORE_LL_HANDLE, &last_msg_time));

    //act
    IOTHUB_CLIENT_RESULT result = IoTHubModuleClient_LL_GetLastMessageReceiveTime(TEST_IOTHUB_MODULE_CLIENT_LL_HANDLE, &last_msg_time);

    //assert
    ASSERT_IS_TRUE(result == IOTHUB_CLIENT_OK);
    ASSERT_ARE_EQUAL(char_ptr, umock_c_get_expected_calls(), umock_c_get_actual_calls());
}

TEST_FUNCTION(IoTHubModuleClient_LL_DoWork_Test)
{
    STRICT_EXPECTED_CALL(IoTHubClientCore_LL_DoWork(TEST_IOTHUB_CLIENT_CORE_LL_HANDLE));

    //act
    IoTHubModuleClient_LL_DoWork(TEST_IOTHUB_MODULE_CLIENT_LL_HANDLE);

    //assert
    ASSERT_ARE_EQUAL(char_ptr, umock_c_get_expected_calls(), umock_c_get_actual_calls());
}

TEST_FUNCTION(IoTHubModuleClient_LL_SetOption_Test)
{
    //arrange
    STRICT_EXPECTED_CALL(IoTHubClientCore_LL_SetOption(TEST_IOTHUB_CLIENT_CORE_LL_HANDLE, TEST_OPTION, TEST_VALUE));

    //act
    IOTHUB_CLIENT_RESULT result = IoTHubModuleClient_LL_SetOption(TEST_IOTHUB_MODULE_CLIENT_LL_HANDLE, TEST_OPTION, TEST_VALUE);

    //assert
    ASSERT_IS_TRUE(result == IOTHUB_CLIENT_OK);
    ASSERT_ARE_EQUAL(char_ptr, umock_c_get_expected_calls(), umock_c_get_actual_calls());
}

TEST_FUNCTION(IoTHubModuleClient_LL_SetModuleTwinCallback_Test)
{
    //arrange
    STRICT_EXPECTED_CALL(IoTHubClientCore_LL_SetDeviceTwinCallback(TEST_IOTHUB_CLIENT_CORE_LL_HANDLE, TEST_TWIN_CALLBACK, NULL));

    //act
    IOTHUB_CLIENT_RESULT result = IoTHubModuleClient_LL_SetModuleTwinCallback(TEST_IOTHUB_MODULE_CLIENT_LL_HANDLE, TEST_TWIN_CALLBACK, NULL);

    //assert
    ASSERT_IS_TRUE(result == IOTHUB_CLIENT_OK);
    ASSERT_ARE_EQUAL(char_ptr, umock_c_get_expected_calls(), umock_c_get_actual_calls());
}

TEST_FUNCTION(IoTHubModuleClient_LL_SendReportedState_Test)
{
    //arrange
    STRICT_EXPECTED_CALL(IoTHubClientCore_LL_SendReportedState(TEST_IOTHUB_CLIENT_CORE_LL_HANDLE, TEST_UNSIGNED_CHAR, TEST_SIZE_T, TEST_REPORTED_STATE_CALLBACK, NULL));

    //act
    IOTHUB_CLIENT_RESULT result = IoTHubModuleClient_LL_SendReportedState(TEST_IOTHUB_MODULE_CLIENT_LL_HANDLE, TEST_UNSIGNED_CHAR, TEST_SIZE_T, TEST_REPORTED_STATE_CALLBACK, NULL);

    //assert
    ASSERT_IS_TRUE(result == IOTHUB_CLIENT_OK);
    ASSERT_ARE_EQUAL(char_ptr, umock_c_get_expected_calls(), umock_c_get_actual_calls());
}

TEST_FUNCTION(IoTHubModuleClient_LL_GetTwinAsync_Test)
{
    //arrange
    STRICT_EXPECTED_CALL(IoTHubClientCore_LL_GetTwinAsync(TEST_IOTHUB_CLIENT_CORE_LL_HANDLE, TEST_TWIN_CALLBACK, NULL));

    //act
    IOTHUB_CLIENT_RESULT result = IoTHubModuleClient_LL_GetTwinAsync(TEST_IOTHUB_MODULE_CLIENT_LL_HANDLE, TEST_TWIN_CALLBACK, NULL);

    //assert
    ASSERT_ARE_EQUAL(char_ptr, umock_c_get_expected_calls(), umock_c_get_actual_calls());
    ASSERT_IS_TRUE(result == IOTHUB_CLIENT_OK);
}

TEST_FUNCTION(IoTHubModuleClient_LL_SetDeviceMethodCallback_Test)
{
    //arrange
    STRICT_EXPECTED_CALL(IoTHubClientCore_LL_SetDeviceMethodCallback(TEST_IOTHUB_CLIENT_CORE_LL_HANDLE, TEST_MODULE_METHOD_CALLBACK, NULL));

    //act
    IOTHUB_CLIENT_RESULT result = IoTHubModuleClient_LL_SetModuleMethodCallback(TEST_IOTHUB_MODULE_CLIENT_LL_HANDLE, TEST_MODULE_METHOD_CALLBACK, NULL);

    //assert
    ASSERT_IS_TRUE(result == IOTHUB_CLIENT_OK);
    ASSERT_ARE_EQUAL(char_ptr, umock_c_get_expected_calls(), umock_c_get_actual_calls());
}

TEST_FUNCTION(IoTHubModuleClient_LL_SendEventToOutputAsync_Test)
{
    //arrange
    STRICT_EXPECTED_CALL(IoTHubClientCore_LL_SendEventToOutputAsync(TEST_IOTHUB_CLIENT_CORE_LL_HANDLE, TEST_MESSAGE_HANDLE, TEST_OUTPUT_NAME, TEST_EVENT_CONFIRMATION_CALLBACK, NULL));

    //act
    IOTHUB_CLIENT_RESULT result = IoTHubModuleClient_LL_SendEventToOutputAsync(TEST_IOTHUB_MODULE_CLIENT_LL_HANDLE, TEST_MESSAGE_HANDLE, TEST_OUTPUT_NAME, TEST_EVENT_CONFIRMATION_CALLBACK, NULL);

    //assert
    ASSERT_IS_TRUE(result == IOTHUB_CLIENT_OK);
    ASSERT_ARE_EQUAL(char_ptr, umock_c_get_expected_calls(), umock_c_get_actual_calls());
}

TEST_FUNCTION(IoTHubModuleClient_LL_SetInputMessageCallback_Test)
{
    //arrange
    STRICT_EXPECTED_CALL(IoTHubClientCore_LL_SetInputMessageCallback(TEST_IOTHUB_CLIENT_CORE_LL_HANDLE, TEST_INPUT_NAME, TEST_MESSAGE_CALLBACK_ASYNC, NULL));

    //act
    IOTHUB_CLIENT_RESULT result = IoTHubModuleClient_LL_SetInputMessageCallback(TEST_IOTHUB_MODULE_CLIENT_LL_HANDLE, TEST_INPUT_NAME, TEST_MESSAGE_CALLBACK_ASYNC, NULL);

    //assert
    ASSERT_IS_TRUE(result == IOTHUB_CLIENT_OK);
    ASSERT_ARE_EQUAL(char_ptr, umock_c_get_expected_calls(), umock_c_get_actual_calls());
}

TEST_FUNCTION(IoTHubModuleClient_LL_SendMessageDisposition_Test)
{
    //arrange
    umock_c_reset_all_calls();
    STRICT_EXPECTED_CALL(IoTHubClientCore_LL_SendMessageDisposition(IGNORED_PTR_ARG, TEST_MESSAGE_HANDLE, IOTHUBMESSAGE_ACCEPTED));

    //act
    IOTHUB_CLIENT_RESULT result = IoTHubModuleClient_LL_SendMessageDisposition(TEST_IOTHUB_MODULE_CLIENT_LL_HANDLE, TEST_MESSAGE_HANDLE, IOTHUBMESSAGE_ACCEPTED);

    //assert
    ASSERT_ARE_EQUAL(char_ptr, umock_c_get_expected_calls(), umock_c_get_actual_calls());
    ASSERT_IS_TRUE(IOTHUB_CLIENT_OK == result);
}

<<<<<<< HEAD
TEST_FUNCTION(IoTHubModuleClient_LL_SetStreamRequestCallback_Test)
{
    //arrange
    DEVICE_STREAM_C2D_REQUEST_CALLBACK callback = (DEVICE_STREAM_C2D_REQUEST_CALLBACK)0x4445;
    void* context = (void*)0x4446;

    umock_c_reset_all_calls();
    STRICT_EXPECTED_CALL(IoTHubClientCore_LL_SetStreamRequestCallback(TEST_IOTHUB_CLIENT_CORE_LL_HANDLE, callback, context))
        .SetReturn(IOTHUB_CLIENT_OK);

    //act
    IOTHUB_CLIENT_RESULT result = IoTHubModuleClient_LL_SetStreamRequestCallback(TEST_IOTHUB_MODULE_CLIENT_LL_HANDLE, callback, context);

    //assert
    ASSERT_ARE_EQUAL(char_ptr, umock_c_get_expected_calls(), umock_c_get_actual_calls());
    ASSERT_ARE_EQUAL(int, IOTHUB_CLIENT_OK, result);
}

TEST_FUNCTION(IoTHubModuleClient_LL_SetStreamRequestCallback_Negative_Test)
{
    //arrange
    DEVICE_STREAM_C2D_REQUEST_CALLBACK callback = (DEVICE_STREAM_C2D_REQUEST_CALLBACK)0x4445;
    void* context = (void*)0x4446;

    umock_c_reset_all_calls();
    STRICT_EXPECTED_CALL(IoTHubClientCore_LL_SetStreamRequestCallback(TEST_IOTHUB_CLIENT_CORE_LL_HANDLE, callback, context))
        .SetReturn(IOTHUB_CLIENT_ERROR);

    //act
    IOTHUB_CLIENT_RESULT result = IoTHubModuleClient_LL_SetStreamRequestCallback(TEST_IOTHUB_MODULE_CLIENT_LL_HANDLE, callback, context);

    //assert
    ASSERT_ARE_EQUAL(char_ptr, umock_c_get_expected_calls(), umock_c_get_actual_calls());
    ASSERT_ARE_EQUAL(int, IOTHUB_CLIENT_ERROR, result);
}

TEST_FUNCTION(IoTHubModuleClient_LL_SetStreamRequestCallback_NULL_handle)
{
    //arrange
    DEVICE_STREAM_C2D_REQUEST_CALLBACK callback = (DEVICE_STREAM_C2D_REQUEST_CALLBACK)0x4445;
    void* context = (void*)0x4446;

    umock_c_reset_all_calls();

    //act
    IOTHUB_CLIENT_RESULT result = IoTHubModuleClient_LL_SetStreamRequestCallback(NULL, callback, context);

    //assert
    ASSERT_ARE_EQUAL(char_ptr, umock_c_get_expected_calls(), umock_c_get_actual_calls());
    ASSERT_ARE_EQUAL(int, IOTHUB_CLIENT_INVALID_ARG, result);
=======
TEST_FUNCTION(IoTHubModuleClient_LL_SendTelemetryAsync_Test)
{
    //arrange
    STRICT_EXPECTED_CALL(IoTHubClientCore_LL_SendEventAsync(TEST_IOTHUB_CLIENT_CORE_LL_HANDLE, TEST_MESSAGE_HANDLE, TEST_EVENT_CONFIRMATION_CALLBACK, NULL));

    //act
    IOTHUB_CLIENT_RESULT result = IoTHubModuleClient_LL_SendTelemetryAsync(TEST_IOTHUB_MODULE_CLIENT_LL_HANDLE, TEST_MESSAGE_HANDLE, TEST_EVENT_CONFIRMATION_CALLBACK, NULL);

    //assert
    ASSERT_IS_TRUE(result == IOTHUB_CLIENT_OK);
    ASSERT_ARE_EQUAL(char_ptr, umock_c_get_expected_calls(), umock_c_get_actual_calls());  
}

TEST_FUNCTION(IoTHubModuleClient_LL_SendPropertiesAsync_Test)
{
    //arrange
    STRICT_EXPECTED_CALL(IoTHubClientCore_LL_SendReportedState(TEST_IOTHUB_CLIENT_CORE_LL_HANDLE, TEST_UNSIGNED_CHAR, TEST_SIZE_T, TEST_PROPERTY_ACKNOWLEDGED_CALLBACK, NULL));

    //act
    IOTHUB_CLIENT_RESULT result = IoTHubModuleClient_LL_SendPropertiesAsync(TEST_IOTHUB_MODULE_CLIENT_LL_HANDLE, TEST_UNSIGNED_CHAR, TEST_SIZE_T, TEST_PROPERTY_ACKNOWLEDGED_CALLBACK, NULL);

    //assert
    ASSERT_IS_TRUE(result == IOTHUB_CLIENT_OK);
    ASSERT_ARE_EQUAL(char_ptr, umock_c_get_expected_calls(), umock_c_get_actual_calls());
}

TEST_FUNCTION(IoTHubModuleClient_LL_SubscribeToCommands_Test)
{
    //arrange
    STRICT_EXPECTED_CALL(IoTHubClientCore_LL_SubscribeToCommands(TEST_IOTHUB_CLIENT_CORE_LL_HANDLE, TEST_COMMAND_CALLBACK, NULL));

    //act
    IOTHUB_CLIENT_RESULT result = IoTHubModuleClient_LL_SubscribeToCommands(TEST_IOTHUB_MODULE_CLIENT_LL_HANDLE, TEST_COMMAND_CALLBACK, NULL);

    //assert
    ASSERT_IS_TRUE(result == IOTHUB_CLIENT_OK);
    ASSERT_ARE_EQUAL(char_ptr, umock_c_get_expected_calls(), umock_c_get_actual_calls());
}

TEST_FUNCTION(IoTHubModuleClient_LL_GetPropertiesAsync_Test)
{
    //arrange
    STRICT_EXPECTED_CALL(IoTHubClientCore_LL_GetTwinAsync(TEST_IOTHUB_CLIENT_CORE_LL_HANDLE, (IOTHUB_CLIENT_DEVICE_TWIN_CALLBACK)TEST_PROPERTIES_RECEIVED_CALLBACK, NULL));

    //act
    IOTHUB_CLIENT_RESULT result = IoTHubModuleClient_LL_GetPropertiesAsync(TEST_IOTHUB_MODULE_CLIENT_LL_HANDLE, TEST_PROPERTIES_RECEIVED_CALLBACK, NULL);

    //assert
    ASSERT_IS_TRUE(result == IOTHUB_CLIENT_OK);
    ASSERT_ARE_EQUAL(char_ptr, umock_c_get_expected_calls(), umock_c_get_actual_calls());

}

TEST_FUNCTION(IoTHubModuleClient_LL_GetPropertiesAndSubscribeToUpdatesAsync_Test)
{
    //arrange
    STRICT_EXPECTED_CALL(IoTHubClientCore_LL_SetDeviceTwinCallback(TEST_IOTHUB_CLIENT_CORE_LL_HANDLE, (IOTHUB_CLIENT_DEVICE_TWIN_CALLBACK)TEST_PROPERTIES_RECEIVED_CALLBACK, NULL));

    //act
    IOTHUB_CLIENT_RESULT result = IoTHubModuleClient_LL_GetPropertiesAndSubscribeToUpdatesAsync(TEST_IOTHUB_MODULE_CLIENT_LL_HANDLE, TEST_PROPERTIES_RECEIVED_CALLBACK, NULL);

    //assert
    ASSERT_IS_TRUE(result == IOTHUB_CLIENT_OK);
    ASSERT_ARE_EQUAL(char_ptr, umock_c_get_expected_calls(), umock_c_get_actual_calls());
>>>>>>> 35914cf7
}

END_TEST_SUITE(iothubmoduleclient_ll_ut)<|MERGE_RESOLUTION|>--- conflicted
+++ resolved
@@ -121,11 +121,8 @@
     REGISTER_UMOCK_ALIAS_TYPE(IOTHUB_CLIENT_FILE_UPLOAD_GET_DATA_CALLBACK, void*);
     REGISTER_UMOCK_ALIAS_TYPE(IOTHUB_CLIENT_FILE_UPLOAD_GET_DATA_CALLBACK_EX, void*);
     REGISTER_UMOCK_ALIAS_TYPE(IOTHUBMESSAGE_DISPOSITION_RESULT, int);
-<<<<<<< HEAD
     REGISTER_UMOCK_ALIAS_TYPE(DEVICE_STREAM_C2D_REQUEST_CALLBACK, void*);
-=======
     REGISTER_UMOCK_ALIAS_TYPE(IOTHUB_CLIENT_COMMAND_CALLBACK_ASYNC, void*);
->>>>>>> 35914cf7
 
     REGISTER_GLOBAL_MOCK_HOOK(gballoc_malloc, real_malloc);
     REGISTER_GLOBAL_MOCK_FAIL_RETURN(gballoc_malloc, NULL);
@@ -416,7 +413,6 @@
     ASSERT_IS_TRUE(IOTHUB_CLIENT_OK == result);
 }
 
-<<<<<<< HEAD
 TEST_FUNCTION(IoTHubModuleClient_LL_SetStreamRequestCallback_Test)
 {
     //arrange
@@ -467,7 +463,8 @@
     //assert
     ASSERT_ARE_EQUAL(char_ptr, umock_c_get_expected_calls(), umock_c_get_actual_calls());
     ASSERT_ARE_EQUAL(int, IOTHUB_CLIENT_INVALID_ARG, result);
-=======
+}
+
 TEST_FUNCTION(IoTHubModuleClient_LL_SendTelemetryAsync_Test)
 {
     //arrange
@@ -532,7 +529,6 @@
     //assert
     ASSERT_IS_TRUE(result == IOTHUB_CLIENT_OK);
     ASSERT_ARE_EQUAL(char_ptr, umock_c_get_expected_calls(), umock_c_get_actual_calls());
->>>>>>> 35914cf7
 }
 
 END_TEST_SUITE(iothubmoduleclient_ll_ut)