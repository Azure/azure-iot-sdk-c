--- conflicted
+++ resolved
@@ -2304,10 +2304,7 @@
     STRICT_EXPECTED_CALL(gballoc_free(IGNORED_PTR_ARG));
     STRICT_EXPECTED_CALL(gballoc_free(IGNORED_PTR_ARG));
     STRICT_EXPECTED_CALL(gballoc_free(IGNORED_PTR_ARG));
-<<<<<<< HEAD
-=======
-    STRICT_EXPECTED_CALL(gballoc_free(IGNORED_PTR_ARG));
->>>>>>> 18aa9056
+    STRICT_EXPECTED_CALL(gballoc_free(IGNORED_PTR_ARG));
     STRICT_EXPECTED_CALL(gballoc_free(h));
 
     //act
