// Copyright (c) Microsoft. All rights reserved.
// Licensed under the MIT license. See LICENSE file in the project root for full license information.

#ifdef __cplusplus
#include <cstdio>
#else
#include <stdio.h>
#endif

#include "testrunnerswitcher.h"
#include "azure_macro_utils/macro_utils.h"
#include "umock_c/umock_c.h"
#include "umock_c/umocktypes_charptr.h"
#include "umock_c/umocktypes_stdint.h"
#include "umock_c/umocktypes_bool.h"
#include "umock_c/umock_c_negative_tests.h"
#include "umock_c/umocktypes.h"
#include "umock_c/umocktypes_c.h"
#include "azure_c_shared_utility/crt_abstractions.h"

#if defined _MSC_VER
#pragma warning(disable: 4054) /* MSC incorrectly fires this */
#endif

static void* real_malloc(size_t size)
{
    return malloc(size);
}

static void real_free(void* ptr)
{
    free(ptr);
}

#define ENABLE_MOCKS
#include "azure_c_shared_utility/xio.h"
#include "azure_c_shared_utility/tlsio.h"
#include "azure_c_shared_utility/platform.h"
#include "azure_c_shared_utility/socketio.h"
#include "internal/iothubtransport_amqp_common.h"
#undef ENABLE_MOCKS

#include "iothubtransportamqp.h"


static TEST_MUTEX_HANDLE g_testByTest;

// Control parameters
MU_DEFINE_ENUM_STRINGS(UMOCK_C_ERROR_CODE, UMOCK_C_ERROR_CODE_VALUES)

TEST_DEFINE_ENUM_TYPE(IOTHUB_CLIENT_RESULT, IOTHUB_CLIENT_RESULT_VALUES);
IMPLEMENT_UMOCK_C_ENUM_TYPE(IOTHUB_CLIENT_RESULT, IOTHUB_CLIENT_RESULT_VALUES);

static void on_umock_c_error(UMOCK_C_ERROR_CODE error_code)
{
    char temp_str[256];
    (void)snprintf(temp_str, sizeof(temp_str), "umock_c reported error :%s", MU_ENUM_TO_STRING(UMOCK_C_ERROR_CODE, error_code));
    ASSERT_FAIL(temp_str);
}

#define TEST_IOTHUBTRANSPORT_CONFIG_HANDLE  ((IOTHUBTRANSPORT_CONFIG*)0x4240)
#define TEST_XIO_INTERFACE                  ((const IO_INTERFACE_DESCRIPTION*)0x4247)
#define TEST_XIO_HANDLE                     ((XIO_HANDLE)0x4248)
#define TEST_TRANSPORT_LL_HANDLE            ((TRANSPORT_LL_HANDLE)0x4249)
#define TEST_STRING_HANDLE                  ((STRING_HANDLE)0x4250)
#define TEST_STRING                         "SOME TEXT"
#define TEST_IOTHUB_DEVICE_CONFIG_HANDLE    ((const IOTHUB_DEVICE_CONFIG*)0x4444)
#define TEST_WAITING_TO_SEND_LIST           ((PDLIST_ENTRY)0x4445)
#define TEST_IOTHUB_IDENTITY_TYPE           IOTHUB_TYPE_DEVICE_TWIN
#define TEST_IOTHUB_IDENTITY_INFO_HANDLE    ((IOTHUB_IDENTITY_INFO*)0x4449)

static const IOTHUB_DEVICE_HANDLE TEST_IOTHUB_DEVICE_HANDLE = ((IOTHUB_DEVICE_HANDLE)0x4446);


static IO_INTERFACE_DESCRIPTION* TEST_TLSIO_INTERFACE_DESCRIPTION = (IO_INTERFACE_DESCRIPTION*)0x1183;

static const IOTHUBTRANSPORT_CONFIG* saved_IoTHubTransport_AMQP_Common_Create_config;
static AMQP_GET_IO_TRANSPORT saved_IoTHubTransport_AMQP_Common_Create_get_io_transport;

static TRANSPORT_CALLBACKS_INFO g_transport_cb_info;
static void* g_transport_cb_ctx = (void*)0x499922;

static TRANSPORT_LL_HANDLE TEST_IoTHubTransport_AMQP_Common_Create(const IOTHUBTRANSPORT_CONFIG* config, AMQP_GET_IO_TRANSPORT get_io_transport, TRANSPORT_CALLBACKS_INFO* cb_info, void* ctx)
{
    (void)cb_info;
    (void)ctx;
    saved_IoTHubTransport_AMQP_Common_Create_config = config;
    saved_IoTHubTransport_AMQP_Common_Create_get_io_transport = get_io_transport;
    return TEST_TRANSPORT_LL_HANDLE;
}

static int copy_string(char** destination, const char* source)
{
    int result;

    if (source == NULL)
    {
        *destination = NULL;
        result = 0;
    }
    else
    {
        size_t length = strlen(source);
        *destination = (char*)real_malloc(length + 1);
        if (*destination == NULL)
        {
            result = __LINE__;
        }
        else
        {
            (void)memcpy(*destination, source, length + 1);
            result = 0;
        }
    }

    return result;
}

static int umocktypes_copy_TLSIO_CONFIG_ptr(TLSIO_CONFIG** destination, const TLSIO_CONFIG** source)
{
    int result;

    if (*source == NULL)
    {
        *destination = NULL;
        result = 0;
    }
    else
    {
        *destination = (TLSIO_CONFIG*)real_malloc(sizeof(TLSIO_CONFIG));
        if (*destination == NULL)
        {
            result = __LINE__;
        }
        else
        {
            if (copy_string((char**)&((*destination)->hostname), (*source)->hostname) != 0)
            {
                real_free(*destination);
                result = __LINE__;
            }
            else
            {
                (*destination)->port = (*source)->port;
                (*destination)->underlying_io_interface = (*source)->underlying_io_interface;
                (*destination)->underlying_io_parameters = (*source)->underlying_io_parameters;
                if (((*destination)->underlying_io_interface != NULL) && (umocktypes_copy("HTTP_PROXY_IO_CONFIG*", &((*destination)->underlying_io_parameters), &((*source)->underlying_io_parameters)) != 0))
                {
                    real_free((char*)((*destination)->hostname));
                    real_free(*destination);
                    result = __LINE__;
                }
                else
                {
                    result = 0;
                }
            }
        }
    }

    return result;
}

static void umocktypes_free_TLSIO_CONFIG_ptr(TLSIO_CONFIG** value)
{
    if (*value != NULL)
    {
        if ((*value)->underlying_io_interface != NULL)
        {
            umocktypes_free("HTTP_PROXY_IO_CONFIG*", &((*value)->underlying_io_parameters));
        }

        real_free((void*)(*value)->hostname);
        real_free(*value);
    }
}

static char* umocktypes_stringify_TLSIO_CONFIG_ptr(const TLSIO_CONFIG** value)
{
    char* result;
    if (*value == NULL)
    {
        result = (char*)real_malloc(5);
        if (result != NULL)
        {
            (void)memcpy(result, "NULL", 5);
        }
    }
    else
    {
        int length = snprintf(NULL, 0, "{ %p, %p, %s, %d }",
            (*value)->underlying_io_interface,
            (*value)->underlying_io_parameters,
            (*value)->hostname,
            (*value)->port);
        if (length < 0)
        {
            result = NULL;
        }
        else
        {
            result = (char*)real_malloc(length + 1);
            (void)snprintf(result, length + 1, "{ %p, %p, %s, %d }",
                (*value)->underlying_io_interface,
                (*value)->underlying_io_parameters,
                (*value)->hostname,
                (*value)->port);
        }
    }

    return result;
}

static int umocktypes_are_equal_TLSIO_CONFIG_ptr(TLSIO_CONFIG** left, TLSIO_CONFIG** right)
{
    int result;

    if (*left == *right)
    {
        result = 1;
    }
    else
    {
        if ((*left == NULL) ||
            (*right == NULL))
        {
            result = 0;
        }
        else
        {
            if (((*left)->port != (*right)->port) ||
                ((*left)->underlying_io_interface != (*right)->underlying_io_interface))
            {
                result = 0;
            }
            else
            {
                if ((strcmp((*left)->hostname, (*right)->hostname) != 0) ||
                    (((*left)->underlying_io_interface != NULL) && (umocktypes_are_equal("HTTP_PROXY_IO_CONFIG*", &((*left)->underlying_io_parameters), &((*right)->underlying_io_parameters)) != 1)))
                {
                    result = 0;
                }
                else
                {
                    result = 1;
                }
            }
        }
    }

    return result;
}

BEGIN_TEST_SUITE(iothubtransportamqp_ut)

TEST_SUITE_INITIALIZE(TestClassInitialize)
{
    g_testByTest = TEST_MUTEX_CREATE();
    ASSERT_IS_NOT_NULL(g_testByTest);

    umock_c_init(on_umock_c_error);

    int result = umocktypes_charptr_register_types();
    ASSERT_ARE_EQUAL(int, 0, result);
    result = umocktypes_stdint_register_types();
    ASSERT_ARE_EQUAL(int, 0, result);
    result = umocktypes_bool_register_types();
    ASSERT_ARE_EQUAL(int, 0, result);

    REGISTER_UMOCK_ALIAS_TYPE(STRING_HANDLE, void*);
    REGISTER_UMOCK_ALIAS_TYPE(XIO_HANDLE, void*);
    REGISTER_UMOCK_ALIAS_TYPE(IOTHUB_CLIENT_CORE_LL_HANDLE, void*);
    REGISTER_UMOCK_ALIAS_TYPE(TRANSPORT_LL_HANDLE, void*);
    REGISTER_UMOCK_ALIAS_TYPE(IOTHUB_DEVICE_HANDLE, void*);
    REGISTER_UMOCK_ALIAS_TYPE(IO_INTERFACE_DESCRIPTION, void*);
    REGISTER_UMOCK_ALIAS_TYPE(PDLIST_ENTRY, void*);
    REGISTER_UMOCK_ALIAS_TYPE(IOTHUB_IDENTITY_TYPE, void*);
    REGISTER_UMOCK_ALIAS_TYPE(AMQP_GET_IO_TRANSPORT, void*);
    REGISTER_UMOCK_ALIAS_TYPE(IOTHUBMESSAGE_DISPOSITION_RESULT, int);
    REGISTER_UMOCK_ALIAS_TYPE(IOTHUB_CLIENT_RESULT, int);
    REGISTER_UMOCK_ALIAS_TYPE(DEVICE_STREAM_C2D_REQUEST_CALLBACK, void*);
    REGISTER_UMOCK_ALIAS_TYPE(DEVICE_STREAM_D2C_RESPONSE_CALLBACK, void*);
    REGISTER_UMOCK_ALIAS_TYPE(IOTHUB_CLIENT_DEVICE_TWIN_CALLBACK, void*);
    REGISTER_TYPE(TLSIO_CONFIG*, TLSIO_CONFIG_ptr);

    REGISTER_GLOBAL_MOCK_HOOK(IoTHubTransport_AMQP_Common_Create, TEST_IoTHubTransport_AMQP_Common_Create);

    REGISTER_GLOBAL_MOCK_RETURN(platform_get_default_tlsio, TEST_TLSIO_INTERFACE_DESCRIPTION);
    REGISTER_GLOBAL_MOCK_RETURN(xio_create, TEST_XIO_HANDLE);
    REGISTER_GLOBAL_MOCK_RETURN(IoTHubTransport_AMQP_Common_SendMessageDisposition, IOTHUB_CLIENT_OK);
    REGISTER_GLOBAL_MOCK_RETURN(IoTHubTransport_AMQP_Common_GetHostname, TEST_STRING_HANDLE);
    REGISTER_GLOBAL_MOCK_RETURN(IoTHubTransport_AMQP_Common_SetOption, IOTHUB_CLIENT_OK);
    REGISTER_GLOBAL_MOCK_RETURN(IoTHubTransport_AMQP_Common_Register, TEST_IOTHUB_DEVICE_HANDLE);
    REGISTER_GLOBAL_MOCK_RETURN(IoTHubTransport_AMQP_Common_Subscribe, 0);
    REGISTER_GLOBAL_MOCK_RETURN(IoTHubTransport_AMQP_Common_Subscribe_DeviceTwin, 0);
    REGISTER_GLOBAL_MOCK_RETURN(IoTHubTransport_AMQP_Common_Subscribe_DeviceMethod, 0);
    REGISTER_GLOBAL_MOCK_RETURN(IoTHubTransport_AMQP_Common_ProcessItem, IOTHUB_PROCESS_OK);
    REGISTER_GLOBAL_MOCK_RETURN(IoTHubTransport_AMQP_Common_GetSendStatus, IOTHUB_CLIENT_OK);
}

TEST_SUITE_CLEANUP(TestClassCleanup)
{
    umock_c_deinit();

    TEST_MUTEX_DESTROY(g_testByTest);
}

static void reset_test_data()
{
    saved_IoTHubTransport_AMQP_Common_Create_config = NULL;
}

TEST_FUNCTION_INITIALIZE(TestMethodInitialize)
{
    if (TEST_MUTEX_ACQUIRE(g_testByTest))
    {
        ASSERT_FAIL("our mutex is ABANDONED. Failure in test framework");
    }

    reset_test_data();
    umock_c_reset_all_calls();
}

TEST_FUNCTION_CLEANUP(TestMethodCleanup)
{
    reset_test_data();
    TEST_MUTEX_RELEASE(g_testByTest);
}

// Tests_SRS_IOTHUBTRANSPORTAMQP_09_001: [IoTHubTransportAMQP_Create shall create a TRANSPORT_LL_HANDLE by calling into the IoTHubTransport_AMQP_Common_Create function, passing `config` and getTLSIOTransport.]
/* Tests_SRS_IOTHUBTRANSPORTAMQP_09_019: [This function shall return a pointer to a structure of type TRANSPORT_PROVIDER having the following values for it's fields:
IoTHubTransport_SendMessageDisposition = IoTHubTransportAMQP_SendMessageDisposition
IoTHubTransport_Subscribe_DeviceMethod = IoTHubTransportAMQP_Subscribe_DeviceMethod
IoTHubTransport_Unsubscribe_DeviceMethod = IoTHubTransportAMQP_Unsubscribe_DeviceMethod
IoTHubTransport_Subscribe_DeviceTwin = IoTHubTransportAMQP_Subscribe_DeviceTwin
IoTHubTransport_Unsubscribe_DeviceTwin = IoTHubTransportAMQP_Unsubscribe_DeviceTwin
IoTHubTransport_ProcessItem - IoTHubTransportAMQP_ProcessItem
IoTHubTransport_GetHostname = IoTHubTransportAMQP_GetHostname
IoTHubTransport_Create = IoTHubTransportAMQP_Create
IoTHubTransport_Destroy = IoTHubTransportAMQP_Destroy
IoTHubTransport_Subscribe = IoTHubTransportAMQP_Subscribe
IoTHubTransport_Unsubscribe = IoTHubTransportAMQP_Unsubscribe
IoTHubTransport_DoWork = IoTHubTransportAMQP_DoWork
IoTHubTransport_SetRetryLogic = IoTHubTransportAMQP_SetRetryLogic
IoTHubTransport_SetOption = IoTHubTransportAMQP_SetOption]*/
TEST_FUNCTION(AMQP_Create)
{
    // arrange
    TRANSPORT_PROVIDER* provider = (TRANSPORT_PROVIDER*)AMQP_Protocol();

    umock_c_reset_all_calls();
    STRICT_EXPECTED_CALL(IoTHubTransport_AMQP_Common_Create(TEST_IOTHUBTRANSPORT_CONFIG_HANDLE, NULL, &g_transport_cb_info, g_transport_cb_ctx)).IgnoreArgument_get_io_transport();

    saved_IoTHubTransport_AMQP_Common_Create_get_io_transport = NULL;

    // act
    TRANSPORT_LL_HANDLE tr_hdl = provider->IoTHubTransport_Create(TEST_IOTHUBTRANSPORT_CONFIG_HANDLE, &g_transport_cb_info, g_transport_cb_ctx);

    // assert
    ASSERT_ARE_EQUAL(char_ptr, umock_c_get_expected_calls(), umock_c_get_actual_calls());
    ASSERT_ARE_EQUAL(void_ptr, tr_hdl, TEST_TRANSPORT_LL_HANDLE);
    ASSERT_IS_NOT_NULL(saved_IoTHubTransport_AMQP_Common_Create_get_io_transport);

    // cleanup
}

/* Tests_SRS_IOTHUBTRANSPORTAMQP_01_009: [ `getIoTransportProvider` shall obtain the TLS IO interface handle by calling `platform_get_default_tlsio`. ]*/
/* Tests_SRS_IOTHUBTRANSPORTAMQP_09_004: [`getTLSIOTransport` shall return the `XIO_HANDLE` created using `xio_create`.] */
/* Tests_SRS_IOTHUBTRANSPORTAMQP_01_010: [ The TLS IO parameters shall be a `TLSIO_CONFIG` structure filled as below: ]*/
/* Tests_SRS_IOTHUBTRANSPORTAMQP_01_011: [ - `hostname` shall be set to `fqdn`. ]*/
/* Tests_SRS_IOTHUBTRANSPORTAMQP_01_012: [ - `port` shall be set to 443. ]*/
/* Tests_SRS_IOTHUBTRANSPORTAMQP_01_013: [ `underlying_io_interface` shall be set to NULL. ]*/
/* Tests_SRS_IOTHUBTRANSPORTAMQP_01_014: [ `underlying_io_parameters` shall be set to NULL. ]*/
TEST_FUNCTION(AMQP_Create_getTLSIOTransport_sets_up_TLS_over_socket_IO)
{
    // arrange
    TRANSPORT_PROVIDER* provider = (TRANSPORT_PROVIDER*)AMQP_Protocol();
    TLSIO_CONFIG tlsio_config;
    XIO_HANDLE underlying_io_transport;

    (void)provider->IoTHubTransport_Create(TEST_IOTHUBTRANSPORT_CONFIG_HANDLE, &g_transport_cb_info, g_transport_cb_ctx);
    umock_c_reset_all_calls();

    tlsio_config.hostname = TEST_STRING;
    tlsio_config.port = 5671;
    tlsio_config.underlying_io_interface = NULL;
    tlsio_config.underlying_io_parameters = NULL;

    STRICT_EXPECTED_CALL(platform_get_default_tlsio());
    STRICT_EXPECTED_CALL(xio_create(TEST_TLSIO_INTERFACE_DESCRIPTION, &tlsio_config))
        .ValidateArgumentValue_io_create_parameters_AsType(UMOCK_TYPE(TLSIO_CONFIG*));

    // act
    underlying_io_transport = saved_IoTHubTransport_AMQP_Common_Create_get_io_transport(TEST_STRING, NULL);

    // assert
    ASSERT_ARE_EQUAL(char_ptr, umock_c_get_expected_calls(), umock_c_get_actual_calls());
    ASSERT_ARE_EQUAL(void_ptr, underlying_io_transport, TEST_XIO_HANDLE);
}

/* Tests_SRS_IOTHUBTRANSPORTAMQP_01_009: [ `getIoTransportProvider` shall obtain the TLS IO interface handle by calling `platform_get_default_tlsio`. ]*/
/* Tests_SRS_IOTHUBTRANSPORTAMQP_09_004: [`getTLSIOTransport` shall return the `XIO_HANDLE` created using `xio_create`.] */
/* Tests_SRS_IOTHUBTRANSPORTAMQP_01_010: [ The TLS IO parameters shall be a `TLSIO_CONFIG` structure filled as below: ]*/
/* Tests_SRS_IOTHUBTRANSPORTAMQP_01_011: [ - `hostname` shall be set to `fqdn`. ]*/
/* Tests_SRS_IOTHUBTRANSPORTAMQP_01_012: [ - `port` shall be set to 443. ]*/
/* Tests_SRS_IOTHUBTRANSPORTAMQP_01_013: [ `underlying_io_interface` shall be set to NULL. ]*/
/* Tests_SRS_IOTHUBTRANSPORTAMQP_01_014: [ `underlying_io_parameters` shall be set to NULL. ]*/
TEST_FUNCTION(AMQP_Create_getTLSIOTransport_ignores_the_http_proxy_seetings)
{
    // arrange
    AMQP_TRANSPORT_PROXY_OPTIONS amqp_proxy_options;
    TRANSPORT_PROVIDER* provider = (TRANSPORT_PROVIDER*)AMQP_Protocol();
    TLSIO_CONFIG tlsio_config;
    XIO_HANDLE underlying_io_transport;

    (void)provider->IoTHubTransport_Create(TEST_IOTHUBTRANSPORT_CONFIG_HANDLE, &g_transport_cb_info, g_transport_cb_ctx);
    umock_c_reset_all_calls();

    tlsio_config.hostname = TEST_STRING;
    tlsio_config.port = 5671;
    tlsio_config.underlying_io_interface = NULL;
    tlsio_config.underlying_io_parameters = NULL;

    STRICT_EXPECTED_CALL(platform_get_default_tlsio());
    STRICT_EXPECTED_CALL(xio_create(TEST_TLSIO_INTERFACE_DESCRIPTION, &tlsio_config))
        .ValidateArgumentValue_io_create_parameters_AsType(UMOCK_TYPE(TLSIO_CONFIG*));

    amqp_proxy_options.host_address = "some_host";
    amqp_proxy_options.port = 444;
    amqp_proxy_options.username = "me";
    amqp_proxy_options.password = "shhhh";

    // act
    underlying_io_transport = saved_IoTHubTransport_AMQP_Common_Create_get_io_transport(TEST_STRING, &amqp_proxy_options);

    // assert
    ASSERT_ARE_EQUAL(char_ptr, umock_c_get_expected_calls(), umock_c_get_actual_calls());
    ASSERT_ARE_EQUAL(void_ptr, underlying_io_transport, TEST_XIO_HANDLE);
}

/* Tests_SRS_IOTHUBTRANSPORTAMQP_09_003: [If `platform_get_default_tlsio` returns NULL `getTLSIOTransport` shall return NULL.] */
TEST_FUNCTION(when_platform_get_default_tlsio_returns_NULL_AMQP_Create_getTLSIOTransport_returns_NULL)
{
    // arrange
    TRANSPORT_PROVIDER* provider = (TRANSPORT_PROVIDER*)AMQP_Protocol();
    XIO_HANDLE underlying_io_transport;

    (void)provider->IoTHubTransport_Create(TEST_IOTHUBTRANSPORT_CONFIG_HANDLE, &g_transport_cb_info, g_transport_cb_ctx);

    umock_c_reset_all_calls();

    STRICT_EXPECTED_CALL(platform_get_default_tlsio())
        .SetReturn(NULL);

    // act
    underlying_io_transport = saved_IoTHubTransport_AMQP_Common_Create_get_io_transport(TEST_STRING, NULL);

    // assert
    ASSERT_ARE_EQUAL(char_ptr, umock_c_get_expected_calls(), umock_c_get_actual_calls());
    ASSERT_IS_NULL(underlying_io_transport);
}

// Tests_SRS_IOTHUBTRANSPORTAMQP_09_015: [IoTHubTransportAMQP_DoWork shall call into the IoTHubTransport_AMQP_Common_DoWork()]
TEST_FUNCTION(AMQP_DoWork)
{
    // arrange
    TRANSPORT_PROVIDER* provider = (TRANSPORT_PROVIDER*)AMQP_Protocol();

    umock_c_reset_all_calls();
    STRICT_EXPECTED_CALL(IoTHubTransport_AMQP_Common_DoWork(TEST_TRANSPORT_LL_HANDLE));

    // act
    provider->IoTHubTransport_DoWork(TEST_TRANSPORT_LL_HANDLE);

    // assert
    ASSERT_ARE_EQUAL(char_ptr, umock_c_get_expected_calls(), umock_c_get_actual_calls());

    // cleanup
}

// Tests_SRS_IOTHUBTRANSPORTAMQP_09_006: [IoTHubTransportAMQP_Register shall register the device by calling into the IoTHubTransport_AMQP_Common_Register().]
TEST_FUNCTION(AMQP_Register)
{
    // arrange
    TRANSPORT_PROVIDER* provider = (TRANSPORT_PROVIDER*)AMQP_Protocol();

    umock_c_reset_all_calls();
    STRICT_EXPECTED_CALL(IoTHubTransport_AMQP_Common_Register(TEST_TRANSPORT_LL_HANDLE, TEST_IOTHUB_DEVICE_CONFIG_HANDLE, TEST_WAITING_TO_SEND_LIST));

    // act
    IOTHUB_DEVICE_HANDLE dev_hdl = provider->IoTHubTransport_Register(TEST_TRANSPORT_LL_HANDLE, TEST_IOTHUB_DEVICE_CONFIG_HANDLE, TEST_WAITING_TO_SEND_LIST);

    // assert
    ASSERT_ARE_EQUAL(char_ptr, umock_c_get_expected_calls(), umock_c_get_actual_calls());
    ASSERT_ARE_EQUAL(void_ptr, (void_ptr)dev_hdl, (void_ptr)TEST_IOTHUB_DEVICE_HANDLE);

    // cleanup
}

// Tests_SRS_IOTHUBTRANSPORTAMQP_09_007: [IoTHubTransportAMQP_Unregister shall unregister the device by calling into the IoTHubTransport_AMQP_Common_Unregister().]
TEST_FUNCTION(AMQP_Unregister)
{
    // arrange
    TRANSPORT_PROVIDER* provider = (TRANSPORT_PROVIDER*)AMQP_Protocol();

    umock_c_reset_all_calls();
    STRICT_EXPECTED_CALL(IoTHubTransport_AMQP_Common_Unregister(TEST_IOTHUB_DEVICE_HANDLE));

    // act
    provider->IoTHubTransport_Unregister(TEST_IOTHUB_DEVICE_HANDLE);

    // assert
    ASSERT_ARE_EQUAL(char_ptr, umock_c_get_expected_calls(), umock_c_get_actual_calls());

    // cleanup
}

// Tests_SRS_IOTHUBTRANSPORTAMQP_09_008: [IoTHubTransportAMQP_Subscribe_DeviceTwin shall invoke IoTHubTransport_AMQP_Common_Subscribe_DeviceTwin() and return its result.]
TEST_FUNCTION(AMQP_Subscribe_DeviceTwin)
{
    // arrange
    TRANSPORT_PROVIDER* provider = (TRANSPORT_PROVIDER*)AMQP_Protocol();

    umock_c_reset_all_calls();
    STRICT_EXPECTED_CALL(IoTHubTransport_AMQP_Common_Subscribe_DeviceTwin(TEST_IOTHUB_DEVICE_HANDLE));

    // act
    int result = provider->IoTHubTransport_Subscribe_DeviceTwin(TEST_IOTHUB_DEVICE_HANDLE);

    // assert
    ASSERT_ARE_EQUAL(char_ptr, umock_c_get_expected_calls(), umock_c_get_actual_calls());
    ASSERT_ARE_EQUAL(int, result, 0);

    // cleanup
}

// Tests_SRS_IOTHUBTRANSPORTAMQP_09_009: [IoTHubTransportAMQP_Unsubscribe_DeviceTwin shall invoke IoTHubTransport_AMQP_Common_Unsubscribe_DeviceTwin()]
TEST_FUNCTION(AMQP_Unsubscribe_DeviceTwin)
{
    // arrange
    TRANSPORT_PROVIDER* provider = (TRANSPORT_PROVIDER*)AMQP_Protocol();

    umock_c_reset_all_calls();
    STRICT_EXPECTED_CALL(IoTHubTransport_AMQP_Common_Unsubscribe_DeviceTwin(TEST_IOTHUB_DEVICE_HANDLE));

    // act
    provider->IoTHubTransport_Unsubscribe_DeviceTwin(TEST_IOTHUB_DEVICE_HANDLE);

    // assert
    ASSERT_ARE_EQUAL(char_ptr, umock_c_get_expected_calls(), umock_c_get_actual_calls());

    // cleanup
}

// Tests_SRS_IOTHUBTRANSPORTAMQP_09_021: [IoTHubTransportAMQP_GetTwinAsync shall invoke IoTHubTransport_AMQP_Common_GetTwinAsync()]
TEST_FUNCTION(AMQP_GetTwinAsync)
{
    // arrange
    TRANSPORT_PROVIDER* provider = (TRANSPORT_PROVIDER*)AMQP_Protocol();

    umock_c_reset_all_calls();
    STRICT_EXPECTED_CALL(IoTHubTransport_AMQP_Common_GetTwinAsync(TEST_IOTHUB_DEVICE_HANDLE, (IOTHUB_CLIENT_DEVICE_TWIN_CALLBACK)0x4444, (void*)0x4445));

    // act
    IOTHUB_CLIENT_RESULT result = provider->IoTHubTransport_GetTwinAsync(TEST_IOTHUB_DEVICE_HANDLE, (IOTHUB_CLIENT_DEVICE_TWIN_CALLBACK)0x4444, (void*)0x4445);

    // assert
    ASSERT_ARE_EQUAL(char_ptr, umock_c_get_expected_calls(), umock_c_get_actual_calls());
    ASSERT_ARE_EQUAL(int, IOTHUB_CLIENT_OK, result);

    // cleanup
}

// Tests_SRS_IOTHUBTRANSPORTAMQP_09_010: [IoTHubTransportAMQP_Subscribe_DeviceMethod shall invoke IoTHubTransport_AMQP_Common_Subscribe_DeviceMethod() and return its result.]
TEST_FUNCTION(AMQP_Subscribe_DeviceMethod)
{
    // arrange
    TRANSPORT_PROVIDER* provider = (TRANSPORT_PROVIDER*)AMQP_Protocol();

    umock_c_reset_all_calls();
    STRICT_EXPECTED_CALL(IoTHubTransport_AMQP_Common_Subscribe_DeviceMethod(TEST_IOTHUB_DEVICE_HANDLE));

    // act
    int result = provider->IoTHubTransport_Subscribe_DeviceMethod(TEST_IOTHUB_DEVICE_HANDLE);

    // assert
    ASSERT_ARE_EQUAL(char_ptr, umock_c_get_expected_calls(), umock_c_get_actual_calls());
    ASSERT_ARE_EQUAL(int, result, 0);

    // cleanup
}

// Tests_SRS_IOTHUBTRANSPORTAMQP_09_011: [IoTHubTransportAMQP_Unsubscribe_DeviceMethod shall invoke IoTHubTransport_AMQP_Common_Unsubscribe_DeviceMethod()]
TEST_FUNCTION(AMQP_Unsubscribe_DeviceMethod)
{
    // arrange
    TRANSPORT_PROVIDER* provider = (TRANSPORT_PROVIDER*)AMQP_Protocol();

    umock_c_reset_all_calls();
    STRICT_EXPECTED_CALL(IoTHubTransport_AMQP_Common_Unsubscribe_DeviceMethod(TEST_IOTHUB_DEVICE_HANDLE));

    // act
    provider->IoTHubTransport_Unsubscribe_DeviceMethod(TEST_IOTHUB_DEVICE_HANDLE);

    // assert
    ASSERT_ARE_EQUAL(char_ptr, umock_c_get_expected_calls(), umock_c_get_actual_calls());

    // cleanup
}

// Tests_SRS_IOTHUBTRANSPORTAMQP_09_012: [IoTHubTransportAMQP_Subscribe shall subscribe for D2C messages by calling into the IoTHubTransport_AMQP_Common_Subscribe().]
TEST_FUNCTION(AMQP_Subscribe)
{
    // arrange
    TRANSPORT_PROVIDER* provider = (TRANSPORT_PROVIDER*)AMQP_Protocol();

    umock_c_reset_all_calls();
    STRICT_EXPECTED_CALL(IoTHubTransport_AMQP_Common_Subscribe(TEST_IOTHUB_DEVICE_HANDLE));

    // act
    int result = provider->IoTHubTransport_Subscribe(TEST_IOTHUB_DEVICE_HANDLE);

    // assert
    ASSERT_ARE_EQUAL(char_ptr, umock_c_get_expected_calls(), umock_c_get_actual_calls());
    ASSERT_ARE_EQUAL(int, result, 0);

    // cleanup
}

// Tests_SRS_IOTHUBTRANSPORTAMQP_09_013: [IoTHubTransportAMQP_Unsubscribe shall subscribe for D2C messages by calling into the IoTHubTransport_AMQP_Common_Unsubscribe().]
TEST_FUNCTION(AMQP_Unsubscribe)
{
    // arrange
    TRANSPORT_PROVIDER* provider = (TRANSPORT_PROVIDER*)AMQP_Protocol();

    umock_c_reset_all_calls();
    STRICT_EXPECTED_CALL(IoTHubTransport_AMQP_Common_Unsubscribe(TEST_IOTHUB_DEVICE_HANDLE));

    // act
    provider->IoTHubTransport_Unsubscribe(TEST_IOTHUB_DEVICE_HANDLE);

    // assert
    ASSERT_ARE_EQUAL(char_ptr, umock_c_get_expected_calls(), umock_c_get_actual_calls());

    // cleanup
}

// Tests_SRS_IOTHUBTRANSPORTAMQP_09_014: [IoTHubTransportAMQP_ProcessItem shall invoke IoTHubTransport_AMQP_Common_ProcessItem() and return its result.]
TEST_FUNCTION(AMQP_ProcessItem)
{
    // arrange
    TRANSPORT_PROVIDER* provider = (TRANSPORT_PROVIDER*)AMQP_Protocol();

    umock_c_reset_all_calls();
    STRICT_EXPECTED_CALL(IoTHubTransport_AMQP_Common_ProcessItem(TEST_TRANSPORT_LL_HANDLE, TEST_IOTHUB_IDENTITY_TYPE, TEST_IOTHUB_IDENTITY_INFO_HANDLE));

    // act
    IOTHUB_PROCESS_ITEM_RESULT result = provider->IoTHubTransport_ProcessItem(TEST_TRANSPORT_LL_HANDLE, TEST_IOTHUB_IDENTITY_TYPE, TEST_IOTHUB_IDENTITY_INFO_HANDLE);

    // assert
    ASSERT_ARE_EQUAL(char_ptr, umock_c_get_expected_calls(), umock_c_get_actual_calls());
    ASSERT_ARE_EQUAL(int, result, IOTHUB_PROCESS_OK);

    // cleanup
}

// Tests_SRS_IOTHUBTRANSPORTAMQP_09_017: [IoTHubTransportAMQP_SetOption shall set the options by calling into the IoTHubTransport_AMQP_Common_SetOption()]
TEST_FUNCTION(AMQP_SetOption)
{
    // arrange
    TRANSPORT_PROVIDER* provider = (TRANSPORT_PROVIDER*)AMQP_Protocol();

    umock_c_reset_all_calls();
    STRICT_EXPECTED_CALL(IoTHubTransport_AMQP_Common_SetOption(TEST_TRANSPORT_LL_HANDLE, TEST_STRING, TEST_STRING_HANDLE));

    // act
    int result = provider->IoTHubTransport_SetOption(TEST_TRANSPORT_LL_HANDLE, TEST_STRING, TEST_STRING_HANDLE);

    // assert
    ASSERT_ARE_EQUAL(char_ptr, umock_c_get_expected_calls(), umock_c_get_actual_calls());
    ASSERT_ARE_EQUAL(int, result, 0);

    // cleanup
}

// Tests_SRS_IOTHUBTRANSPORTAMQP_09_016: [IoTHubTransportAMQP_GetSendStatus shall get the send status by calling into the IoTHubTransport_AMQP_Common_GetSendStatus()]
TEST_FUNCTION(AMQP_GetSendStatus)
{
    // arrange
    TRANSPORT_PROVIDER* provider = (TRANSPORT_PROVIDER*)AMQP_Protocol();

    IOTHUB_CLIENT_STATUS client_status;

    umock_c_reset_all_calls();
    STRICT_EXPECTED_CALL(IoTHubTransport_AMQP_Common_GetSendStatus(TEST_IOTHUB_DEVICE_HANDLE, &client_status));

    // act
    IOTHUB_CLIENT_RESULT result = provider->IoTHubTransport_GetSendStatus(TEST_IOTHUB_DEVICE_HANDLE, &client_status);

    // assert
    ASSERT_ARE_EQUAL(char_ptr, umock_c_get_expected_calls(), umock_c_get_actual_calls());
    ASSERT_ARE_EQUAL(int, result, IOTHUB_CLIENT_OK);

    // cleanup
}


// Tests_SRS_IOTHUBTRANSPORTAMQP_09_018: [IoTHubTransportAMQP_GetHostname shall get the hostname by calling into the IoTHubTransport_AMQP_Common_GetHostname()]
TEST_FUNCTION(AMQP_GetHostname)
{
    // arrange
    TRANSPORT_PROVIDER* provider = (TRANSPORT_PROVIDER*)AMQP_Protocol();

    umock_c_reset_all_calls();
    STRICT_EXPECTED_CALL(IoTHubTransport_AMQP_Common_GetHostname(TEST_TRANSPORT_LL_HANDLE));

    // act
    STRING_HANDLE result = provider->IoTHubTransport_GetHostname(TEST_TRANSPORT_LL_HANDLE);

    // assert
    ASSERT_ARE_EQUAL(char_ptr, umock_c_get_expected_calls(), umock_c_get_actual_calls());
    ASSERT_ARE_EQUAL(void_ptr, result, TEST_STRING_HANDLE);

    // cleanup
}

// Tests_SRS_IOTHUBTRANSPORTAMQP_09_005: [IoTHubTransportAMQP_Destroy shall destroy the TRANSPORT_LL_HANDLE by calling into the IoTHubTransport_AMQP_Common_Destroy().]
TEST_FUNCTION(AMQP_Destroy)
{
    // arrange
    TRANSPORT_PROVIDER* provider = (TRANSPORT_PROVIDER*)AMQP_Protocol();

    umock_c_reset_all_calls();
    STRICT_EXPECTED_CALL(IoTHubTransport_AMQP_Common_Destroy(TEST_TRANSPORT_LL_HANDLE));

    // act
    provider->IoTHubTransport_Destroy(TEST_TRANSPORT_LL_HANDLE);

    // assert
    ASSERT_ARE_EQUAL(char_ptr, umock_c_get_expected_calls(), umock_c_get_actual_calls());

    // cleanup
}

// Tests_SRS_IOTHUBTRANSPORTAMQP_10_001: [IoTHubTransportAMQP_SendMessageDisposition shall get the hostname by calling into the IoTHubTransport_AMQP_Common_SendMessageDisposition().]
TEST_FUNCTION(AMQP_SendMessageDisposition)
{
    // arrange
    TRANSPORT_PROVIDER* provider = (TRANSPORT_PROVIDER*)AMQP_Protocol();

    umock_c_reset_all_calls();
    STRICT_EXPECTED_CALL(IoTHubTransport_AMQP_Common_SendMessageDisposition(IGNORED_PTR_ARG, IOTHUBMESSAGE_ACCEPTED))
        .IgnoreAllArguments();

    // act
    IOTHUB_CLIENT_RESULT result = provider->IoTHubTransport_SendMessageDisposition(NULL, IOTHUBMESSAGE_ACCEPTED);

    // assert
    ASSERT_ARE_EQUAL(IOTHUB_CLIENT_RESULT, result, IOTHUB_CLIENT_OK);
    ASSERT_ARE_EQUAL(char_ptr, umock_c_get_expected_calls(), umock_c_get_actual_calls());

    // cleanup
}

// Tests_SRS_IOTHUBTRANSPORTAMQP_31_021: [IoTHubTransportAMQP_Subscribe_InputQueue shall return a failure as input queues are not implemented for AMQP]
TEST_FUNCTION(AMQP_Subscribe_InputQueue)
{
    // arrange
    TRANSPORT_PROVIDER* provider = (TRANSPORT_PROVIDER*)AMQP_Protocol();

    umock_c_reset_all_calls();

    // act
    int result = provider->IoTHubTransport_Subscribe_InputQueue(NULL);

    // assert
    ASSERT_ARE_NOT_EQUAL(int, result, 0);

    // cleanup
}

// Tests_SRS_IOTHUBTRANSPORTAMQP_31_022: [IotHubTransportAMQP_Unsubscribe_InputQueue shall do nothing as input queues are not implemented for AMQP]
TEST_FUNCTION(AMQP_Unsubscribe_InputQueue)
{
    // arrange
    TRANSPORT_PROVIDER* provider = (TRANSPORT_PROVIDER*)AMQP_Protocol();

    umock_c_reset_all_calls();

    // act
    provider->IoTHubTransport_Unsubscribe_InputQueue(NULL);
}

<<<<<<< HEAD
// Tests_SRS_IOTHUBTRANSPORTAMQP_09_021: [IoTHubTransportAMQP_SetStreamRequestCallback shall call into the IoTHubTransport_AMQP_Common_SetStreamRequestCallback()]
TEST_FUNCTION(IoTHubTransportAMQP_SetStreamRequestCallback_success)
{
    // arrange
    TRANSPORT_PROVIDER* provider = (TRANSPORT_PROVIDER*)AMQP_Protocol();
    int result;
    DEVICE_STREAM_C2D_REQUEST_CALLBACK callback = (DEVICE_STREAM_C2D_REQUEST_CALLBACK)0x4445;
    void* context = (void*)0x4446;

    umock_c_reset_all_calls();
    STRICT_EXPECTED_CALL(IoTHubTransport_AMQP_Common_SetStreamRequestCallback(TEST_IOTHUB_DEVICE_HANDLE, callback, context))
        .SetReturn(33);

    // act
    result = provider->IoTHubTransport_SetStreamRequestCallback(TEST_IOTHUB_DEVICE_HANDLE, callback, context);

    // assert
    ASSERT_ARE_EQUAL(char_ptr, umock_c_get_expected_calls(), umock_c_get_actual_calls());
    ASSERT_ARE_EQUAL(int, 33, result);

    //cleanup
}

// Tests_SRS_IOTHUBTRANSPORTAMQP_09_022: [IoTHubTransportAMQP_SendStreamResponse shall call into the IoTHubTransport_AMQP_Common_SendStreamResponse()]
TEST_FUNCTION(IoTHubTransportAMQP_SendStreamResponse_success)
{
    // arrange
    TRANSPORT_PROVIDER* provider = (TRANSPORT_PROVIDER*)AMQP_Protocol();
    int result;
    DEVICE_STREAM_C2D_RESPONSE* response = (DEVICE_STREAM_C2D_RESPONSE*)0x4445;

    umock_c_reset_all_calls();
    STRICT_EXPECTED_CALL(IoTHubTransport_AMQP_Common_SendStreamResponse(TEST_IOTHUB_DEVICE_HANDLE, response))
        .SetReturn(33);

    // act
    result = provider->IoTHubTransport_SendStreamResponse(TEST_IOTHUB_DEVICE_HANDLE, response);

    // assert
    ASSERT_ARE_EQUAL(char_ptr, umock_c_get_expected_calls(), umock_c_get_actual_calls());
    ASSERT_ARE_EQUAL(int, 33, result);

    //cleanup
=======
TEST_FUNCTION(AMQP_GetSupportedPlatformInfo)
{
    // arrange
    TRANSPORT_PROVIDER* provider = (TRANSPORT_PROVIDER*)AMQP_Protocol();
    PLATFORM_INFO_OPTION expected_info = PLATFORM_INFO_OPTION_RETRIEVE_SQM;

    umock_c_reset_all_calls();
    STRICT_EXPECTED_CALL(IoTHubTransport_AMQP_Common_GetSupportedPlatformInfo(IGNORED_PTR_ARG, IGNORED_PTR_ARG))
        .CopyOutArgumentBuffer_info(&expected_info, sizeof(expected_info))
        .SetReturn(0);

    // act
    PLATFORM_INFO_OPTION info;
    int result = provider->IoTHubTransport_GetSupportedPlatformInfo(TEST_TRANSPORT_LL_HANDLE, &info);

    // assert

    ASSERT_ARE_EQUAL(char_ptr, umock_c_get_expected_calls(), umock_c_get_actual_calls());
    ASSERT_ARE_EQUAL(int, result, 0);
    ASSERT_ARE_EQUAL(int, info, PLATFORM_INFO_OPTION_RETRIEVE_SQM);

    // cleanup
}

TEST_FUNCTION(AMQP_GetSupportedPlatformInfo_NULL_handle)
{
    // arrange
    TRANSPORT_PROVIDER* provider = (TRANSPORT_PROVIDER*)AMQP_Protocol();

    umock_c_reset_all_calls();
    STRICT_EXPECTED_CALL(IoTHubTransport_AMQP_Common_GetSupportedPlatformInfo(IGNORED_PTR_ARG, IGNORED_PTR_ARG))
        .SetReturn(1);

    // act
    PLATFORM_INFO_OPTION info;
    int result = provider->IoTHubTransport_GetSupportedPlatformInfo(NULL, &info);

    // assert

    ASSERT_ARE_EQUAL(char_ptr, umock_c_get_expected_calls(), umock_c_get_actual_calls());
    ASSERT_ARE_NOT_EQUAL(int, result, 0);

    // cleanup
}

TEST_FUNCTION(AMQP_GetSupportedPlatformInfo_NULL_info)
{
    // arrange
    TRANSPORT_PROVIDER* provider = (TRANSPORT_PROVIDER*)AMQP_Protocol();

    umock_c_reset_all_calls();
    STRICT_EXPECTED_CALL(IoTHubTransport_AMQP_Common_GetSupportedPlatformInfo(IGNORED_PTR_ARG, IGNORED_PTR_ARG))
        .SetReturn(1);

    // act
    int result = provider->IoTHubTransport_GetSupportedPlatformInfo(TEST_TRANSPORT_LL_HANDLE, NULL);

    // assert

    ASSERT_ARE_EQUAL(char_ptr, umock_c_get_expected_calls(), umock_c_get_actual_calls());
    ASSERT_ARE_NOT_EQUAL(int, result, 0);

    // cleanup
>>>>>>> 469ad286
}

END_TEST_SUITE(iothubtransportamqp_ut)<|MERGE_RESOLUTION|>--- conflicted
+++ resolved
@@ -791,7 +791,6 @@
     provider->IoTHubTransport_Unsubscribe_InputQueue(NULL);
 }
 
-<<<<<<< HEAD
 // Tests_SRS_IOTHUBTRANSPORTAMQP_09_021: [IoTHubTransportAMQP_SetStreamRequestCallback shall call into the IoTHubTransport_AMQP_Common_SetStreamRequestCallback()]
 TEST_FUNCTION(IoTHubTransportAMQP_SetStreamRequestCallback_success)
 {
@@ -835,7 +834,8 @@
     ASSERT_ARE_EQUAL(int, 33, result);
 
     //cleanup
-=======
+}
+
 TEST_FUNCTION(AMQP_GetSupportedPlatformInfo)
 {
     // arrange
@@ -899,7 +899,6 @@
     ASSERT_ARE_NOT_EQUAL(int, result, 0);
 
     // cleanup
->>>>>>> 469ad286
 }
 
 END_TEST_SUITE(iothubtransportamqp_ut)