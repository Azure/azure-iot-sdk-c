#Copyright (c) Microsoft. All rights reserved.
#Licensed under the MIT license. See LICENSE file in the project root for full license information.

cmake_minimum_required(VERSION 2.8.12)

if(${LINUX})
   add_definitions(-DAZIOT_LINUX)
endif()

usePermissiveRulesForSdkSamplesAndTests()

# addSupportedTransportsToTest determines transport dependencies based on which transports are enabled via cmake and
# sets appropriate TEST_xyz #ifdef's so tests themselves are compiled against appropriate targets.
function(addSupportedTransportsToTest whatExecutableIsBuilding)
    if(${use_mqtt})
        linkMqttLibrary(${whatExecutableIsBuilding})
        target_link_libraries(${whatExecutableIsBuilding} umqtt iothub_client_mqtt_transport iothub_client_mqtt_ws_transport)
        add_definitions(-DTEST_MQTT)
    endif()

    if(${use_amqp})
        target_link_libraries(${whatExecutableIsBuilding} iothub_client_amqp_transport iothub_client_amqp_ws_transport)
        linkUAMQP(${whatExecutableIsBuilding})
        add_definitions(-DTEST_AMQP)
    endif()

    if(${use_http})
        target_link_libraries(${whatExecutableIsBuilding} iothub_client_http_transport)
        add_definitions(-DTEST_HTTP)
    endif()
endfunction()

if(${use_wolfssl})
    add_definitions(-DUSE_WOLFSSL)
endif()


#this is CMakeLists for iothub_client tests folder
add_unittest_directory(iothub_ut)
add_unittest_directory(iothub_client_authorization_ut)
add_unittest_directory(iothub_transport_ll_private_ut)
add_unittest_directory(iothubclient_ll_ut)
add_unittest_directory(iothubclientcore_ll_ut)
add_unittest_directory(iothubclient_diagnostic_ut)
add_unittest_directory(iothubdeviceclient_ll_ut)
if(NOT ${dont_use_uploadtoblob} AND NOT ${use_wolfssl})
    add_unittest_directory(iothubclient_ll_u2b_ut)
    add_e2etest_directory(iothubclient_uploadtoblob_e2e)
    add_unittest_directory(blob_ut)
endif()
if (${use_edge_modules})
    add_unittest_directory(iothubclient_edge_ut)
endif()

add_unittest_directory(iothubclient_ut)
add_unittest_directory(iothubclientcore_ut)
add_unittest_directory(iothubdeviceclient_ut)
add_unittest_directory(iothubmessage_ut)
add_unittest_directory(iothubtransport_ut)
add_unittest_directory(iothub_client_retry_control_ut)
add_unittest_directory(message_queue_ut)

add_unittest_directory(iothubmoduleclient_ll_ut)
add_unittest_directory(iothubmoduleclient_ut)

if(${use_http} AND NOT (${use_wolfssl} OR ${use_bearssl}))
    add_unittest_directory(iothubtransporthttp_ut)
    add_e2etest_directory(iothubclient_http_e2e)
endif()

if(${use_mqtt})
    add_unittest_directory(iothubtransportmqtt_ut)
    add_unittest_directory(iothubtransport_mqtt_common_ut)
    add_unittest_directory(iothubtransportmqtt_ws_ut)

    # e2e tests
    add_e2etest_directory(iothubclient_mqtt_e2e)
    add_e2etest_directory(iothubclient_mqtt_mod_e2e)
    add_sfctest_directory(iothubclient_mqtt_e2e_sfc)
    add_e2etest_directory(iothubclient_mqtt_dt_e2e)
    add_sfctest_directory(iothubclient_mqtt_dt_e2e_sfc)
    add_e2etest_directory(iothubclient_mqtt_device_method_e2e)
    add_sfctest_directory(iothubclient_mqtt_dm_e2e_sfc)
    add_e2etest_directory(iothubclient_mqtt_mod_dm_e2e)
    add_e2etest_directory(iothubclient_mqtt_mod_dt_e2e)
if(NOT ${use_wolfssl})
    add_e2etest_directory(iothubclient_mqtt_ws_e2e)
    add_sfctest_directory(iothubclient_mqtt_ws_e2e_sfc)
endif()

    # Longhaul tests
    add_longhaul_test_directory(longhaul_mqtt_telemetry)
    add_longhaul_test_directory(longhaul_mqtt_c2d)
    add_longhaul_test_directory(longhaul_mqtt_device_methods)
    add_longhaul_test_directory(longhaul_mqtt_device_twin_desired)
    add_longhaul_test_directory(longhaul_mqtt_device_twin_reported)
endif()

if(${use_amqp})
    add_unittest_directory(uamqp_messaging_ut)
    add_unittest_directory(iothubtransport_amqp_common_ut)
    add_unittest_directory(iothubtransport_amqp_device_ut)
    add_unittest_directory(iothubtransport_amqp_cbs_auth_ut)
    add_unittest_directory(iothubtransportamqp_methods_ut)
    add_unittest_directory(iothubtransport_amqp_connection_ut)
    add_unittest_directory(iothubtr_amqp_tel_msgr_ut)
    add_unittest_directory(iothubtr_amqp_msgr_ut)
    add_unittest_directory(iothubtr_amqp_twin_msgr_ut)
    add_unittest_directory(iothubtransportamqp_ut)
    add_unittest_directory(iothubtransportamqp_ws_ut)

    # e2e tests
    add_e2etest_directory(iothubclient_amqp_e2e)
    add_e2etest_directory(iothubclient_amqp_mod_e2e)
    add_e2etest_directory(iothubclient_amqp_dt_e2e)
    add_sfctest_directory(iothubclient_amqp_e2e_sfc)
    add_e2etest_directory(iothubclient_amqp_device_method_e2e)
    add_e2etest_directory(iothubclient_amqp_mod_dm_e2e)
    add_e2etest_directory(iothubclient_amqp_mod_dt_e2e)
    add_sfctest_directory(iothubclient_amqp_dt_e2e_sfc)
if(NOT ${use_wolfssl})
    add_e2etest_directory(iothubclient_amqp_ws_e2e)
    add_sfctest_directory(iothubclient_amqp_ws_e2e_sfc)
endif()

    # Longhaul tests
    add_longhaul_test_directory(longhaul_amqp_telemetry)
    add_longhaul_test_directory(longhaul_amqp_c2d)
    add_longhaul_test_directory(longhaul_amqp_device_methods)
    add_longhaul_test_directory(longhaul_amqp_device_twin_desired)
    add_longhaul_test_directory(longhaul_amqp_device_twin_reported)
endif()

<<<<<<< HEAD
if(NOT ${use_schannel} AND NOT ${use_socketio})
    add_unittest_directory(iothubclient_fuzz_mqtt)
    add_unittest_directory(iothubclient_fuzz_amqp)
=======
if (NOT DEFINED MACOSX AND DEFINED use_schannel AND DEFINED use_socketio)
  if (NOT ${use_schannel} AND NOT ${use_socketio})
    if (${use_mqtt})
      add_unittest_directory(iothubclient_fuzz_mqtt)
    endif()
    if (${use_amqp})
      add_unittest_directory(iothubclient_fuzz_amqp)
    endif()
  endif()
>>>>>>> 83b73fce
endif()

add_unittest_directory(version_ut)

add_e2etest_directory(iothub_invalidcert_e2e)

if (${use_openssl} AND ${run_e2e_openssl_engine_tests})
    add_e2etest_directory(iothubclient_openssl_engine_e2e)
endif()<|MERGE_RESOLUTION|>--- conflicted
+++ resolved
@@ -131,11 +131,6 @@
     add_longhaul_test_directory(longhaul_amqp_device_twin_reported)
 endif()
 
-<<<<<<< HEAD
-if(NOT ${use_schannel} AND NOT ${use_socketio})
-    add_unittest_directory(iothubclient_fuzz_mqtt)
-    add_unittest_directory(iothubclient_fuzz_amqp)
-=======
 if (NOT DEFINED MACOSX AND DEFINED use_schannel AND DEFINED use_socketio)
   if (NOT ${use_schannel} AND NOT ${use_socketio})
     if (${use_mqtt})
@@ -145,7 +140,6 @@
       add_unittest_directory(iothubclient_fuzz_amqp)
     endif()
   endif()
->>>>>>> 83b73fce
 endif()
 
 add_unittest_directory(version_ut)
