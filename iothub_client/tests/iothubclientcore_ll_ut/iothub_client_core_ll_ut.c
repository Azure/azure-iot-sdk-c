--- conflicted
+++ resolved
@@ -113,16 +113,14 @@
 MOCKABLE_FUNCTION(, int, FAKE_IoTHubTransport_GetSupportedPlatformInfo, TRANSPORT_LL_HANDLE, handle, PLATFORM_INFO_OPTION*, info);
 MOCKABLE_FUNCTION(, bool, messageInputCallbackEx, IOTHUB_MESSAGE_HANDLE, message, void*, userContextCallback);
 
-<<<<<<< HEAD
+MOCKABLE_FUNCTION(, bool, Transport_MessageCallbackFromInput, IOTHUB_MESSAGE_HANDLE, message, void*, ctx);
+MOCKABLE_FUNCTION(, bool, Transport_MessageCallback, IOTHUB_MESSAGE_HANDLE, message, void*, ctx);
+
 MOCKABLE_FUNCTION(, int, FAKE_IoTHubTransport_SetStreamRequestCallback, IOTHUB_DEVICE_HANDLE, handle, DEVICE_STREAM_C2D_REQUEST_CALLBACK, streamRequestCallback, void*, context);
 MOCKABLE_FUNCTION(, int, FAKE_IoTHubTransport_SendStreamResponse, IOTHUB_DEVICE_HANDLE, handle, DEVICE_STREAM_C2D_RESPONSE*, response);
 
 MOCKABLE_FUNCTION(, bool, Transport_MessageCallbackFromInput, MESSAGE_CALLBACK_INFO*, messageData, void*, ctx);
 MOCKABLE_FUNCTION(, bool, Transport_MessageCallback, MESSAGE_CALLBACK_INFO*, messageData, void*, ctx);
-=======
-MOCKABLE_FUNCTION(, bool, Transport_MessageCallbackFromInput, IOTHUB_MESSAGE_HANDLE, message, void*, ctx);
-MOCKABLE_FUNCTION(, bool, Transport_MessageCallback, IOTHUB_MESSAGE_HANDLE, message, void*, ctx);
->>>>>>> 5dac60a8
 MOCKABLE_FUNCTION(, void, Transport_ConnectionStatusCallBack, IOTHUB_CLIENT_CONNECTION_STATUS, status, IOTHUB_CLIENT_CONNECTION_STATUS_REASON, reason, void*, ctx);
 MOCKABLE_FUNCTION(, void, Transport_SendComplete_Callback, PDLIST_ENTRY, completed, IOTHUB_CLIENT_CONFIRMATION_RESULT, result, void*, ctx);
 MOCKABLE_FUNCTION(, const char*, Transport_GetOption_Product_Info_Callback, void*, ctx);
@@ -6661,7 +6659,78 @@
     IoTHubClientCore_LL_Destroy(handle);
 }
 
-<<<<<<< HEAD
+TEST_FUNCTION(IoTHubClientCore_LL_SendMessageDisposition_succeeds)
+{
+    //arrange
+    IOTHUB_CLIENT_CORE_LL_HANDLE handle = IoTHubClientCore_LL_Create(&TEST_CONFIG);
+
+    umock_c_reset_all_calls();
+    STRICT_EXPECTED_CALL(FAKE_IoTHubTransport_SendMessageDisposition(IGNORED_PTR_ARG, TEST_MESSAGE_HANDLE, IOTHUBMESSAGE_ACCEPTED));
+
+    //act
+    IOTHUB_CLIENT_RESULT result = IoTHubClientCore_LL_SendMessageDisposition(handle, TEST_MESSAGE_HANDLE, IOTHUBMESSAGE_ACCEPTED);
+
+    //assert
+    ASSERT_ARE_EQUAL(char_ptr, umock_c_get_expected_calls(), umock_c_get_actual_calls());
+    ASSERT_ARE_EQUAL(IOTHUB_CLIENT_RESULT, IOTHUB_CLIENT_OK, result);
+
+    //cleanup
+    IoTHubClientCore_LL_Destroy(handle);
+}
+
+TEST_FUNCTION(IoTHubClientCore_LL_SendMessageDisposition_negative_test_fails)
+{
+    //arrange
+    IOTHUB_CLIENT_CORE_LL_HANDLE handle = IoTHubClientCore_LL_Create(&TEST_CONFIG);
+
+    umock_c_reset_all_calls();
+    STRICT_EXPECTED_CALL(FAKE_IoTHubTransport_SendMessageDisposition(IGNORED_PTR_ARG, TEST_MESSAGE_HANDLE, IOTHUBMESSAGE_ACCEPTED))
+        .SetReturn(IOTHUB_CLIENT_ERROR);
+
+    //act
+    IOTHUB_CLIENT_RESULT result = IoTHubClientCore_LL_SendMessageDisposition(handle, TEST_MESSAGE_HANDLE, IOTHUBMESSAGE_ACCEPTED);
+
+    //assert
+    ASSERT_ARE_EQUAL(char_ptr, umock_c_get_expected_calls(), umock_c_get_actual_calls());
+    ASSERT_ARE_EQUAL(IOTHUB_CLIENT_RESULT, IOTHUB_CLIENT_ERROR, result);
+
+    //cleanup
+    IoTHubClientCore_LL_Destroy(handle);
+}
+
+TEST_FUNCTION(IoTHubClientCore_LL_SendMessageDisposition_NULL_message_fails)
+{
+    //arrange
+    IOTHUB_CLIENT_CORE_LL_HANDLE handle = IoTHubClientCore_LL_Create(&TEST_CONFIG);
+
+    umock_c_reset_all_calls();
+
+    //act
+    IOTHUB_CLIENT_RESULT result = IoTHubClientCore_LL_SendMessageDisposition(handle, NULL, IOTHUBMESSAGE_ACCEPTED);
+
+    //assert
+    ASSERT_ARE_EQUAL(char_ptr, umock_c_get_expected_calls(), umock_c_get_actual_calls());
+    ASSERT_ARE_EQUAL(IOTHUB_CLIENT_RESULT, IOTHUB_CLIENT_INVALID_ARG, result);
+
+    //cleanup
+    IoTHubClientCore_LL_Destroy(handle);
+}
+
+TEST_FUNCTION(IoTHubClientCore_LL_SendMessageDisposition_NULL_client_fails)
+{
+    //arrange
+    umock_c_reset_all_calls();
+
+    //act
+    IOTHUB_CLIENT_RESULT result = IoTHubClientCore_LL_SendMessageDisposition(NULL, TEST_MESSAGE_HANDLE, IOTHUBMESSAGE_ACCEPTED);
+
+    //assert
+    ASSERT_ARE_EQUAL(char_ptr, umock_c_get_expected_calls(), umock_c_get_actual_calls());
+    ASSERT_ARE_EQUAL(IOTHUB_CLIENT_RESULT, IOTHUB_CLIENT_INVALID_ARG, result);
+
+    //cleanup
+}
+
 /* Tests_SRS_IOTHUBCLIENT_LL_09_012: [ The transport's `IoTHubTransport_SetStreamRequestCallback` shall be invoked passing `streamRequestCallback` and `context`. ] */
 /* Tests_SRS_IOTHUBCLIENT_LL_09_014: [ If no failures occur `IoTHubClientCore_LL_SetStreamRequestCallback` shall return IOTHUB_CLIENT_OK. ] */
 TEST_FUNCTION(IoTHubClientCore_LL_SetStreamRequestCallback_succeeds)
@@ -6804,84 +6873,16 @@
 
 /* Tests_SRS_IOTHUBCLIENT_LL_09_015: [ If `iotHubClientHandle` or `response` are NULL, `IoTHubClientCore_LL_SendStreamResponse` shall return IOTHUB_CLIENT_INVALID_ARG. ] */
 TEST_FUNCTION(IoTHubClientCore_LL_SendStreamResponse_NULL_response)
-=======
-TEST_FUNCTION(IoTHubClientCore_LL_SendMessageDisposition_succeeds)
-{
-    //arrange
-    IOTHUB_CLIENT_CORE_LL_HANDLE handle = IoTHubClientCore_LL_Create(&TEST_CONFIG);
-
-    umock_c_reset_all_calls();
-    STRICT_EXPECTED_CALL(FAKE_IoTHubTransport_SendMessageDisposition(IGNORED_PTR_ARG, TEST_MESSAGE_HANDLE, IOTHUBMESSAGE_ACCEPTED));
-
-    //act
-    IOTHUB_CLIENT_RESULT result = IoTHubClientCore_LL_SendMessageDisposition(handle, TEST_MESSAGE_HANDLE, IOTHUBMESSAGE_ACCEPTED);
-
-    //assert
-    ASSERT_ARE_EQUAL(char_ptr, umock_c_get_expected_calls(), umock_c_get_actual_calls());
-    ASSERT_ARE_EQUAL(IOTHUB_CLIENT_RESULT, IOTHUB_CLIENT_OK, result);
-
-    //cleanup
-    IoTHubClientCore_LL_Destroy(handle);
-}
-
-TEST_FUNCTION(IoTHubClientCore_LL_SendMessageDisposition_negative_test_fails)
-{
-    //arrange
-    IOTHUB_CLIENT_CORE_LL_HANDLE handle = IoTHubClientCore_LL_Create(&TEST_CONFIG);
-
-    umock_c_reset_all_calls();
-    STRICT_EXPECTED_CALL(FAKE_IoTHubTransport_SendMessageDisposition(IGNORED_PTR_ARG, TEST_MESSAGE_HANDLE, IOTHUBMESSAGE_ACCEPTED))
-        .SetReturn(IOTHUB_CLIENT_ERROR);
-
-    //act
-    IOTHUB_CLIENT_RESULT result = IoTHubClientCore_LL_SendMessageDisposition(handle, TEST_MESSAGE_HANDLE, IOTHUBMESSAGE_ACCEPTED);
-
-    //assert
-    ASSERT_ARE_EQUAL(char_ptr, umock_c_get_expected_calls(), umock_c_get_actual_calls());
-    ASSERT_ARE_EQUAL(IOTHUB_CLIENT_RESULT, IOTHUB_CLIENT_ERROR, result);
-
-    //cleanup
-    IoTHubClientCore_LL_Destroy(handle);
-}
-
-TEST_FUNCTION(IoTHubClientCore_LL_SendMessageDisposition_NULL_message_fails)
-{
-    //arrange
-    IOTHUB_CLIENT_CORE_LL_HANDLE handle = IoTHubClientCore_LL_Create(&TEST_CONFIG);
-
-    umock_c_reset_all_calls();
-
-    //act
-    IOTHUB_CLIENT_RESULT result = IoTHubClientCore_LL_SendMessageDisposition(handle, NULL, IOTHUBMESSAGE_ACCEPTED);
-
-    //assert
-    ASSERT_ARE_EQUAL(char_ptr, umock_c_get_expected_calls(), umock_c_get_actual_calls());
-    ASSERT_ARE_EQUAL(IOTHUB_CLIENT_RESULT, IOTHUB_CLIENT_INVALID_ARG, result);
-
-    //cleanup
-    IoTHubClientCore_LL_Destroy(handle);
-}
-
-TEST_FUNCTION(IoTHubClientCore_LL_SendMessageDisposition_NULL_client_fails)
->>>>>>> 5dac60a8
-{
-    //arrange
-    umock_c_reset_all_calls();
-
-    //act
-<<<<<<< HEAD
+{
+    //arrange
+    umock_c_reset_all_calls();
+
+    //act
     IOTHUB_CLIENT_RESULT result = IoTHubClientCore_LL_SendStreamResponse((IOTHUB_CLIENT_CORE_LL_HANDLE)0x4443, NULL);
 
     ///assert
     ASSERT_ARE_EQUAL(char_ptr, umock_c_get_expected_calls(), umock_c_get_actual_calls());
     ASSERT_ARE_EQUAL(int, IOTHUB_CLIENT_INVALID_ARG, result);
-=======
-    IOTHUB_CLIENT_RESULT result = IoTHubClientCore_LL_SendMessageDisposition(NULL, TEST_MESSAGE_HANDLE, IOTHUBMESSAGE_ACCEPTED);
-
-    //assert
-    ASSERT_ARE_EQUAL(char_ptr, umock_c_get_expected_calls(), umock_c_get_actual_calls());
-    ASSERT_ARE_EQUAL(IOTHUB_CLIENT_RESULT, IOTHUB_CLIENT_INVALID_ARG, result);
->>>>>>> 5dac60a8
 
     //cleanup
 }
