--- conflicted
+++ resolved
@@ -990,12 +990,6 @@
 
 static void setup_IoTHubClientCore_LL_create_mocks(bool use_device_config, bool is_edge_module)
 {
-<<<<<<< HEAD
-    STRICT_EXPECTED_CALL(platform_get_platform_info(PLATFORM_INFO_OPTION_DEFAULT));
-    STRICT_EXPECTED_CALL(STRING_c_str(IGNORED_PTR_ARG)).CallCannotFail();
-    STRICT_EXPECTED_CALL(STRING_delete(IGNORED_PTR_ARG));
-=======
->>>>>>> 469ad286
     STRICT_EXPECTED_CALL(gballoc_malloc(IGNORED_NUM_ARG));
 
     if (use_device_config)
@@ -1728,12 +1722,6 @@
     device.deviceKey = TEST_DEVICE_CONFIG.deviceKey;
     device.deviceSasToken = NULL;
 
-<<<<<<< HEAD
-    STRICT_EXPECTED_CALL(platform_get_platform_info(PLATFORM_INFO_OPTION_DEFAULT));
-    STRICT_EXPECTED_CALL(STRING_c_str(IGNORED_PTR_ARG));
-    STRICT_EXPECTED_CALL(STRING_delete(IGNORED_PTR_ARG));
-=======
->>>>>>> 469ad286
     STRICT_EXPECTED_CALL(gballoc_malloc(IGNORED_NUM_ARG));
     STRICT_EXPECTED_CALL(IoTHubClient_Auth_Create(IGNORED_PTR_ARG, IGNORED_PTR_ARG, IGNORED_PTR_ARG, IGNORED_PTR_ARG));
     STRICT_EXPECTED_CALL(FAKE_IoTHubTransport_SetCallbackContext(IGNORED_PTR_ARG, IGNORED_PTR_ARG));
@@ -1917,12 +1905,6 @@
 {
     //arrange
     umock_c_reset_all_calls();
-<<<<<<< HEAD
-    STRICT_EXPECTED_CALL(platform_get_platform_info(PLATFORM_INFO_OPTION_DEFAULT));
-    STRICT_EXPECTED_CALL(STRING_c_str(IGNORED_PTR_ARG));
-    STRICT_EXPECTED_CALL(STRING_delete(IGNORED_PTR_ARG));
-=======
->>>>>>> 469ad286
     STRICT_EXPECTED_CALL(gballoc_malloc(IGNORED_NUM_ARG));
 
     STRICT_EXPECTED_CALL(IoTHubClient_Auth_Create(IGNORED_PTR_ARG, IGNORED_PTR_ARG, IGNORED_PTR_ARG, IGNORED_PTR_ARG));
@@ -1970,12 +1952,6 @@
 {
     //arrange
     umock_c_reset_all_calls();
-<<<<<<< HEAD
-    STRICT_EXPECTED_CALL(platform_get_platform_info(PLATFORM_INFO_OPTION_DEFAULT));
-    STRICT_EXPECTED_CALL(STRING_c_str(IGNORED_PTR_ARG));
-    STRICT_EXPECTED_CALL(STRING_delete(IGNORED_PTR_ARG));
-=======
->>>>>>> 469ad286
     STRICT_EXPECTED_CALL(gballoc_malloc(IGNORED_NUM_ARG));
 
     STRICT_EXPECTED_CALL(IoTHubClient_Auth_Create(IGNORED_PTR_ARG, IGNORED_PTR_ARG, IGNORED_PTR_ARG, IGNORED_PTR_ARG));
@@ -2039,12 +2015,6 @@
 {
     //arrange
     umock_c_reset_all_calls();
-<<<<<<< HEAD
-    STRICT_EXPECTED_CALL(platform_get_platform_info(PLATFORM_INFO_OPTION_DEFAULT));
-    STRICT_EXPECTED_CALL(STRING_c_str(IGNORED_PTR_ARG));
-    STRICT_EXPECTED_CALL(STRING_delete(IGNORED_PTR_ARG));
-=======
->>>>>>> 469ad286
     STRICT_EXPECTED_CALL(gballoc_malloc(IGNORED_NUM_ARG));
 
     STRICT_EXPECTED_CALL(IoTHubClient_Auth_Create(IGNORED_PTR_ARG, IGNORED_PTR_ARG, IGNORED_PTR_ARG, IGNORED_PTR_ARG));
@@ -5443,25 +5413,19 @@
     IOTHUB_CLIENT_CORE_LL_HANDLE h = IoTHubClientCore_LL_Create(&TEST_CONFIG);
     umock_c_reset_all_calls();
     STRICT_EXPECTED_CALL(STRING_delete(IGNORED_PTR_ARG));
-<<<<<<< HEAD
-=======
     PLATFORM_INFO_OPTION supportedPlatformInfo = PLATFORM_INFO_OPTION_DEFAULT;
     STRICT_EXPECTED_CALL(FAKE_IoTHubTransport_GetSupportedPlatformInfo(IGNORED_PTR_ARG, IGNORED_PTR_ARG))
         .SetReturn(0)
         .CopyOutArgumentBuffer(2, &supportedPlatformInfo, sizeof(supportedPlatformInfo))
         .CallCannotFail();
->>>>>>> 469ad286
     STRICT_EXPECTED_CALL(platform_get_platform_info(PLATFORM_INFO_OPTION_DEFAULT));
     STRICT_EXPECTED_CALL(STRING_c_str(IGNORED_PTR_ARG));
     STRICT_EXPECTED_CALL(STRING_delete(IGNORED_PTR_ARG));
     STRICT_EXPECTED_CALL(STRING_delete(IGNORED_PTR_ARG));
-<<<<<<< HEAD
-=======
     STRICT_EXPECTED_CALL(FAKE_IoTHubTransport_GetSupportedPlatformInfo(IGNORED_PTR_ARG, IGNORED_PTR_ARG))
         .SetReturn(0)
         .CopyOutArgumentBuffer(2, &supportedPlatformInfo, sizeof(supportedPlatformInfo))
         .CallCannotFail();
->>>>>>> 469ad286
     STRICT_EXPECTED_CALL(platform_get_platform_info(PLATFORM_INFO_OPTION_DEFAULT));
     STRICT_EXPECTED_CALL(STRING_c_str(IGNORED_PTR_ARG));
     STRICT_EXPECTED_CALL(STRING_delete(IGNORED_PTR_ARG));
@@ -5487,14 +5451,11 @@
     IOTHUB_CLIENT_CORE_LL_HANDLE h = IoTHubClientCore_LL_Create(&TEST_CONFIG);
     umock_c_reset_all_calls();
     STRICT_EXPECTED_CALL(STRING_delete(IGNORED_PTR_ARG));
-<<<<<<< HEAD
-=======
     PLATFORM_INFO_OPTION supportedPlatformInfo = PLATFORM_INFO_OPTION_DEFAULT;
     STRICT_EXPECTED_CALL(FAKE_IoTHubTransport_GetSupportedPlatformInfo(IGNORED_PTR_ARG, IGNORED_PTR_ARG))
         .SetReturn(0)
         .CopyOutArgumentBuffer(2, &supportedPlatformInfo, sizeof(supportedPlatformInfo))
         .CallCannotFail();
->>>>>>> 469ad286
     STRICT_EXPECTED_CALL(platform_get_platform_info(PLATFORM_INFO_OPTION_DEFAULT));
     STRICT_EXPECTED_CALL(STRING_c_str(IGNORED_PTR_ARG));
     STRICT_EXPECTED_CALL(STRING_delete(IGNORED_PTR_ARG));
@@ -5516,16 +5477,12 @@
     IOTHUB_CLIENT_CORE_LL_HANDLE h = IoTHubClientCore_LL_Create(&TEST_CONFIG);
     umock_c_reset_all_calls();
     STRICT_EXPECTED_CALL(STRING_delete(IGNORED_PTR_ARG));
-<<<<<<< HEAD
-    STRICT_EXPECTED_CALL(platform_get_platform_info(PLATFORM_INFO_OPTION_DEFAULT));
-=======
     PLATFORM_INFO_OPTION supportedPlatformInfo = PLATFORM_INFO_OPTION_RETRIEVE_SQM;
     STRICT_EXPECTED_CALL(FAKE_IoTHubTransport_GetSupportedPlatformInfo(IGNORED_PTR_ARG, IGNORED_PTR_ARG))
         .SetReturn(0)
         .CopyOutArgumentBuffer(2, &supportedPlatformInfo, sizeof(supportedPlatformInfo))
         .CallCannotFail();
     STRICT_EXPECTED_CALL(platform_get_platform_info(PLATFORM_INFO_OPTION_RETRIEVE_SQM));
->>>>>>> 469ad286
 
     //act
     g_fail_platform_get_platform_info = true;
@@ -5545,14 +5502,11 @@
     IOTHUB_CLIENT_CORE_LL_HANDLE h = IoTHubClientCore_LL_Create(&TEST_CONFIG);
     umock_c_reset_all_calls();
     STRICT_EXPECTED_CALL(STRING_delete(IGNORED_PTR_ARG));
-<<<<<<< HEAD
-=======
     PLATFORM_INFO_OPTION supportedPlatformInfo = PLATFORM_INFO_OPTION_DEFAULT;
     STRICT_EXPECTED_CALL(FAKE_IoTHubTransport_GetSupportedPlatformInfo(IGNORED_PTR_ARG, IGNORED_PTR_ARG))
         .SetReturn(0)
         .CopyOutArgumentBuffer(2, &supportedPlatformInfo, sizeof(supportedPlatformInfo))
         .CallCannotFail();
->>>>>>> 469ad286
     STRICT_EXPECTED_CALL(platform_get_platform_info(PLATFORM_INFO_OPTION_DEFAULT));
     STRICT_EXPECTED_CALL(STRING_c_str(IGNORED_PTR_ARG));
     STRICT_EXPECTED_CALL(STRING_delete(IGNORED_PTR_ARG));
