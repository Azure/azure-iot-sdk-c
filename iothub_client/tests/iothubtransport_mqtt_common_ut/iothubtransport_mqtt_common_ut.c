// Copyright (c) Microsoft. All rights reserved.
// Licensed under the MIT license. See LICENSE file in the project root for full license information.

#ifdef __cplusplus
#include <cstdio>
#include <cstdlib>
#include <cstddef>
#else
#include <stdio.h>
#include <stdlib.h>
#include <stddef.h>
#include <stdbool.h>
#endif

#if defined _MSC_VER
#pragma warning(disable: 4054) /* MSC incorrectly fires this */
#endif

static void* my_gballoc_malloc(size_t size)
{
    return malloc(size);
}

static void my_gballoc_free(void* ptr)
{
    free(ptr);
}

void* my_gballoc_realloc(void* ptr, size_t size)
{
    return realloc(ptr, size);
}

#include "testrunnerswitcher.h"
#include "azure_c_shared_utility/optimize_size.h"
#include "azure_macro_utils/macro_utils.h"
#include "azure_c_shared_utility/shared_util_options.h"
#include "umock_c/umock_c.h"
#include "umock_c/umock_c_prod.h"
#include "umock_c/umock_c_negative_tests.h"
#include "umock_c/umocktypes_charptr.h"
#include "umock_c/umocktypes_bool.h"
#include "umock_c/umocktypes_stdint.h"

#define ENABLE_MOCKS

#include "azure_c_shared_utility/buffer_.h"
#include "azure_c_shared_utility/sastoken.h"
#include "azure_c_shared_utility/doublylinkedlist.h"
#include "azure_c_shared_utility/gballoc.h"
#include "azure_c_shared_utility/agenttime.h"
#include "azure_c_shared_utility/threadapi.h"
#include "azure_c_shared_utility/constbuffer.h"

#include "azure_umqtt_c/mqtt_client.h"

#include "internal/iothub_client_private.h"
#include "iothub_client_options.h"
#include "internal/iothub_client_retry_control.h"

#include "azure_c_shared_utility/xio.h"
#include "azure_c_shared_utility/tlsio.h"

#include "azure_c_shared_utility/tickcounter.h"
#include "azure_c_shared_utility/lock.h"
#include "azure_c_shared_utility/string_tokenizer.h"
#include "azure_c_shared_utility/urlencode.h"
#include "azure_c_shared_utility/string_token.h"
#include "internal/iothub_transport_ll_private.h"

MOCKABLE_FUNCTION(, bool, Transport_MessageCallbackFromInput, MESSAGE_CALLBACK_INFO*, messageData, void*, ctx);
MOCKABLE_FUNCTION(, bool, Transport_MessageCallback, MESSAGE_CALLBACK_INFO*, messageData, void*, ctx);
MOCKABLE_FUNCTION(, void, Transport_ConnectionStatusCallBack, IOTHUB_CLIENT_CONNECTION_STATUS, status, IOTHUB_CLIENT_CONNECTION_STATUS_REASON, reason, void*, ctx);
MOCKABLE_FUNCTION(, void, Transport_SendComplete_Callback, PDLIST_ENTRY, completed, IOTHUB_CLIENT_CONFIRMATION_RESULT, result, void*, ctx);
MOCKABLE_FUNCTION(, const char*, Transport_GetOption_Product_Info_Callback, void*, ctx);
MOCKABLE_FUNCTION(, void, Transport_Twin_ReportedStateComplete_Callback, uint32_t, item_id, int, status_code, void*, ctx);
MOCKABLE_FUNCTION(, void, Transport_Twin_RetrievePropertyComplete_Callback, DEVICE_TWIN_UPDATE_STATE, update_state, const unsigned char*, payLoad, size_t, size, void*, ctx);
MOCKABLE_FUNCTION(, int, Transport_DeviceMethod_Complete_Callback, const char*, method_name, const unsigned char*, payLoad, size_t, size, METHOD_HANDLE, response_id, void*, ctx);

#undef ENABLE_MOCKS

#include "internal/iothubtransport_mqtt_common.h"
#include "azure_c_shared_utility/strings.h"

#ifdef __cplusplus
extern "C"
{
#endif

    int STRING_sprintf(STRING_HANDLE handle, const char* format, ...);
    STRING_HANDLE STRING_construct_sprintf(const char* format, ...);

#ifdef __cplusplus
}
#endif

static STRING_HANDLE my_STRING_new(void)
{
    return (STRING_HANDLE)my_gballoc_malloc(1);
}

static STRING_HANDLE my_STRING_construct(const char* psz)
{
    (void)psz;
    return (STRING_HANDLE)my_gballoc_malloc(1);
}

static int my_STRING_concat_with_STRING(STRING_HANDLE handle, STRING_HANDLE data)
{
    (void)handle;
    (void)data;
    return 0;
}

static void my_STRING_delete(STRING_HANDLE handle)
{
    my_gballoc_free(handle);
}

static int my_mallocAndStrcpy_s(char** destination, const char* source)
{
    (void)source;
    size_t l = strlen(source);
    *destination = (char*)my_gballoc_malloc(l + 1);
    strcpy(*destination, source);
    return 0;
}

static STRING_HANDLE my_URL_Encode(STRING_HANDLE string)
{
    (void)string;
    return (STRING_HANDLE)my_gballoc_malloc(1);
}

static STRING_HANDLE my_URL_EncodeString(const char* textEncode)
{
    (void)textEncode;
    return (STRING_HANDLE)my_gballoc_malloc(1);
}

static STRING_HANDLE my_URL_DecodeString(const char* textDecode)
{
    (void)textDecode;
    return (STRING_HANDLE)my_gballoc_malloc(1);
}

static const char* my_Transport_GetOption_Product_Info_Callback(void* ctx)
{
    (void)ctx;
    return "product_info";
}

static const char* TEST_STRING_VALUE = "Test string value";
static const char* TEST_DEVICE_ID = "thisIsDeviceID";
static const char* TEST_MODULE_ID = "thisIsModuleID";
static const char* TEST_DEVICE_KEY = "thisIsDeviceKey";
static const char* TEST_DEVICE_SAS = "thisIsDeviceSasToken";
static const char* TEST_IOTHUB_NAME = "thisIsIotHubName";
static const char* TEST_IOTHUB_SUFFIX = "thisIsIotHubSuffix";
static const char* TEST_PROTOCOL_GATEWAY_HOSTNAME = NULL;
static const char* TEST_PROTOCOL_GATEWAY_HOSTNAME_NON_NULL = "ssl://thisIsAGatewayHostName.net";
static const char* TEST_VERY_LONG_DEVICE_ID = "1234567890ABCDEFGHIJKLMNOPQRSTUVWXYZabcdefghijklmnopqrstuvwxyz1234567890ABCDEFGHIJKLMNOPQRSTUVWXYZabcdefghijklmnopqrstuvwxyz1234567890";
static const char* TEST_MQTT_MESSAGE_TOPIC = "devices/thisIsDeviceID/messages/devicebound/#";
static const char* TEST_MQTT_MSG_TOPIC = "devices/jebrandoDevice/messages/devicebound/iothub-ack=Full&%24.to=%2Fdevices%2FjebrandoDevice%2Fmessages%2FdeviceBound&%24.cid&%24.uid";
static const char* TEST_MQTT_MSG_TOPIC_W_1_PROP = "devices/thisIsDeviceID/messages/devicebound/iothub-ack=Full&propName=PropValue&DeviceInfo=smokeTest&%24.to=%2Fdevices%2FjebrandoDevice%2Fmessages%2FdeviceBound&%24.cid&%24.uid";
static const char* TEST_MQTT_MSG_TOPIC_GET_TWIN = "$iothub/twin/res/200/?$rid=2";
static const char* TEST_MQTT_INPUT_QUEUE_SUBSCRIBE_NAME_1 = "devices/thisIsDeviceID/modules/thisIsModuleID";
static const char* TEST_MQTT_INPUT_1 = "devices/thisIsDeviceID/modules/thisIsModuleID/inputs/input1/%24.cdid=connected_device&%24.cmid=connected_module/";
static const char* TEST_MQTT_INPUT_NO_PROPERTIES = "devices/thisIsDeviceID/modules/thisIsModuleID/inputs/input1";
static const char* TEST_MQTT_INPUT_MISSING_INPUT_QUEUE_NAME = "devices/thisIsDeviceID/modules/thisIsModuleID/inputs";
static const char* TEST_INPUT_QUEUE_1 = "input1";
static const char* TEST_MQTT_DEV_TWIN_MSG_TOPIC = "$iothub/twin/$res/200/?$rid=2";
static const char* TEST_MQTT_DEV_METHOD_MSG = "$iothub/methods/POST/method_name/?$rid=b";

static const char* TEST_MQTT_EVENT_TOPIC = "devices/thisIsDeviceID/messages/events/";
static const char* TEST_MQTT_SAS_TOKEN = "thisIsIotHubName.thisIsIotHubSuffix/devices/thisIsDeviceID";
static const char* TEST_HOST_NAME = "thisIsIotHubName.thisIsIotHubSuffix";
static const char* TEST_EMPTY_STRING = "";
static const char* TEST_SAS_TOKEN = "Test_SAS_Token_value";
static const char* X509_CERT_CERTIFICATE = "-----BEGIN CERTIFICATE-----MIID-----END CERTIFICATE-----";
static const char* X509_PRIVATE_KEY_OPTION = "x509privatekey";
static const char* X509_PRIVATE_KEY = "-----BEGIN RSA PRIVATE KEY-----MIIE-----END RSA PRIVATE KEY-----";

static const char* TEST_CONTENT_TYPE = "application/json";
static const char* TEST_CONTENT_ENCODING = "utf8";
static const char* TEST_DIAG_ID = "1234abcd";
static const char* TEST_DIAG_CREATION_TIME_UTC = "1506054516.100";
static const char* TEST_OUTPUT_NAME = "TestOutputName";

static const char* PROPERTY_SEPARATOR = "&";
static const char* DIAGNOSTIC_CONTEXT_CREATION_TIME_UTC_PROPERTY = "creationtimeutc";
static const char* DISTRIBUTED_TRACING_TEST_TRACESTATE = "tracestate=1234";

static IOTHUB_MESSAGE_DIAGNOSTIC_PROPERTY_DATA TEST_DIAG_DATA;

static MQTT_TRANSPORT_PROXY_OPTIONS* expected_MQTT_TRANSPORT_PROXY_OPTIONS;

static const TRANSPORT_LL_HANDLE TEST_TRANSPORT_HANDLE = (TRANSPORT_LL_HANDLE)0x4444;
static const MQTT_CLIENT_HANDLE TEST_MQTT_CLIENT_HANDLE = (MQTT_CLIENT_HANDLE)0x1122;
static const PDLIST_ENTRY TEST_PDLIST_ENTRY = (PDLIST_ENTRY)0x1123;
static const MQTT_MESSAGE_HANDLE TEST_MQTT_MESSAGE_HANDLE = (MQTT_MESSAGE_HANDLE)0x1124;

static const IOTHUB_CLIENT_TRANSPORT_PROVIDER TEST_PROTOCOL = (IOTHUB_CLIENT_TRANSPORT_PROVIDER)0x1127;

static XIO_HANDLE TEST_XIO_HANDLE = (XIO_HANDLE)0x1126;

static const STRING_TOKENIZER_HANDLE TEST_STRING_TOKENIZER_HANDLE = (STRING_TOKENIZER_HANDLE)0x1127;

static const IOTHUB_AUTHORIZATION_HANDLE TEST_IOTHUB_AUTHORIZATION_HANDLE = (IOTHUB_AUTHORIZATION_HANDLE)0x1128;

/*this is the default message and has type BYTEARRAY*/
static const IOTHUB_MESSAGE_HANDLE TEST_IOTHUB_MSG_BYTEARRAY = (const IOTHUB_MESSAGE_HANDLE)0x01d1;

/*this is a STRING type message*/
static IOTHUB_MESSAGE_HANDLE TEST_IOTHUB_MSG_STRING = (IOTHUB_MESSAGE_HANDLE)0x01d2;
static const MAP_HANDLE TEST_MESSAGE_PROP_MAP = (MAP_HANDLE)0x1212;

static char appMessageString[] = "App Message String";
static uint8_t appMessage[] = { 0x54, 0x68, 0x69, 0x73, 0x20, 0x69, 0x73, 0x20, 0x61, 0x20, 0x54, 0x65, 0x73, 0x74, 0x20, 0x4d, 0x73, 0x67 };
static const size_t appMsgSize = sizeof(appMessage) / sizeof(appMessage[0]);
static CONSTBUFFER g_cbuff;

static IOTHUB_CLIENT_CONFIG g_iothubClientConfig = { 0 };
static DLIST_ENTRY g_waitingToSend;

static tickcounter_ms_t g_current_ms = 0;
static size_t g_tokenizerIndex;

static const char* TEST_MQTT_DEVICE_STREAMS_POST_TOPIC = (const char*)"$iothub/streams/POST/#";
static const char* TEST_MQTT_DEVICE_STREAMS_RESP_TOPIC = (const char*)"$iothub/streams/res/#";
static CONSTBUFFER_HANDLE TEST_CONST_BUFFER_HANDLE = (CONSTBUFFER_HANDLE)0x2331;

// Use #define and not const because switch statement that consumes these assumes they're not const and won't compile.
#define PARSE_SLASHES_FOR_INPUT_QUEUE_INDEX_0 (200)
#define PARSE_SLASHES_FOR_INPUT_QUEUE_INDEX_1 (201)
#define PARSE_SLASHES_FOR_INPUT_QUEUE_INDEX_2 (202)
#define PARSE_SLASHES_FOR_INPUT_QUEUE_INDEX_3 (203)
#define PARSE_SLASHES_FOR_INPUT_QUEUE_INDEX_4 (204)
#define PARSE_SLASHES_FOR_INPUT_QUEUE_INDEX_5 (205)

#define PARSE_SEPARATOR_TWO_PROPERTIES_0 (300)
#define PARSE_SEPARATOR_TWO_PROPERTIES_1 (301)

#define PARSE_SLASHES_FOR_INPUT_QUEUE_NO_SYSTEM_PROPS_INDEX_0 (400)
#define PARSE_SLASHES_FOR_INPUT_QUEUE_NO_SYSTEM_PROPS_INDEX_1 (401)
#define PARSE_SLASHES_FOR_INPUT_QUEUE_NO_SYSTEM_PROPS_INDEX_2 (402)
#define PARSE_SLASHES_FOR_INPUT_QUEUE_NO_SYSTEM_PROPS_INDEX_3 (403)
#define PARSE_SLASHES_FOR_INPUT_QUEUE_NO_SYSTEM_PROPS_INDEX_4 (404)
#define PARSE_SLASHES_FOR_INPUT_QUEUE_NO_SYSTEM_PROPS_INDEX_5 (405)

#define PARSE_SLASHES_FOR_INPUT_QUEUE_NO_TOKENS               (500)
#define NUM_DOWORK_VALUE                1

static const unsigned char* TEST_DEVICE_METHOD_RESPONSE = (const unsigned char*)0x62;
static size_t TEST_DEVICE_RESP_LENGTH = 1;
static size_t TEST_METHOD_ID_VALUE = 12;
static METHOD_HANDLE TEST_METHOD_ID = &TEST_METHOD_ID_VALUE;
static METHOD_HANDLE g_method_handle_value = NULL;

#define TEST_TIME_T ((time_t)-1)
#define TEST_DIFF_TIME TEST_DIFF_TIME_POSITIVE
#define TEST_DIFF_TIME_POSITIVE 12
#define TEST_DIFF_TIME_NEGATIVE -12
#define TEST_DIFF_WITHIN_ERROR  5
#define TEST_DIFF_GREATER_THAN_WAIT  6
#define TEST_DIFF_LESS_THAN_WAIT  1
#define TEST_DIFF_GREATER_THAN_ERROR 10
#define TEST_BIG_TIME_T (TEST_RETRY_TIMEOUT_SECS - TEST_DIFF_WITHIN_ERROR)
#define TEST_SMALL_TIME_T ((time_t)(TEST_DIFF_WITHIN_ERROR - 1))
#define TEST_DEVICE_STATUS_CODE     200
#define TEST_HOSTNAME_STRING_HANDLE    (STRING_HANDLE)0x5555
#define TEST_RETRY_CONTROL_HANDLE      (RETRY_CONTROL_HANDLE)0x6666

#define DEFAULT_RETRY_POLICY                IOTHUB_CLIENT_RETRY_EXPONENTIAL_BACKOFF_WITH_JITTER
#define DEFAULT_RETRY_TIMEOUT_IN_SECONDS    0

static APP_PAYLOAD TEST_APP_PAYLOAD;

TEST_DEFINE_ENUM_TYPE(IOTHUB_CLIENT_RESULT, IOTHUB_CLIENT_RESULT_VALUES);
IMPLEMENT_UMOCK_C_ENUM_TYPE(IOTHUB_CLIENT_RESULT, IOTHUB_CLIENT_RESULT_VALUES);

TEST_DEFINE_ENUM_TYPE(IOTHUB_CLIENT_STATUS, IOTHUB_CLIENT_STATUS_VALUES);
IMPLEMENT_UMOCK_C_ENUM_TYPE(IOTHUB_CLIENT_STATUS, IOTHUB_CLIENT_STATUS_VALUES);

TEST_DEFINE_ENUM_TYPE(IOTHUB_CLIENT_RETRY_POLICY, IOTHUB_CLIENT_RETRY_POLICY_VALUES);
IMPLEMENT_UMOCK_C_ENUM_TYPE(IOTHUB_CLIENT_RETRY_POLICY, IOTHUB_CLIENT_RETRY_POLICY_VALUES);

TEST_DEFINE_ENUM_TYPE(IOTHUB_CREDENTIAL_TYPE, IOTHUB_CREDENTIAL_TYPE_VALUES);
IMPLEMENT_UMOCK_C_ENUM_TYPE(IOTHUB_CREDENTIAL_TYPE, IOTHUB_CREDENTIAL_TYPE_VALUES);

TEST_DEFINE_ENUM_TYPE(SAS_TOKEN_STATUS, SAS_TOKEN_STATUS_VALUES);
IMPLEMENT_UMOCK_C_ENUM_TYPE(SAS_TOKEN_STATUS, SAS_TOKEN_STATUS_VALUES);

static TEST_MUTEX_HANDLE test_serialize_mutex;

static IOTHUBMESSAGE_DISPOSITION_RESULT g_msg_disposition;

#define TEST_RETRY_POLICY IOTHUB_CLIENT_RETRY_EXPONENTIAL_BACKOFF_WITH_JITTER
#define TEST_RETRY_TIMEOUT_SECS 60

//Callbacks for Testing
static ON_MQTT_MESSAGE_RECV_CALLBACK g_fnMqttMsgRecv;
static ON_MQTT_OPERATION_CALLBACK g_fnMqttOperationCallback;
static ON_MQTT_ERROR_CALLBACK g_fnMqttErrorCallback;
static void* g_callbackCtx;
static void* g_errorcallbackCtx;
static bool g_nullMapVariable;
static ON_MQTT_DISCONNECTED_CALLBACK g_disconnect_callback;
static void* g_disconnect_callback_ctx;
static TRANSPORT_CALLBACKS_INFO transport_cb_info;
static void* transport_cb_ctx = (void*)0x499922;

#ifdef __cplusplus
extern "C"
{
#endif
    int STRING_sprintf(STRING_HANDLE handle, const char* format, ...)
    {
        (void)handle;
        (void)format;
        return 0;
    }

    STRING_HANDLE STRING_construct_sprintf(const char* format, ...)
    {
        (void)format;
        return (STRING_HANDLE)my_gballoc_malloc(1);
    }

    const char* my_STRING_c_str(STRING_HANDLE handle)
    {
        (void)handle;
        return TEST_STRING_VALUE;
    }

    void real_DList_InitializeListHead(PDLIST_ENTRY listHead);
    int real_DList_IsListEmpty(const PDLIST_ENTRY listHead);
    void real_DList_InsertTailList(PDLIST_ENTRY listHead, PDLIST_ENTRY listEntry);
    void real_DList_InsertHeadList(PDLIST_ENTRY listHead, PDLIST_ENTRY listEntry);
    void real_DList_AppendTailList(PDLIST_ENTRY listHead, PDLIST_ENTRY ListToAppend);
    int real_DList_RemoveEntryList(PDLIST_ENTRY listEntry);
    PDLIST_ENTRY real_DList_RemoveHeadList(PDLIST_ENTRY listHead);

#ifdef __cplusplus
}
#endif

static char* my_IoTHubClient_Auth_Get_SasToken(IOTHUB_AUTHORIZATION_HANDLE handle, const char* scope, size_t expiry_time_relative_seconds, const char* keyname)
{
    (void)handle;
    (void)scope;
    (void)expiry_time_relative_seconds;
    (void)keyname;

    char* result;
    size_t len = strlen(TEST_SAS_TOKEN);
    result = (char*)my_gballoc_malloc(len+1);
    strcpy(result, TEST_SAS_TOKEN);
    return result;
}

static IOTHUBMESSAGE_CONTENT_TYPE my_IoTHubMessage_GetContentType(IOTHUB_MESSAGE_HANDLE iotHubMessageHandle)
{
    IOTHUBMESSAGE_CONTENT_TYPE result2;
    if (iotHubMessageHandle == TEST_IOTHUB_MSG_BYTEARRAY)
    {
        result2 = IOTHUBMESSAGE_BYTEARRAY;
    }
    else if (iotHubMessageHandle == TEST_IOTHUB_MSG_STRING)
    {
        result2 = IOTHUBMESSAGE_STRING;
    }
    else
    {
        result2 = IOTHUBMESSAGE_UNKNOWN;
    }
    return result2;
}

static IOTHUB_MESSAGE_RESULT my_IoTHubMessage_GetByteArray(IOTHUB_MESSAGE_HANDLE iotHubMessageHandle, const unsigned char** buffer, size_t* size)
{
    if (iotHubMessageHandle == TEST_IOTHUB_MSG_BYTEARRAY)
    {
        *buffer = appMessage;
        *size = appMsgSize;
    }
    else
    {
        /*not expected really*/
        *buffer = (const unsigned char*)"333";
        *size = 3;
    }
    return IOTHUB_MESSAGE_OK;
}

static void my_IoTHubMessage_Destroy(IOTHUB_MESSAGE_HANDLE iotHubMessageHandle)
{
    (void)iotHubMessageHandle;
}


static int my_Transport_DeviceMethod_Complete_Callback(const char* method_name, const unsigned char* payLoad, size_t size, METHOD_HANDLE response_id, void* ctx)
{
    (void)ctx;
    (void)method_name;
    (void)payLoad;
    (void)size;
    g_method_handle_value = response_id;
    return 0;
}

static void my_IoTHubClientCore_LL_SendComplete(IOTHUB_CLIENT_CORE_LL_HANDLE handle, PDLIST_ENTRY completed, IOTHUB_CLIENT_CONFIRMATION_RESULT result)
{
    (void)handle;
    (void)completed;
    (void)result;
}

static bool my_Transport_MessageCallback(MESSAGE_CALLBACK_INFO* message_data, void* ctx)
{
    (void)ctx;
    bool result;
    if (IOTHUBMESSAGE_ABANDONED == g_msg_disposition)
    {
        result = false;
    }
    else
    {
        IoTHubMessage_Destroy(message_data->messageHandle);
        free(message_data);
        result = true;
    }

    return result;
}

static MQTT_CLIENT_HANDLE my_mqtt_client_init(ON_MQTT_MESSAGE_RECV_CALLBACK msgRecv, ON_MQTT_OPERATION_CALLBACK opCallback, void* callbackCtx, ON_MQTT_ERROR_CALLBACK errorCallback, void* errorcallbackCtx)
{
    g_fnMqttMsgRecv = msgRecv;
    g_fnMqttOperationCallback = opCallback;
    g_callbackCtx = callbackCtx;
    g_fnMqttErrorCallback = errorCallback;
    g_errorcallbackCtx = errorcallbackCtx;
    return (MQTT_CLIENT_HANDLE)my_gballoc_malloc(12);
}

static int my_mqtt_client_disconnect(MQTT_CLIENT_HANDLE handle, ON_MQTT_DISCONNECTED_CALLBACK callback, void* ctx)
{
    (void)handle;
    g_disconnect_callback = callback;
    g_disconnect_callback_ctx = ctx;
    return 0;
}

static void my_mqtt_client_deinit(MQTT_CLIENT_HANDLE handle)
{
    my_gballoc_free(handle);
}

static void my_mqtt_client_dowork(MQTT_CLIENT_HANDLE handle)
{
    (void)handle;
}

static STRING_TOKENIZER_HANDLE my_STRING_TOKENIZER_create_from_char(const char* input)
{
    (void)input;
    return (STRING_TOKENIZER_HANDLE)my_gballoc_malloc(1);
}

int my_STRING_TOKENIZER_get_next_token(STRING_TOKENIZER_HANDLE t, STRING_HANDLE output, const char* delimiters)
{
    int result;
    (void)delimiters;
    (void)t;
    const char* text = NULL;
    switch (g_tokenizerIndex++)
    {
        case 0:
            break;
        case 1:
            text = "devices/thisIsDeviceID/messages/devicebound/iothub-ack=Full";
            break;
        case 2:
            text = "propname1=value2";
            break;
        case 3:
            text = "propname2=value2";
            break;
        case 4:
            text = "%24.to=%2Fdevices%2FjebrandoDevice%2Fmessages%2FdeviceBound&%24.cid";
            break;
        case 5:
            text = "%24.cid";
            break;
        case 6:
            text = ""; // Done
            break;
        case 8:
        case 9:
        case 10:
        case 11:
            text = "200";
            break;
        case 12:
            text = "2";
            break;
        // When parsing a URL for "/foo/bar... /input/inputQueeName/" on happy path, succeed up to 6 times on parsing.
        case PARSE_SLASHES_FOR_INPUT_QUEUE_INDEX_0:
        case PARSE_SLASHES_FOR_INPUT_QUEUE_INDEX_1:
        case PARSE_SLASHES_FOR_INPUT_QUEUE_INDEX_2:
        case PARSE_SLASHES_FOR_INPUT_QUEUE_INDEX_3:
        case PARSE_SLASHES_FOR_INPUT_QUEUE_INDEX_4:
        case PARSE_SLASHES_FOR_INPUT_QUEUE_NO_SYSTEM_PROPS_INDEX_0:
        case PARSE_SLASHES_FOR_INPUT_QUEUE_NO_SYSTEM_PROPS_INDEX_1:
        case PARSE_SLASHES_FOR_INPUT_QUEUE_NO_SYSTEM_PROPS_INDEX_2:
        case PARSE_SLASHES_FOR_INPUT_QUEUE_NO_SYSTEM_PROPS_INDEX_3:
        case PARSE_SLASHES_FOR_INPUT_QUEUE_NO_SYSTEM_PROPS_INDEX_4:
            text = "";
            break;

        case PARSE_SLASHES_FOR_INPUT_QUEUE_INDEX_5:
            g_tokenizerIndex = PARSE_SEPARATOR_TWO_PROPERTIES_0;
            text = "";
            break;

        case PARSE_SEPARATOR_TWO_PROPERTIES_0:
        case PARSE_SEPARATOR_TWO_PROPERTIES_1:
            text = "";
            break;

        // There are no system properties, so subsequent tokenizer calls (for &) should fail.
        case PARSE_SLASHES_FOR_INPUT_QUEUE_NO_SYSTEM_PROPS_INDEX_5:
            g_tokenizerIndex = PARSE_SLASHES_FOR_INPUT_QUEUE_NO_TOKENS;
            text = "";
            break;

        case 7:
        default:
            break;
    }
    if (text != NULL)
    {
        result = 0;
        output = NULL;
    }
    else
    {
        result = MU_FAILURE;
    }
    return result;
}

static void my_STRING_TOKENIZER_destroy(STRING_TOKENIZER_HANDLE handle)
{
    my_gballoc_free(handle);
}

static STRING_HANDLE my_SASToken_Create(STRING_HANDLE key, STRING_HANDLE scope, STRING_HANDLE keyName, size_t expiry)
{
    (void)key;
    (void)scope;
    (void)keyName;
    (void)expiry;
    return (STRING_HANDLE)my_gballoc_malloc(1);
}

static MAP_RESULT my_Map_GetInternals(MAP_HANDLE handle, const char*const** keys, const char*const** values, size_t* count)
{
    (void)handle;
    *keys = NULL;
    *values = NULL;
    *count = 0;
    return MAP_OK;
}

static XIO_HANDLE my_xio_create(const IO_INTERFACE_DESCRIPTION* io_interface_description, const void* xio_create_parameters)
{
    (void)io_interface_description;
    (void)xio_create_parameters;
    return (XIO_HANDLE)my_gballoc_malloc(1);
}

static void my_xio_destroy(XIO_HANDLE ioHandle)
{
    my_gballoc_free(ioHandle);
}

static TICK_COUNTER_HANDLE my_tickcounter_create(void)
{
    return (TICK_COUNTER_HANDLE)my_gballoc_malloc(1);
}

static int my_tickcounter_get_current_ms(TICK_COUNTER_HANDLE tick_counter, tickcounter_ms_t * current_ms)
{
    (void)tick_counter;
    g_current_ms += 1000;
    *current_ms = g_current_ms;
    return 0;
}

static void my_tickcounter_destroy(TICK_COUNTER_HANDLE tick_counter)
{
    my_gballoc_free(tick_counter);
}

static MAP_HANDLE my_Map_Create(MAP_FILTER_CALLBACK mapFilterFunc)
{
    (void)mapFilterFunc;
    return (MAP_HANDLE)malloc(1);
}

static MAP_HANDLE my_Map_Clone(MAP_HANDLE handle)
{
    (void)handle;
    return (MAP_HANDLE)malloc(1);
}

static void my_Map_Destroy(MAP_HANDLE handle)
{
    free(handle);
}

static BUFFER_HANDLE my_BUFFER_new(void)
{
    return (BUFFER_HANDLE)malloc(1);
}

static void my_BUFFER_delete(BUFFER_HANDLE handle)
{
    free(handle);
}

static double my_get_difftime(time_t stopTime, time_t startTime)
{
    return (double)(stopTime - startTime);
}

static void my_ThreadAPI_Sleep(unsigned int milliseconds)
{
    (void)milliseconds;
    // this is for disconnect callback
    if (g_disconnect_callback != NULL)
    {
        g_disconnect_callback(g_disconnect_callback_ctx);
    }
}

static int error_proxy_options;
static XIO_HANDLE get_IO_transport(const char* fully_qualified_name, const MQTT_TRANSPORT_PROXY_OPTIONS* mqtt_transport_proxy_options)
{
    (void)fully_qualified_name;
    (void)mqtt_transport_proxy_options;
    error_proxy_options = 0;
    if (((expected_MQTT_TRANSPORT_PROXY_OPTIONS == NULL) && (mqtt_transport_proxy_options != NULL)) ||
        ((expected_MQTT_TRANSPORT_PROXY_OPTIONS != NULL) && (mqtt_transport_proxy_options == NULL)))
    {
        error_proxy_options = 1;
    }
    else
    {
        if (expected_MQTT_TRANSPORT_PROXY_OPTIONS != NULL)
        {
            if ((strcmp(expected_MQTT_TRANSPORT_PROXY_OPTIONS->host_address, mqtt_transport_proxy_options->host_address) != 0) ||
                ((expected_MQTT_TRANSPORT_PROXY_OPTIONS->username != NULL) && (strcmp(expected_MQTT_TRANSPORT_PROXY_OPTIONS->username, mqtt_transport_proxy_options->username) != 0)) ||
                ((expected_MQTT_TRANSPORT_PROXY_OPTIONS->password != NULL) && (strcmp(expected_MQTT_TRANSPORT_PROXY_OPTIONS->password, mqtt_transport_proxy_options->password) != 0)))
            {
                error_proxy_options = 1;
            }
        }
    }
    return (XIO_HANDLE)my_gballoc_malloc(1);
}

static DEVICE_TWIN_UPDATE_STATE get_twin_update_state;
static const unsigned char* get_twin_payLoad;
static size_t get_twin_size;
static void* get_twin_userContextCallback;
static void on_get_device_twin_completed_callback(DEVICE_TWIN_UPDATE_STATE update_state, const unsigned char* payLoad, size_t size, void* userContextCallback)
{
    get_twin_update_state = update_state;
    get_twin_payLoad = payLoad;
    get_twin_size = size;
    get_twin_userContextCallback = userContextCallback;
}

MU_DEFINE_ENUM_STRINGS(UMOCK_C_ERROR_CODE, UMOCK_C_ERROR_CODE_VALUES)

static void on_umock_c_error(UMOCK_C_ERROR_CODE error_code)
{
    (void)error_code;
    ASSERT_FAIL("umock_c reported error");
}

static DEVICE_STREAM_C2D_RESPONSE* on_stream_request_received_return;
static DEVICE_STREAM_C2D_REQUEST* on_stream_request_received_saved_request;
static const void* on_stream_request_received_saved_context;
static DEVICE_STREAM_C2D_RESPONSE* on_stream_request_received(DEVICE_STREAM_C2D_REQUEST* request, void* context)
{
    on_stream_request_received_saved_request = request;
    on_stream_request_received_saved_context = context;
    return on_stream_request_received_return;
}


BEGIN_TEST_SUITE(iothubtransport_mqtt_common_ut)

TEST_SUITE_INITIALIZE(suite_init)
{
    int result;

    TEST_APP_PAYLOAD.message = appMessage;
    TEST_APP_PAYLOAD.length = appMsgSize;

    transport_cb_info.send_complete_cb = Transport_SendComplete_Callback;
    transport_cb_info.twin_retrieve_prop_complete_cb = Transport_Twin_RetrievePropertyComplete_Callback;
    transport_cb_info.twin_rpt_state_complete_cb = Transport_Twin_ReportedStateComplete_Callback;
    transport_cb_info.send_complete_cb = Transport_SendComplete_Callback;
    transport_cb_info.connection_status_cb = Transport_ConnectionStatusCallBack;
    transport_cb_info.prod_info_cb = Transport_GetOption_Product_Info_Callback;
    transport_cb_info.msg_input_cb = Transport_MessageCallbackFromInput;
    transport_cb_info.msg_cb = Transport_MessageCallback;
    transport_cb_info.method_complete_cb = Transport_DeviceMethod_Complete_Callback;

    g_cbuff.buffer = appMessage;
    g_cbuff.size = appMsgSize;

    test_serialize_mutex = TEST_MUTEX_CREATE();
    ASSERT_IS_NOT_NULL(test_serialize_mutex);

    umock_c_init(on_umock_c_error);
    result = umocktypes_bool_register_types();
    ASSERT_ARE_EQUAL(int, 0, result);

    result = umocktypes_stdint_register_types();
    ASSERT_ARE_EQUAL(int, 0, result);

    result = umocktypes_charptr_register_types();
    ASSERT_ARE_EQUAL(int, 0, result);

    REGISTER_UMOCK_ALIAS_TYPE(XIO_HANDLE, void*);
    REGISTER_UMOCK_ALIAS_TYPE(PDLIST_ENTRY, void*);
    REGISTER_UMOCK_ALIAS_TYPE(const PDLIST_ENTRY, void*);
    REGISTER_UMOCK_ALIAS_TYPE(MQTT_CLIENT_HANDLE, void*);
    REGISTER_UMOCK_ALIAS_TYPE(STRING_HANDLE, void*);
    REGISTER_UMOCK_ALIAS_TYPE(TICK_COUNTER_HANDLE, void*);
    REGISTER_UMOCK_ALIAS_TYPE(ON_MQTT_OPERATION_CALLBACK, void*);
    REGISTER_UMOCK_ALIAS_TYPE(ON_MQTT_ERROR_CALLBACK, void*);
    REGISTER_UMOCK_ALIAS_TYPE(ON_IO_CLOSE_COMPLETE, void*);
    REGISTER_UMOCK_ALIAS_TYPE(IOTHUB_MESSAGE_HANDLE, void*);
    REGISTER_UMOCK_ALIAS_TYPE(QOS_VALUE, unsigned int);
    REGISTER_UMOCK_ALIAS_TYPE(MQTT_MESSAGE_HANDLE, void*);
    REGISTER_UMOCK_ALIAS_TYPE(ON_MQTT_MESSAGE_RECV_CALLBACK, void*);
    REGISTER_UMOCK_ALIAS_TYPE(MAP_HANDLE, void*);
<<<<<<< HEAD
=======
    REGISTER_UMOCK_ALIAS_TYPE(MAP_RESULT, unsigned int);
>>>>>>> 3d0b8dcb
    REGISTER_UMOCK_ALIAS_TYPE(MAP_FILTER_CALLBACK, void*);
    REGISTER_UMOCK_ALIAS_TYPE(STRING_TOKENIZER_HANDLE, void*);
    REGISTER_UMOCK_ALIAS_TYPE(IOTHUB_CLIENT_CORE_LL_HANDLE, void*);
    REGISTER_UMOCK_ALIAS_TYPE(IOTHUB_CLIENT_CONFIRMATION_RESULT, int);
    REGISTER_UMOCK_ALIAS_TYPE(IOTHUBMESSAGE_DISPOSITION_RESULT, int);
    REGISTER_UMOCK_ALIAS_TYPE(CONSTBUFFER_HANDLE, void*);
    REGISTER_UMOCK_ALIAS_TYPE(BUFFER_HANDLE, void*);
    REGISTER_UMOCK_ALIAS_TYPE(IOTHUB_CLIENT_CONNECTION_STATUS, unsigned int);
    REGISTER_UMOCK_ALIAS_TYPE(IOTHUB_CLIENT_CONNECTION_STATUS_REASON, unsigned int);
    REGISTER_UMOCK_ALIAS_TYPE(IOTHUB_CLIENT_RETRY_POLICY, int);
    REGISTER_UMOCK_ALIAS_TYPE(time_t, uint64_t);
    REGISTER_UMOCK_ALIAS_TYPE(METHOD_HANDLE, void*);
    REGISTER_UMOCK_ALIAS_TYPE(IOTHUB_AUTHORIZATION_HANDLE, void*);
    REGISTER_UMOCK_ALIAS_TYPE(IOTHUB_CREDENTIAL_TYPE, int);
    REGISTER_UMOCK_ALIAS_TYPE(SAS_TOKEN_STATUS, int);
    REGISTER_UMOCK_ALIAS_TYPE(ON_MQTT_DISCONNECTED_CALLBACK, void*);
    REGISTER_UMOCK_ALIAS_TYPE(STRING_TOKEN_HANDLE, void*);
    REGISTER_UMOCK_ALIAS_TYPE(IOTHUBMESSAGE_CONTENT_TYPE, int);
    REGISTER_UMOCK_ALIAS_TYPE(DEVICE_TWIN_UPDATE_STATE, int);

    REGISTER_GLOBAL_MOCK_HOOK(gballoc_malloc, my_gballoc_malloc);
    REGISTER_GLOBAL_MOCK_FAIL_RETURN(gballoc_malloc, NULL);
    REGISTER_GLOBAL_MOCK_HOOK(gballoc_free, my_gballoc_free);
    REGISTER_GLOBAL_MOCK_HOOK(gballoc_realloc, my_gballoc_realloc);
    REGISTER_GLOBAL_MOCK_FAIL_RETURN(gballoc_realloc, NULL);

    REGISTER_GLOBAL_MOCK_HOOK(mallocAndStrcpy_s, my_mallocAndStrcpy_s);
    REGISTER_GLOBAL_MOCK_FAIL_RETURN(mallocAndStrcpy_s, MU_FAILURE);

    REGISTER_GLOBAL_MOCK_HOOK(ThreadAPI_Sleep, my_ThreadAPI_Sleep);

    REGISTER_GLOBAL_MOCK_HOOK(STRING_new, my_STRING_new);
    REGISTER_GLOBAL_MOCK_FAIL_RETURN(STRING_new, NULL);
    REGISTER_GLOBAL_MOCK_HOOK(STRING_construct, my_STRING_construct);
    REGISTER_GLOBAL_MOCK_FAIL_RETURN(STRING_construct, NULL);
    REGISTER_GLOBAL_MOCK_HOOK(STRING_concat_with_STRING, my_STRING_concat_with_STRING);
    REGISTER_GLOBAL_MOCK_FAIL_RETURN(STRING_concat_with_STRING, -1);
    REGISTER_GLOBAL_MOCK_HOOK(STRING_delete, my_STRING_delete);
    REGISTER_GLOBAL_MOCK_HOOK(STRING_c_str, my_STRING_c_str);
    REGISTER_GLOBAL_MOCK_RETURN(STRING_concat, 0);
    REGISTER_GLOBAL_MOCK_FAIL_RETURN(STRING_concat, MU_FAILURE);

    REGISTER_GLOBAL_MOCK_HOOK(URL_Encode, my_URL_Encode);
    REGISTER_GLOBAL_MOCK_HOOK(URL_EncodeString, my_URL_EncodeString);
    REGISTER_GLOBAL_MOCK_FAIL_RETURN(URL_EncodeString, NULL);
    REGISTER_GLOBAL_MOCK_HOOK(URL_DecodeString, my_URL_DecodeString);
    REGISTER_GLOBAL_MOCK_FAIL_RETURN(URL_DecodeString, NULL);
    REGISTER_GLOBAL_MOCK_HOOK(Transport_GetOption_Product_Info_Callback, my_Transport_GetOption_Product_Info_Callback);
    REGISTER_GLOBAL_MOCK_FAIL_RETURN(Transport_GetOption_Product_Info_Callback, NULL);

    REGISTER_GLOBAL_MOCK_RETURN(IoTHub_Transport_ValidateCallbacks, 0);
    REGISTER_GLOBAL_MOCK_FAIL_RETURN(IoTHub_Transport_ValidateCallbacks, __LINE__);

    REGISTER_GLOBAL_MOCK_RETURN(IoTHubClient_Auth_Get_DeviceKey, TEST_DEVICE_KEY);

    REGISTER_GLOBAL_MOCK_HOOK(Transport_MessageCallback, my_Transport_MessageCallback);

    REGISTER_GLOBAL_MOCK_HOOK(Transport_DeviceMethod_Complete_Callback, my_Transport_DeviceMethod_Complete_Callback);
    REGISTER_GLOBAL_MOCK_FAIL_RETURN(Transport_DeviceMethod_Complete_Callback, MU_FAILURE);

    REGISTER_GLOBAL_MOCK_HOOK(IoTHubMessage_GetContentType, my_IoTHubMessage_GetContentType);
    REGISTER_GLOBAL_MOCK_FAIL_RETURN(IoTHubMessage_GetContentType, IOTHUBMESSAGE_UNKNOWN);

    REGISTER_GLOBAL_MOCK_RETURN(IoTHubMessage_GetString, appMessageString);
    REGISTER_GLOBAL_MOCK_FAIL_RETURN(IoTHubMessage_GetString, NULL);

    REGISTER_GLOBAL_MOCK_RETURN(IoTHubMessage_CreateFromByteArray, TEST_IOTHUB_MSG_BYTEARRAY);
    REGISTER_GLOBAL_MOCK_FAIL_RETURN(IoTHubMessage_CreateFromByteArray, NULL);

    REGISTER_GLOBAL_MOCK_HOOK(IoTHubMessage_GetByteArray, my_IoTHubMessage_GetByteArray);
    REGISTER_GLOBAL_MOCK_FAIL_RETURN(IoTHubMessage_GetByteArray, IOTHUB_MESSAGE_ERROR);

    REGISTER_GLOBAL_MOCK_RETURN(IoTHubMessage_GetOutputName, NULL);

    REGISTER_GLOBAL_MOCK_HOOK(IoTHubMessage_Destroy, my_IoTHubMessage_Destroy);

    REGISTER_GLOBAL_MOCK_RETURN(IoTHubMessage_Properties, TEST_MESSAGE_PROP_MAP);
    REGISTER_GLOBAL_MOCK_FAIL_RETURN(IoTHubMessage_Properties, NULL);

    REGISTER_GLOBAL_MOCK_HOOK(Map_GetInternals, my_Map_GetInternals);
    REGISTER_GLOBAL_MOCK_FAIL_RETURN(Map_GetInternals, MAP_ERROR);

    REGISTER_GLOBAL_MOCK_RETURN(Map_AddOrUpdate, MAP_OK);
    REGISTER_GLOBAL_MOCK_FAIL_RETURN(Map_GetInternals, MAP_ERROR);

    REGISTER_GLOBAL_MOCK_HOOK(Map_Create, my_Map_Create);
    REGISTER_GLOBAL_MOCK_FAIL_RETURN(Map_Create, NULL);
    REGISTER_GLOBAL_MOCK_HOOK(Map_Clone, my_Map_Clone);
    REGISTER_GLOBAL_MOCK_FAIL_RETURN(Map_Clone, NULL);
    REGISTER_GLOBAL_MOCK_HOOK(Map_Destroy, my_Map_Destroy);

    REGISTER_GLOBAL_MOCK_HOOK(mqtt_client_init, my_mqtt_client_init);
    REGISTER_GLOBAL_MOCK_FAIL_RETURN(mqtt_client_init, NULL);

    REGISTER_GLOBAL_MOCK_RETURN(mqtt_client_connect, 0);
    REGISTER_GLOBAL_MOCK_FAIL_RETURN(mqtt_client_connect, MU_FAILURE);

    REGISTER_GLOBAL_MOCK_HOOK(mqtt_client_deinit, my_mqtt_client_deinit);

    REGISTER_GLOBAL_MOCK_HOOK(mqtt_client_disconnect, my_mqtt_client_disconnect);
    REGISTER_GLOBAL_MOCK_FAIL_RETURN(mqtt_client_disconnect, MU_FAILURE);

    REGISTER_GLOBAL_MOCK_RETURN(mqtt_client_subscribe, 0);
    REGISTER_GLOBAL_MOCK_FAIL_RETURN(mqtt_client_subscribe, MU_FAILURE);

    REGISTER_GLOBAL_MOCK_RETURN(mqtt_client_unsubscribe, 0);
    REGISTER_GLOBAL_MOCK_FAIL_RETURN(mqtt_client_unsubscribe, MU_FAILURE);

    REGISTER_GLOBAL_MOCK_RETURN(mqtt_client_publish, 0);
    REGISTER_GLOBAL_MOCK_FAIL_RETURN(mqtt_client_publish, MU_FAILURE);

    REGISTER_GLOBAL_MOCK_RETURN(mqttmessage_create, TEST_MQTT_MESSAGE_HANDLE);
    REGISTER_GLOBAL_MOCK_FAIL_RETURN(mqttmessage_create, NULL);

    REGISTER_GLOBAL_MOCK_RETURN(mqttmessage_create_in_place, TEST_MQTT_MESSAGE_HANDLE);
    REGISTER_GLOBAL_MOCK_FAIL_RETURN(mqttmessage_create_in_place, NULL);

    REGISTER_GLOBAL_MOCK_RETURN(mqttmessage_getApplicationMsg, &TEST_APP_PAYLOAD);
    REGISTER_GLOBAL_MOCK_FAIL_RETURN(mqttmessage_getApplicationMsg, NULL);

    REGISTER_GLOBAL_MOCK_RETURN(mqttmessage_getTopicName, TEST_MQTT_MSG_TOPIC);
    REGISTER_GLOBAL_MOCK_FAIL_RETURN(mqttmessage_getTopicName, NULL);

    REGISTER_GLOBAL_MOCK_HOOK(STRING_TOKENIZER_create_from_char, my_STRING_TOKENIZER_create_from_char);
    REGISTER_GLOBAL_MOCK_FAIL_RETURN(STRING_TOKENIZER_create_from_char, NULL);

    REGISTER_GLOBAL_MOCK_HOOK(STRING_TOKENIZER_get_next_token, my_STRING_TOKENIZER_get_next_token);
    REGISTER_GLOBAL_MOCK_FAIL_RETURN(STRING_TOKENIZER_get_next_token, MU_FAILURE);

    REGISTER_GLOBAL_MOCK_HOOK(STRING_TOKENIZER_destroy, my_STRING_TOKENIZER_destroy);

    REGISTER_GLOBAL_MOCK_HOOK(SASToken_Create, my_SASToken_Create);
    REGISTER_GLOBAL_MOCK_FAIL_RETURN(SASToken_Create, NULL);

    REGISTER_GLOBAL_MOCK_RETURN(get_time, TEST_TIME_T);

    REGISTER_GLOBAL_MOCK_HOOK(get_difftime, my_get_difftime);

    REGISTER_GLOBAL_MOCK_HOOK(xio_create, my_xio_create);

    REGISTER_GLOBAL_MOCK_RETURN(xio_close, 0);
    REGISTER_GLOBAL_MOCK_FAIL_RETURN(xio_close, MU_FAILURE);

    REGISTER_GLOBAL_MOCK_RETURN(xio_setoption, 0);
    REGISTER_GLOBAL_MOCK_FAIL_RETURN(xio_setoption, MU_FAILURE);

    REGISTER_GLOBAL_MOCK_HOOK(xio_destroy, my_xio_destroy);

    REGISTER_GLOBAL_MOCK_HOOK(tickcounter_create, my_tickcounter_create);
    REGISTER_GLOBAL_MOCK_FAIL_RETURN(tickcounter_create, NULL);

    REGISTER_GLOBAL_MOCK_HOOK(tickcounter_destroy, my_tickcounter_destroy);

    REGISTER_GLOBAL_MOCK_HOOK(tickcounter_get_current_ms, my_tickcounter_get_current_ms);
    REGISTER_GLOBAL_MOCK_FAIL_RETURN(tickcounter_get_current_ms, MU_FAILURE);

    REGISTER_GLOBAL_MOCK_RETURN(CONSTBUFFER_Create, TEST_CONST_BUFFER_HANDLE);
    REGISTER_GLOBAL_MOCK_FAIL_RETURN(CONSTBUFFER_Create, NULL);
    REGISTER_GLOBAL_MOCK_RETURN(CONSTBUFFER_GetContent, &g_cbuff);

    REGISTER_GLOBAL_MOCK_RETURN(IoTHubClient_Auth_Get_Credential_Type, IOTHUB_CREDENTIAL_TYPE_DEVICE_KEY);
    REGISTER_GLOBAL_MOCK_FAIL_RETURN(IoTHubClient_Auth_Get_Credential_Type, IOTHUB_CREDENTIAL_TYPE_UNKNOWN);
    REGISTER_GLOBAL_MOCK_HOOK(IoTHubClient_Auth_Get_SasToken, my_IoTHubClient_Auth_Get_SasToken);
    REGISTER_GLOBAL_MOCK_FAIL_RETURN(IoTHubClient_Auth_Get_SasToken, NULL);
    REGISTER_GLOBAL_MOCK_RETURN(IoTHubClient_Auth_Is_SasToken_Valid, SAS_TOKEN_STATUS_VALID);
    REGISTER_GLOBAL_MOCK_FAIL_RETURN(IoTHubClient_Auth_Is_SasToken_Valid, SAS_TOKEN_STATUS_FAILED);
    REGISTER_GLOBAL_MOCK_RETURN(IoTHubClient_Auth_Get_SasToken_Expiry, 3600);

    REGISTER_GLOBAL_MOCK_HOOK(DList_InitializeListHead, real_DList_InitializeListHead);
    REGISTER_GLOBAL_MOCK_HOOK(DList_IsListEmpty, real_DList_IsListEmpty);
    REGISTER_GLOBAL_MOCK_HOOK(DList_InsertTailList, real_DList_InsertTailList);
    REGISTER_GLOBAL_MOCK_HOOK(DList_InsertHeadList, real_DList_InsertHeadList);
    REGISTER_GLOBAL_MOCK_HOOK(DList_AppendTailList, real_DList_AppendTailList);
    REGISTER_GLOBAL_MOCK_HOOK(DList_RemoveEntryList, real_DList_RemoveEntryList);
    REGISTER_GLOBAL_MOCK_HOOK(DList_RemoveHeadList, real_DList_RemoveHeadList);

    REGISTER_GLOBAL_MOCK_RETURN(IoTHubMessage_SetInputName, IOTHUB_MESSAGE_OK);
    REGISTER_GLOBAL_MOCK_FAIL_RETURN(IoTHubMessage_SetInputName, IOTHUB_MESSAGE_ERROR);

    REGISTER_GLOBAL_MOCK_RETURN(IoTHubMessage_IsSecurityMessage, false);

    REGISTER_GLOBAL_MOCK_RETURN(IoTHubMessage_SetConnectionDeviceId, IOTHUB_MESSAGE_OK);
    REGISTER_GLOBAL_MOCK_FAIL_RETURN(IoTHubMessage_SetConnectionDeviceId, IOTHUB_MESSAGE_ERROR);

    REGISTER_GLOBAL_MOCK_RETURN(IoTHubMessage_SetConnectionModuleId, IOTHUB_MESSAGE_OK);
    REGISTER_GLOBAL_MOCK_FAIL_RETURN(IoTHubMessage_SetConnectionModuleId, IOTHUB_MESSAGE_ERROR);

    REGISTER_GLOBAL_MOCK_RETURN(retry_control_create, TEST_RETRY_CONTROL_HANDLE);
    REGISTER_GLOBAL_MOCK_FAIL_RETURN(retry_control_create, NULL);

    REGISTER_GLOBAL_MOCK_RETURN(retry_control_should_retry, 0);
    REGISTER_GLOBAL_MOCK_FAIL_RETURN(retry_control_should_retry, 1);

    REGISTER_GLOBAL_MOCK_RETURN(retry_control_set_option, 0);
    REGISTER_GLOBAL_MOCK_FAIL_RETURN(retry_control_set_option, 1);

    REGISTER_UMOCK_ALIAS_TYPE(RETRY_CONTROL_HANDLE, void*);
    REGISTER_UMOCK_ALIAS_TYPE(RETRY_ACTION, int);
}

TEST_SUITE_CLEANUP(suite_cleanup)
{
    umock_c_deinit();
    TEST_MUTEX_DESTROY(test_serialize_mutex);
}

static void reset_test_data()
{
    g_fnMqttMsgRecv = NULL;
    g_fnMqttOperationCallback = NULL;
    g_callbackCtx = NULL;
    g_fnMqttErrorCallback = NULL;
    g_errorcallbackCtx = NULL;
    g_method_handle_value = NULL;

    g_current_ms = 0;
    g_tokenizerIndex = 0;
    g_nullMapVariable = true;

    g_msg_disposition = IOTHUBMESSAGE_ACCEPTED;
    expected_MQTT_TRANSPORT_PROXY_OPTIONS = NULL;
    g_disconnect_callback = NULL;
    g_disconnect_callback_ctx = NULL;
}

TEST_FUNCTION_INITIALIZE(method_init)
{
    TEST_MUTEX_ACQUIRE(test_serialize_mutex);

    reset_test_data();
    real_DList_InitializeListHead(&g_waitingToSend);

    umock_c_reset_all_calls();

    get_twin_update_state = DEVICE_TWIN_UPDATE_COMPLETE;
    get_twin_payLoad = NULL;
    get_twin_size = 0;
    get_twin_userContextCallback = NULL;
}

TEST_FUNCTION_CLEANUP(TestMethodCleanup)
{
    reset_test_data();
    TEST_MUTEX_RELEASE(test_serialize_mutex);
}

static int should_skip_index(size_t current_index, const size_t skip_array[], size_t length)
{
    int result = 0;
    for (size_t index = 0; index < length; index++)
    {
        if (current_index == skip_array[index])
        {
            result = MU_FAILURE;
            break;
        }
    }
    return result;
}

static void SetupIothubTransportConfig(IOTHUBTRANSPORT_CONFIG* config, const char* deviceId, const char* deviceKey, const char* iotHubName,
    const char* iotHubSuffix, const char* protocolGatewayHostName, const char* moduleId)
{
    g_iothubClientConfig.protocol = TEST_PROTOCOL;
    g_iothubClientConfig.deviceId = deviceId;
    g_iothubClientConfig.deviceKey = deviceKey;
    g_iothubClientConfig.deviceSasToken = NULL;
    g_iothubClientConfig.iotHubName = iotHubName;
    g_iothubClientConfig.iotHubSuffix = iotHubSuffix;
    g_iothubClientConfig.protocolGatewayHostName = protocolGatewayHostName;
    config->moduleId = moduleId;
    config->waitingToSend = &g_waitingToSend;
    config->upperConfig = &g_iothubClientConfig;
    config->auth_module_handle = TEST_IOTHUB_AUTHORIZATION_HANDLE;
}

static void SetupIothubTransportConfigWithKeyAndSasToken(IOTHUBTRANSPORT_CONFIG* config, const char* deviceId, const char* deviceKey, const char* deviceSasToken,
    const char* iotHubName, const char* iotHubSuffix, const char* protocolGatewayHostName, const char* moduleId)
{
    g_iothubClientConfig.protocol = TEST_PROTOCOL;
    g_iothubClientConfig.deviceId = deviceId;
    g_iothubClientConfig.deviceKey = deviceKey;
    g_iothubClientConfig.deviceSasToken = deviceSasToken;
    g_iothubClientConfig.iotHubName = iotHubName;
    g_iothubClientConfig.iotHubSuffix = iotHubSuffix;
    g_iothubClientConfig.protocolGatewayHostName = protocolGatewayHostName;
    config->moduleId = moduleId;
    config->waitingToSend = &g_waitingToSend;
    config->upperConfig = &g_iothubClientConfig;
    config->auth_module_handle = TEST_IOTHUB_AUTHORIZATION_HANDLE;
}

static void setup_IoTHubTransport_MQTT_Common_Create_mocks(bool use_gateway, const char* moduleId)
{
    STRICT_EXPECTED_CALL(IoTHub_Transport_ValidateCallbacks(IGNORED_PTR_ARG));
    EXPECTED_CALL(gballoc_malloc(IGNORED_NUM_ARG));
    STRICT_EXPECTED_CALL(tickcounter_create());
    STRICT_EXPECTED_CALL(retry_control_create(DEFAULT_RETRY_POLICY, DEFAULT_RETRY_TIMEOUT_IN_SECONDS));
    STRICT_EXPECTED_CALL(STRING_construct(IGNORED_PTR_ARG));

    if (moduleId != NULL)
    {
        STRICT_EXPECTED_CALL(STRING_construct(IGNORED_PTR_ARG));
    }

    EXPECTED_CALL(mqtt_client_init(IGNORED_PTR_ARG, IGNORED_PTR_ARG, IGNORED_PTR_ARG, IGNORED_PTR_ARG, IGNORED_PTR_ARG));

    if (use_gateway)
    {
        STRICT_EXPECTED_CALL(STRING_construct(IGNORED_PTR_ARG));
    }

    EXPECTED_CALL(DList_InitializeListHead(IGNORED_PTR_ARG));
    EXPECTED_CALL(DList_InitializeListHead(IGNORED_PTR_ARG));
    EXPECTED_CALL(DList_InitializeListHead(IGNORED_PTR_ARG)); // pending_get_twin_queue
    STRICT_EXPECTED_CALL(get_time(IGNORED_PTR_ARG))
        .IgnoreArgument(1).SetReturn(TEST_SMALL_TIME_T);
}

static void setup_message_recv_with_properties_mocks(bool has_content_type, bool has_content_encoding, bool auto_decode)
{
    STRICT_EXPECTED_CALL(mqttmessage_getTopicName(TEST_MQTT_MESSAGE_HANDLE)).SetReturn(TEST_MQTT_MSG_TOPIC_W_1_PROP);
    STRICT_EXPECTED_CALL(STRING_c_str(IGNORED_PTR_ARG)).SetReturn(NULL);
    STRICT_EXPECTED_CALL(mqttmessage_getApplicationMsg(TEST_MQTT_MESSAGE_HANDLE));
    STRICT_EXPECTED_CALL(IoTHubMessage_CreateFromByteArray(appMessage, appMsgSize));
    EXPECTED_CALL(STRING_TOKENIZER_create_from_char(TEST_MQTT_MSG_TOPIC_W_1_PROP));
    STRICT_EXPECTED_CALL(IoTHubMessage_Properties(TEST_IOTHUB_MSG_BYTEARRAY));
    STRICT_EXPECTED_CALL(STRING_new());

    if (has_content_type)
    {
        STRICT_EXPECTED_CALL(STRING_TOKENIZER_get_next_token(IGNORED_PTR_ARG, IGNORED_PTR_ARG, "&"));
        STRICT_EXPECTED_CALL(STRING_c_str(IGNORED_PTR_ARG))
            .SetReturn("%24.ct=application/json");
        STRICT_EXPECTED_CALL(gballoc_malloc(IGNORED_NUM_ARG));
        STRICT_EXPECTED_CALL(gballoc_malloc(IGNORED_NUM_ARG));
        if (auto_decode)
        {
            STRICT_EXPECTED_CALL(URL_DecodeString(IGNORED_PTR_ARG));
            STRICT_EXPECTED_CALL(STRING_c_str(IGNORED_PTR_ARG));
        }
        STRICT_EXPECTED_CALL(IoTHubMessage_SetContentTypeSystemProperty(IGNORED_PTR_ARG, IGNORED_PTR_ARG));
        if (auto_decode)
        {
            STRICT_EXPECTED_CALL(STRING_delete(IGNORED_PTR_ARG));
        }
        STRICT_EXPECTED_CALL(gballoc_free(IGNORED_NUM_ARG));
        STRICT_EXPECTED_CALL(gballoc_free(IGNORED_NUM_ARG));
    }

    if (has_content_encoding)
    {
        STRICT_EXPECTED_CALL(STRING_TOKENIZER_get_next_token(IGNORED_PTR_ARG, IGNORED_PTR_ARG, "&"));
        STRICT_EXPECTED_CALL(STRING_c_str(IGNORED_PTR_ARG))
            .SetReturn("%24.ce=utf8");
        STRICT_EXPECTED_CALL(gballoc_malloc(IGNORED_NUM_ARG));
        STRICT_EXPECTED_CALL(gballoc_malloc(IGNORED_NUM_ARG));
        if (auto_decode)
        {
            STRICT_EXPECTED_CALL(URL_DecodeString(IGNORED_PTR_ARG));
            STRICT_EXPECTED_CALL(STRING_c_str(IGNORED_PTR_ARG));
        }
        STRICT_EXPECTED_CALL(IoTHubMessage_SetContentEncodingSystemProperty(IGNORED_PTR_ARG, IGNORED_PTR_ARG));
        if (auto_decode)
        {
            STRICT_EXPECTED_CALL(STRING_delete(IGNORED_PTR_ARG));
        }
        STRICT_EXPECTED_CALL(gballoc_free(IGNORED_NUM_ARG));
        STRICT_EXPECTED_CALL(gballoc_free(IGNORED_NUM_ARG));
    }

    STRICT_EXPECTED_CALL(STRING_TOKENIZER_get_next_token(IGNORED_PTR_ARG, IGNORED_PTR_ARG, "&"));
    STRICT_EXPECTED_CALL(STRING_c_str(IGNORED_PTR_ARG))
        .SetReturn("propName=propValue");

    STRICT_EXPECTED_CALL(gballoc_malloc(IGNORED_NUM_ARG));
    STRICT_EXPECTED_CALL(gballoc_malloc(IGNORED_NUM_ARG));
    if (auto_decode)
    {
        STRICT_EXPECTED_CALL(URL_DecodeString(IGNORED_PTR_ARG));
        STRICT_EXPECTED_CALL(URL_DecodeString(IGNORED_PTR_ARG));
        STRICT_EXPECTED_CALL(STRING_c_str(IGNORED_PTR_ARG));
        STRICT_EXPECTED_CALL(STRING_c_str(IGNORED_PTR_ARG));
    }

    STRICT_EXPECTED_CALL(Map_AddOrUpdate(IGNORED_PTR_ARG, IGNORED_PTR_ARG, IGNORED_PTR_ARG));
    if (auto_decode)
    {
        STRICT_EXPECTED_CALL(STRING_delete(IGNORED_PTR_ARG));
        STRICT_EXPECTED_CALL(STRING_delete(IGNORED_PTR_ARG));
    }

    STRICT_EXPECTED_CALL(gballoc_free(IGNORED_PTR_ARG));
    STRICT_EXPECTED_CALL(gballoc_free(IGNORED_PTR_ARG));

    STRICT_EXPECTED_CALL(STRING_TOKENIZER_get_next_token(IGNORED_PTR_ARG, IGNORED_PTR_ARG, "&"));
    EXPECTED_CALL(STRING_delete(IGNORED_PTR_ARG));
    EXPECTED_CALL(STRING_TOKENIZER_destroy(IGNORED_PTR_ARG));
    STRICT_EXPECTED_CALL(gballoc_malloc(IGNORED_NUM_ARG));
    STRICT_EXPECTED_CALL(Transport_MessageCallback(IGNORED_PTR_ARG, IGNORED_PTR_ARG));
    STRICT_EXPECTED_CALL(IoTHubMessage_Destroy(IGNORED_PTR_ARG));
    STRICT_EXPECTED_CALL(gballoc_free(IGNORED_PTR_ARG));
}

static void setup_connection_success_mocks()
{
    STRICT_EXPECTED_CALL(retry_control_reset(TEST_RETRY_CONTROL_HANDLE));
    STRICT_EXPECTED_CALL(Transport_ConnectionStatusCallBack(IOTHUB_CLIENT_CONNECTION_AUTHENTICATED, IOTHUB_CLIENT_CONNECTION_OK, IGNORED_PTR_ARG));
}

static void setup_initialize_reconnection_mocks()
{
    RETRY_ACTION retry_action = RETRY_ACTION_RETRY_NOW;
    STRICT_EXPECTED_CALL(retry_control_should_retry(TEST_RETRY_CONTROL_HANDLE, IGNORED_PTR_ARG))
        .CopyOutArgumentBuffer_retry_action(&retry_action, sizeof(retry_action));
    STRICT_EXPECTED_CALL(tickcounter_get_current_ms(IGNORED_PTR_ARG, IGNORED_PTR_ARG));
    STRICT_EXPECTED_CALL(xio_retrieveoptions(IGNORED_PTR_ARG));
    STRICT_EXPECTED_CALL(xio_destroy(IGNORED_PTR_ARG));
    STRICT_EXPECTED_CALL(IoTHubClient_Auth_Get_Credential_Type(IGNORED_PTR_ARG));
    EXPECTED_CALL(STRING_c_str(IGNORED_PTR_ARG)).SetReturn(TEST_STRING_VALUE);
    STRICT_EXPECTED_CALL(IoTHubClient_Auth_Get_SasToken(IGNORED_PTR_ARG, IGNORED_PTR_ARG, IGNORED_NUM_ARG, IGNORED_PTR_ARG));
    EXPECTED_CALL(STRING_c_str(IGNORED_PTR_ARG)).SetReturn(TEST_DEVICE_ID);
    EXPECTED_CALL(STRING_c_str(IGNORED_PTR_ARG)).SetReturn(NULL);
    EXPECTED_CALL(STRING_c_str(IGNORED_PTR_ARG)).SetReturn(TEST_STRING_VALUE);
    EXPECTED_CALL(STRING_c_str(IGNORED_PTR_ARG)).SetReturn(TEST_STRING_VALUE);
    EXPECTED_CALL(STRING_c_str(IGNORED_PTR_ARG)).SetReturn(TEST_STRING_VALUE);
    STRICT_EXPECTED_CALL(IoTHubClient_Auth_Get_Credential_Type(IGNORED_PTR_ARG));
    EXPECTED_CALL(mqtt_client_connect(IGNORED_PTR_ARG, IGNORED_PTR_ARG, IGNORED_PTR_ARG));
    STRICT_EXPECTED_CALL(tickcounter_get_current_ms(IGNORED_PTR_ARG, IGNORED_PTR_ARG));
    STRICT_EXPECTED_CALL(gballoc_free(IGNORED_PTR_ARG));
    STRICT_EXPECTED_CALL(STRING_delete(IGNORED_PTR_ARG)).IgnoreArgument_handle();
}

static void setup_devicemethod_response_mocks()
{
    EXPECTED_CALL(STRING_c_str(IGNORED_PTR_ARG));
    EXPECTED_CALL(STRING_c_str(IGNORED_PTR_ARG));
    EXPECTED_CALL(mqttmessage_create_in_place(IGNORED_NUM_ARG, IGNORED_PTR_ARG, DELIVER_AT_MOST_ONCE, appMessage, appMsgSize))
        .IgnoreArgument(1)
        .IgnoreArgument(2);
    STRICT_EXPECTED_CALL(mqtt_client_publish(IGNORED_PTR_ARG, IGNORED_PTR_ARG))
        .IgnoreArgument(1)
        .IgnoreArgument(2);
    STRICT_EXPECTED_CALL(mqttmessage_destroy(TEST_MQTT_MESSAGE_HANDLE))
        .IgnoreArgument(1);
    STRICT_EXPECTED_CALL(STRING_delete(IGNORED_PTR_ARG))
        .IgnoreArgument_handle();
    STRICT_EXPECTED_CALL(STRING_delete(IGNORED_PTR_ARG))
        .IgnoreArgument_handle();
    EXPECTED_CALL(gballoc_free(IGNORED_PTR_ARG));
}


static void setup_initialize_connection_mocks()
{
    STRICT_EXPECTED_CALL(tickcounter_get_current_ms(IGNORED_PTR_ARG, IGNORED_PTR_ARG));
    STRICT_EXPECTED_CALL(IoTHubClient_Auth_Get_Credential_Type(IGNORED_PTR_ARG));
    EXPECTED_CALL(STRING_c_str(IGNORED_PTR_ARG)).SetReturn(TEST_STRING_VALUE);
    STRICT_EXPECTED_CALL(IoTHubClient_Auth_Get_SasToken(IGNORED_PTR_ARG, IGNORED_PTR_ARG, IGNORED_NUM_ARG, IGNORED_PTR_ARG));
    STRICT_EXPECTED_CALL(Transport_GetOption_Product_Info_Callback(IGNORED_PTR_ARG));
    STRICT_EXPECTED_CALL(URL_EncodeString(IGNORED_PTR_ARG));
    STRICT_EXPECTED_CALL(STRING_concat_with_STRING(IGNORED_PTR_ARG, IGNORED_PTR_ARG));
    STRICT_EXPECTED_CALL(STRING_delete(IGNORED_PTR_ARG)).IgnoreArgument_handle();

    EXPECTED_CALL(STRING_c_str(IGNORED_PTR_ARG)).SetReturn(TEST_DEVICE_ID);
    EXPECTED_CALL(STRING_c_str(IGNORED_PTR_ARG)).SetReturn(TEST_STRING_VALUE);
    EXPECTED_CALL(STRING_c_str(IGNORED_PTR_ARG)).SetReturn(TEST_STRING_VALUE);
    EXPECTED_CALL(STRING_c_str(IGNORED_PTR_ARG)).SetReturn(TEST_STRING_VALUE);

    // from GetTransportProviderIfNecessary()
    EXPECTED_CALL(STRING_c_str(IGNORED_PTR_ARG)).SetReturn(TEST_HOST_NAME);
    STRICT_EXPECTED_CALL(IoTHubClient_Auth_Get_Credential_Type(IGNORED_PTR_ARG));
    EXPECTED_CALL(mqtt_client_connect(IGNORED_PTR_ARG, IGNORED_PTR_ARG, IGNORED_PTR_ARG));
    STRICT_EXPECTED_CALL(tickcounter_get_current_ms(IGNORED_PTR_ARG, IGNORED_PTR_ARG));
    EXPECTED_CALL(gballoc_free(IGNORED_PTR_ARG));
    STRICT_EXPECTED_CALL(STRING_delete(IGNORED_PTR_ARG)).IgnoreArgument_handle();
}

static void setup_subscribe_devicetwin_dowork_mocks()
{
    STRICT_EXPECTED_CALL(tickcounter_get_current_ms(IGNORED_PTR_ARG, IGNORED_PTR_ARG));
    STRICT_EXPECTED_CALL(IoTHubClient_Auth_Get_Credential_Type(IGNORED_PTR_ARG));
    STRICT_EXPECTED_CALL(IoTHubClient_Auth_Get_SasToken_Expiry(IGNORED_PTR_ARG));
    STRICT_EXPECTED_CALL(STRING_c_str(IGNORED_PTR_ARG));
    STRICT_EXPECTED_CALL(mqtt_client_subscribe(IGNORED_PTR_ARG, IGNORED_NUM_ARG, IGNORED_PTR_ARG, IGNORED_NUM_ARG));
    EXPECTED_CALL(mqtt_client_dowork(IGNORED_PTR_ARG));
    // process_queued_ack_messages
    STRICT_EXPECTED_CALL(tickcounter_get_current_ms(IGNORED_PTR_ARG, IGNORED_PTR_ARG));
    // removeExpiredPendingGetTwinRequests
    STRICT_EXPECTED_CALL(tickcounter_get_current_ms(IGNORED_PTR_ARG, IGNORED_PTR_ARG));
    // removeExpiredGetTwinRequestsPendingAck
    STRICT_EXPECTED_CALL(tickcounter_get_current_ms(IGNORED_PTR_ARG, IGNORED_PTR_ARG));
}

static void setup_IoTHubTransport_MQTT_Common_DoWork_mocks()
{
    STRICT_EXPECTED_CALL(tickcounter_get_current_ms(IGNORED_PTR_ARG, IGNORED_PTR_ARG));
    STRICT_EXPECTED_CALL(IoTHubClient_Auth_Get_Credential_Type(IGNORED_PTR_ARG));
    STRICT_EXPECTED_CALL(IoTHubClient_Auth_Get_SasToken_Expiry(IGNORED_PTR_ARG));
    EXPECTED_CALL(STRING_c_str(IGNORED_PTR_ARG)).SetReturn(TEST_MQTT_MSG_TOPIC);
    EXPECTED_CALL(mqtt_client_subscribe(IGNORED_PTR_ARG, IGNORED_NUM_ARG, IGNORED_PTR_ARG, IGNORED_NUM_ARG));
    STRICT_EXPECTED_CALL(mqtt_client_dowork(IGNORED_PTR_ARG));
    STRICT_EXPECTED_CALL(tickcounter_get_current_ms(IGNORED_PTR_ARG, IGNORED_PTR_ARG));
    // removeExpiredPendingGetTwinRequests
    STRICT_EXPECTED_CALL(tickcounter_get_current_ms(IGNORED_PTR_ARG, IGNORED_PTR_ARG));
    // removeExpiredGetTwinRequestsPendingAck
    STRICT_EXPECTED_CALL(tickcounter_get_current_ms(IGNORED_PTR_ARG, IGNORED_PTR_ARG));
}

static void setup_IoTHubTransport_MQTT_Common_DoWork_emtpy_msg_mocks(void)
{
    STRICT_EXPECTED_CALL(tickcounter_get_current_ms(IGNORED_PTR_ARG, IGNORED_PTR_ARG));
    STRICT_EXPECTED_CALL(IoTHubClient_Auth_Get_Credential_Type(IGNORED_PTR_ARG));
    STRICT_EXPECTED_CALL(IoTHubClient_Auth_Get_SasToken_Expiry(IGNORED_PTR_ARG));
    STRICT_EXPECTED_CALL(IoTHubMessage_GetContentType(IGNORED_PTR_ARG));
    STRICT_EXPECTED_CALL(IoTHubMessage_GetString(IGNORED_PTR_ARG)).SetReturn("");
    EXPECTED_CALL(gballoc_malloc(IGNORED_NUM_ARG));
    EXPECTED_CALL(STRING_c_str(IGNORED_PTR_ARG));
    STRICT_EXPECTED_CALL(STRING_construct(IGNORED_PTR_ARG));

    //Add Properties
    STRICT_EXPECTED_CALL(IoTHubMessage_Properties(IGNORED_PTR_ARG));
        EXPECTED_CALL(Map_GetInternals(TEST_MESSAGE_PROP_MAP, IGNORED_PTR_ARG, IGNORED_PTR_ARG, IGNORED_PTR_ARG));
    STRICT_EXPECTED_CALL(IoTHubMessage_IsSecurityMessage(IGNORED_PTR_ARG));
    STRICT_EXPECTED_CALL(IoTHubMessage_GetDistributedTracingSystemProperty(IGNORED_PTR_ARG)).SetReturn(DISTRIBUTED_TRACING_TEST_TRACESTATE);
    STRICT_EXPECTED_CALL(IoTHubMessage_GetCorrelationId(IGNORED_PTR_ARG));
    STRICT_EXPECTED_CALL(IoTHubMessage_GetMessageId(IGNORED_PTR_ARG));
    STRICT_EXPECTED_CALL(IoTHubMessage_GetContentTypeSystemProperty(IGNORED_PTR_ARG));
    STRICT_EXPECTED_CALL(IoTHubMessage_GetContentEncodingSystemProperty(IGNORED_PTR_ARG));
    STRICT_EXPECTED_CALL(URL_EncodeString(IGNORED_PTR_ARG));
    STRICT_EXPECTED_CALL(STRING_c_str(IGNORED_PTR_ARG));
    STRICT_EXPECTED_CALL(STRING_delete(IGNORED_PTR_ARG));
    STRICT_EXPECTED_CALL(IoTHubMessage_GetDiagnosticPropertyData(IGNORED_PTR_ARG));


    STRICT_EXPECTED_CALL(IoTHubMessage_GetOutputName(IGNORED_PTR_ARG));
    EXPECTED_CALL(STRING_c_str(IGNORED_PTR_ARG));
    EXPECTED_CALL(mqttmessage_create_in_place(IGNORED_NUM_ARG, IGNORED_PTR_ARG, DELIVER_AT_LEAST_ONCE, IGNORED_PTR_ARG, IGNORED_NUM_ARG));
    STRICT_EXPECTED_CALL(tickcounter_get_current_ms(IGNORED_PTR_ARG, IGNORED_PTR_ARG));
    STRICT_EXPECTED_CALL(mqtt_client_publish(IGNORED_PTR_ARG, IGNORED_PTR_ARG));
    STRICT_EXPECTED_CALL(mqttmessage_destroy(TEST_MQTT_MESSAGE_HANDLE));
    EXPECTED_CALL(STRING_delete(IGNORED_PTR_ARG));

    EXPECTED_CALL(DList_RemoveEntryList(IGNORED_PTR_ARG));
    STRICT_EXPECTED_CALL(DList_InsertTailList(IGNORED_PTR_ARG, IGNORED_PTR_ARG));
    EXPECTED_CALL(mqtt_client_dowork(IGNORED_PTR_ARG));
    STRICT_EXPECTED_CALL(tickcounter_get_current_ms(IGNORED_PTR_ARG, IGNORED_PTR_ARG));
    // removeExpiredPendingGetTwinRequests
    STRICT_EXPECTED_CALL(tickcounter_get_current_ms(IGNORED_PTR_ARG, IGNORED_PTR_ARG));
    // removeExpiredGetTwinRequestsPendingAck
    STRICT_EXPECTED_CALL(tickcounter_get_current_ms(IGNORED_PTR_ARG, IGNORED_PTR_ARG));
}

static void setup_IoTHubTransport_MQTT_Common_DoWork_resend_events_mocks(
    const char* const** ppKeys,
    const char* const** ppValues,
    size_t propCount,
    IOTHUB_MESSAGE_HANDLE msg_handle,
    bool resend,
    const char* msg_id,
    const char* core_id,
    const char* content_type,
    const char* content_encoding,
    const char* diag_id,
    const char* creation_time_utc,
    bool auto_urlencode,
    const char* output_name,
    bool security_msg)
{
    TEST_DIAG_DATA.diagnosticId = (char*)diag_id;
    TEST_DIAG_DATA.diagnosticCreationTimeUtc = (char*)creation_time_utc;
    STRICT_EXPECTED_CALL(tickcounter_get_current_ms(IGNORED_PTR_ARG, IGNORED_PTR_ARG));
    STRICT_EXPECTED_CALL(IoTHubClient_Auth_Get_Credential_Type(IGNORED_PTR_ARG));
    STRICT_EXPECTED_CALL(IoTHubClient_Auth_Get_SasToken_Expiry(IGNORED_PTR_ARG));
    STRICT_EXPECTED_CALL(IoTHubMessage_GetContentType(msg_handle));
    if (msg_handle == TEST_IOTHUB_MSG_STRING)
    {
        STRICT_EXPECTED_CALL(IoTHubMessage_GetString(TEST_IOTHUB_MSG_STRING));
    }
    else
    {
        STRICT_EXPECTED_CALL(IoTHubMessage_GetByteArray(TEST_IOTHUB_MSG_BYTEARRAY, IGNORED_PTR_ARG, IGNORED_PTR_ARG));
    }
    if (!resend)
    {
        EXPECTED_CALL(gballoc_malloc(IGNORED_NUM_ARG));
    }
    EXPECTED_CALL(STRING_c_str(IGNORED_PTR_ARG));
    STRICT_EXPECTED_CALL(STRING_construct(IGNORED_PTR_ARG));
    //Add Properties
    STRICT_EXPECTED_CALL(IoTHubMessage_Properties(msg_handle));
    if (propCount == 0)
    {
        EXPECTED_CALL(Map_GetInternals(TEST_MESSAGE_PROP_MAP, IGNORED_PTR_ARG, IGNORED_PTR_ARG, IGNORED_PTR_ARG));
    }
    else
    {
        STRICT_EXPECTED_CALL(Map_GetInternals(TEST_MESSAGE_PROP_MAP, IGNORED_PTR_ARG, IGNORED_PTR_ARG, IGNORED_PTR_ARG))
            .CopyOutArgumentBuffer(2, &ppKeys, sizeof(ppKeys))
            .CopyOutArgumentBuffer(3, &ppValues, sizeof(ppValues))
            .CopyOutArgumentBuffer(4, &propCount, sizeof(propCount));

        for (size_t i = 0; i < propCount; i++)
        {
            if (auto_urlencode)
            {
                STRICT_EXPECTED_CALL(URL_EncodeString((const char*)ppKeys[i]));
                STRICT_EXPECTED_CALL(URL_EncodeString((const char*)ppValues[i]));
                STRICT_EXPECTED_CALL(STRING_c_str(IGNORED_PTR_ARG));
                STRICT_EXPECTED_CALL(STRING_c_str(IGNORED_PTR_ARG));
                STRICT_EXPECTED_CALL(STRING_delete(IGNORED_PTR_ARG));
                STRICT_EXPECTED_CALL(STRING_delete(IGNORED_PTR_ARG));
            }
        }
    }
    STRICT_EXPECTED_CALL(IoTHubMessage_IsSecurityMessage(IGNORED_PTR_ARG)).SetReturn(security_msg);
    if (security_msg)
    {
        STRICT_EXPECTED_CALL(URL_EncodeString(IGNORED_PTR_ARG));
        STRICT_EXPECTED_CALL(STRING_c_str(IGNORED_PTR_ARG));
        STRICT_EXPECTED_CALL(STRING_delete(IGNORED_PTR_ARG));
    }
    STRICT_EXPECTED_CALL(IoTHubMessage_GetDistributedTracingSystemProperty(IGNORED_PTR_ARG)).SetReturn(DISTRIBUTED_TRACING_TEST_TRACESTATE);
    STRICT_EXPECTED_CALL(IoTHubMessage_GetCorrelationId(IGNORED_PTR_ARG)).SetReturn(core_id);
    if (auto_urlencode && (core_id != NULL))
    {
        STRICT_EXPECTED_CALL(URL_EncodeString(IGNORED_PTR_ARG));
        STRICT_EXPECTED_CALL(STRING_c_str(IGNORED_PTR_ARG));
        STRICT_EXPECTED_CALL(STRING_delete(IGNORED_PTR_ARG));
    }
    STRICT_EXPECTED_CALL(IoTHubMessage_GetMessageId(IGNORED_PTR_ARG)).SetReturn(msg_id);
    if (auto_urlencode && (msg_id != NULL))
    {
        STRICT_EXPECTED_CALL(URL_EncodeString(IGNORED_PTR_ARG));
        STRICT_EXPECTED_CALL(STRING_c_str(IGNORED_PTR_ARG));
        STRICT_EXPECTED_CALL(STRING_delete(IGNORED_PTR_ARG));
    }
    STRICT_EXPECTED_CALL(IoTHubMessage_GetContentTypeSystemProperty(IGNORED_PTR_ARG)).SetReturn(content_type);
    if (auto_urlencode && (content_type != NULL))
    {
        STRICT_EXPECTED_CALL(URL_EncodeString(IGNORED_PTR_ARG));
        STRICT_EXPECTED_CALL(STRING_c_str(IGNORED_PTR_ARG));
        STRICT_EXPECTED_CALL(STRING_delete(IGNORED_PTR_ARG));
    }
    STRICT_EXPECTED_CALL(IoTHubMessage_GetContentEncodingSystemProperty(IGNORED_PTR_ARG)).SetReturn(content_encoding);
    if (auto_urlencode && (content_encoding != NULL))
    {
        STRICT_EXPECTED_CALL(URL_EncodeString(IGNORED_PTR_ARG));
        STRICT_EXPECTED_CALL(STRING_c_str(IGNORED_PTR_ARG));
        STRICT_EXPECTED_CALL(STRING_delete(IGNORED_PTR_ARG));
    }
    STRICT_EXPECTED_CALL(URL_EncodeString(IGNORED_PTR_ARG));
    STRICT_EXPECTED_CALL(STRING_c_str(IGNORED_PTR_ARG));
    STRICT_EXPECTED_CALL(STRING_delete(IGNORED_PTR_ARG));
    STRICT_EXPECTED_CALL(IoTHubMessage_GetDiagnosticPropertyData(IGNORED_PTR_ARG)).SetReturn(&TEST_DIAG_DATA);

    bool validMessage = true;
    if (diag_id != NULL && creation_time_utc != NULL)
    {
        STRICT_EXPECTED_CALL(URL_Encode(IGNORED_PTR_ARG));
        STRICT_EXPECTED_CALL(STRING_c_str(IGNORED_PTR_ARG));
        STRICT_EXPECTED_CALL(STRING_delete(IGNORED_PTR_ARG));
        STRICT_EXPECTED_CALL(STRING_delete(IGNORED_PTR_ARG));
    }
    else if (diag_id != NULL || creation_time_utc != NULL)
    {
        STRICT_EXPECTED_CALL(STRING_delete(IGNORED_PTR_ARG));
        validMessage = false;
    }

    //Publish
    if (validMessage)
    {
        STRICT_EXPECTED_CALL(IoTHubMessage_GetOutputName(IGNORED_PTR_ARG)).SetReturn(output_name);
        EXPECTED_CALL(STRING_c_str(IGNORED_PTR_ARG));
        EXPECTED_CALL(mqttmessage_create_in_place(IGNORED_NUM_ARG, IGNORED_PTR_ARG, DELIVER_AT_LEAST_ONCE, IGNORED_PTR_ARG, appMsgSize));
        STRICT_EXPECTED_CALL(tickcounter_get_current_ms(IGNORED_PTR_ARG, IGNORED_PTR_ARG));
        STRICT_EXPECTED_CALL(mqtt_client_publish(IGNORED_PTR_ARG, IGNORED_PTR_ARG));
        STRICT_EXPECTED_CALL(mqttmessage_destroy(TEST_MQTT_MESSAGE_HANDLE));
        EXPECTED_CALL(STRING_delete(IGNORED_PTR_ARG));
        if (!resend)
        {
            EXPECTED_CALL(DList_RemoveEntryList(IGNORED_PTR_ARG));
            STRICT_EXPECTED_CALL(DList_InsertTailList(IGNORED_PTR_ARG, IGNORED_PTR_ARG));
        }
    }
    else
    {
        EXPECTED_CALL(DList_RemoveEntryList(IGNORED_PTR_ARG));
        EXPECTED_CALL(DList_InitializeListHead(IGNORED_PTR_ARG));
        EXPECTED_CALL(DList_InsertTailList(IGNORED_PTR_ARG, IGNORED_PTR_ARG));
        EXPECTED_CALL(Transport_SendComplete_Callback(IGNORED_PTR_ARG, IOTHUB_CLIENT_CONFIRMATION_ERROR, transport_cb_ctx));
        EXPECTED_CALL(free(IGNORED_PTR_ARG));
    }
    STRICT_EXPECTED_CALL(mqtt_client_dowork(IGNORED_PTR_ARG));
    STRICT_EXPECTED_CALL(tickcounter_get_current_ms(IGNORED_PTR_ARG, IGNORED_PTR_ARG));
    // removeExpiredPendingGetTwinRequests
    STRICT_EXPECTED_CALL(tickcounter_get_current_ms(IGNORED_PTR_ARG, IGNORED_PTR_ARG));
    // removeExpiredGetTwinRequestsPendingAck
    STRICT_EXPECTED_CALL(tickcounter_get_current_ms(IGNORED_PTR_ARG, IGNORED_PTR_ARG));
 }

static void setup_IoTHubTransport_MQTT_Common_DoWork_events_mocks(
    const char* const** ppKeys,
    const char* const** ppValues,
    size_t propCount,
    IOTHUB_MESSAGE_HANDLE msg_handle,
    bool resend,
    const char* msg_id,
    const char* core_id,
    const char* content_type,
    const char* content_encoding,
    const char* diag_id,
    const char* creation_time_utc,
    bool auto_urlencode,
    const char* output_name,
    bool security_msg)
{
    TEST_DIAG_DATA.diagnosticId = (char*)diag_id;
    TEST_DIAG_DATA.diagnosticCreationTimeUtc = (char*)creation_time_utc;
    STRICT_EXPECTED_CALL(tickcounter_get_current_ms(IGNORED_PTR_ARG, IGNORED_PTR_ARG));
    STRICT_EXPECTED_CALL(IoTHubClient_Auth_Get_Credential_Type(IGNORED_PTR_ARG));
    STRICT_EXPECTED_CALL(IoTHubClient_Auth_Get_SasToken_Expiry(IGNORED_PTR_ARG));
    STRICT_EXPECTED_CALL(IoTHubMessage_GetContentType(msg_handle));
    if (msg_handle == TEST_IOTHUB_MSG_STRING)
    {
        STRICT_EXPECTED_CALL(IoTHubMessage_GetString(TEST_IOTHUB_MSG_STRING));
    }
    else
    {
        STRICT_EXPECTED_CALL(IoTHubMessage_GetByteArray(TEST_IOTHUB_MSG_BYTEARRAY, IGNORED_PTR_ARG, IGNORED_PTR_ARG));
    }
    if (!resend)
    {
        EXPECTED_CALL(gballoc_malloc(IGNORED_NUM_ARG));
    }
    EXPECTED_CALL(STRING_c_str(IGNORED_PTR_ARG));
    STRICT_EXPECTED_CALL(STRING_construct(IGNORED_PTR_ARG));
    //Add Properties
    STRICT_EXPECTED_CALL(IoTHubMessage_Properties(msg_handle));
    if (propCount == 0)
    {
        EXPECTED_CALL(Map_GetInternals(TEST_MESSAGE_PROP_MAP, IGNORED_PTR_ARG, IGNORED_PTR_ARG, IGNORED_PTR_ARG));
    }
    else
    {
        STRICT_EXPECTED_CALL(Map_GetInternals(TEST_MESSAGE_PROP_MAP, IGNORED_PTR_ARG, IGNORED_PTR_ARG, IGNORED_PTR_ARG))
            .CopyOutArgumentBuffer(2, &ppKeys, sizeof(ppKeys))
            .CopyOutArgumentBuffer(3, &ppValues, sizeof(ppValues))
            .CopyOutArgumentBuffer(4, &propCount, sizeof(propCount));

        for (size_t i=0; i < propCount; i++)
        {
            if (auto_urlencode)
            {
                STRICT_EXPECTED_CALL(URL_EncodeString((const char*)ppKeys[i]));
                STRICT_EXPECTED_CALL(URL_EncodeString((const char*)ppValues[i]));
                STRICT_EXPECTED_CALL(STRING_c_str(IGNORED_PTR_ARG));
                STRICT_EXPECTED_CALL(STRING_c_str(IGNORED_PTR_ARG));
                STRICT_EXPECTED_CALL(STRING_delete(IGNORED_PTR_ARG));
                STRICT_EXPECTED_CALL(STRING_delete(IGNORED_PTR_ARG));
            }
        }
    }
    STRICT_EXPECTED_CALL(IoTHubMessage_IsSecurityMessage(IGNORED_PTR_ARG)).SetReturn(security_msg);
    STRICT_EXPECTED_CALL(IoTHubMessage_GetDistributedTracingSystemProperty(IGNORED_PTR_ARG)).SetReturn(DISTRIBUTED_TRACING_TEST_TRACESTATE);
    STRICT_EXPECTED_CALL(IoTHubMessage_GetCorrelationId(IGNORED_PTR_ARG)).SetReturn(core_id);
    if (auto_urlencode && (core_id != NULL))
    {
        STRICT_EXPECTED_CALL(URL_EncodeString(IGNORED_PTR_ARG));
        STRICT_EXPECTED_CALL(STRING_c_str(IGNORED_PTR_ARG));
        STRICT_EXPECTED_CALL(STRING_delete(IGNORED_PTR_ARG));
    }
    STRICT_EXPECTED_CALL(IoTHubMessage_GetMessageId(IGNORED_PTR_ARG)).SetReturn(msg_id);
    if (auto_urlencode && (msg_id != NULL))
    {
        STRICT_EXPECTED_CALL(URL_EncodeString(IGNORED_PTR_ARG));
        STRICT_EXPECTED_CALL(STRING_c_str(IGNORED_PTR_ARG));
        STRICT_EXPECTED_CALL(STRING_delete(IGNORED_PTR_ARG));
    }
    STRICT_EXPECTED_CALL(IoTHubMessage_GetContentTypeSystemProperty(IGNORED_PTR_ARG)).SetReturn(content_type);
    if (auto_urlencode && (content_type != NULL))
    {
        STRICT_EXPECTED_CALL(URL_EncodeString(IGNORED_PTR_ARG));
        STRICT_EXPECTED_CALL(STRING_c_str(IGNORED_PTR_ARG));
        STRICT_EXPECTED_CALL(STRING_delete(IGNORED_PTR_ARG));
    }
    STRICT_EXPECTED_CALL(IoTHubMessage_GetContentEncodingSystemProperty(IGNORED_PTR_ARG)).SetReturn(content_encoding);
    if (security_msg || (auto_urlencode && (content_encoding != NULL)))
    {
        STRICT_EXPECTED_CALL(URL_EncodeString(IGNORED_PTR_ARG));
        STRICT_EXPECTED_CALL(STRING_c_str(IGNORED_PTR_ARG));
        STRICT_EXPECTED_CALL(STRING_delete(IGNORED_PTR_ARG));
    }
    if (security_msg)
    {
        STRICT_EXPECTED_CALL(URL_EncodeString(IGNORED_PTR_ARG));
        STRICT_EXPECTED_CALL(STRING_c_str(IGNORED_PTR_ARG));
        STRICT_EXPECTED_CALL(STRING_delete(IGNORED_PTR_ARG));
    }
    STRICT_EXPECTED_CALL(URL_EncodeString(IGNORED_PTR_ARG));
    STRICT_EXPECTED_CALL(STRING_c_str(IGNORED_PTR_ARG));
    STRICT_EXPECTED_CALL(STRING_delete(IGNORED_PTR_ARG));

    STRICT_EXPECTED_CALL(IoTHubMessage_GetDiagnosticPropertyData(IGNORED_PTR_ARG)).SetReturn(&TEST_DIAG_DATA);

    bool validMessage = true;
    if (diag_id != NULL && creation_time_utc != NULL)
    {
        STRICT_EXPECTED_CALL(URL_Encode(IGNORED_PTR_ARG));
        STRICT_EXPECTED_CALL(STRING_c_str(IGNORED_PTR_ARG));
        STRICT_EXPECTED_CALL(STRING_delete(IGNORED_PTR_ARG));
        STRICT_EXPECTED_CALL(STRING_delete(IGNORED_PTR_ARG));
    }
    else if (diag_id != NULL || creation_time_utc != NULL)
    {
        STRICT_EXPECTED_CALL(STRING_delete(IGNORED_PTR_ARG));
        validMessage = false;
    }

    //Publish
    if (validMessage)
    {
        STRICT_EXPECTED_CALL(IoTHubMessage_GetOutputName(IGNORED_PTR_ARG)).SetReturn(output_name);
        EXPECTED_CALL(STRING_c_str(IGNORED_PTR_ARG));
        EXPECTED_CALL(mqttmessage_create_in_place(IGNORED_NUM_ARG, IGNORED_PTR_ARG, DELIVER_AT_LEAST_ONCE, IGNORED_PTR_ARG, appMsgSize));
        STRICT_EXPECTED_CALL(tickcounter_get_current_ms(IGNORED_PTR_ARG, IGNORED_PTR_ARG));
        STRICT_EXPECTED_CALL(mqtt_client_publish(IGNORED_PTR_ARG, IGNORED_PTR_ARG));
        STRICT_EXPECTED_CALL(mqttmessage_destroy(TEST_MQTT_MESSAGE_HANDLE));
        EXPECTED_CALL(STRING_delete(IGNORED_PTR_ARG));
        if (!resend)
        {
            EXPECTED_CALL(DList_RemoveEntryList(IGNORED_PTR_ARG));
            STRICT_EXPECTED_CALL(DList_InsertTailList(IGNORED_PTR_ARG, IGNORED_PTR_ARG));
        }
    }
    else
    {
        EXPECTED_CALL(DList_RemoveEntryList(IGNORED_PTR_ARG));
        EXPECTED_CALL(DList_InitializeListHead(IGNORED_PTR_ARG));
        EXPECTED_CALL(DList_InsertTailList(IGNORED_PTR_ARG, IGNORED_PTR_ARG));
        EXPECTED_CALL(Transport_SendComplete_Callback(IGNORED_PTR_ARG, IOTHUB_CLIENT_CONFIRMATION_ERROR, transport_cb_ctx));
        EXPECTED_CALL(free(IGNORED_PTR_ARG));
    }
    STRICT_EXPECTED_CALL(mqtt_client_dowork(IGNORED_PTR_ARG));
    STRICT_EXPECTED_CALL(tickcounter_get_current_ms(IGNORED_PTR_ARG, IGNORED_PTR_ARG));
    // removeExpiredPendingGetTwinRequests
    STRICT_EXPECTED_CALL(tickcounter_get_current_ms(IGNORED_PTR_ARG, IGNORED_PTR_ARG));
    // removeExpiredGetTwinRequestsPendingAck
    STRICT_EXPECTED_CALL(tickcounter_get_current_ms(IGNORED_PTR_ARG, IGNORED_PTR_ARG));
}

static void setup_message_recv_device_method_mocks()
{
    STRICT_EXPECTED_CALL(mqttmessage_getTopicName(TEST_MQTT_MESSAGE_HANDLE)).SetReturn(TEST_MQTT_DEV_METHOD_MSG);
    STRICT_EXPECTED_CALL(STRING_c_str(IGNORED_PTR_ARG))
        .SetReturn(NULL);
    STRICT_EXPECTED_CALL(STRING_new());
    STRICT_EXPECTED_CALL(gballoc_malloc(IGNORED_NUM_ARG)).IgnoreArgument_size();
    STRICT_EXPECTED_CALL(STRING_new());
    STRICT_EXPECTED_CALL(STRING_TOKENIZER_create_from_char(IGNORED_PTR_ARG));
    STRICT_EXPECTED_CALL(STRING_new());
    STRICT_EXPECTED_CALL(STRING_TOKENIZER_get_next_token(IGNORED_PTR_ARG, IGNORED_PTR_ARG, "/"));
    STRICT_EXPECTED_CALL(STRING_TOKENIZER_get_next_token(IGNORED_PTR_ARG, IGNORED_PTR_ARG, "/"));
    STRICT_EXPECTED_CALL(STRING_TOKENIZER_get_next_token(IGNORED_PTR_ARG, IGNORED_PTR_ARG, "/"));
    STRICT_EXPECTED_CALL(STRING_TOKENIZER_get_next_token(IGNORED_PTR_ARG, IGNORED_PTR_ARG, "/"));
    STRICT_EXPECTED_CALL(STRING_concat_with_STRING(IGNORED_PTR_ARG, IGNORED_PTR_ARG));
    STRICT_EXPECTED_CALL(STRING_TOKENIZER_get_next_token(IGNORED_PTR_ARG, IGNORED_PTR_ARG, "/"));
    STRICT_EXPECTED_CALL(STRING_length(IGNORED_PTR_ARG))
        .SetReturn(7);
    STRICT_EXPECTED_CALL(STRING_c_str(IGNORED_PTR_ARG))
        .SetReturn("?$rid=b");
    STRICT_EXPECTED_CALL(STRING_concat(IGNORED_PTR_ARG, IGNORED_PTR_ARG));
    STRICT_EXPECTED_CALL(STRING_delete(IGNORED_PTR_ARG));
    STRICT_EXPECTED_CALL(STRING_TOKENIZER_destroy(IGNORED_PTR_ARG));
    STRICT_EXPECTED_CALL(mqttmessage_getApplicationMsg(TEST_MQTT_MESSAGE_HANDLE));
    STRICT_EXPECTED_CALL(STRING_c_str(IGNORED_PTR_ARG));
    STRICT_EXPECTED_CALL(Transport_DeviceMethod_Complete_Callback(IGNORED_PTR_ARG, IGNORED_PTR_ARG, IGNORED_NUM_ARG, IGNORED_PTR_ARG, IGNORED_PTR_ARG));
    STRICT_EXPECTED_CALL(STRING_delete(IGNORED_PTR_ARG));
}

static void setup_processItem_mocks(bool fail_test)
{
    STRICT_EXPECTED_CALL(gballoc_malloc(IGNORED_NUM_ARG));
    STRICT_EXPECTED_CALL(DList_InsertTailList(IGNORED_PTR_ARG, IGNORED_PTR_ARG));

    STRICT_EXPECTED_CALL(CONSTBUFFER_GetContent(IGNORED_PTR_ARG)).SetReturn(&g_cbuff);

    STRICT_EXPECTED_CALL(STRING_c_str(IGNORED_PTR_ARG));
    STRICT_EXPECTED_CALL(mqttmessage_create_in_place(IGNORED_NUM_ARG, IGNORED_PTR_ARG, DELIVER_AT_MOST_ONCE, IGNORED_PTR_ARG, IGNORED_NUM_ARG));
    if (!fail_test)
    {
        STRICT_EXPECTED_CALL(tickcounter_get_current_ms(IGNORED_PTR_ARG, IGNORED_PTR_ARG));
    }
    STRICT_EXPECTED_CALL(mqtt_client_publish(IGNORED_PTR_ARG, IGNORED_PTR_ARG));
    STRICT_EXPECTED_CALL(mqttmessage_destroy(TEST_MQTT_MESSAGE_HANDLE));
    EXPECTED_CALL(STRING_delete(IGNORED_PTR_ARG));
}

static void setup_message_recv_callback_device_twin_mocks(const char* token_type)
{
    STRICT_EXPECTED_CALL(mqttmessage_getTopicName(TEST_MQTT_MESSAGE_HANDLE)).SetReturn(TEST_MQTT_DEV_TWIN_MSG_TOPIC);
    STRICT_EXPECTED_CALL(STRING_c_str(IGNORED_PTR_ARG))
        .SetReturn(NULL);
    STRICT_EXPECTED_CALL(STRING_TOKENIZER_create_from_char(IGNORED_PTR_ARG)).IgnoreArgument_input();
    STRICT_EXPECTED_CALL(STRING_new());
    STRICT_EXPECTED_CALL(STRING_TOKENIZER_get_next_token(IGNORED_PTR_ARG, IGNORED_PTR_ARG, IGNORED_PTR_ARG))
        .IgnoreArgument_output()
        .IgnoreArgument_delimiters()
        .IgnoreArgument_t();
    STRICT_EXPECTED_CALL(STRING_TOKENIZER_get_next_token(IGNORED_PTR_ARG, IGNORED_PTR_ARG, IGNORED_PTR_ARG))
        .IgnoreArgument_output()
        .IgnoreArgument_delimiters()
        .IgnoreArgument_t();
    STRICT_EXPECTED_CALL(STRING_TOKENIZER_get_next_token(IGNORED_PTR_ARG, IGNORED_PTR_ARG, IGNORED_PTR_ARG))
        .IgnoreArgument_output()
        .IgnoreArgument_delimiters()
        .IgnoreArgument_t();

    STRICT_EXPECTED_CALL(STRING_c_str(IGNORED_PTR_ARG))
        .IgnoreArgument_handle()
        .SetReturn(token_type);

    STRICT_EXPECTED_CALL(STRING_TOKENIZER_get_next_token(IGNORED_PTR_ARG, IGNORED_PTR_ARG, IGNORED_PTR_ARG));

    STRICT_EXPECTED_CALL(STRING_c_str(IGNORED_PTR_ARG))
        .SetReturn("200");
    STRICT_EXPECTED_CALL(STRING_TOKENIZER_get_next_token(IGNORED_PTR_ARG, IGNORED_PTR_ARG, IGNORED_PTR_ARG));
    STRICT_EXPECTED_CALL(STRING_c_str(IGNORED_PTR_ARG))
        .SetReturn("4")
        .IgnoreArgument_handle();

    STRICT_EXPECTED_CALL(STRING_delete(IGNORED_PTR_ARG))
        .IgnoreArgument_handle();
    STRICT_EXPECTED_CALL(STRING_TOKENIZER_destroy(IGNORED_PTR_ARG))
        .IgnoreArgument_t();
    STRICT_EXPECTED_CALL(mqttmessage_getApplicationMsg(IGNORED_PTR_ARG))
        .IgnoreArgument_handle();

    EXPECTED_CALL(DList_RemoveEntryList(IGNORED_PTR_ARG));
    STRICT_EXPECTED_CALL(Transport_Twin_ReportedStateComplete_Callback(1, 200, IGNORED_PTR_ARG));
    EXPECTED_CALL(STRING_construct(IGNORED_PTR_ARG)).IgnoreArgument_psz();
    EXPECTED_CALL(gballoc_free(NULL));
}

static void setup_message_recv_msg_callback_mocks()
{
    STRICT_EXPECTED_CALL(mqttmessage_getTopicName(TEST_MQTT_MESSAGE_HANDLE)).SetReturn(TEST_MQTT_MSG_TOPIC);
    STRICT_EXPECTED_CALL(STRING_c_str(IGNORED_PTR_ARG))
        .SetReturn(NULL);
    STRICT_EXPECTED_CALL(mqttmessage_getApplicationMsg(TEST_MQTT_MESSAGE_HANDLE));
    STRICT_EXPECTED_CALL(IoTHubMessage_CreateFromByteArray(appMessage, appMsgSize));

    EXPECTED_CALL(STRING_TOKENIZER_create_from_char(TEST_MQTT_MSG_TOPIC));
    STRICT_EXPECTED_CALL(IoTHubMessage_Properties(TEST_IOTHUB_MSG_BYTEARRAY));
    STRICT_EXPECTED_CALL(STRING_new());
    STRICT_EXPECTED_CALL(STRING_TOKENIZER_get_next_token(IGNORED_PTR_ARG, IGNORED_PTR_ARG, "&"));
    EXPECTED_CALL(STRING_delete(IGNORED_PTR_ARG));
    EXPECTED_CALL(STRING_TOKENIZER_destroy(IGNORED_PTR_ARG));
    STRICT_EXPECTED_CALL(gballoc_malloc(IGNORED_NUM_ARG));
    STRICT_EXPECTED_CALL(Transport_MessageCallback(IGNORED_PTR_ARG, IGNORED_PTR_ARG));
    STRICT_EXPECTED_CALL(IoTHubMessage_Destroy(IGNORED_PTR_ARG));
    STRICT_EXPECTED_CALL(gballoc_free(IGNORED_PTR_ARG));
}

static TRANSPORT_LL_HANDLE setup_iothub_mqtt_connection(IOTHUBTRANSPORT_CONFIG* config)
{
    TRANSPORT_LL_HANDLE handle = IoTHubTransport_MQTT_Common_Create(config, get_IO_transport, &transport_cb_info, transport_cb_ctx);
    setup_initialize_connection_mocks();
    IoTHubTransport_MQTT_Common_DoWork(handle);
    CONNECT_ACK connack;
    connack.isSessionPresent = true;
    connack.returnCode = CONNECTION_ACCEPTED;
    g_fnMqttOperationCallback(TEST_MQTT_CLIENT_HANDLE, MQTT_CLIENT_ON_CONNACK, &connack, g_callbackCtx);
    IoTHubTransport_MQTT_Common_DoWork(handle);

    return handle;
}

static void setup_message_recv_callback_STREAM_C2D_REQUEST_mocks(
    char** topicLevels, 
    size_t topicLevelCount,
    char*** splitProperties,
    size_t splitPropertiesCount,
    const char* const** keys,
    const char* const** values,
    size_t keyValueCount,
    STRING_TOKEN_HANDLE stringToken)
{
    size_t h;
    size_t propCount = 2;

    STRICT_EXPECTED_CALL(mqttmessage_getTopicName(TEST_MQTT_MESSAGE_HANDLE))
        .SetReturn(TEST_MQTT_DEVICE_STREAMS_POST_TOPIC);
    
    STRICT_EXPECTED_CALL(STRING_c_str(IGNORED_PTR_ARG));
    // retrieve_topic_type() is not mockable
    
    STRICT_EXPECTED_CALL(malloc(IGNORED_NUM_ARG));
    STRICT_EXPECTED_CALL(mqttmessage_getTopicLevels(TEST_MQTT_MESSAGE_HANDLE, IGNORED_PTR_ARG, IGNORED_PTR_ARG))
        .CopyOutArgumentBuffer_levels(&topicLevels, sizeof(topicLevels))
        .CopyOutArgumentBuffer_count(&topicLevelCount, sizeof(topicLevelCount));
    STRICT_EXPECTED_CALL(mallocAndStrcpy_s(IGNORED_PTR_ARG, IGNORED_PTR_ARG));
    STRICT_EXPECTED_CALL(Map_Create(NULL));
    STRICT_EXPECTED_CALL(malloc(IGNORED_NUM_ARG));
    STRICT_EXPECTED_CALL(StringToken_GetFirst(IGNORED_PTR_ARG, IGNORED_NUM_ARG, IGNORED_PTR_ARG, IGNORED_NUM_ARG))
        .SetReturn(stringToken);

    for (h = 0; h < splitPropertiesCount; h++)
    {
        STRICT_EXPECTED_CALL(StringToken_GetValue(stringToken));
        STRICT_EXPECTED_CALL(StringToken_GetLength(stringToken));
        STRICT_EXPECTED_CALL(StringToken_Split(IGNORED_PTR_ARG, IGNORED_NUM_ARG, IGNORED_PTR_ARG, IGNORED_NUM_ARG, false, IGNORED_PTR_ARG, IGNORED_PTR_ARG))
            .CopyOutArgumentBuffer_tokens(&splitProperties[h], sizeof(splitProperties[h]))
            .CopyOutArgumentBuffer_token_count(&propCount, sizeof(propCount));
<<<<<<< HEAD
        STRICT_EXPECTED_CALL(Map_Add(IGNORED_PTR_ARG, IGNORED_PTR_ARG, IGNORED_PTR_ARG));
=======
        STRICT_EXPECTED_CALL(Map_Add(IGNORED_PTR_ARG, IGNORED_PTR_ARG, IGNORED_PTR_ARG))
            .SetReturn(MAP_OK);
>>>>>>> 3d0b8dcb
        STRICT_EXPECTED_CALL(free(IGNORED_PTR_ARG));
        STRICT_EXPECTED_CALL(free(IGNORED_PTR_ARG));
        STRICT_EXPECTED_CALL(free(IGNORED_PTR_ARG));
        STRICT_EXPECTED_CALL(StringToken_GetNext(stringToken, IGNORED_PTR_ARG, IGNORED_NUM_ARG))
            .SetReturn(h != (splitPropertiesCount - 1));
    }

    STRICT_EXPECTED_CALL(StringToken_Destroy(stringToken));

    STRICT_EXPECTED_CALL(Map_GetInternals(IGNORED_PTR_ARG, IGNORED_PTR_ARG, IGNORED_PTR_ARG, IGNORED_PTR_ARG))
        .CopyOutArgumentBuffer_keys(&keys, sizeof(keys))
        .CopyOutArgumentBuffer_values(&values, sizeof(values))
        .CopyOutArgumentBuffer_count(&keyValueCount, sizeof(keyValueCount));

    STRICT_EXPECTED_CALL(mallocAndStrcpy_s(IGNORED_PTR_ARG, IGNORED_PTR_ARG));

    STRICT_EXPECTED_CALL(URL_DecodeString(IGNORED_PTR_ARG));
    STRICT_EXPECTED_CALL(STRING_c_str(IGNORED_PTR_ARG));
    STRICT_EXPECTED_CALL(mallocAndStrcpy_s(IGNORED_PTR_ARG, IGNORED_PTR_ARG));
    STRICT_EXPECTED_CALL(STRING_delete(IGNORED_PTR_ARG));

    STRICT_EXPECTED_CALL(mallocAndStrcpy_s(IGNORED_PTR_ARG, IGNORED_PTR_ARG));

    STRICT_EXPECTED_CALL(Map_Destroy(IGNORED_PTR_ARG));
    STRICT_EXPECTED_CALL(free(IGNORED_PTR_ARG)); // topic level
    STRICT_EXPECTED_CALL(free(IGNORED_PTR_ARG)); // topic level
    STRICT_EXPECTED_CALL(free(IGNORED_PTR_ARG)); // topic level
    STRICT_EXPECTED_CALL(free(IGNORED_PTR_ARG)); // topic level
    STRICT_EXPECTED_CALL(free(IGNORED_PTR_ARG)); // topic level
    STRICT_EXPECTED_CALL(free(IGNORED_PTR_ARG)); // topic level array
    STRICT_EXPECTED_CALL(free(IGNORED_PTR_ARG));

    STRICT_EXPECTED_CALL(stream_c2d_request_destroy(IGNORED_PTR_ARG));
}

static XIO_HANDLE get_IO_transport_fail(const char* fully_qualified_name, const MQTT_TRANSPORT_PROXY_OPTIONS* mqtt_transport_proxy_options)
{
    (void)fully_qualified_name;
    (void)mqtt_transport_proxy_options;
    return NULL;
}

static void setup_subscribe_inputqueue_dowork_mocks()
{
    STRICT_EXPECTED_CALL(tickcounter_get_current_ms(IGNORED_PTR_ARG, IGNORED_PTR_ARG));
    STRICT_EXPECTED_CALL(IoTHubClient_Auth_Get_Credential_Type(IGNORED_PTR_ARG));
    STRICT_EXPECTED_CALL(IoTHubClient_Auth_Get_SasToken_Expiry(IGNORED_PTR_ARG));
    STRICT_EXPECTED_CALL(STRING_c_str(IGNORED_PTR_ARG));
    STRICT_EXPECTED_CALL(mqtt_client_subscribe(IGNORED_PTR_ARG, IGNORED_NUM_ARG, IGNORED_PTR_ARG, IGNORED_NUM_ARG));
    EXPECTED_CALL(mqtt_client_dowork(IGNORED_PTR_ARG));
    // process_queued_ack_messages
    STRICT_EXPECTED_CALL(tickcounter_get_current_ms(IGNORED_PTR_ARG, IGNORED_PTR_ARG));
    // removeExpiredPendingGetTwinRequests
    STRICT_EXPECTED_CALL(tickcounter_get_current_ms(IGNORED_PTR_ARG, IGNORED_PTR_ARG));
    // removeExpiredGetTwinRequestsPendingAck
    STRICT_EXPECTED_CALL(tickcounter_get_current_ms(IGNORED_PTR_ARG, IGNORED_PTR_ARG));
}

/* Tests_SRS_IOTHUB_MQTT_TRANSPORT_07_001: [If parameter config is NULL then IoTHubTransport_MQTT_Common_Create shall return NULL.] */
TEST_FUNCTION(IoTHubTransport_MQTT_Common_Create_with_NULL_parameter_Succeed)
{
    //arrange

    //act
    TRANSPORT_LL_HANDLE result = IoTHubTransport_MQTT_Common_Create(NULL, get_IO_transport, &transport_cb_info, transport_cb_ctx);

    //assert
    ASSERT_IS_NULL(result);

    //cleanup
}

/* Tests_SRS_IOTHUB_MQTT_TRANSPORT_07_002: [If the parameter config's variables upperConfig or waitingToSend are NULL then IoTHubTransport_MQTT_Common_Create shall return NULL.] */
TEST_FUNCTION(IoTHubTransport_MQTT_Common_Create_with_NULL_config_parameter_fails)
{
    //arrange
    IOTHUBTRANSPORT_CONFIG config = { 0 };
    config.waitingToSend = &g_waitingToSend;

    //act
    TRANSPORT_LL_HANDLE result = IoTHubTransport_MQTT_Common_Create(&config, get_IO_transport, &transport_cb_info, transport_cb_ctx);

    //assert
    ASSERT_IS_NULL(result);

    //cleanup
}

/* Tests_SRS_IOTHUB_MQTT_TRANSPORT_07_002: [If the parameter config's variables upperConfig or waitingToSend are NULL then IoTHubTransport_MQTT_Common_Create shall return NULL.] */
TEST_FUNCTION(IoTHubTransport_MQTT_Common_Create_with_NULL_waitingToSend_fails)
{
    // arrange
    IOTHUBTRANSPORT_CONFIG config = { 0 };
    SetupIothubTransportConfig(&config, TEST_DEVICE_ID, TEST_DEVICE_KEY, TEST_IOTHUB_NAME, TEST_IOTHUB_SUFFIX, TEST_PROTOCOL_GATEWAY_HOSTNAME, NULL);
    config.waitingToSend = NULL;

    // act
    TRANSPORT_LL_HANDLE result = IoTHubTransport_MQTT_Common_Create(&config, get_IO_transport, &transport_cb_info, transport_cb_ctx);

    // assert
    ASSERT_IS_NULL(result);
}

/* Tests_SRS_IOTHUB_MQTT_TRANSPORT_07_009: [If any error is encountered then IoTHubTransport_MQTT_Common_Create shall return NULL.] */
TEST_FUNCTION(IoTHubTransport_MQTT_Common_Create_with_NULL_protocol_fails)
{
    // arrange
    IOTHUBTRANSPORT_CONFIG config = { 0 };
    SetupIothubTransportConfig(&config, TEST_DEVICE_ID, TEST_DEVICE_KEY, TEST_IOTHUB_NAME, TEST_IOTHUB_SUFFIX, TEST_PROTOCOL_GATEWAY_HOSTNAME, NULL);
    g_iothubClientConfig.protocol = NULL;

    // act
    TRANSPORT_LL_HANDLE result = IoTHubTransport_MQTT_Common_Create(&config, get_IO_transport, &transport_cb_info, transport_cb_ctx);

    // assert
    ASSERT_IS_NULL(result);
}

/* Tests_SRS_IOTHUB_MQTT_TRANSPORT_07_003: [If the upperConfig's variables deviceId, deviceKey, iotHubName, protocol, or iotHubSuffix are NULL then IoTHubTransport_MQTT_Common_Create shall return NULL.] */
TEST_FUNCTION(IoTHubTransport_MQTT_Common_Create_with_NULL_device_id_fails)
{
    // arrange
    IOTHUBTRANSPORT_CONFIG config = { 0 };
    SetupIothubTransportConfig(&config, NULL, TEST_DEVICE_KEY, TEST_IOTHUB_NAME, TEST_IOTHUB_SUFFIX, TEST_PROTOCOL_GATEWAY_HOSTNAME, NULL);

    // act
    TRANSPORT_LL_HANDLE result = IoTHubTransport_MQTT_Common_Create(&config, get_IO_transport, &transport_cb_info, transport_cb_ctx);

    // assert
    ASSERT_IS_NULL(result);
}

/* Tests_SRS_IOTHUB_MQTT_TRANSPORT_07_005: [If the upperConfig's variables deviceKey, iotHubName, or iotHubSuffix are empty strings then IoTHubTransport_MQTT_Common_Create shall return NULL.] */
TEST_FUNCTION(IoTHubTransport_MQTT_Common_Create_with_deviceSasToken_blank_fails)
{
    // arrange
    IOTHUBTRANSPORT_CONFIG config = { 0 };
    SetupIothubTransportConfigWithKeyAndSasToken(&config, TEST_DEVICE_ID, NULL, TEST_EMPTY_STRING, TEST_IOTHUB_NAME, TEST_IOTHUB_SUFFIX, TEST_PROTOCOL_GATEWAY_HOSTNAME, NULL);

    // act
    TRANSPORT_LL_HANDLE result = IoTHubTransport_MQTT_Common_Create(&config, get_IO_transport, &transport_cb_info, transport_cb_ctx);

    // assert
    ASSERT_IS_NULL(result);
}

TEST_FUNCTION(IoTHubTransport_MQTT_Common_Create_with_deviceKey_blank_fails)
{
    // arrange
    IOTHUBTRANSPORT_CONFIG config = { 0 };
    SetupIothubTransportConfig(&config, TEST_DEVICE_ID, "", TEST_IOTHUB_NAME, TEST_IOTHUB_SUFFIX, TEST_PROTOCOL_GATEWAY_HOSTNAME, NULL);

    // act
    TRANSPORT_LL_HANDLE result = IoTHubTransport_MQTT_Common_Create(&config, get_IO_transport, &transport_cb_info, transport_cb_ctx);

    // assert
    ASSERT_IS_NULL(result);
}

/* Tests_SRS_IOTHUB_MQTT_TRANSPORT_07_003: [If the upperConfig's variables deviceId, deviceKey, iotHubName, protocol, or iotHubSuffix are NULL then IoTHubTransport_MQTT_Common_Create shall return NULL.] */
TEST_FUNCTION(IoTHubTransport_MQTT_Common_Create_with_NULL_iothub_name_fails)
{
    // arrange
    IOTHUBTRANSPORT_CONFIG config = { 0 };
    SetupIothubTransportConfig(&config, TEST_DEVICE_ID, TEST_DEVICE_KEY, NULL, TEST_IOTHUB_SUFFIX, TEST_PROTOCOL_GATEWAY_HOSTNAME, NULL);

    // act
    TRANSPORT_LL_HANDLE result = IoTHubTransport_MQTT_Common_Create(&config, get_IO_transport, &transport_cb_info, transport_cb_ctx);

    // assert
    ASSERT_IS_NULL(result);
}

/* Tests_SRS_IOTHUB_MQTT_TRANSPORT_07_006: [If the upperConfig's variables deviceId is an empty strings or length is greater then 128 then IoTHubTransport_MQTT_Common_Create shall return NULL.] */
TEST_FUNCTION(IoTHubTransport_MQTT_Common_Create_with_very_long_device_id_fails)
{
    // arrange
    IOTHUBTRANSPORT_CONFIG config = { 0 };
    SetupIothubTransportConfig(&config, TEST_VERY_LONG_DEVICE_ID, TEST_DEVICE_KEY, TEST_IOTHUB_NAME, TEST_IOTHUB_SUFFIX, TEST_PROTOCOL_GATEWAY_HOSTNAME, NULL);

    // act
    TRANSPORT_LL_HANDLE result = IoTHubTransport_MQTT_Common_Create(&config, get_IO_transport, &transport_cb_info, transport_cb_ctx);

    // assert
    ASSERT_IS_NULL(result);
}

/* Tests_SRS_IOTHUB_MQTT_TRANSPORT_07_003: [If the upperConfig's variables deviceId, deviceKey, iotHubName, protocol, or iotHubSuffix are NULL then IoTHubTransport_MQTT_Common_Create shall return NULL.] */
TEST_FUNCTION(IoTHubTransport_MQTT_Common_Create_with_empty_device_id_fails)
{
    // arrange
    IOTHUBTRANSPORT_CONFIG config = { 0 };
    SetupIothubTransportConfig(&config, TEST_EMPTY_STRING, TEST_DEVICE_KEY, TEST_IOTHUB_NAME, TEST_IOTHUB_SUFFIX, TEST_PROTOCOL_GATEWAY_HOSTNAME, NULL);

    // act
    TRANSPORT_LL_HANDLE result = IoTHubTransport_MQTT_Common_Create(&config, get_IO_transport, &transport_cb_info, transport_cb_ctx);

    // assert
    ASSERT_IS_NULL(result);
}

/* Tests_SRS_IOTHUB_MQTT_TRANSPORT_07_003: [If the upperConfig's variables deviceId, deviceKey, iotHubName, protocol, or iotHubSuffix are NULL then IoTHubTransport_MQTT_Common_Create shall return NULL.] */
TEST_FUNCTION(IoTHubTransport_MQTT_Common_Create_with_empty_device_key_fails)
{
    // arrange
    IOTHUBTRANSPORT_CONFIG config = { 0 };
    SetupIothubTransportConfig(&config, TEST_DEVICE_ID, TEST_EMPTY_STRING, TEST_IOTHUB_NAME, TEST_IOTHUB_SUFFIX, TEST_PROTOCOL_GATEWAY_HOSTNAME, NULL);

    // act
    TRANSPORT_LL_HANDLE result = IoTHubTransport_MQTT_Common_Create(&config, get_IO_transport, &transport_cb_info, transport_cb_ctx);

    // assert
    ASSERT_IS_NULL(result);
}

/* Tests_SRS_IOTHUB_MQTT_TRANSPORT_03_003: [If both deviceKey & deviceSasToken fields are NOT NULL then IoTHubTransport_MQTT_Common_Create shall return NULL.]*/
TEST_FUNCTION(IoTHubTransport_MQTT_Common_Create_with_both_deviceKey_and_deviceSasToken_defined_fails)
{
    // arrange
    IOTHUBTRANSPORT_CONFIG config = { 0 };

    SetupIothubTransportConfigWithKeyAndSasToken(&config, TEST_DEVICE_ID, TEST_DEVICE_KEY, TEST_DEVICE_SAS, TEST_IOTHUB_NAME, TEST_IOTHUB_SUFFIX, TEST_PROTOCOL_GATEWAY_HOSTNAME, NULL);

    // act
    TRANSPORT_LL_HANDLE result = IoTHubTransport_MQTT_Common_Create(&config, get_IO_transport, &transport_cb_info, transport_cb_ctx);

    // assert
    ASSERT_IS_NULL(result);
}

/* Tests_SRS_IOTHUB_MQTT_TRANSPORT_07_003: [If the upperConfig's variables deviceId, deviceKey, iotHubName, protocol, or iotHubSuffix are NULL then IoTHubTransport_MQTT_Common_Create shall return NULL.] */
TEST_FUNCTION(IoTHubTransport_MQTT_Common_Create_with_empty_iothub_name_fails)
{
    // arrange
    IOTHUBTRANSPORT_CONFIG config = { 0 };
    SetupIothubTransportConfig(&config, TEST_DEVICE_ID, TEST_DEVICE_KEY, TEST_EMPTY_STRING, TEST_IOTHUB_SUFFIX, TEST_PROTOCOL_GATEWAY_HOSTNAME, NULL);

    // act
    TRANSPORT_LL_HANDLE result = IoTHubTransport_MQTT_Common_Create(&config, get_IO_transport, &transport_cb_info, transport_cb_ctx);

    // assert
    ASSERT_IS_NULL(result);
}

/* Tests_SRS_IOTHUB_MQTT_TRANSPORT_07_010: [IoTHubTransport_MQTT_Common_Create shall allocate memory to save its internal state where all topics, hostname, device_id, device_key, sasTokenSr and client handle shall be saved.] */
/* Tests_SRS_IOTHUB_MQTT_TRANSPORT_07_011: [On Success IoTHubTransport_MQTT_Common_Create shall return a non-NULL value.] */
// Tests_SRS_IOTHUB_TRANSPORT_MQTT_COMMON_09_005: [ MQTT transport shall use EXPONENTIAL_WITH_BACK_OFF as default retry policy ]
TEST_FUNCTION(IoTHubTransport_MQTT_Common_Create_validConfig_Succeed)
{
    // arrange
    IOTHUBTRANSPORT_CONFIG config ={ 0 };
    SetupIothubTransportConfig(&config, TEST_DEVICE_ID, TEST_DEVICE_KEY, TEST_IOTHUB_NAME, TEST_IOTHUB_SUFFIX, NULL, NULL);

    setup_IoTHubTransport_MQTT_Common_Create_mocks(false, NULL);

    // act
    TRANSPORT_LL_HANDLE result = IoTHubTransport_MQTT_Common_Create(&config, get_IO_transport, &transport_cb_info, transport_cb_ctx);

    // assert
    ASSERT_IS_NOT_NULL(result);
    ASSERT_ARE_EQUAL(char_ptr, umock_c_get_expected_calls(), umock_c_get_actual_calls());

    // clean up
    IoTHubTransport_MQTT_Common_Destroy(result);
}

TEST_FUNCTION(IoTHubTransport_MQTT_Common_Create_callbacks_NULL_fail)
{
    // arrange
    IOTHUBTRANSPORT_CONFIG config = { 0 };
    SetupIothubTransportConfig(&config, TEST_DEVICE_ID, TEST_DEVICE_KEY, TEST_IOTHUB_NAME, TEST_IOTHUB_SUFFIX, NULL, NULL);

    // act
    TRANSPORT_LL_HANDLE result = IoTHubTransport_MQTT_Common_Create(&config, get_IO_transport, NULL, transport_cb_ctx);

    // assert
    ASSERT_IS_NULL(result);
    ASSERT_ARE_EQUAL(char_ptr, umock_c_get_expected_calls(), umock_c_get_actual_calls());

    // clean up
    IoTHubTransport_MQTT_Common_Destroy(result);
}

/* Tests_SRS_IOTHUB_MQTT_TRANSPORT_07_007: [If the upperConfig's variables protocolGatewayHostName is non-Null and the length is an empty string then IoTHubTransport_MQTT_Common_Create shall return NULL.] */
TEST_FUNCTION(IoTHubTransport_MQTT_Common_Create_with_NULL_protocol_gateway_hostname_Succeeds)
{
    // arrange
    IOTHUBTRANSPORT_CONFIG config = { 0 };
    SetupIothubTransportConfig(&config, TEST_DEVICE_ID, TEST_DEVICE_KEY, TEST_IOTHUB_NAME, TEST_IOTHUB_SUFFIX, NULL, NULL);

    setup_IoTHubTransport_MQTT_Common_Create_mocks(false, NULL);

    // act
    TRANSPORT_LL_HANDLE result = IoTHubTransport_MQTT_Common_Create(&config, get_IO_transport, &transport_cb_info, transport_cb_ctx);

    // assert
    ASSERT_IS_NOT_NULL(result);
    ASSERT_ARE_EQUAL(char_ptr, umock_c_get_expected_calls(), umock_c_get_actual_calls());

    // clean up
    IoTHubTransport_MQTT_Common_Destroy(result);
}

TEST_FUNCTION(IoTHubTransport_MQTT_Common_Create_with_protocol_gateway_hostname_Succeeds)
{
    // arrange
    IOTHUBTRANSPORT_CONFIG config = { 0 };
    SetupIothubTransportConfig(&config, TEST_DEVICE_ID, TEST_DEVICE_KEY, TEST_IOTHUB_NAME, TEST_IOTHUB_SUFFIX, TEST_PROTOCOL_GATEWAY_HOSTNAME_NON_NULL, NULL);

    setup_IoTHubTransport_MQTT_Common_Create_mocks(true, NULL);

    // act
    TRANSPORT_LL_HANDLE result = IoTHubTransport_MQTT_Common_Create(&config, get_IO_transport, &transport_cb_info, transport_cb_ctx);

    // assert
    ASSERT_IS_NOT_NULL(result);
    ASSERT_ARE_EQUAL(char_ptr, umock_c_get_expected_calls(), umock_c_get_actual_calls());

    // clean up
    IoTHubTransport_MQTT_Common_Destroy(result);
}

TEST_FUNCTION(IoTHubTransport_MQTT_Common_Create_with_Module_Succeeds)
{
    // arrange
    IOTHUBTRANSPORT_CONFIG config = { 0 };
    SetupIothubTransportConfig(&config, TEST_DEVICE_ID, TEST_DEVICE_KEY, TEST_IOTHUB_NAME, TEST_IOTHUB_SUFFIX, TEST_PROTOCOL_GATEWAY_HOSTNAME_NON_NULL, TEST_MODULE_ID);

    setup_IoTHubTransport_MQTT_Common_Create_mocks(true, TEST_MODULE_ID);

    // act
    TRANSPORT_LL_HANDLE result = IoTHubTransport_MQTT_Common_Create(&config, get_IO_transport, &transport_cb_info, transport_cb_ctx);

    // assert
    ASSERT_IS_NOT_NULL(result);
    ASSERT_ARE_EQUAL(char_ptr, umock_c_get_expected_calls(), umock_c_get_actual_calls());

    // clean up
    IoTHubTransport_MQTT_Common_Destroy(result);
}

/* Tests_SRS_IOTHUB_MQTT_TRANSPORT_07_003: [If the upperConfig's variables deviceId, deviceKey, iotHubName, protocol, or iotHubSuffix are NULL then IoTHubTransport_MQTT_Common_Create shall return NULL.] */
/* Tests_SRS_IOTHUB_MQTT_TRANSPORT_07_009: [If any error is encountered then IoTHubTransport_MQTT_Common_Create shall return NULL.] */
/* Tests_SRS_IOTHUB_MQTT_TRANSPORT_07_011: [On Success IoTHubTransport_MQTT_Common_Create shall return a non-NULL value.] */
TEST_FUNCTION(IoTHubTransport_MQTT_Common_Create_validConfig_fail)
{
    // arrange
    int negativeTestsInitResult = umock_c_negative_tests_init();
    ASSERT_ARE_EQUAL(int, 0, negativeTestsInitResult);

    IOTHUBTRANSPORT_CONFIG config = { 0 };
    SetupIothubTransportConfig(&config, TEST_DEVICE_ID, TEST_DEVICE_KEY, TEST_IOTHUB_NAME, TEST_IOTHUB_SUFFIX, NULL, TEST_MODULE_ID);
    umock_c_reset_all_calls();

    setup_IoTHubTransport_MQTT_Common_Create_mocks(false, TEST_MODULE_ID);

    umock_c_negative_tests_snapshot();

    size_t calls_cannot_fail[] = { 6, 7, 8, 9, 10 };

    // act
    size_t count = umock_c_negative_tests_call_count();
    for (size_t index = 0; index < count; index++)
    {
        if (should_skip_index(index, calls_cannot_fail, sizeof(calls_cannot_fail)/sizeof(calls_cannot_fail[0])) != 0)
        {
            continue;
        }

        umock_c_negative_tests_reset();
        umock_c_negative_tests_fail_call(index);

        char tmp_msg[64];
        sprintf(tmp_msg, "IoTHubTransport_MQTT_Common_Create failure in test %lu/%lu", (unsigned long)index, (unsigned long)count);
        TRANSPORT_LL_HANDLE result = IoTHubTransport_MQTT_Common_Create(&config, get_IO_transport, &transport_cb_info, transport_cb_ctx);

        // assert
        ASSERT_IS_NULL(result, tmp_msg);
    }

    // clean up
    umock_c_negative_tests_deinit();
}

/* Tests_SRS_IOTHUB_MQTT_TRANSPORT_07_012: [IoTHubTransport_MQTT_Common_Destroy shall do nothing if parameter handle is NULL.] */
TEST_FUNCTION(IoTHubTransport_MQTT_Common_Destroy_parameter_NULL_succeed)
{
    // arrange

    // act
    IoTHubTransport_MQTT_Common_Destroy(NULL);

    // assert
}

/* Tests_SRS_IOTHUB_MQTT_TRANSPORT_07_013: [If the parameter subscribe is true then IoTHubTransport_MQTT_Common_Destroy shall call IoTHubTransport_MQTT_Common_Unsubscribe.] */
TEST_FUNCTION(IoTHubTransport_MQTT_Common_Destroy_Unsubscribe_succeeds)
{
    // arrange
    IOTHUBTRANSPORT_CONFIG config ={ 0 };
    SetupIothubTransportConfig(&config, TEST_DEVICE_ID, TEST_DEVICE_KEY, TEST_IOTHUB_NAME, TEST_IOTHUB_SUFFIX, TEST_PROTOCOL_GATEWAY_HOSTNAME, NULL);

    TRANSPORT_LL_HANDLE handle = IoTHubTransport_MQTT_Common_Create(&config, get_IO_transport, &transport_cb_info, transport_cb_ctx);
    (void)IoTHubTransport_MQTT_Common_Subscribe(handle);
    CONNECT_ACK connack ={ true, CONNECTION_ACCEPTED };

    setup_initialize_connection_mocks();
    IoTHubTransport_MQTT_Common_DoWork(handle);
    g_fnMqttOperationCallback(TEST_MQTT_CLIENT_HANDLE, MQTT_CLIENT_ON_CONNACK, &connack, g_callbackCtx);

    umock_c_reset_all_calls();

    EXPECTED_CALL(STRING_c_str(NULL)).SetReturn(TEST_STRING_VALUE);

    EXPECTED_CALL(DList_IsListEmpty(IGNORED_PTR_ARG));

    EXPECTED_CALL(STRING_delete(NULL));
    EXPECTED_CALL(STRING_delete(NULL));
    EXPECTED_CALL(STRING_delete(NULL));
    EXPECTED_CALL(STRING_delete(NULL));
    EXPECTED_CALL(STRING_delete(NULL));
    EXPECTED_CALL(STRING_delete(NULL));
    EXPECTED_CALL(STRING_delete(NULL));

    STRICT_EXPECTED_CALL(mqtt_client_disconnect(TEST_MQTT_CLIENT_HANDLE, NULL, NULL));
    STRICT_EXPECTED_CALL(mqtt_client_deinit(TEST_MQTT_CLIENT_HANDLE));
    STRICT_EXPECTED_CALL(mqtt_client_unsubscribe(TEST_MQTT_CLIENT_HANDLE, IGNORED_NUM_ARG, IGNORED_PTR_ARG, 1))
        .IgnoreArgument(2)
        .IgnoreArgument(3);
    EXPECTED_CALL(gballoc_free(NULL));
    STRICT_EXPECTED_CALL(xio_destroy(TEST_XIO_HANDLE));
    STRICT_EXPECTED_CALL(tickcounter_destroy(IGNORED_PTR_ARG));

    // act
    IoTHubTransport_MQTT_Common_Destroy(handle);

    // assert
}

static void set_expected_calls_for_free_transport_handle_data()
{
    STRICT_EXPECTED_CALL(mqtt_client_deinit(TEST_MQTT_CLIENT_HANDLE)).IgnoreArgument(1);
    STRICT_EXPECTED_CALL(retry_control_destroy(TEST_RETRY_CONTROL_HANDLE));
    STRICT_EXPECTED_CALL(tickcounter_destroy(IGNORED_PTR_ARG));

<<<<<<< HEAD
=======
    EXPECTED_CALL(STRING_delete(NULL));
    EXPECTED_CALL(STRING_delete(NULL));
    EXPECTED_CALL(STRING_delete(NULL));
    EXPECTED_CALL(STRING_delete(NULL));
    EXPECTED_CALL(STRING_delete(NULL));
    EXPECTED_CALL(STRING_delete(NULL));
    EXPECTED_CALL(STRING_delete(NULL));
    EXPECTED_CALL(STRING_delete(NULL));
    EXPECTED_CALL(STRING_delete(NULL));
    EXPECTED_CALL(STRING_delete(NULL));
    EXPECTED_CALL(STRING_delete(NULL));
    EXPECTED_CALL(STRING_delete(NULL));
    EXPECTED_CALL(STRING_delete(NULL));

>>>>>>> 3d0b8dcb
    STRICT_EXPECTED_CALL(xio_destroy(IGNORED_PTR_ARG));

    EXPECTED_CALL(gballoc_free(NULL));
}

/* Tests_SRS_IOTHUB_MQTT_TRANSPORT_07_014: [IoTHubTransport_MQTT_Common_Destroy shall free all the resources currently in use.] */
TEST_FUNCTION(IoTHubTransport_MQTT_Common_Destroy_One_Message_Ack_succeeds)
{
    // arrange
    IOTHUBTRANSPORT_CONFIG config ={ 0 };
    SetupIothubTransportConfig(&config, TEST_DEVICE_ID, TEST_DEVICE_KEY, TEST_IOTHUB_NAME, TEST_IOTHUB_SUFFIX, TEST_PROTOCOL_GATEWAY_HOSTNAME, NULL);

    IOTHUB_MESSAGE_LIST message1;
    memset(&message1, 0, sizeof(IOTHUB_MESSAGE_LIST) );
    message1.messageHandle = TEST_IOTHUB_MSG_BYTEARRAY;

    DList_InsertTailList(config.waitingToSend, &(message1.entry));

    TRANSPORT_LL_HANDLE handle = setup_iothub_mqtt_connection(&config);

    IoTHubTransport_MQTT_Common_DoWork(handle);
    umock_c_reset_all_calls();

    STRICT_EXPECTED_CALL(mqtt_client_disconnect(IGNORED_PTR_ARG, IGNORED_PTR_ARG, IGNORED_PTR_ARG));
    STRICT_EXPECTED_CALL(mqtt_client_dowork(IGNORED_PTR_ARG));
    STRICT_EXPECTED_CALL(ThreadAPI_Sleep(IGNORED_NUM_ARG));
    STRICT_EXPECTED_CALL(xio_destroy(IGNORED_PTR_ARG));
    EXPECTED_CALL(DList_IsListEmpty(IGNORED_PTR_ARG));
    EXPECTED_CALL(DList_RemoveHeadList(IGNORED_PTR_ARG));
    EXPECTED_CALL(DList_InitializeListHead(IGNORED_PTR_ARG));
    EXPECTED_CALL(DList_InsertTailList(IGNORED_PTR_ARG, IGNORED_PTR_ARG));
    STRICT_EXPECTED_CALL(Transport_SendComplete_Callback(IGNORED_PTR_ARG, IOTHUB_CLIENT_CONFIRMATION_BECAUSE_DESTROY, transport_cb_ctx));
    EXPECTED_CALL(gballoc_free(NULL));
    EXPECTED_CALL(DList_IsListEmpty(IGNORED_PTR_ARG));
    EXPECTED_CALL(DList_IsListEmpty(IGNORED_PTR_ARG));
    EXPECTED_CALL(DList_IsListEmpty(IGNORED_PTR_ARG)); // pending_get_twin_queue
    set_expected_calls_for_free_transport_handle_data();

    // act
    IoTHubTransport_MQTT_Common_Destroy(handle);

    // assert
    ASSERT_ARE_EQUAL(char_ptr, umock_c_get_expected_calls(), umock_c_get_actual_calls());
}

/* Tests_SRS_IOTHUB_MQTT_TRANSPORT_07_014: [IoTHubTransport_MQTT_Common_Destroy shall free all the resources currently in use.] */
TEST_FUNCTION(IoTHubTransport_MQTT_Common_Destroy_succeeds)
{
    // arrange
    IOTHUBTRANSPORT_CONFIG config ={ 0 };
    SetupIothubTransportConfig(&config, TEST_DEVICE_ID, TEST_DEVICE_KEY, TEST_IOTHUB_NAME, TEST_IOTHUB_SUFFIX, TEST_PROTOCOL_GATEWAY_HOSTNAME, NULL);

    TRANSPORT_LL_HANDLE handle = IoTHubTransport_MQTT_Common_Create(&config, get_IO_transport, &transport_cb_info, transport_cb_ctx);
    umock_c_reset_all_calls();

    EXPECTED_CALL(DList_IsListEmpty(IGNORED_PTR_ARG));

    EXPECTED_CALL(STRING_delete(NULL));
    EXPECTED_CALL(STRING_delete(NULL));
    EXPECTED_CALL(STRING_delete(NULL));
    EXPECTED_CALL(STRING_delete(NULL));
    EXPECTED_CALL(STRING_delete(NULL));
    EXPECTED_CALL(STRING_delete(NULL));
    EXPECTED_CALL(STRING_delete(NULL));

    STRICT_EXPECTED_CALL(mqtt_client_deinit(TEST_MQTT_CLIENT_HANDLE));
    STRICT_EXPECTED_CALL(xio_retrieveoptions(IGNORED_PTR_ARG));
    STRICT_EXPECTED_CALL(mqtt_client_disconnect(TEST_MQTT_CLIENT_HANDLE, NULL, NULL));
    EXPECTED_CALL(xio_destroy(NULL));
    EXPECTED_CALL(gballoc_free(IGNORED_PTR_ARG));
    STRICT_EXPECTED_CALL(tickcounter_destroy(IGNORED_PTR_ARG)).IgnoreArgument(1);

    // act
    IoTHubTransport_MQTT_Common_Destroy(handle);

    // assert
}


static void set_expected_calls_for_IoTHubTransport_MQTT_Common_Destroy()
{
    STRICT_EXPECTED_CALL(DList_IsListEmpty(IGNORED_PTR_ARG));
    STRICT_EXPECTED_CALL(DList_IsListEmpty(IGNORED_PTR_ARG));
    STRICT_EXPECTED_CALL(DList_IsListEmpty(IGNORED_PTR_ARG));
    set_expected_calls_for_free_transport_handle_data();
}

// Tests that if MQTT has entered a disconnected state and stays there over time, Destroy performs a proper cleanup
// https://github.com/Azure/azure-iot-sdk-c/issues/924 was hit in field where SDK previously wasn't performing this correctly.
TEST_FUNCTION(IoTHubTransport_MQTT_Common_Destroy_from_disconnected_state)
{
    // arrange
    IOTHUBTRANSPORT_CONFIG config ={ 0 };
    SetupIothubTransportConfig(&config, TEST_DEVICE_ID, TEST_DEVICE_KEY, TEST_IOTHUB_NAME, TEST_IOTHUB_SUFFIX, TEST_PROTOCOL_GATEWAY_HOSTNAME, NULL);

    TRANSPORT_LL_HANDLE handle = IoTHubTransport_MQTT_Common_Create(&config, get_IO_transport, &transport_cb_info, transport_cb_ctx);
    (void)IoTHubTransport_MQTT_Common_Subscribe(handle);
    CONNECT_ACK connack ={ true, CONNECTION_ACCEPTED };

    setup_initialize_connection_mocks();
    IoTHubTransport_MQTT_Common_DoWork(handle);
    g_fnMqttOperationCallback(TEST_MQTT_CLIENT_HANDLE, MQTT_CLIENT_ON_CONNACK, &connack, g_callbackCtx);


    // Signal an error to put us into the pending disconnect state.
    g_fnMqttErrorCallback(TEST_MQTT_CLIENT_HANDLE, MQTT_CLIENT_NO_PING_RESPONSE, g_callbackCtx);
    // The initial call to DoWork() is required to process the disconnection and move us into the disconnected state.
    IoTHubTransport_MQTT_Common_DoWork(handle);

    // A future Dowork call is required to re-allocate the xio.  As part of this, make the mqtt_client_connect fail.  
    // This has the effect of allocationg the xio but leaving us in a disconnected state.

    // Using the REGISTER_GLOBAL_MOCK_RETURN to force an error in a LONG list of calls there's not otherwise need
    // to STRICT_EXPECTED_CALL mocks on.
    REGISTER_GLOBAL_MOCK_RETURN(mqtt_client_connect, MU_FAILURE);
    IoTHubTransport_MQTT_Common_DoWork(handle);
    REGISTER_GLOBAL_MOCK_RETURN(mqtt_client_connect, 0);

    umock_c_reset_all_calls();

    set_expected_calls_for_IoTHubTransport_MQTT_Common_Destroy();
   
    // act
    IoTHubTransport_MQTT_Common_Destroy(handle);

    // assert
    ASSERT_ARE_EQUAL(char_ptr, umock_c_get_expected_calls(), umock_c_get_actual_calls());
}


/* Tests_SRS_IOTHUB_MQTT_TRANSPORT_07_015: [If parameter handle is NULL than IoTHubTransport_MQTT_Common_Subscribe shall return a non-zero value.] */
TEST_FUNCTION(IoTHubTransport_MQTT_Common_Subscribe_parameter_NULL_fail)
{
    // arrange

    // act
    int res = IoTHubTransport_MQTT_Common_Subscribe(NULL);

    // assert
    ASSERT_ARE_NOT_EQUAL(int, 0, res);
}

static void IoTHubTransport_MQTT_Common_Subscribe_Succeed_impl(const char *moduleId)
{
    // arrange
    CONNECT_ACK connack = { true, CONNECTION_ACCEPTED };
    IOTHUBTRANSPORT_CONFIG config = { 0 };
    SetupIothubTransportConfig(&config, TEST_DEVICE_ID, TEST_DEVICE_KEY, TEST_IOTHUB_NAME, TEST_IOTHUB_SUFFIX, TEST_PROTOCOL_GATEWAY_HOSTNAME, NULL);

    TRANSPORT_LL_HANDLE handle = IoTHubTransport_MQTT_Common_Create(&config, get_IO_transport, &transport_cb_info, transport_cb_ctx);

    setup_initialize_connection_mocks();
    IoTHubTransport_MQTT_Common_DoWork(handle);
    g_fnMqttOperationCallback(TEST_MQTT_CLIENT_HANDLE, MQTT_CLIENT_ON_CONNACK, &connack, g_callbackCtx);

    umock_c_reset_all_calls();

    EXPECTED_CALL(STRING_c_str(IGNORED_PTR_ARG)).SetReturn(TEST_DEVICE_ID);
    EXPECTED_CALL(STRING_c_str(IGNORED_PTR_ARG)).SetReturn(moduleId);
    setup_IoTHubTransport_MQTT_Common_DoWork_mocks();

    // act
    int result = IoTHubTransport_MQTT_Common_Subscribe(handle);
    IoTHubTransport_MQTT_Common_DoWork(handle);

    // assert
    ASSERT_ARE_EQUAL(int, result, 0);
    ASSERT_ARE_EQUAL(char_ptr, umock_c_get_expected_calls(), umock_c_get_actual_calls());

    //cleanup
    IoTHubTransport_MQTT_Common_Destroy(handle);
}

/* Tests_SRS_IOTHUB_MQTT_TRANSPORT_07_016: [IoTHubTransport_MQTT_Common_Subscribe shall set a flag to enable mqtt_client_subscribe to be called to subscribe to the Message Topic.] */
/* Tests_SRS_IOTHUB_MQTT_TRANSPORT_07_018: [On success IoTHubTransport_MQTT_Common_Subscribe shall return 0.] */
TEST_FUNCTION(IoTHubTransport_MQTT_Common_Subscribe_Without_Module_Succeed)
{
    IoTHubTransport_MQTT_Common_Subscribe_Succeed_impl(NULL);
}

/* Tests_SRS_IOTHUB_MQTT_TRANSPORT_07_016: [IoTHubTransport_MQTT_Common_Subscribe shall set a flag to enable mqtt_client_subscribe to be called to subscribe to the Message Topic.] */
/* Tests_SRS_IOTHUB_MQTT_TRANSPORT_07_018: [On success IoTHubTransport_MQTT_Common_Subscribe shall return 0.] */
TEST_FUNCTION(IoTHubTransport_MQTT_Common_Subscribe_With_Module_Succeed)
{
    IoTHubTransport_MQTT_Common_Subscribe_Succeed_impl(TEST_MODULE_ID);
}

/* Tests_SRS_IOTHUB_MQTT_TRANSPORT_07_017: [Upon failure IoTHubTransport_MQTT_Common_Subscribe shall return a non-zero value.] */
TEST_FUNCTION(IoTHubTransport_MQTT_Common_Subscribe_fail)
{
    // arrange
    int negativeTestsInitResult = umock_c_negative_tests_init();
    ASSERT_ARE_EQUAL(int, 0, negativeTestsInitResult);

    CONNECT_ACK connack = { true, CONNECTION_ACCEPTED };
    IOTHUBTRANSPORT_CONFIG config ={ 0 };
    SetupIothubTransportConfig(&config, TEST_DEVICE_ID, TEST_DEVICE_KEY, TEST_IOTHUB_NAME, TEST_IOTHUB_SUFFIX, TEST_PROTOCOL_GATEWAY_HOSTNAME, NULL);

    TRANSPORT_LL_HANDLE handle = IoTHubTransport_MQTT_Common_Create(&config, get_IO_transport, &transport_cb_info, transport_cb_ctx);

    setup_initialize_connection_mocks();
    IoTHubTransport_MQTT_Common_DoWork(handle);
    g_fnMqttOperationCallback(TEST_MQTT_CLIENT_HANDLE, MQTT_CLIENT_ON_CONNACK, &connack, g_callbackCtx);

    umock_c_reset_all_calls();
    (void)IoTHubTransport_MQTT_Common_Subscribe(handle);

    setup_IoTHubTransport_MQTT_Common_DoWork_mocks();

    umock_c_negative_tests_snapshot();

    size_t calls_cannot_fail[] = { 0 };

    // act
    size_t count = umock_c_negative_tests_call_count();
    for (size_t index = 0; index < count; index++)
    {
        if (should_skip_index(index, calls_cannot_fail, sizeof(calls_cannot_fail)/sizeof(calls_cannot_fail[0])) != 0)
        {
            continue;
        }

        umock_c_negative_tests_reset();
        umock_c_negative_tests_fail_call(index);

        char tmp_msg[64];
        sprintf(tmp_msg, "IoTHubTransport_MQTT_Common_DoWork failure in test %lu/%lu", (unsigned long)index, (unsigned long)count);

        IoTHubTransport_MQTT_Common_DoWork(handle);
    }

    //cleanup
    IoTHubTransport_MQTT_Common_Destroy(handle);
    umock_c_negative_tests_deinit();
}

/* Tests_SRS_IOTHUB_MQTT_TRANSPORT_07_017: [Upon failure IoTHubTransport_MQTT_Common_Subscribe shall return a non-zero value.] */
TEST_FUNCTION(IoTHubTransport_MQTT_Common_Subscribe_set_subscribe_type_Succeed)
{
    // arrange
    CONNECT_ACK connack = { true, CONNECTION_ACCEPTED };
    IOTHUBTRANSPORT_CONFIG config = { 0 };
    SetupIothubTransportConfig(&config, TEST_DEVICE_ID, TEST_DEVICE_KEY, TEST_IOTHUB_NAME, TEST_IOTHUB_SUFFIX, TEST_PROTOCOL_GATEWAY_HOSTNAME, NULL);

    TRANSPORT_LL_HANDLE handle = IoTHubTransport_MQTT_Common_Create(&config, get_IO_transport, &transport_cb_info, transport_cb_ctx);

    setup_initialize_connection_mocks();
    IoTHubTransport_MQTT_Common_DoWork(handle);
    g_fnMqttOperationCallback(TEST_MQTT_CLIENT_HANDLE, MQTT_CLIENT_ON_CONNACK, &connack, g_callbackCtx);
    umock_c_reset_all_calls();

    EXPECTED_CALL(STRING_c_str(IGNORED_PTR_ARG)).SetReturn(TEST_DEVICE_ID);
    EXPECTED_CALL(STRING_c_str(IGNORED_PTR_ARG)).SetReturn(NULL);
    setup_IoTHubTransport_MQTT_Common_DoWork_mocks();

    // act
    int result = IoTHubTransport_MQTT_Common_Subscribe(handle);
    IoTHubTransport_MQTT_Common_DoWork(handle);

    // assert
    ASSERT_ARE_EQUAL(int, result, 0);
    ASSERT_ARE_EQUAL(char_ptr, umock_c_get_expected_calls(), umock_c_get_actual_calls());

    //cleanup
    IoTHubTransport_MQTT_Common_Destroy(handle);
}

/* Tests_SRS_IOTHUB_TRANSPORT_MQTT_COMMON_25_041: [**If any handle is NULL then IoTHubTransport_MQTT_Common_SetRetryPolicy shall return resultant line.] */
TEST_FUNCTION(IoTHubTransport_MQTT_Common_SetRetryPolicy_parameter_NULL_fail)
{
    // arrange

    // act
    int res = IoTHubTransport_MQTT_Common_SetRetryPolicy(NULL, TEST_RETRY_POLICY, TEST_RETRY_TIMEOUT_SECS);

    // assert
    ASSERT_ARE_NOT_EQUAL(int, 0, res);
}

// Tests_SRS_IOTHUB_TRANSPORT_MQTT_COMMON_09_009: [ If retry_control_create() fails then IoTHubTransport_MQTT_Common_SetRetryPolicy shall revert to previous retry policy and return non-zero value ]
TEST_FUNCTION(IoTHubTransport_MQTT_Common_SetRetryPolicy_failure)
{
    // arrange
    IOTHUBTRANSPORT_CONFIG config = { 0 };
    SetupIothubTransportConfig(&config, TEST_DEVICE_ID, TEST_DEVICE_KEY, TEST_IOTHUB_NAME, TEST_IOTHUB_SUFFIX, TEST_PROTOCOL_GATEWAY_HOSTNAME, NULL);

    TRANSPORT_LL_HANDLE handle = IoTHubTransport_MQTT_Common_Create(&config, get_IO_transport, &transport_cb_info, transport_cb_ctx);

    umock_c_reset_all_calls();
    STRICT_EXPECTED_CALL(retry_control_create(TEST_RETRY_POLICY, TEST_RETRY_TIMEOUT_SECS))
        .SetReturn(NULL);

    // act
    int res = IoTHubTransport_MQTT_Common_SetRetryPolicy(handle, TEST_RETRY_POLICY, TEST_RETRY_TIMEOUT_SECS);

    // assert
    ASSERT_ARE_EQUAL(char_ptr, umock_c_get_expected_calls(), umock_c_get_actual_calls());
    ASSERT_ARE_NOT_EQUAL(int, 0, res);

    //cleanup
    IoTHubTransport_MQTT_Common_Destroy(handle);
}

// Tests_SRS_IOTHUB_TRANSPORT_MQTT_COMMON_09_006: [ IoTHubTransport_MQTT_Common_SetRetryPolicy shall set the retry logic by calling retry_control_create() with `retryPolicy` and `retryTimeoutLimitinSeconds` as parameters]
/*Tests_SRS_IOTHUB_TRANSPORT_MQTT_COMMON_25_042: [**If the retry logic is not already created then IoTHubTransport_MQTT_Common_SetRetryPolicy shall create retry logic by calling CreateRetryLogic with retry policy and retryTimeout as parameters]*/
/*Tests_SRS_IOTHUB_TRANSPORT_MQTT_COMMON_25_045: [**If retry logic for specified parameters of retry policy and retryTimeoutLimitInSeconds is created successfully then IoTHubTransport_MQTT_Common_SetRetryPolicy shall return 0]*/
TEST_FUNCTION(IoTHubTransport_MQTT_Common_SetRetryPolicy_success)
{
    // arrange
    IOTHUBTRANSPORT_CONFIG config = { 0 };
    SetupIothubTransportConfig(&config, TEST_DEVICE_ID, TEST_DEVICE_KEY, TEST_IOTHUB_NAME, TEST_IOTHUB_SUFFIX, TEST_PROTOCOL_GATEWAY_HOSTNAME, NULL);

    TRANSPORT_LL_HANDLE handle = IoTHubTransport_MQTT_Common_Create(&config, get_IO_transport, &transport_cb_info, transport_cb_ctx);

    umock_c_reset_all_calls();
    STRICT_EXPECTED_CALL(retry_control_create(TEST_RETRY_POLICY, TEST_RETRY_TIMEOUT_SECS));
    STRICT_EXPECTED_CALL(retry_control_destroy(TEST_RETRY_CONTROL_HANDLE));

    // act
    int res = IoTHubTransport_MQTT_Common_SetRetryPolicy(handle, TEST_RETRY_POLICY, TEST_RETRY_TIMEOUT_SECS);

    // assert
    ASSERT_ARE_EQUAL(char_ptr, umock_c_get_expected_calls(), umock_c_get_actual_calls());
    ASSERT_ARE_EQUAL(int, 0, res);

    //cleanup
    IoTHubTransport_MQTT_Common_Destroy(handle);
}

/*Tests_SRS_IOTHUB_TRANSPORT_MQTT_COMMON_25_043: [**If the retry logic is already created then IoTHubTransport_MQTT_Common_SetRetryPolicy shall destroy existing retry logic and create retry logic by calling CreateRetryLogic with retry policy and retryTimeout as parameters]*/
TEST_FUNCTION(IoTHubTransport_MQTT_Common_SetRetryPolicy_change_policy_success)
{
    // arrange
    IOTHUBTRANSPORT_CONFIG config = { 0 };
    SetupIothubTransportConfig(&config, TEST_DEVICE_ID, TEST_DEVICE_KEY, TEST_IOTHUB_NAME, TEST_IOTHUB_SUFFIX, TEST_PROTOCOL_GATEWAY_HOSTNAME, NULL);

    TRANSPORT_LL_HANDLE handle = IoTHubTransport_MQTT_Common_Create(&config, get_IO_transport, &transport_cb_info, transport_cb_ctx);

    umock_c_reset_all_calls();
    STRICT_EXPECTED_CALL(retry_control_create(TEST_RETRY_POLICY, TEST_RETRY_TIMEOUT_SECS));
    STRICT_EXPECTED_CALL(retry_control_destroy(TEST_RETRY_CONTROL_HANDLE));
    STRICT_EXPECTED_CALL(retry_control_create(TEST_RETRY_POLICY, TEST_RETRY_TIMEOUT_SECS));
    STRICT_EXPECTED_CALL(retry_control_destroy(TEST_RETRY_CONTROL_HANDLE));

    // act
    int res = IoTHubTransport_MQTT_Common_SetRetryPolicy(handle, TEST_RETRY_POLICY, TEST_RETRY_TIMEOUT_SECS);
    res = IoTHubTransport_MQTT_Common_SetRetryPolicy(handle, TEST_RETRY_POLICY, TEST_RETRY_TIMEOUT_SECS);

    // assert
    ASSERT_ARE_EQUAL(char_ptr, umock_c_get_expected_calls(), umock_c_get_actual_calls());
    ASSERT_ARE_EQUAL(int, 0, res);

    //cleanup
    IoTHubTransport_MQTT_Common_Destroy(handle);
}

/* Tests_SRS_IOTHUB_MQTT_TRANSPORT_07_020: [ IoTHubTransport_MQTT_Common_Unsubscribe shall call mqtt_client_unsubscribe to unsubscribe the mqtt message topic.] */
TEST_FUNCTION(IoTHubTransport_MQTT_Common_Unsubscribe_Succeed)
{
    // arrange
    CONNECT_ACK connack = { true, CONNECTION_ACCEPTED };
    IOTHUBTRANSPORT_CONFIG config = { 0 };
    SetupIothubTransportConfig(&config, TEST_DEVICE_ID, TEST_DEVICE_KEY, TEST_IOTHUB_NAME, TEST_IOTHUB_SUFFIX, TEST_PROTOCOL_GATEWAY_HOSTNAME, NULL);

    TRANSPORT_LL_HANDLE handle = IoTHubTransport_MQTT_Common_Create(&config, get_IO_transport, &transport_cb_info, transport_cb_ctx);

    g_fnMqttOperationCallback(TEST_MQTT_CLIENT_HANDLE, MQTT_CLIENT_ON_CONNACK, &connack, g_callbackCtx);
    umock_c_reset_all_calls();

    EXPECTED_CALL(STRING_c_str(IGNORED_PTR_ARG));
    EXPECTED_CALL(mqtt_client_unsubscribe(IGNORED_PTR_ARG, IGNORED_NUM_ARG, IGNORED_PTR_ARG, 1));
    EXPECTED_CALL(STRING_delete(IGNORED_PTR_ARG));

    // act
    IoTHubTransport_MQTT_Common_Unsubscribe(handle);

    // assert
    ASSERT_ARE_EQUAL(char_ptr, umock_c_get_expected_calls(), umock_c_get_actual_calls());

    //cleanup
    IoTHubTransport_MQTT_Common_Destroy(handle);
}

/* Tests_SRS_IOTHUB_MQTT_TRANSPORT_07_019: [ If parameter handle is NULL then IoTHubTransport_MQTT_Common_Unsubscribe shall do nothing.] */
TEST_FUNCTION(IoTHubTransport_MQTT_Common_Unsubscribe_handle_NULL_fail)
{
    // arrange

    // act
    IoTHubTransport_MQTT_Common_Unsubscribe(NULL);

    // assert
    ASSERT_ARE_EQUAL(char_ptr, umock_c_get_expected_calls(), umock_c_get_actual_calls());

    //cleanup
}

/* Tests_SRS_IOTHUB_MQTT_TRANSPORT_07_049: [ If subscribe_state is set to IOTHUB_DEVICE_TWIN_DESIRED_STATE then IoTHubTransport_MQTT_Common_Unsubscribe_DeviceTwin shall send the get state topic to the mqtt client. ] */
TEST_FUNCTION(IoTHubTransport_MQTT_Common_Unsubscribe_DeviceTwin_Succeed)
{
    // arrange
    IOTHUBTRANSPORT_CONFIG config ={ 0 };
    SetupIothubTransportConfig(&config, TEST_DEVICE_ID, TEST_DEVICE_KEY, TEST_IOTHUB_NAME, TEST_IOTHUB_SUFFIX, TEST_PROTOCOL_GATEWAY_HOSTNAME, NULL);

    TRANSPORT_LL_HANDLE handle = IoTHubTransport_MQTT_Common_Create(&config, get_IO_transport, &transport_cb_info, transport_cb_ctx);
    IoTHubTransport_MQTT_Common_Subscribe_DeviceTwin(handle);
    umock_c_reset_all_calls();

    STRICT_EXPECTED_CALL(STRING_delete(IGNORED_PTR_ARG)).IgnoreArgument_handle();

    // act
    IoTHubTransport_MQTT_Common_Unsubscribe_DeviceTwin(handle);

    // assert
    ASSERT_ARE_EQUAL(char_ptr, umock_c_get_expected_calls(), umock_c_get_actual_calls());

    //cleanup
    IoTHubTransport_MQTT_Common_Destroy(handle);
}

/* Tests_SRS_IOTHUB_MQTT_TRANSPORT_07_049: [ If subscribe_state is set to IOTHUB_DEVICE_TWIN_DESIRED_STATE then IoTHubTransport_MQTT_Common_Unsubscribe_DeviceTwin shall send the get state topic to the mqtt client. ] */
TEST_FUNCTION(IoTHubTransport_MQTT_Common_Unsubscribe_DeviceTwin_No_subscribe_Succeed)
{
    // arrange
    IOTHUBTRANSPORT_CONFIG config = { 0 };
    SetupIothubTransportConfig(&config, TEST_DEVICE_ID, TEST_DEVICE_KEY, TEST_IOTHUB_NAME, TEST_IOTHUB_SUFFIX, TEST_PROTOCOL_GATEWAY_HOSTNAME, NULL);

    TRANSPORT_LL_HANDLE handle = IoTHubTransport_MQTT_Common_Create(&config, get_IO_transport, &transport_cb_info, transport_cb_ctx);
    umock_c_reset_all_calls();

    // act
    IoTHubTransport_MQTT_Common_Unsubscribe_DeviceTwin(handle);

    // assert
    ASSERT_ARE_EQUAL(char_ptr, umock_c_get_expected_calls(), umock_c_get_actual_calls());

    //cleanup
    IoTHubTransport_MQTT_Common_Destroy(handle);
}

/* Tests_SRS_IOTHUB_MQTT_TRANSPORT_07_048: [If the parameter handle is NULL than IoTHubTransport_MQTT_Common_Unsubscribe_DeviceTwin shall do nothing.] */
TEST_FUNCTION(IoTHubTransport_MQTT_Common_Unsubscribe_DeviceTwin_handle_NULL_fail)
{
    // arrange

    // act
    IoTHubTransport_MQTT_Common_Unsubscribe_DeviceTwin(NULL);

    // assert
    ASSERT_ARE_EQUAL(char_ptr, umock_c_get_expected_calls(), umock_c_get_actual_calls());

    //cleanup
}

// Tests_SRS_IOTHUB_MQTT_TRANSPORT_09_002: [ The request shall be queued to be sent when the transport is connected, through DoWork ]
// Tests_SRS_IOTHUB_MQTT_TRANSPORT_09_004: [ If no failure occurs, IoTHubTransport_MQTT_Common_GetTwinAsync shall return IOTHUB_CLIENT_OK ]
TEST_FUNCTION(IoTHubTransport_MQTT_Common_GetTwinAsync_Succeed)
{
    // arrange
    IOTHUBTRANSPORT_CONFIG config = { 0 };
    SetupIothubTransportConfig(&config, TEST_DEVICE_ID, TEST_DEVICE_KEY, TEST_IOTHUB_NAME, TEST_IOTHUB_SUFFIX, TEST_PROTOCOL_GATEWAY_HOSTNAME, NULL);

    TRANSPORT_LL_HANDLE handle = IoTHubTransport_MQTT_Common_Create(&config, get_IO_transport, &transport_cb_info, transport_cb_ctx);

    umock_c_reset_all_calls();
    STRICT_EXPECTED_CALL(malloc(IGNORED_NUM_ARG));
    STRICT_EXPECTED_CALL(tickcounter_get_current_ms(IGNORED_PTR_ARG, IGNORED_PTR_ARG));
    STRICT_EXPECTED_CALL(DList_InsertTailList(IGNORED_PTR_ARG, IGNORED_PTR_ARG));

    // act
    IOTHUB_CLIENT_RESULT result = IoTHubTransport_MQTT_Common_GetTwinAsync(handle, on_get_device_twin_completed_callback, (void*)0x4445);

    // assert
    ASSERT_ARE_EQUAL(char_ptr, umock_c_get_expected_calls(), umock_c_get_actual_calls());
    ASSERT_ARE_EQUAL(int, IOTHUB_CLIENT_OK, result);

    //cleanup
    IoTHubTransport_MQTT_Common_Destroy(handle);
}

// Tests_SRS_IOTHUB_MQTT_TRANSPORT_09_001: [ If `handle` or `completionCallback` are `NULL` than `IoTHubTransport_MQTT_Common_GetTwinAsync` shall return IOTHUB_CLIENT_INVALID_ARG. ]
TEST_FUNCTION(IoTHubTransport_MQTT_Common_GetTwinAsync_NULL_handle_failure)
{
    // arrange
    umock_c_reset_all_calls();

    // act
    IOTHUB_CLIENT_RESULT result = IoTHubTransport_MQTT_Common_GetTwinAsync(NULL, on_get_device_twin_completed_callback, (void*)0x4445);

    // assert
    ASSERT_ARE_EQUAL(char_ptr, umock_c_get_expected_calls(), umock_c_get_actual_calls());
    ASSERT_ARE_EQUAL(int, IOTHUB_CLIENT_INVALID_ARG, result);

    //cleanup
}

// Tests_SRS_IOTHUB_MQTT_TRANSPORT_09_001: [ If `handle` or `completionCallback` are `NULL` than `IoTHubTransport_MQTT_Common_GetTwinAsync` shall return IOTHUB_CLIENT_INVALID_ARG. ]
TEST_FUNCTION(IoTHubTransport_MQTT_Common_GetTwinAsync_NULL_completionCallback_failure)
{
    // arrange
    IOTHUBTRANSPORT_CONFIG config = { 0 };
    SetupIothubTransportConfig(&config, TEST_DEVICE_ID, TEST_DEVICE_KEY, TEST_IOTHUB_NAME, TEST_IOTHUB_SUFFIX, TEST_PROTOCOL_GATEWAY_HOSTNAME, NULL);

    TRANSPORT_LL_HANDLE handle = IoTHubTransport_MQTT_Common_Create(&config, get_IO_transport, &transport_cb_info, transport_cb_ctx);

    umock_c_reset_all_calls();

    // act
    IOTHUB_CLIENT_RESULT result = IoTHubTransport_MQTT_Common_GetTwinAsync(handle, NULL, (void*)0x4445);

    // assert
    ASSERT_ARE_EQUAL(char_ptr, umock_c_get_expected_calls(), umock_c_get_actual_calls());
    ASSERT_ARE_EQUAL(int, IOTHUB_CLIENT_INVALID_ARG, result);

    //cleanup
    IoTHubTransport_MQTT_Common_Destroy(handle);
}

// Tests_SRS_IOTHUB_MQTT_TRANSPORT_09_003: [ If any failure occurs, IoTHubTransport_MQTT_Common_GetTwinAsync shall return IOTHUB_CLIENT_ERROR ]
TEST_FUNCTION(IoTHubTransport_MQTT_Common_GetTwinAsync_fails)
{
    // arrange
    ASSERT_ARE_EQUAL(int, 0, umock_c_negative_tests_init());

    IOTHUBTRANSPORT_CONFIG config = { 0 };
    SetupIothubTransportConfig(&config, TEST_DEVICE_ID, TEST_DEVICE_KEY, TEST_IOTHUB_NAME, TEST_IOTHUB_SUFFIX, TEST_PROTOCOL_GATEWAY_HOSTNAME, NULL);

    TRANSPORT_LL_HANDLE handle = IoTHubTransport_MQTT_Common_Create(&config, get_IO_transport, &transport_cb_info, transport_cb_ctx);

    umock_c_reset_all_calls();
    STRICT_EXPECTED_CALL(malloc(IGNORED_NUM_ARG));
    STRICT_EXPECTED_CALL(tickcounter_get_current_ms(IGNORED_PTR_ARG, IGNORED_PTR_ARG));
    STRICT_EXPECTED_CALL(DList_InsertTailList(IGNORED_PTR_ARG, IGNORED_PTR_ARG));
    umock_c_negative_tests_snapshot();

    // act
    size_t count = umock_c_negative_tests_call_count();

    for (size_t index = 0; index < count; index++)
    {
        if (!umock_c_negative_tests_can_call_fail(index))
        {
            continue;
        }

        umock_c_negative_tests_reset();
        umock_c_negative_tests_fail_call(index);

        char tmp_msg[64];
        sprintf(tmp_msg, "Failure in test %lu/%lu", (unsigned long)index, (unsigned long)count);
        IOTHUB_CLIENT_RESULT result = IoTHubTransport_MQTT_Common_GetTwinAsync(handle, on_get_device_twin_completed_callback, (void*)0x4445);

        // assert
        ASSERT_ARE_NOT_EQUAL(IOTHUB_CLIENT_RESULT, IOTHUB_CLIENT_OK, result, tmp_msg);
    }

    //cleanup
    IoTHubTransport_MQTT_Common_Destroy(handle);
    umock_c_negative_tests_deinit();
}

TEST_FUNCTION(IoTHubTransport_MQTT_Common_Destroy_return_pending_get_twin_requests_Succeed)
{
    // arrange
    IOTHUBTRANSPORT_CONFIG config = { 0 };
    SetupIothubTransportConfig(&config, TEST_DEVICE_ID, TEST_DEVICE_KEY, TEST_IOTHUB_NAME, TEST_IOTHUB_SUFFIX, TEST_PROTOCOL_GATEWAY_HOSTNAME, NULL);

    TRANSPORT_LL_HANDLE handle = IoTHubTransport_MQTT_Common_Create(&config, get_IO_transport, &transport_cb_info, transport_cb_ctx);

    umock_c_reset_all_calls();
    STRICT_EXPECTED_CALL(malloc(IGNORED_NUM_ARG));
    STRICT_EXPECTED_CALL(tickcounter_get_current_ms(IGNORED_PTR_ARG, IGNORED_PTR_ARG));
    STRICT_EXPECTED_CALL(DList_InsertTailList(IGNORED_PTR_ARG, IGNORED_PTR_ARG));
    (void)IoTHubTransport_MQTT_Common_GetTwinAsync(handle, on_get_device_twin_completed_callback, (void*)0x4445);

    get_twin_size = 1234;
    get_twin_payLoad = (const unsigned char*)0x4567;

    umock_c_reset_all_calls();

    EXPECTED_CALL(xio_destroy(NULL));
    EXPECTED_CALL(DList_IsListEmpty(IGNORED_PTR_ARG));
    EXPECTED_CALL(DList_IsListEmpty(IGNORED_PTR_ARG));
    EXPECTED_CALL(DList_IsListEmpty(IGNORED_PTR_ARG));
    EXPECTED_CALL(DList_RemoveHeadList(IGNORED_PTR_ARG));
    EXPECTED_CALL(free(IGNORED_PTR_ARG));
    EXPECTED_CALL(DList_IsListEmpty(IGNORED_PTR_ARG));

    set_expected_calls_for_free_transport_handle_data();

    // act
    IoTHubTransport_MQTT_Common_Destroy(handle);

    // assert
    ASSERT_ARE_EQUAL(char_ptr, umock_c_get_expected_calls(), umock_c_get_actual_calls());
    ASSERT_ARE_EQUAL(void_ptr, (void*)0x4445, get_twin_userContextCallback);
    ASSERT_IS_NULL(get_twin_payLoad);
    ASSERT_ARE_EQUAL(int, 0, get_twin_size);

    //cleanup
}

/* Tests_SRS_IOTHUB_MQTT_TRANSPORT_07_032: [IoTHubTransport_MQTT_Common_SetOption shall pass down the option to xio_setoption if the option parameter is not a known option string for the MQTT transport.] */
TEST_FUNCTION(IoTHubTransport_MQTT_Common_SetOption_invokes_xio_setoption_when_option_not_consumed_by_mqtt_transport)
{
    // arrange
    const char* SOME_OPTION = "AnOption";
    const void* SOME_VALUE = (void*)42;

    IOTHUBTRANSPORT_CONFIG config ={ 0 };
    SetupIothubTransportConfig(&config, TEST_DEVICE_ID, TEST_DEVICE_KEY, TEST_IOTHUB_NAME, TEST_IOTHUB_SUFFIX, TEST_PROTOCOL_GATEWAY_HOSTNAME, NULL);

    TRANSPORT_LL_HANDLE handle = IoTHubTransport_MQTT_Common_Create(&config, get_IO_transport, &transport_cb_info, transport_cb_ctx);
    umock_c_reset_all_calls();

    STRICT_EXPECTED_CALL(IoTHubClient_Auth_Get_Credential_Type(IGNORED_PTR_ARG));
    EXPECTED_CALL(STRING_c_str(NULL)).SetReturn(TEST_STRING_VALUE);
    STRICT_EXPECTED_CALL(IoTHubClient_Auth_Get_Credential_Type(IGNORED_PTR_ARG));
    STRICT_EXPECTED_CALL(xio_setoption(NULL, SOME_OPTION, SOME_VALUE))
        .IgnoreArgument(1);

    // act
    IOTHUB_CLIENT_RESULT result = IoTHubTransport_MQTT_Common_SetOption(handle, SOME_OPTION, SOME_VALUE);

    // assert
    ASSERT_ARE_EQUAL(IOTHUB_CLIENT_RESULT, IOTHUB_CLIENT_OK, result);
    ASSERT_ARE_EQUAL(char_ptr, umock_c_get_expected_calls(), umock_c_get_actual_calls());

    //cleanup
    IoTHubTransport_MQTT_Common_Destroy(handle);
}

/* Tests_SRS_IOTHUB_MQTT_TRANSPORT_07_021: [If any parameter is NULL then IoTHubTransport_MQTT_Common_SetOption shall return IOTHUB_CLIENT_INVALID_ARG.] */
TEST_FUNCTION(IoTHubTransport_MQTT_Common_SetOption_option_NULL_fail)
{
    // arrange
    IOTHUBTRANSPORT_CONFIG config ={ 0 };
    SetupIothubTransportConfig(&config, TEST_DEVICE_ID, TEST_DEVICE_KEY, TEST_IOTHUB_NAME, TEST_IOTHUB_SUFFIX, TEST_PROTOCOL_GATEWAY_HOSTNAME, NULL);

    TRANSPORT_LL_HANDLE handle = IoTHubTransport_MQTT_Common_Create(&config, get_IO_transport, &transport_cb_info, transport_cb_ctx);
    umock_c_reset_all_calls();

    bool traceOn = true;

    // act
    IOTHUB_CLIENT_RESULT result = IoTHubTransport_MQTT_Common_SetOption(handle, NULL, &traceOn);

    // assert
    ASSERT_ARE_EQUAL(IOTHUB_CLIENT_RESULT, IOTHUB_CLIENT_INVALID_ARG, result);
    ASSERT_ARE_EQUAL(char_ptr, umock_c_get_expected_calls(), umock_c_get_actual_calls());

    //cleanup
    IoTHubTransport_MQTT_Common_Destroy(handle);
}

/* Tests_SRS_IOTHUB_MQTT_TRANSPORT_07_021: [If any parameter is NULL then IoTHubTransport_MQTT_Common_SetOption shall return IOTHUB_CLIENT_INVALID_ARG.] */
TEST_FUNCTION(IoTHubTransport_MQTT_Common_SetOption_value_NULL_fail)
{
    // arrange
    IOTHUBTRANSPORT_CONFIG config ={ 0 };
    SetupIothubTransportConfig(&config, TEST_DEVICE_ID, TEST_DEVICE_KEY, TEST_IOTHUB_NAME, TEST_IOTHUB_SUFFIX, TEST_PROTOCOL_GATEWAY_HOSTNAME, NULL);

    TRANSPORT_LL_HANDLE handle = IoTHubTransport_MQTT_Common_Create(&config, get_IO_transport, &transport_cb_info, transport_cb_ctx);
    umock_c_reset_all_calls();

    // act
    IOTHUB_CLIENT_RESULT result = IoTHubTransport_MQTT_Common_SetOption(handle, OPTION_LOG_TRACE, NULL);

    // assert
    ASSERT_ARE_EQUAL(IOTHUB_CLIENT_RESULT, IOTHUB_CLIENT_INVALID_ARG, result);
    ASSERT_ARE_EQUAL(char_ptr, umock_c_get_expected_calls(), umock_c_get_actual_calls());

    //cleanup
    IoTHubTransport_MQTT_Common_Destroy(handle);
}

/* Tests_SRS_IOTHUB_MQTT_TRANSPORT_07_039: [If the option parameter is set to "x509certificate" then the value shall be a const char of the certificate to be used for x509.] */
TEST_FUNCTION(IoTHubTransport_MQTT_Common_SetOption_x509Certificate_no_509_fail)
{
    // arrange
    IOTHUBTRANSPORT_CONFIG config ={ 0 };
    SetupIothubTransportConfig(&config, TEST_DEVICE_ID, TEST_DEVICE_KEY, TEST_IOTHUB_NAME, TEST_IOTHUB_SUFFIX, TEST_PROTOCOL_GATEWAY_HOSTNAME, NULL);

    TRANSPORT_LL_HANDLE handle = IoTHubTransport_MQTT_Common_Create(&config, get_IO_transport, &transport_cb_info, transport_cb_ctx);
    umock_c_reset_all_calls();

    STRICT_EXPECTED_CALL(IoTHubClient_Auth_Get_Credential_Type(IGNORED_PTR_ARG));

    // act
    IOTHUB_CLIENT_RESULT result = IoTHubTransport_MQTT_Common_SetOption(handle, OPTION_X509_CERT, X509_CERT_CERTIFICATE);

    // assert
    ASSERT_ARE_EQUAL(IOTHUB_CLIENT_RESULT, IOTHUB_CLIENT_INVALID_ARG, result);
    ASSERT_ARE_EQUAL(char_ptr, umock_c_get_expected_calls(), umock_c_get_actual_calls());

    //cleanup
    IoTHubTransport_MQTT_Common_Destroy(handle);
}

TEST_FUNCTION(IoTHubTransport_MQTT_Common_SetOption_x509Private_key_no_509_fail)
{
    // arrange
    IOTHUBTRANSPORT_CONFIG config ={ 0 };
    SetupIothubTransportConfig(&config, TEST_DEVICE_ID, TEST_DEVICE_KEY, TEST_IOTHUB_NAME, TEST_IOTHUB_SUFFIX, TEST_PROTOCOL_GATEWAY_HOSTNAME, NULL);

    TRANSPORT_LL_HANDLE handle = IoTHubTransport_MQTT_Common_Create(&config, get_IO_transport, &transport_cb_info, transport_cb_ctx);
    umock_c_reset_all_calls();

    STRICT_EXPECTED_CALL(IoTHubClient_Auth_Get_Credential_Type(IGNORED_PTR_ARG));

    // act
    IOTHUB_CLIENT_RESULT result = IoTHubTransport_MQTT_Common_SetOption(handle, X509_PRIVATE_KEY_OPTION, X509_PRIVATE_KEY);

    // assert
    ASSERT_ARE_EQUAL(IOTHUB_CLIENT_RESULT, IOTHUB_CLIENT_INVALID_ARG, result);
    ASSERT_ARE_EQUAL(char_ptr, umock_c_get_expected_calls(), umock_c_get_actual_calls());

    //cleanup
    IoTHubTransport_MQTT_Common_Destroy(handle);
}

TEST_FUNCTION(IoTHubTransport_MQTT_Common_SetOption_x509Certificate_succeed)
{
    // arrange
    IOTHUBTRANSPORT_CONFIG config ={ 0 };
    SetupIothubTransportConfigWithKeyAndSasToken(&config, TEST_DEVICE_ID, NULL, NULL, TEST_IOTHUB_NAME, TEST_IOTHUB_SUFFIX, TEST_PROTOCOL_GATEWAY_HOSTNAME, NULL);

    TRANSPORT_LL_HANDLE handle = IoTHubTransport_MQTT_Common_Create(&config, get_IO_transport, &transport_cb_info, transport_cb_ctx);
    umock_c_reset_all_calls();

    STRICT_EXPECTED_CALL(IoTHubClient_Auth_Get_Credential_Type(IGNORED_PTR_ARG)).SetReturn(IOTHUB_CREDENTIAL_TYPE_UNKNOWN);
    STRICT_EXPECTED_CALL(IoTHubClient_Auth_Set_x509_Type(IGNORED_PTR_ARG, true));
    EXPECTED_CALL(STRING_c_str(IGNORED_PTR_ARG)).SetReturn(TEST_STRING_VALUE);
    STRICT_EXPECTED_CALL(IoTHubClient_Auth_Get_Credential_Type(IGNORED_PTR_ARG)).SetReturn(IOTHUB_CREDENTIAL_TYPE_X509_ECC);
    STRICT_EXPECTED_CALL(IoTHubClient_Auth_Set_xio_Certificate(IGNORED_PTR_ARG, IGNORED_PTR_ARG));
    STRICT_EXPECTED_CALL(xio_setoption(IGNORED_PTR_ARG, OPTION_X509_CERT, IGNORED_PTR_ARG));

    // act
    IOTHUB_CLIENT_RESULT result = IoTHubTransport_MQTT_Common_SetOption(handle, OPTION_X509_CERT, X509_CERT_CERTIFICATE);

    // assert
    ASSERT_ARE_EQUAL(IOTHUB_CLIENT_RESULT, IOTHUB_CLIENT_OK, result);
    ASSERT_ARE_EQUAL(char_ptr, umock_c_get_expected_calls(), umock_c_get_actual_calls());

    //cleanup
    IoTHubTransport_MQTT_Common_Destroy(handle);
}

TEST_FUNCTION(IoTHubTransport_MQTT_Common_SetOption_x509Private_key_succeed)
{
    // arrange
    IOTHUBTRANSPORT_CONFIG config ={ 0 };
    SetupIothubTransportConfigWithKeyAndSasToken(&config, TEST_DEVICE_ID, NULL, NULL, TEST_IOTHUB_NAME, TEST_IOTHUB_SUFFIX, TEST_PROTOCOL_GATEWAY_HOSTNAME, NULL);

    TRANSPORT_LL_HANDLE handle = IoTHubTransport_MQTT_Common_Create(&config, get_IO_transport, &transport_cb_info, transport_cb_ctx);
    umock_c_reset_all_calls();

    STRICT_EXPECTED_CALL(IoTHubClient_Auth_Get_Credential_Type(IGNORED_PTR_ARG)).SetReturn(IOTHUB_CREDENTIAL_TYPE_UNKNOWN);
    STRICT_EXPECTED_CALL(IoTHubClient_Auth_Set_x509_Type(IGNORED_PTR_ARG, true));
    STRICT_EXPECTED_CALL(STRING_c_str(IGNORED_PTR_ARG)).SetReturn(TEST_STRING_VALUE);
    STRICT_EXPECTED_CALL(IoTHubClient_Auth_Get_Credential_Type(IGNORED_PTR_ARG)).SetReturn(IOTHUB_CREDENTIAL_TYPE_X509_ECC);
    STRICT_EXPECTED_CALL(IoTHubClient_Auth_Set_xio_Certificate(IGNORED_PTR_ARG, IGNORED_PTR_ARG));
    STRICT_EXPECTED_CALL(xio_setoption(IGNORED_PTR_ARG, X509_PRIVATE_KEY_OPTION, X509_PRIVATE_KEY));

    // act
    IOTHUB_CLIENT_RESULT result = IoTHubTransport_MQTT_Common_SetOption(handle, X509_PRIVATE_KEY_OPTION, X509_PRIVATE_KEY);

    // assert
    ASSERT_ARE_EQUAL(IOTHUB_CLIENT_RESULT, IOTHUB_CLIENT_OK, result);
    ASSERT_ARE_EQUAL(char_ptr, umock_c_get_expected_calls(), umock_c_get_actual_calls());

    //cleanup
    IoTHubTransport_MQTT_Common_Destroy(handle);
}

/* Tests_SRS_IOTHUB_MQTT_TRANSPORT_07_031: [If the option parameter is set to "logtrace" then the value shall be a bool_ptr and the value will determine if the mqtt client log is on or off.] */
TEST_FUNCTION(IoTHubTransport_MQTT_Common_SetOption_succeed)
{
    // arrange
    IOTHUBTRANSPORT_CONFIG config ={ 0 };
    SetupIothubTransportConfig(&config, TEST_DEVICE_ID, TEST_DEVICE_KEY, TEST_IOTHUB_NAME, TEST_IOTHUB_SUFFIX, TEST_PROTOCOL_GATEWAY_HOSTNAME, NULL);

    TRANSPORT_LL_HANDLE handle = IoTHubTransport_MQTT_Common_Create(&config, get_IO_transport, &transport_cb_info, transport_cb_ctx);
    umock_c_reset_all_calls();

    STRICT_EXPECTED_CALL(IoTHubClient_Auth_Get_Credential_Type(IGNORED_PTR_ARG));
    STRICT_EXPECTED_CALL(mqtt_client_set_trace(IGNORED_PTR_ARG, IGNORED_NUM_ARG, IGNORED_NUM_ARG))
        .IgnoreArgument(1)
        .IgnoreArgument(2)
        .IgnoreArgument(3);

    bool traceOn = true;

    // act
    IOTHUB_CLIENT_RESULT result = IoTHubTransport_MQTT_Common_SetOption(handle, OPTION_LOG_TRACE, &traceOn);

    // assert
    ASSERT_ARE_EQUAL(IOTHUB_CLIENT_RESULT, IOTHUB_CLIENT_OK, result);
    ASSERT_ARE_EQUAL(char_ptr, umock_c_get_expected_calls(), umock_c_get_actual_calls());

    //cleanup
    IoTHubTransport_MQTT_Common_Destroy(handle);
}

/* Tests_SRS_IOTHUB_MQTT_TRANSPORT_07_036: [If the option parameter is set to "keepalive" then the value shall be a int_ptr and the value will determine the mqtt keepalive time that is set for pings.] */
TEST_FUNCTION(IoTHubTransport_MQTT_Common_SetOption_keepAlive_succeed)
{
    // arrange
    IOTHUBTRANSPORT_CONFIG config ={ 0 };
    SetupIothubTransportConfig(&config, TEST_DEVICE_ID, TEST_DEVICE_KEY, TEST_IOTHUB_NAME, TEST_IOTHUB_SUFFIX, TEST_PROTOCOL_GATEWAY_HOSTNAME, NULL);

    TRANSPORT_LL_HANDLE handle = IoTHubTransport_MQTT_Common_Create(&config, get_IO_transport, &transport_cb_info, transport_cb_ctx);
    umock_c_reset_all_calls();

    int keepAlive = 10;
    STRICT_EXPECTED_CALL(IoTHubClient_Auth_Get_Credential_Type(IGNORED_PTR_ARG));

    // act
    IOTHUB_CLIENT_RESULT result = IoTHubTransport_MQTT_Common_SetOption(handle, OPTION_KEEP_ALIVE, &keepAlive);

    // assert
    ASSERT_ARE_EQUAL(IOTHUB_CLIENT_RESULT, IOTHUB_CLIENT_OK, result);
    ASSERT_ARE_EQUAL(char_ptr, umock_c_get_expected_calls(), umock_c_get_actual_calls());

    //cleanup
    IoTHubTransport_MQTT_Common_Destroy(handle);
}

/* Tests_SRS_IOTHUB_MQTT_TRANSPORT_07_038: [If the client is connected when the keepalive is set then IoTHubTransport_MQTT_Common_SetOption shall disconnect and reconnect with the specified keepalive value.] */
TEST_FUNCTION(IoTHubTransport_MQTT_Common_SetOption_keepAlive_previous_connection_succeed)
{
    // arrange
    IOTHUBTRANSPORT_CONFIG config ={ 0 };
    SetupIothubTransportConfig(&config, TEST_DEVICE_ID, TEST_DEVICE_KEY, TEST_IOTHUB_NAME, TEST_IOTHUB_SUFFIX, TEST_PROTOCOL_GATEWAY_HOSTNAME, NULL);

    TRANSPORT_LL_HANDLE handle = IoTHubTransport_MQTT_Common_Create(&config, get_IO_transport, &transport_cb_info, transport_cb_ctx);

    IoTHubTransport_MQTT_Common_DoWork(handle);

    CONNECT_ACK connack ={ true, CONNECTION_ACCEPTED };
    g_fnMqttOperationCallback(TEST_MQTT_CLIENT_HANDLE, MQTT_CLIENT_ON_CONNACK, &connack, g_callbackCtx);

    umock_c_reset_all_calls();

    STRICT_EXPECTED_CALL(IoTHubClient_Auth_Get_Credential_Type(IGNORED_PTR_ARG));
    STRICT_EXPECTED_CALL(xio_retrieveoptions(IGNORED_PTR_ARG));
    STRICT_EXPECTED_CALL(mqtt_client_disconnect(IGNORED_PTR_ARG, IGNORED_PTR_ARG, IGNORED_PTR_ARG));
    for (size_t index = 0; index < NUM_DOWORK_VALUE; index++)
    {
        STRICT_EXPECTED_CALL(mqtt_client_dowork(IGNORED_PTR_ARG));
        STRICT_EXPECTED_CALL(ThreadAPI_Sleep(IGNORED_NUM_ARG));
    }
    STRICT_EXPECTED_CALL(xio_destroy(IGNORED_PTR_ARG));

    int keepAlive = 10;

    // act
    IOTHUB_CLIENT_RESULT result = IoTHubTransport_MQTT_Common_SetOption(handle, OPTION_KEEP_ALIVE, &keepAlive);

    // assert
    ASSERT_ARE_EQUAL(IOTHUB_CLIENT_RESULT, IOTHUB_CLIENT_OK, result);
    ASSERT_ARE_EQUAL(char_ptr, umock_c_get_expected_calls(), umock_c_get_actual_calls());

    //cleanup
    IoTHubTransport_MQTT_Common_Destroy(handle);
}

/* Tests_SRS_IOTHUB_MQTT_TRANSPORT_07_032: [IoTHubTransport_MQTT_Common_SetOption shall pass down the option to xio_setoption if the option parameter is not a known option string for the MQTT transport.] */
TEST_FUNCTION(IoTHubTransport_MQTT_Common_SetOption_xio_create_fail)
{
    // arrange
    const char* SOME_OPTION = "AnOption";
    const void* SOME_VALUE = (void*)42;

    IOTHUBTRANSPORT_CONFIG config ={ 0 };
    SetupIothubTransportConfig(&config, TEST_DEVICE_ID, TEST_DEVICE_KEY, TEST_IOTHUB_NAME, TEST_IOTHUB_SUFFIX, TEST_PROTOCOL_GATEWAY_HOSTNAME, NULL);

    TRANSPORT_LL_HANDLE handle = IoTHubTransport_MQTT_Common_Create(&config, get_IO_transport_fail, &transport_cb_info, transport_cb_ctx);
    umock_c_reset_all_calls();

    STRICT_EXPECTED_CALL(IoTHubClient_Auth_Get_Credential_Type(IGNORED_PTR_ARG));
    EXPECTED_CALL(STRING_c_str(NULL)).SetReturn(TEST_STRING_VALUE);

    // act
    IOTHUB_CLIENT_RESULT result = IoTHubTransport_MQTT_Common_SetOption(handle, SOME_OPTION, SOME_VALUE);

    // assert
    ASSERT_ARE_EQUAL(IOTHUB_CLIENT_RESULT, IOTHUB_CLIENT_ERROR, result);

    ASSERT_ARE_EQUAL(char_ptr, umock_c_get_expected_calls(), umock_c_get_actual_calls());

    //cleanup
    IoTHubTransport_MQTT_Common_Destroy(handle);
}

/* Tests_SRS_IOTHUB_MQTT_TRANSPORT_07_132: [IoTHubTransport_MQTT_Common_SetOption shall return IOTHUB_CLIENT_INVALID_ARG xio_setoption fails] */
TEST_FUNCTION(IoTHubTransport_MQTT_Common_SetOption_fails_when_xio_setoption_fails)
{
    // arrange
    const char* SOME_OPTION = "AnOption";
    const void* SOME_VALUE = (void*)42;

    IOTHUBTRANSPORT_CONFIG config ={ 0 };
    SetupIothubTransportConfig(&config, TEST_DEVICE_ID, TEST_DEVICE_KEY, TEST_IOTHUB_NAME, TEST_IOTHUB_SUFFIX, TEST_PROTOCOL_GATEWAY_HOSTNAME, NULL);

    TRANSPORT_LL_HANDLE handle = IoTHubTransport_MQTT_Common_Create(&config, get_IO_transport, &transport_cb_info, transport_cb_ctx);
    umock_c_reset_all_calls();

    STRICT_EXPECTED_CALL(IoTHubClient_Auth_Get_Credential_Type(IGNORED_PTR_ARG));
    EXPECTED_CALL(STRING_c_str(IGNORED_PTR_ARG)).SetReturn(TEST_STRING_VALUE);
    STRICT_EXPECTED_CALL(IoTHubClient_Auth_Get_Credential_Type(IGNORED_PTR_ARG));
    STRICT_EXPECTED_CALL(xio_setoption(IGNORED_PTR_ARG, SOME_OPTION, SOME_VALUE))
        .IgnoreArgument(1)
        .SetReturn(MU_FAILURE);

    // act
    IOTHUB_CLIENT_RESULT result = IoTHubTransport_MQTT_Common_SetOption(handle, SOME_OPTION, SOME_VALUE);

    // assert
    ASSERT_ARE_EQUAL(IOTHUB_CLIENT_RESULT, IOTHUB_CLIENT_INVALID_ARG, result);
    ASSERT_ARE_EQUAL(char_ptr, umock_c_get_expected_calls(), umock_c_get_actual_calls());

    //cleanup
    IoTHubTransport_MQTT_Common_Destroy(handle);
}


/* Tests_SRS_IOTHUB_MQTT_TRANSPORT_07_037 : [If the option parameter is set to supplied int_ptr keepalive is the same value as the existing keepalive then IoTHubTransport_MQTT_Common_SetOption shall do nothing.] */
TEST_FUNCTION(IoTHubTransport_MQTT_Common_SetOption_keepAlive_same_value_succeed)
{
    // arrange
    IOTHUBTRANSPORT_CONFIG config ={ 0 };
    SetupIothubTransportConfig(&config, TEST_DEVICE_ID, TEST_DEVICE_KEY, TEST_IOTHUB_NAME, TEST_IOTHUB_SUFFIX, TEST_PROTOCOL_GATEWAY_HOSTNAME, NULL);

    TRANSPORT_LL_HANDLE handle = IoTHubTransport_MQTT_Common_Create(&config, get_IO_transport, &transport_cb_info, transport_cb_ctx);

    int keepAlive = 30;
    IOTHUB_CLIENT_RESULT result = IoTHubTransport_MQTT_Common_SetOption(handle, OPTION_KEEP_ALIVE, &keepAlive);

    CONNECT_ACK connack ={ true, CONNECTION_ACCEPTED };
    g_fnMqttOperationCallback(TEST_MQTT_CLIENT_HANDLE, MQTT_CLIENT_ON_CONNACK, &connack, g_callbackCtx);

    umock_c_reset_all_calls();

    STRICT_EXPECTED_CALL(IoTHubClient_Auth_Get_Credential_Type(IGNORED_PTR_ARG));

    // act
    result = IoTHubTransport_MQTT_Common_SetOption(handle, OPTION_KEEP_ALIVE, &keepAlive);

    // assert
    ASSERT_ARE_EQUAL(IOTHUB_CLIENT_RESULT, IOTHUB_CLIENT_OK, result);
    ASSERT_ARE_EQUAL(char_ptr, umock_c_get_expected_calls(), umock_c_get_actual_calls());

    //cleanup
    IoTHubTransport_MQTT_Common_Destroy(handle);
}

/* Tests_SRS_IOTHUB_TRANSPORT_MQTT_COMMON_01_001: [ If `option` is `proxy_data`, `value` shall be used as an `HTTP_PROXY_OPTIONS*`. ]*/
/* Tests_SRS_IOTHUB_TRANSPORT_MQTT_COMMON_01_002: [ The fields `host_address`, `port`, `username` and `password` shall be saved for later used (needed when creating the underlying IO to be used by the transport). ]*/
/* Tests_SRS_IOTHUB_TRANSPORT_MQTT_COMMON_01_008: [ If setting the `proxy_data` option succeeds, `IoTHubTransport_MQTT_Common_SetOption` shall return `IOTHUB_CLIENT_OK` ]*/
TEST_FUNCTION(SetOption_with_proxy_data_copies_the_options_for_later_use)
{
    // arrange
    HTTP_PROXY_OPTIONS http_proxy_options;
    IOTHUBTRANSPORT_CONFIG config = { 0 };
    SetupIothubTransportConfig(&config, TEST_DEVICE_ID, TEST_DEVICE_KEY, TEST_IOTHUB_NAME, TEST_IOTHUB_SUFFIX, TEST_PROTOCOL_GATEWAY_HOSTNAME, NULL);

    TRANSPORT_LL_HANDLE handle = IoTHubTransport_MQTT_Common_Create(&config, get_IO_transport, &transport_cb_info, transport_cb_ctx);
    umock_c_reset_all_calls();

    http_proxy_options.host_address = "test_proxy";
    http_proxy_options.port = 2222;
    http_proxy_options.username = "me";
    http_proxy_options.password = "shhhh";

    STRICT_EXPECTED_CALL(IoTHubClient_Auth_Get_Credential_Type(IGNORED_PTR_ARG));
    STRICT_EXPECTED_CALL(mallocAndStrcpy_s(IGNORED_PTR_ARG, "test_proxy"));
    STRICT_EXPECTED_CALL(mallocAndStrcpy_s(IGNORED_PTR_ARG, "me"));
    STRICT_EXPECTED_CALL(mallocAndStrcpy_s(IGNORED_PTR_ARG, "shhhh"));

    // act
    IOTHUB_CLIENT_RESULT result = IoTHubTransport_MQTT_Common_SetOption(handle, "proxy_data", &http_proxy_options);

    // assert
    ASSERT_ARE_EQUAL(int, IOTHUB_CLIENT_OK, result);
    ASSERT_ARE_EQUAL(char_ptr, umock_c_get_expected_calls(), umock_c_get_actual_calls());

    // cleanup
    IoTHubTransport_MQTT_Common_Destroy(handle);
}

/* Tests_SRS_IOTHUB_TRANSPORT_MQTT_COMMON_01_003: [ If `host_address` is NULL, `IoTHubTransport_MQTT_Common_SetOption` shall fail and return `IOTHUB_CLIENT_INVALID_ARG`. *]*/
TEST_FUNCTION(SetOption_proxy_data_with_NULL_host_address_fails)
{
    // arrange
    HTTP_PROXY_OPTIONS http_proxy_options;
    IOTHUBTRANSPORT_CONFIG config = { 0 };
    SetupIothubTransportConfig(&config, TEST_DEVICE_ID, TEST_DEVICE_KEY, TEST_IOTHUB_NAME, TEST_IOTHUB_SUFFIX, TEST_PROTOCOL_GATEWAY_HOSTNAME, NULL);

    TRANSPORT_LL_HANDLE handle = IoTHubTransport_MQTT_Common_Create(&config, get_IO_transport, &transport_cb_info, transport_cb_ctx);
    umock_c_reset_all_calls();

    http_proxy_options.host_address = NULL;
    http_proxy_options.port = 2222;
    http_proxy_options.username = "me";
    http_proxy_options.password = "shhhh";

    STRICT_EXPECTED_CALL(IoTHubClient_Auth_Get_Credential_Type(IGNORED_PTR_ARG));

    // act
    IOTHUB_CLIENT_RESULT result = IoTHubTransport_MQTT_Common_SetOption(handle, "proxy_data", &http_proxy_options);

    // assert
    ASSERT_ARE_EQUAL(int, IOTHUB_CLIENT_INVALID_ARG, result);
    ASSERT_ARE_EQUAL(char_ptr, umock_c_get_expected_calls(), umock_c_get_actual_calls());

    // cleanup
    IoTHubTransport_MQTT_Common_Destroy(handle);
}

/* Tests_SRS_IOTHUB_TRANSPORT_MQTT_COMMON_07_021: [ If any parameter is NULL then IoTHubTransport_MQTT_Common_SetOption shall return IOTHUB_CLIENT_INVALID_ARG.]*/
TEST_FUNCTION(SetOption_proxy_data_with_NULL_option_value_fails)
{
    // arrange
    IOTHUBTRANSPORT_CONFIG config = { 0 };
    SetupIothubTransportConfig(&config, TEST_DEVICE_ID, TEST_DEVICE_KEY, TEST_IOTHUB_NAME, TEST_IOTHUB_SUFFIX, TEST_PROTOCOL_GATEWAY_HOSTNAME, NULL);

    TRANSPORT_LL_HANDLE handle = IoTHubTransport_MQTT_Common_Create(&config, get_IO_transport, &transport_cb_info, transport_cb_ctx);
    umock_c_reset_all_calls();

    // act
    IOTHUB_CLIENT_RESULT result = IoTHubTransport_MQTT_Common_SetOption(handle, "proxy_data", NULL);

    // assert
    ASSERT_ARE_EQUAL(int, IOTHUB_CLIENT_INVALID_ARG, result);
    ASSERT_ARE_EQUAL(char_ptr, umock_c_get_expected_calls(), umock_c_get_actual_calls());

    // cleanup
    IoTHubTransport_MQTT_Common_Destroy(handle);
}

/* Tests_SRS_IOTHUB_TRANSPORT_MQTT_COMMON_01_005: [ `username` and `password` shall be allowed to be NULL. ]*/
/* Tests_SRS_IOTHUB_TRANSPORT_MQTT_COMMON_01_008: [ If setting the `proxy_data` option succeeds, `IoTHubTransport_MQTT_Common_SetOption` shall return `IOTHUB_CLIENT_OK` ]*/
TEST_FUNCTION(SetOption_proxy_data_with_NULL_username_and_password_saves_only_the_hostname)
{
    // arrange
    HTTP_PROXY_OPTIONS http_proxy_options;
    IOTHUBTRANSPORT_CONFIG config = { 0 };
    SetupIothubTransportConfig(&config, TEST_DEVICE_ID, TEST_DEVICE_KEY, TEST_IOTHUB_NAME, TEST_IOTHUB_SUFFIX, TEST_PROTOCOL_GATEWAY_HOSTNAME, NULL);

    TRANSPORT_LL_HANDLE handle = IoTHubTransport_MQTT_Common_Create(&config, get_IO_transport, &transport_cb_info, transport_cb_ctx);
    umock_c_reset_all_calls();

    http_proxy_options.host_address = "test_proxy";
    http_proxy_options.port = 2222;
    http_proxy_options.username = NULL;
    http_proxy_options.password = NULL;

    STRICT_EXPECTED_CALL(IoTHubClient_Auth_Get_Credential_Type(IGNORED_PTR_ARG));
    STRICT_EXPECTED_CALL(mallocAndStrcpy_s(IGNORED_PTR_ARG, "test_proxy"));

    // act
    IOTHUB_CLIENT_RESULT result = IoTHubTransport_MQTT_Common_SetOption(handle, "proxy_data", &http_proxy_options);

    // assert
    ASSERT_ARE_EQUAL(int, IOTHUB_CLIENT_OK, result);
    ASSERT_ARE_EQUAL(char_ptr, umock_c_get_expected_calls(), umock_c_get_actual_calls());

    // cleanup
    IoTHubTransport_MQTT_Common_Destroy(handle);
}

/* Tests_SRS_IOTHUB_TRANSPORT_MQTT_COMMON_01_006: [ If only one of `username` and `password` is NULL, `IoTHubTransport_MQTT_Common_SetOption` shall fail and return `IOTHUB_CLIENT_INVALID_ARG`. ]*/
TEST_FUNCTION(SetOption_proxy_data_with_NULL_username_but_non_NULL_password_fails)
{
    // arrange
    HTTP_PROXY_OPTIONS http_proxy_options;
    IOTHUBTRANSPORT_CONFIG config = { 0 };
    SetupIothubTransportConfig(&config, TEST_DEVICE_ID, TEST_DEVICE_KEY, TEST_IOTHUB_NAME, TEST_IOTHUB_SUFFIX, TEST_PROTOCOL_GATEWAY_HOSTNAME, NULL);

    TRANSPORT_LL_HANDLE handle = IoTHubTransport_MQTT_Common_Create(&config, get_IO_transport, &transport_cb_info, transport_cb_ctx);
    umock_c_reset_all_calls();

    http_proxy_options.host_address = "test_proxy";
    http_proxy_options.port = 2222;
    http_proxy_options.username = "the_other_me";
    http_proxy_options.password = NULL;

    STRICT_EXPECTED_CALL(IoTHubClient_Auth_Get_Credential_Type(IGNORED_PTR_ARG));

    // act
    IOTHUB_CLIENT_RESULT result = IoTHubTransport_MQTT_Common_SetOption(handle, "proxy_data", &http_proxy_options);

    // assert
    ASSERT_ARE_EQUAL(int, IOTHUB_CLIENT_INVALID_ARG, result);
    ASSERT_ARE_EQUAL(char_ptr, umock_c_get_expected_calls(), umock_c_get_actual_calls());

    // cleanup
    IoTHubTransport_MQTT_Common_Destroy(handle);
}

/* Tests_SRS_IOTHUB_TRANSPORT_MQTT_COMMON_01_006: [ If only one of `username` and `password` is NULL, `IoTHubTransport_MQTT_Common_SetOption` shall fail and return `IOTHUB_CLIENT_INVALID_ARG`. ]*/
TEST_FUNCTION(SetOption_proxy_data_with_NULL_password_but_non_NULL_username_fails)
{
    // arrange
    HTTP_PROXY_OPTIONS http_proxy_options;
    IOTHUBTRANSPORT_CONFIG config = { 0 };
    SetupIothubTransportConfig(&config, TEST_DEVICE_ID, TEST_DEVICE_KEY, TEST_IOTHUB_NAME, TEST_IOTHUB_SUFFIX, TEST_PROTOCOL_GATEWAY_HOSTNAME, NULL);

    TRANSPORT_LL_HANDLE handle = IoTHubTransport_MQTT_Common_Create(&config, get_IO_transport, &transport_cb_info, transport_cb_ctx);
    umock_c_reset_all_calls();

    http_proxy_options.host_address = "test_proxy";
    http_proxy_options.port = 2222;
    http_proxy_options.username = NULL;
    http_proxy_options.password = "bleah";

    STRICT_EXPECTED_CALL(IoTHubClient_Auth_Get_Credential_Type(IGNORED_PTR_ARG));

    // act
    IOTHUB_CLIENT_RESULT result = IoTHubTransport_MQTT_Common_SetOption(handle, "proxy_data", &http_proxy_options);

    // assert
    ASSERT_ARE_EQUAL(int, IOTHUB_CLIENT_INVALID_ARG, result);
    ASSERT_ARE_EQUAL(char_ptr, umock_c_get_expected_calls(), umock_c_get_actual_calls());

    // cleanup
    IoTHubTransport_MQTT_Common_Destroy(handle);
}

/* Tests_SRS_IOTHUB_TRANSPORT_MQTT_COMMON_01_009: [ When setting the proxy options succeeds any previously saved proxy options shall be freed. ]*/
TEST_FUNCTION(SetOption_proxy_data_frees_previously_Saved_proxy_options)
{
    // arrange
    HTTP_PROXY_OPTIONS http_proxy_options;
    IOTHUBTRANSPORT_CONFIG config = { 0 };
    SetupIothubTransportConfig(&config, TEST_DEVICE_ID, TEST_DEVICE_KEY, TEST_IOTHUB_NAME, TEST_IOTHUB_SUFFIX, TEST_PROTOCOL_GATEWAY_HOSTNAME, NULL);

    TRANSPORT_LL_HANDLE handle = IoTHubTransport_MQTT_Common_Create(&config, get_IO_transport, &transport_cb_info, transport_cb_ctx);
    umock_c_reset_all_calls();

    http_proxy_options.host_address = "test_proxy";
    http_proxy_options.port = 2222;
    http_proxy_options.username = "haha";
    http_proxy_options.password = "bleah";

    STRICT_EXPECTED_CALL(mallocAndStrcpy_s(IGNORED_PTR_ARG, "test_proxy"));
    STRICT_EXPECTED_CALL(mallocAndStrcpy_s(IGNORED_PTR_ARG, "haha"));
    STRICT_EXPECTED_CALL(mallocAndStrcpy_s(IGNORED_PTR_ARG, "bleah"));

    (void)IoTHubTransport_MQTT_Common_SetOption(handle, "proxy_data", &http_proxy_options);

    umock_c_reset_all_calls();

    STRICT_EXPECTED_CALL(IoTHubClient_Auth_Get_Credential_Type(IGNORED_PTR_ARG));
    STRICT_EXPECTED_CALL(mallocAndStrcpy_s(IGNORED_PTR_ARG, "test_proxy"));
    STRICT_EXPECTED_CALL(mallocAndStrcpy_s(IGNORED_PTR_ARG, "me"));
    STRICT_EXPECTED_CALL(mallocAndStrcpy_s(IGNORED_PTR_ARG, "shhhh"));
    STRICT_EXPECTED_CALL(free(IGNORED_PTR_ARG));
    STRICT_EXPECTED_CALL(free(IGNORED_PTR_ARG));
    STRICT_EXPECTED_CALL(free(IGNORED_PTR_ARG));

    http_proxy_options.host_address = "test_proxy";
    http_proxy_options.port = 2222;
    http_proxy_options.username = "me";
    http_proxy_options.password = "shhhh";

    // act
    IOTHUB_CLIENT_RESULT result = IoTHubTransport_MQTT_Common_SetOption(handle, "proxy_data", &http_proxy_options);

    // assert
    ASSERT_ARE_EQUAL(int, IOTHUB_CLIENT_OK, result);
    ASSERT_ARE_EQUAL(char_ptr, umock_c_get_expected_calls(), umock_c_get_actual_calls());

    // cleanup
    IoTHubTransport_MQTT_Common_Destroy(handle);
}

/* Tests_SRS_IOTHUB_TRANSPORT_MQTT_COMMON_01_004: [ If copying `host_address`, `username` or `password` fails, `IoTHubTransport_MQTT_Common_SetOption` shall fail and return `IOTHUB_CLIENT_ERROR`. ]*/
TEST_FUNCTION(when_allocating_proxy_name_fails_SetOption_proxy_data_fails)
{
    // arrange
    HTTP_PROXY_OPTIONS http_proxy_options;
    IOTHUBTRANSPORT_CONFIG config = { 0 };
    SetupIothubTransportConfig(&config, TEST_DEVICE_ID, TEST_DEVICE_KEY, TEST_IOTHUB_NAME, TEST_IOTHUB_SUFFIX, TEST_PROTOCOL_GATEWAY_HOSTNAME, NULL);

    TRANSPORT_LL_HANDLE handle = IoTHubTransport_MQTT_Common_Create(&config, get_IO_transport, &transport_cb_info, transport_cb_ctx);
    umock_c_reset_all_calls();

    http_proxy_options.host_address = "test_proxy";
    http_proxy_options.port = 2222;
    http_proxy_options.username = "haha";
    http_proxy_options.password = "bleah";

    STRICT_EXPECTED_CALL(IoTHubClient_Auth_Get_Credential_Type(IGNORED_PTR_ARG));
    STRICT_EXPECTED_CALL(mallocAndStrcpy_s(IGNORED_PTR_ARG, "test_proxy"))
        .SetReturn(1);

    // act
    IOTHUB_CLIENT_RESULT result = IoTHubTransport_MQTT_Common_SetOption(handle, "proxy_data", &http_proxy_options);

    // assert
    ASSERT_ARE_EQUAL(int, IOTHUB_CLIENT_ERROR, result);
    ASSERT_ARE_EQUAL(char_ptr, umock_c_get_expected_calls(), umock_c_get_actual_calls());

    // cleanup
    IoTHubTransport_MQTT_Common_Destroy(handle);
}

/* Tests_SRS_IOTHUB_TRANSPORT_MQTT_COMMON_01_004: [ If copying `host_address`, `username` or `password` fails, `IoTHubTransport_MQTT_Common_SetOption` shall fail and return `IOTHUB_CLIENT_ERROR`. ]*/
TEST_FUNCTION(when_allocating_username_fails_SetOption_proxy_data_fails)
{
    // arrange
    HTTP_PROXY_OPTIONS http_proxy_options;
    IOTHUBTRANSPORT_CONFIG config = { 0 };
    SetupIothubTransportConfig(&config, TEST_DEVICE_ID, TEST_DEVICE_KEY, TEST_IOTHUB_NAME, TEST_IOTHUB_SUFFIX, TEST_PROTOCOL_GATEWAY_HOSTNAME, NULL);

    TRANSPORT_LL_HANDLE handle = IoTHubTransport_MQTT_Common_Create(&config, get_IO_transport, &transport_cb_info, transport_cb_ctx);
    umock_c_reset_all_calls();

    http_proxy_options.host_address = "test_proxy";
    http_proxy_options.port = 2222;
    http_proxy_options.username = "haha";
    http_proxy_options.password = "bleah";

    STRICT_EXPECTED_CALL(IoTHubClient_Auth_Get_Credential_Type(IGNORED_PTR_ARG));
    STRICT_EXPECTED_CALL(mallocAndStrcpy_s(IGNORED_PTR_ARG, "test_proxy"));
    STRICT_EXPECTED_CALL(mallocAndStrcpy_s(IGNORED_PTR_ARG, "haha"))
        .SetReturn(1);
    STRICT_EXPECTED_CALL(free(IGNORED_PTR_ARG));

    // act
    IOTHUB_CLIENT_RESULT result = IoTHubTransport_MQTT_Common_SetOption(handle, "proxy_data", &http_proxy_options);

    // assert
    ASSERT_ARE_EQUAL(int, IOTHUB_CLIENT_ERROR, result);
    ASSERT_ARE_EQUAL(char_ptr, umock_c_get_expected_calls(), umock_c_get_actual_calls());

    // cleanup
    IoTHubTransport_MQTT_Common_Destroy(handle);
}

/* Tests_SRS_IOTHUB_TRANSPORT_MQTT_COMMON_01_004: [ If copying `host_address`, `username` or `password` fails, `IoTHubTransport_MQTT_Common_SetOption` shall fail and return `IOTHUB_CLIENT_ERROR`. ]*/
TEST_FUNCTION(when_allocating_password_fails_SetOption_proxy_data_fails)
{
    // arrange
    HTTP_PROXY_OPTIONS http_proxy_options;
    IOTHUBTRANSPORT_CONFIG config = { 0 };
    SetupIothubTransportConfig(&config, TEST_DEVICE_ID, TEST_DEVICE_KEY, TEST_IOTHUB_NAME, TEST_IOTHUB_SUFFIX, TEST_PROTOCOL_GATEWAY_HOSTNAME, NULL);

    TRANSPORT_LL_HANDLE handle = IoTHubTransport_MQTT_Common_Create(&config, get_IO_transport, &transport_cb_info, transport_cb_ctx);
    umock_c_reset_all_calls();

    http_proxy_options.host_address = "test_proxy";
    http_proxy_options.port = 2222;
    http_proxy_options.username = "haha";
    http_proxy_options.password = "bleah";

    STRICT_EXPECTED_CALL(IoTHubClient_Auth_Get_Credential_Type(IGNORED_PTR_ARG));
    STRICT_EXPECTED_CALL(mallocAndStrcpy_s(IGNORED_PTR_ARG, "test_proxy"));
    STRICT_EXPECTED_CALL(mallocAndStrcpy_s(IGNORED_PTR_ARG, "haha"));
    STRICT_EXPECTED_CALL(mallocAndStrcpy_s(IGNORED_PTR_ARG, "bleah"))
        .SetReturn(1);
    STRICT_EXPECTED_CALL(free(IGNORED_PTR_ARG));
    STRICT_EXPECTED_CALL(free(IGNORED_PTR_ARG));

    // act
    IOTHUB_CLIENT_RESULT result = IoTHubTransport_MQTT_Common_SetOption(handle, "proxy_data", &http_proxy_options);

    // assert
    ASSERT_ARE_EQUAL(int, IOTHUB_CLIENT_ERROR, result);
    ASSERT_ARE_EQUAL(char_ptr, umock_c_get_expected_calls(), umock_c_get_actual_calls());

    // cleanup
    IoTHubTransport_MQTT_Common_Destroy(handle);
}

/* Tests_SRS_IOTHUB_TRANSPORT_MQTT_COMMON_01_009: [ When setting the proxy options succeeds any previously saved proxy options shall be freed. ]*/
TEST_FUNCTION(when_allocating_proxy_name_fails_SetOption_proxy_data_does_not_free_previous_proxy_options)
{
    // arrange
    HTTP_PROXY_OPTIONS http_proxy_options;
    IOTHUBTRANSPORT_CONFIG config = { 0 };
    SetupIothubTransportConfig(&config, TEST_DEVICE_ID, TEST_DEVICE_KEY, TEST_IOTHUB_NAME, TEST_IOTHUB_SUFFIX, TEST_PROTOCOL_GATEWAY_HOSTNAME, NULL);

    TRANSPORT_LL_HANDLE handle = IoTHubTransport_MQTT_Common_Create(&config, get_IO_transport, &transport_cb_info, transport_cb_ctx);
    umock_c_reset_all_calls();

    http_proxy_options.host_address = "test_proxy";
    http_proxy_options.port = 2222;
    http_proxy_options.username = "haha";
    http_proxy_options.password = "bleah";

    STRICT_EXPECTED_CALL(mallocAndStrcpy_s(IGNORED_PTR_ARG, "test_proxy"));
    STRICT_EXPECTED_CALL(mallocAndStrcpy_s(IGNORED_PTR_ARG, "haha"));
    STRICT_EXPECTED_CALL(mallocAndStrcpy_s(IGNORED_PTR_ARG, "bleah"));

    (void)IoTHubTransport_MQTT_Common_SetOption(handle, "proxy_data", &http_proxy_options);

    umock_c_reset_all_calls();

    http_proxy_options.host_address = "test_proxy";
    http_proxy_options.username = "haha";
    http_proxy_options.password = "bleah";

    STRICT_EXPECTED_CALL(IoTHubClient_Auth_Get_Credential_Type(IGNORED_PTR_ARG));
    STRICT_EXPECTED_CALL(mallocAndStrcpy_s(IGNORED_PTR_ARG, "test_proxy"))
        .SetReturn(1);

    // act
    IOTHUB_CLIENT_RESULT result = IoTHubTransport_MQTT_Common_SetOption(handle, "proxy_data", &http_proxy_options);

    // assert
    ASSERT_ARE_EQUAL(int, IOTHUB_CLIENT_ERROR, result);
    ASSERT_ARE_EQUAL(char_ptr, umock_c_get_expected_calls(), umock_c_get_actual_calls());

    // cleanup
    IoTHubTransport_MQTT_Common_Destroy(handle);
}

/* Tests_SRS_IOTHUB_TRANSPORT_MQTT_COMMON_01_009: [ When setting the proxy options succeeds any previously saved proxy options shall be freed. ]*/
TEST_FUNCTION(when_allocating_username_fails_SetOption_proxy_data_does_not_free_previous_proxy_options)
{
    // arrange
    HTTP_PROXY_OPTIONS http_proxy_options;
    IOTHUBTRANSPORT_CONFIG config = { 0 };
    SetupIothubTransportConfig(&config, TEST_DEVICE_ID, TEST_DEVICE_KEY, TEST_IOTHUB_NAME, TEST_IOTHUB_SUFFIX, TEST_PROTOCOL_GATEWAY_HOSTNAME, NULL);

    TRANSPORT_LL_HANDLE handle = IoTHubTransport_MQTT_Common_Create(&config, get_IO_transport, &transport_cb_info, transport_cb_ctx);
    umock_c_reset_all_calls();

    http_proxy_options.host_address = "test_proxy";
    http_proxy_options.port = 2222;
    http_proxy_options.username = "haha";
    http_proxy_options.password = "bleah";

    STRICT_EXPECTED_CALL(mallocAndStrcpy_s(IGNORED_PTR_ARG, "test_proxy"));
    STRICT_EXPECTED_CALL(mallocAndStrcpy_s(IGNORED_PTR_ARG, "haha"));
    STRICT_EXPECTED_CALL(mallocAndStrcpy_s(IGNORED_PTR_ARG, "bleah"));

    (void)IoTHubTransport_MQTT_Common_SetOption(handle, "proxy_data", &http_proxy_options);

    umock_c_reset_all_calls();

    http_proxy_options.host_address = "test_proxy";
    http_proxy_options.username = "haha";
    http_proxy_options.password = "bleah";

    STRICT_EXPECTED_CALL(IoTHubClient_Auth_Get_Credential_Type(IGNORED_PTR_ARG));
    STRICT_EXPECTED_CALL(mallocAndStrcpy_s(IGNORED_PTR_ARG, "test_proxy"));
    STRICT_EXPECTED_CALL(mallocAndStrcpy_s(IGNORED_PTR_ARG, "haha"))
        .SetReturn(1);
    STRICT_EXPECTED_CALL(free(IGNORED_PTR_ARG));

    // act
    IOTHUB_CLIENT_RESULT result = IoTHubTransport_MQTT_Common_SetOption(handle, "proxy_data", &http_proxy_options);

    // assert
    ASSERT_ARE_EQUAL(int, IOTHUB_CLIENT_ERROR, result);
    ASSERT_ARE_EQUAL(char_ptr, umock_c_get_expected_calls(), umock_c_get_actual_calls());

    // cleanup
    IoTHubTransport_MQTT_Common_Destroy(handle);
}

/* Tests_SRS_IOTHUB_TRANSPORT_MQTT_COMMON_01_009: [ When setting the proxy options succeeds any previously saved proxy options shall be freed. ]*/
TEST_FUNCTION(when_allocating_password_fails_SetOption_proxy_data_does_not_free_previous_proxy_options)
{
    // arrange
    HTTP_PROXY_OPTIONS http_proxy_options;
    IOTHUBTRANSPORT_CONFIG config = { 0 };
    SetupIothubTransportConfig(&config, TEST_DEVICE_ID, TEST_DEVICE_KEY, TEST_IOTHUB_NAME, TEST_IOTHUB_SUFFIX, TEST_PROTOCOL_GATEWAY_HOSTNAME, NULL);

    TRANSPORT_LL_HANDLE handle = IoTHubTransport_MQTT_Common_Create(&config, get_IO_transport, &transport_cb_info, transport_cb_ctx);
    umock_c_reset_all_calls();

    http_proxy_options.host_address = "test_proxy";
    http_proxy_options.port = 2222;
    http_proxy_options.username = "haha";
    http_proxy_options.password = "bleah";

    STRICT_EXPECTED_CALL(mallocAndStrcpy_s(IGNORED_PTR_ARG, "test_proxy"));
    STRICT_EXPECTED_CALL(mallocAndStrcpy_s(IGNORED_PTR_ARG, "haha"));
    STRICT_EXPECTED_CALL(mallocAndStrcpy_s(IGNORED_PTR_ARG, "bleah"));

    (void)IoTHubTransport_MQTT_Common_SetOption(handle, "proxy_data", &http_proxy_options);

    umock_c_reset_all_calls();

    http_proxy_options.host_address = "test_proxy";
    http_proxy_options.username = "haha";
    http_proxy_options.password = "bleah";

    STRICT_EXPECTED_CALL(IoTHubClient_Auth_Get_Credential_Type(IGNORED_PTR_ARG));
    STRICT_EXPECTED_CALL(mallocAndStrcpy_s(IGNORED_PTR_ARG, "test_proxy"));
    STRICT_EXPECTED_CALL(mallocAndStrcpy_s(IGNORED_PTR_ARG, "haha"));
    STRICT_EXPECTED_CALL(mallocAndStrcpy_s(IGNORED_PTR_ARG, "bleah"))
        .SetReturn(1);
    STRICT_EXPECTED_CALL(free(IGNORED_PTR_ARG));
    STRICT_EXPECTED_CALL(free(IGNORED_PTR_ARG));

    // act
    IOTHUB_CLIENT_RESULT result = IoTHubTransport_MQTT_Common_SetOption(handle, "proxy_data", &http_proxy_options);

    // assert
    ASSERT_ARE_EQUAL(int, IOTHUB_CLIENT_ERROR, result);
    ASSERT_ARE_EQUAL(char_ptr, umock_c_get_expected_calls(), umock_c_get_actual_calls());

    // cleanup
    IoTHubTransport_MQTT_Common_Destroy(handle);
}

/* Tests_SRS_IOTHUB_TRANSPORT_MQTT_COMMON_01_009: [ When setting the proxy options succeeds any previously saved proxy options shall be freed. ]*/
TEST_FUNCTION(SetOption_proxy_data_with_NULL_hostname_does_not_free_previous_proxy_options)
{
    // arrange
    HTTP_PROXY_OPTIONS http_proxy_options;
    IOTHUBTRANSPORT_CONFIG config = { 0 };
    SetupIothubTransportConfig(&config, TEST_DEVICE_ID, TEST_DEVICE_KEY, TEST_IOTHUB_NAME, TEST_IOTHUB_SUFFIX, TEST_PROTOCOL_GATEWAY_HOSTNAME, NULL);

    TRANSPORT_LL_HANDLE handle = IoTHubTransport_MQTT_Common_Create(&config, get_IO_transport, &transport_cb_info, transport_cb_ctx);
    umock_c_reset_all_calls();

    http_proxy_options.host_address = "test_proxy";
    http_proxy_options.port = 2222;
    http_proxy_options.username = "haha";
    http_proxy_options.password = "bleah";

    STRICT_EXPECTED_CALL(mallocAndStrcpy_s(IGNORED_PTR_ARG, "test_proxy"));
    STRICT_EXPECTED_CALL(mallocAndStrcpy_s(IGNORED_PTR_ARG, "haha"));
    STRICT_EXPECTED_CALL(mallocAndStrcpy_s(IGNORED_PTR_ARG, "bleah"));

    (void)IoTHubTransport_MQTT_Common_SetOption(handle, "proxy_data", &http_proxy_options);

    umock_c_reset_all_calls();

    http_proxy_options.host_address = NULL;
    http_proxy_options.username = "haha";
    http_proxy_options.password = "bleah";

    STRICT_EXPECTED_CALL(IoTHubClient_Auth_Get_Credential_Type(IGNORED_PTR_ARG));

    // act
    IOTHUB_CLIENT_RESULT result = IoTHubTransport_MQTT_Common_SetOption(handle, "proxy_data", &http_proxy_options);

    // assert
    ASSERT_ARE_EQUAL(int, IOTHUB_CLIENT_INVALID_ARG, result);
    ASSERT_ARE_EQUAL(char_ptr, umock_c_get_expected_calls(), umock_c_get_actual_calls());

    // cleanup
    IoTHubTransport_MQTT_Common_Destroy(handle);
}

/* Tests_SRS_IOTHUB_TRANSPORT_MQTT_COMMON_01_009: [ When setting the proxy options succeeds any previously saved proxy options shall be freed. ]*/
TEST_FUNCTION(SetOption_proxy_data_with_NULL_username_and_non_NULL_password_does_not_free_previous_proxy_options)
{
    // arrange
    HTTP_PROXY_OPTIONS http_proxy_options;
    IOTHUBTRANSPORT_CONFIG config = { 0 };
    SetupIothubTransportConfig(&config, TEST_DEVICE_ID, TEST_DEVICE_KEY, TEST_IOTHUB_NAME, TEST_IOTHUB_SUFFIX, TEST_PROTOCOL_GATEWAY_HOSTNAME, NULL);

    TRANSPORT_LL_HANDLE handle = IoTHubTransport_MQTT_Common_Create(&config, get_IO_transport, &transport_cb_info, transport_cb_ctx);
    umock_c_reset_all_calls();

    http_proxy_options.host_address = "test_proxy";
    http_proxy_options.port = 2222;
    http_proxy_options.username = "haha";
    http_proxy_options.password = "bleah";

    STRICT_EXPECTED_CALL(mallocAndStrcpy_s(IGNORED_PTR_ARG, "test_proxy"));
    STRICT_EXPECTED_CALL(mallocAndStrcpy_s(IGNORED_PTR_ARG, "haha"));
    STRICT_EXPECTED_CALL(mallocAndStrcpy_s(IGNORED_PTR_ARG, "bleah"));

    (void)IoTHubTransport_MQTT_Common_SetOption(handle, "proxy_data", &http_proxy_options);

    umock_c_reset_all_calls();

    http_proxy_options.host_address = "baba";
    http_proxy_options.username = NULL;
    http_proxy_options.password = "cloanta";

    STRICT_EXPECTED_CALL(IoTHubClient_Auth_Get_Credential_Type(IGNORED_PTR_ARG));

    // act
    IOTHUB_CLIENT_RESULT result = IoTHubTransport_MQTT_Common_SetOption(handle, "proxy_data", &http_proxy_options);

    // assert
    ASSERT_ARE_EQUAL(int, IOTHUB_CLIENT_INVALID_ARG, result);
    ASSERT_ARE_EQUAL(char_ptr, umock_c_get_expected_calls(), umock_c_get_actual_calls());

    // cleanup
    IoTHubTransport_MQTT_Common_Destroy(handle);
}

/* Tests_SRS_IOTHUB_TRANSPORT_MQTT_COMMON_01_011: [ If no `proxy_data` option has been set, NULL shall be passed as the argument `mqtt_transport_proxy_options` when calling the function `get_io_transport` passed in `IoTHubTransport_MQTT_Common__Create`. ]*/
TEST_FUNCTION(SetOption_xio_option_get_underlying_TLS_when_proxy_data_was_not_set_passes_down_NULL)
{
    // arrange
    IOTHUBTRANSPORT_CONFIG config = { 0 };
    SetupIothubTransportConfig(&config, TEST_DEVICE_ID, TEST_DEVICE_KEY, TEST_IOTHUB_NAME, TEST_IOTHUB_SUFFIX, TEST_PROTOCOL_GATEWAY_HOSTNAME, NULL);

    TRANSPORT_LL_HANDLE handle = IoTHubTransport_MQTT_Common_Create(&config, get_IO_transport, &transport_cb_info, transport_cb_ctx);
    umock_c_reset_all_calls();

    bool value = true;

    STRICT_EXPECTED_CALL(IoTHubClient_Auth_Get_Credential_Type(IGNORED_PTR_ARG));
    STRICT_EXPECTED_CALL(STRING_c_str(IGNORED_PTR_ARG)).SetReturn(TEST_STRING_VALUE);
    STRICT_EXPECTED_CALL(IoTHubClient_Auth_Get_Credential_Type(IGNORED_PTR_ARG));
    STRICT_EXPECTED_CALL(xio_setoption(IGNORED_PTR_ARG, "Some XIO option name", &value));

    // act
    IOTHUB_CLIENT_RESULT result = IoTHubTransport_MQTT_Common_SetOption(handle, "Some XIO option name", &value);

    // assert
    ASSERT_ARE_EQUAL(int, IOTHUB_CLIENT_OK, result);
    ASSERT_ARE_EQUAL(int, 0, error_proxy_options);
    ASSERT_ARE_EQUAL(char_ptr, umock_c_get_expected_calls(), umock_c_get_actual_calls());

    // cleanup
    IoTHubTransport_MQTT_Common_Destroy(handle);
}

/* Tests_SRS_IOTHUB_TRANSPORT_MQTT_COMMON_01_010: [ If the `proxy_data` option has been set, the proxy options shall be filled in the argument `mqtt_transport_proxy_options` when calling the function `get_io_transport` passed in `IoTHubTransport_MQTT_Common__Create` to obtain the underlying IO handle. ]*/
TEST_FUNCTION(SetOption_xio_option_get_underlying_TLS_when_proxy_data_was_set_passes_down_the_proxy_options)
{
    // arrange
    MQTT_TRANSPORT_PROXY_OPTIONS mqtt_transport_proxy_options;
    HTTP_PROXY_OPTIONS http_proxy_options;
    IOTHUBTRANSPORT_CONFIG config = { 0 };
    SetupIothubTransportConfig(&config, TEST_DEVICE_ID, TEST_DEVICE_KEY, TEST_IOTHUB_NAME, TEST_IOTHUB_SUFFIX, TEST_PROTOCOL_GATEWAY_HOSTNAME, NULL);

    TRANSPORT_LL_HANDLE handle = IoTHubTransport_MQTT_Common_Create(&config, get_IO_transport, &transport_cb_info, transport_cb_ctx);
    umock_c_reset_all_calls();

    http_proxy_options.host_address = "test_proxy";
    http_proxy_options.port = 2222;
    http_proxy_options.username = "haha";
    http_proxy_options.password = "bleah";

    STRICT_EXPECTED_CALL(mallocAndStrcpy_s(IGNORED_PTR_ARG, "test_proxy"));
    STRICT_EXPECTED_CALL(mallocAndStrcpy_s(IGNORED_PTR_ARG, "haha"));
    STRICT_EXPECTED_CALL(mallocAndStrcpy_s(IGNORED_PTR_ARG, "bleah"));

    (void)IoTHubTransport_MQTT_Common_SetOption(handle, "proxy_data", &http_proxy_options);

    mqtt_transport_proxy_options.host_address = "test_proxy";
    mqtt_transport_proxy_options.port = 2222;
    mqtt_transport_proxy_options.username = "haha";
    mqtt_transport_proxy_options.password = "bleah";

    bool value = true;
    expected_MQTT_TRANSPORT_PROXY_OPTIONS = &mqtt_transport_proxy_options;

    umock_c_reset_all_calls();

    STRICT_EXPECTED_CALL(IoTHubClient_Auth_Get_Credential_Type(IGNORED_PTR_ARG));
    STRICT_EXPECTED_CALL(STRING_c_str(IGNORED_PTR_ARG)).SetReturn(TEST_STRING_VALUE);
    STRICT_EXPECTED_CALL(IoTHubClient_Auth_Get_Credential_Type(IGNORED_PTR_ARG));
    STRICT_EXPECTED_CALL(xio_setoption(IGNORED_PTR_ARG, "Some XIO option name", &value));

    // act
    IOTHUB_CLIENT_RESULT result = IoTHubTransport_MQTT_Common_SetOption(handle, "Some XIO option name", &value);

    // assert
    ASSERT_ARE_EQUAL(int, IOTHUB_CLIENT_OK, result);
    ASSERT_ARE_EQUAL(int, 0, error_proxy_options);
    ASSERT_ARE_EQUAL(char_ptr, umock_c_get_expected_calls(), umock_c_get_actual_calls());

    // cleanup
    IoTHubTransport_MQTT_Common_Destroy(handle);
}

/* Tests_SRS_IOTHUB_TRANSPORT_MQTT_COMMON_01_007: [ If the underlying IO has already been created, then `IoTHubTransport_MQTT_Common_SetOption` shall fail and return `IOTHUB_CLIENT_ERROR`. ]*/
TEST_FUNCTION(SetOption_proxy_data_when_underlying_IO_is_already_created_fails)
{
    // arrange
    HTTP_PROXY_OPTIONS http_proxy_options;
    IOTHUBTRANSPORT_CONFIG config = { 0 };
    SetupIothubTransportConfig(&config, TEST_DEVICE_ID, TEST_DEVICE_KEY, TEST_IOTHUB_NAME, TEST_IOTHUB_SUFFIX, TEST_PROTOCOL_GATEWAY_HOSTNAME, NULL);

    TRANSPORT_LL_HANDLE handle = IoTHubTransport_MQTT_Common_Create(&config, get_IO_transport, &transport_cb_info, transport_cb_ctx);
    umock_c_reset_all_calls();

    bool value = true;

    // act
    (void)IoTHubTransport_MQTT_Common_SetOption(handle, "Some XIO option name", &value);
    umock_c_reset_all_calls();

    http_proxy_options.host_address = "test_proxy";
    http_proxy_options.port = 2222;
    http_proxy_options.username = "haha";
    http_proxy_options.password = "bleah";

    STRICT_EXPECTED_CALL(IoTHubClient_Auth_Get_Credential_Type(IGNORED_PTR_ARG));

    IOTHUB_CLIENT_RESULT result = IoTHubTransport_MQTT_Common_SetOption(handle, "proxy_data", &http_proxy_options);

    // assert
    ASSERT_ARE_EQUAL(int, IOTHUB_CLIENT_ERROR, result);
    ASSERT_ARE_EQUAL(char_ptr, umock_c_get_expected_calls(), umock_c_get_actual_calls());

    // cleanup
    IoTHubTransport_MQTT_Common_Destroy(handle);
}

/* Tests_SRS_IOTHUB_TRANSPORT_MQTT_COMMON_01_012: [ `IoTHubTransport_MQTT_Common_Destroy` shall free the stored proxy options. ]*/
TEST_FUNCTION(IoTHubTransport_MQTT_Common_Destroy_frees_the_proxy_options)
{
    // arrange
    HTTP_PROXY_OPTIONS http_proxy_options;
    IOTHUBTRANSPORT_CONFIG config = { 0 };
    SetupIothubTransportConfig(&config, TEST_DEVICE_ID, TEST_DEVICE_KEY, TEST_IOTHUB_NAME, TEST_IOTHUB_SUFFIX, TEST_PROTOCOL_GATEWAY_HOSTNAME, NULL);

    TRANSPORT_LL_HANDLE handle = IoTHubTransport_MQTT_Common_Create(&config, get_IO_transport, &transport_cb_info, transport_cb_ctx);
    umock_c_reset_all_calls();

    http_proxy_options.host_address = "test_proxy";
    http_proxy_options.port = 2222;
    http_proxy_options.username = "haha";
    http_proxy_options.password = "bleah";

    STRICT_EXPECTED_CALL(mallocAndStrcpy_s(IGNORED_PTR_ARG, "test_proxy"));
    STRICT_EXPECTED_CALL(mallocAndStrcpy_s(IGNORED_PTR_ARG, "haha"));
    STRICT_EXPECTED_CALL(mallocAndStrcpy_s(IGNORED_PTR_ARG, "bleah"));

    (void)IoTHubTransport_MQTT_Common_SetOption(handle, "proxy_data", &http_proxy_options);
    umock_c_reset_all_calls();

    STRICT_EXPECTED_CALL(mqtt_client_deinit(IGNORED_PTR_ARG))
        .IgnoreAllCalls();
    STRICT_EXPECTED_CALL(xio_destroy(IGNORED_PTR_ARG))
        .IgnoreAllCalls();
    EXPECTED_CALL(DList_IsListEmpty(IGNORED_PTR_ARG))
        .IgnoreAllCalls();
    EXPECTED_CALL(STRING_delete(IGNORED_PTR_ARG))
        .IgnoreAllCalls();
    STRICT_EXPECTED_CALL(retry_control_destroy(TEST_RETRY_CONTROL_HANDLE));
    STRICT_EXPECTED_CALL(tickcounter_destroy(IGNORED_PTR_ARG));
    STRICT_EXPECTED_CALL(gballoc_free(IGNORED_PTR_ARG));
    STRICT_EXPECTED_CALL(gballoc_free(IGNORED_PTR_ARG));
    STRICT_EXPECTED_CALL(gballoc_free(IGNORED_PTR_ARG));
    STRICT_EXPECTED_CALL(gballoc_free(IGNORED_PTR_ARG));

    // act
    IoTHubTransport_MQTT_Common_Destroy(handle);

    // assert
    ASSERT_ARE_EQUAL(char_ptr, umock_c_get_expected_calls(), umock_c_get_actual_calls());
}

TEST_FUNCTION(IoTHubTransport_MQTT_Common_SetOption_retry_interval_succeed)
{
    // arrange
    IOTHUBTRANSPORT_CONFIG config = { 0 };
    SetupIothubTransportConfigWithKeyAndSasToken(&config, TEST_DEVICE_ID, NULL, NULL, TEST_IOTHUB_NAME, TEST_IOTHUB_SUFFIX, TEST_PROTOCOL_GATEWAY_HOSTNAME, NULL);

    TRANSPORT_LL_HANDLE handle = IoTHubTransport_MQTT_Common_Create(&config, get_IO_transport, &transport_cb_info, transport_cb_ctx);
    umock_c_reset_all_calls();

    STRICT_EXPECTED_CALL(IoTHubClient_Auth_Get_Credential_Type(IGNORED_PTR_ARG));
    STRICT_EXPECTED_CALL(retry_control_set_option(IGNORED_PTR_ARG, RETRY_CONTROL_OPTION_INITIAL_WAIT_TIME_IN_SECS, IGNORED_PTR_ARG));

    // act
    int retry_interval = 10;
    IOTHUB_CLIENT_RESULT result = IoTHubTransport_MQTT_Common_SetOption(handle, OPTION_RETRY_INTERVAL_SEC, &retry_interval);

    // assert
    ASSERT_ARE_EQUAL(IOTHUB_CLIENT_RESULT, IOTHUB_CLIENT_OK, result);
    ASSERT_ARE_EQUAL(char_ptr, umock_c_get_expected_calls(), umock_c_get_actual_calls());

    //cleanup
    IoTHubTransport_MQTT_Common_Destroy(handle);
}

TEST_FUNCTION(IoTHubTransport_MQTT_Common_SetOption_retry_interval_fail)
{
    // arrange
    IOTHUBTRANSPORT_CONFIG config = { 0 };
    SetupIothubTransportConfigWithKeyAndSasToken(&config, TEST_DEVICE_ID, NULL, NULL, TEST_IOTHUB_NAME, TEST_IOTHUB_SUFFIX, TEST_PROTOCOL_GATEWAY_HOSTNAME, NULL);

    TRANSPORT_LL_HANDLE handle = IoTHubTransport_MQTT_Common_Create(&config, get_IO_transport, &transport_cb_info, transport_cb_ctx);
    umock_c_reset_all_calls();

    STRICT_EXPECTED_CALL(IoTHubClient_Auth_Get_Credential_Type(IGNORED_PTR_ARG));
    STRICT_EXPECTED_CALL(retry_control_set_option(IGNORED_PTR_ARG, RETRY_CONTROL_OPTION_INITIAL_WAIT_TIME_IN_SECS, IGNORED_PTR_ARG)).SetReturn(__LINE__);

    // act
    int retry_interval = 10;
    IOTHUB_CLIENT_RESULT result = IoTHubTransport_MQTT_Common_SetOption(handle, OPTION_RETRY_INTERVAL_SEC, &retry_interval);

    // assert
    ASSERT_ARE_NOT_EQUAL(IOTHUB_CLIENT_RESULT, IOTHUB_CLIENT_OK, result);
    ASSERT_ARE_EQUAL(char_ptr, umock_c_get_expected_calls(), umock_c_get_actual_calls());

    //cleanup
    IoTHubTransport_MQTT_Common_Destroy(handle);
}


TEST_FUNCTION(IoTHubTransport_MQTT_Common_mqtt_operation_complete_msgInfo_NULL_succeed)
{
    // arrange
    IOTHUBTRANSPORT_CONFIG config = { 0 };
    SetupIothubTransportConfig(&config, TEST_DEVICE_ID, TEST_DEVICE_KEY, TEST_IOTHUB_NAME, TEST_IOTHUB_SUFFIX, TEST_PROTOCOL_GATEWAY_HOSTNAME, NULL);

    TRANSPORT_LL_HANDLE handle = IoTHubTransport_MQTT_Common_Create(&config, get_IO_transport, &transport_cb_info, transport_cb_ctx);
    umock_c_reset_all_calls();

    // act
    g_fnMqttOperationCallback(NULL, MQTT_CLIENT_ON_CONNACK, NULL, g_callbackCtx);
    g_fnMqttOperationCallback(TEST_MQTT_CLIENT_HANDLE, MQTT_CLIENT_ON_CONNACK, NULL, NULL);
    g_fnMqttOperationCallback(TEST_MQTT_CLIENT_HANDLE, MQTT_CLIENT_ON_CONNACK, NULL, g_callbackCtx);
    g_fnMqttOperationCallback(TEST_MQTT_CLIENT_HANDLE, MQTT_CLIENT_ON_PUBLISH_ACK, NULL, g_callbackCtx);
    g_fnMqttOperationCallback(TEST_MQTT_CLIENT_HANDLE, MQTT_CLIENT_ON_PUBLISH_COMP, NULL, g_callbackCtx);
    g_fnMqttOperationCallback(TEST_MQTT_CLIENT_HANDLE, MQTT_CLIENT_ON_SUBSCRIBE_ACK, NULL, g_callbackCtx);

    // assert
    ASSERT_ARE_EQUAL(char_ptr, umock_c_get_expected_calls(), umock_c_get_actual_calls());

    //cleanup
    IoTHubTransport_MQTT_Common_Destroy(handle);
}

/* Tests_SRS_IOTHUB_MQTT_TRANSPORT_07_026: [IoTHubTransport_MQTT_Common_DoWork shall do nothing if parameter handle and/or iotHubClientHandle is NULL.] */
TEST_FUNCTION(IoTHubTransport_MQTT_Common_DoWork_parameter_handle_NULL_fail)
{
    // arrange

    // act
    IoTHubTransport_MQTT_Common_DoWork(NULL);
    // assert

}

/* Tests_SRS_IOTHUB_MQTT_TRANSPORT_07_026: [IoTHubTransport_MQTT_Common_DoWork shall do nothing if parameter handle and/or iotHubClientHandle is NULL.] */
TEST_FUNCTION(IoTHubTransport_MQTT_Common_DoWork_all_parameters_NULL_fail)
{
    // arrange

    // act
    IoTHubTransport_MQTT_Common_DoWork(NULL);
    // assert

}

/* Tests_SRS_IOTHUB_MQTT_TRANSPORT_07_027: [IoTHubTransport_MQTT_Common_DoWork shall inspect the "waitingToSend" DLIST passed in config structure.] */
TEST_FUNCTION(IoTHubTransport_MQTT_Common_DoWork_mqtt_client_connect_fail)
{
    // arrange
    IOTHUBTRANSPORT_CONFIG config ={ 0 };
    SetupIothubTransportConfig(&config, TEST_DEVICE_ID, TEST_DEVICE_KEY, TEST_IOTHUB_NAME, TEST_IOTHUB_SUFFIX, TEST_PROTOCOL_GATEWAY_HOSTNAME, NULL);

    TRANSPORT_LL_HANDLE handle = IoTHubTransport_MQTT_Common_Create(&config, get_IO_transport, &transport_cb_info, transport_cb_ctx);
    umock_c_reset_all_calls();

    STRICT_EXPECTED_CALL(tickcounter_get_current_ms(IGNORED_PTR_ARG, IGNORED_PTR_ARG));

    STRICT_EXPECTED_CALL(IoTHubClient_Auth_Get_Credential_Type(IGNORED_PTR_ARG));

    EXPECTED_CALL(STRING_c_str(IGNORED_PTR_ARG)).SetReturn(TEST_DEVICE_ID);
    STRICT_EXPECTED_CALL(IoTHubClient_Auth_Get_SasToken(IGNORED_PTR_ARG, IGNORED_PTR_ARG, IGNORED_NUM_ARG, IGNORED_PTR_ARG));
    STRICT_EXPECTED_CALL(Transport_GetOption_Product_Info_Callback(IGNORED_PTR_ARG));
    STRICT_EXPECTED_CALL(URL_EncodeString(IGNORED_PTR_ARG));
    STRICT_EXPECTED_CALL(STRING_concat_with_STRING(IGNORED_PTR_ARG, IGNORED_PTR_ARG));
    STRICT_EXPECTED_CALL(STRING_delete(IGNORED_PTR_ARG)).IgnoreArgument_handle();
    EXPECTED_CALL(STRING_c_str(IGNORED_PTR_ARG)).SetReturn(TEST_DEVICE_ID);
    EXPECTED_CALL(STRING_c_str(IGNORED_PTR_ARG)).SetReturn(NULL);
    EXPECTED_CALL(STRING_c_str(IGNORED_PTR_ARG)).SetReturn(TEST_DEVICE_ID);
    EXPECTED_CALL(STRING_c_str(IGNORED_PTR_ARG)).SetReturn(TEST_STRING_VALUE);
    EXPECTED_CALL(STRING_c_str(IGNORED_PTR_ARG)).SetReturn(TEST_HOST_NAME);
    STRICT_EXPECTED_CALL(IoTHubClient_Auth_Get_Credential_Type(IGNORED_PTR_ARG));
    EXPECTED_CALL(mqtt_client_connect(IGNORED_PTR_ARG, IGNORED_PTR_ARG, IGNORED_PTR_ARG));
    STRICT_EXPECTED_CALL(tickcounter_get_current_ms(IGNORED_PTR_ARG, IGNORED_PTR_ARG));
    STRICT_EXPECTED_CALL(gballoc_free(IGNORED_PTR_ARG));

    STRICT_EXPECTED_CALL(STRING_delete(IGNORED_PTR_ARG)).IgnoreArgument_handle();
    STRICT_EXPECTED_CALL(mqtt_client_dowork(IGNORED_PTR_ARG));
    STRICT_EXPECTED_CALL(tickcounter_get_current_ms(IGNORED_PTR_ARG, IGNORED_PTR_ARG));
    // removeExpiredPendingGetTwinRequests
    STRICT_EXPECTED_CALL(tickcounter_get_current_ms(IGNORED_PTR_ARG, IGNORED_PTR_ARG));
    // removeExpiredGetTwinRequestsPendingAck
    STRICT_EXPECTED_CALL(tickcounter_get_current_ms(IGNORED_PTR_ARG, IGNORED_PTR_ARG));

    // act
    IoTHubTransport_MQTT_Common_DoWork(handle);

    //assert
    ASSERT_ARE_EQUAL(char_ptr, umock_c_get_expected_calls(), umock_c_get_actual_calls());

    //cleanup
    IoTHubTransport_MQTT_Common_Destroy(handle);
}

TEST_FUNCTION(IoTHubTransport_MQTT_Common_DoWork_Retry_Policy_First_connect_succeed)
{
    // arrange
    IOTHUBTRANSPORT_CONFIG config = { 0 };
    SetupIothubTransportConfig(&config, TEST_DEVICE_ID, TEST_DEVICE_KEY, TEST_IOTHUB_NAME, TEST_IOTHUB_SUFFIX, TEST_PROTOCOL_GATEWAY_HOSTNAME, NULL);

    TRANSPORT_LL_HANDLE handle = IoTHubTransport_MQTT_Common_Create(&config, get_IO_transport, &transport_cb_info, transport_cb_ctx);
    IoTHubTransport_MQTT_Common_SetRetryPolicy(handle, TEST_RETRY_POLICY, TEST_RETRY_TIMEOUT_SECS);
    umock_c_reset_all_calls();

    setup_initialize_connection_mocks();
    STRICT_EXPECTED_CALL(mqtt_client_dowork(IGNORED_PTR_ARG));
    STRICT_EXPECTED_CALL(tickcounter_get_current_ms(IGNORED_PTR_ARG, IGNORED_PTR_ARG));
    // removeExpiredPendingGetTwinRequests
    STRICT_EXPECTED_CALL(tickcounter_get_current_ms(IGNORED_PTR_ARG, IGNORED_PTR_ARG));
    // removeExpiredGetTwinRequestsPendingAck
    STRICT_EXPECTED_CALL(tickcounter_get_current_ms(IGNORED_PTR_ARG, IGNORED_PTR_ARG));

    // act
    IoTHubTransport_MQTT_Common_DoWork(handle);

    //assert
    ASSERT_ARE_EQUAL(char_ptr, umock_c_get_expected_calls(), umock_c_get_actual_calls());

    //cleanup
    IoTHubTransport_MQTT_Common_Destroy(handle);
}

TEST_FUNCTION(IoTHubTransport_MQTT_Common_DoWork_send_get_twin_succeed)
{
    // arrange
    IOTHUBTRANSPORT_CONFIG config = { 0 };
    SetupIothubTransportConfig(&config, TEST_DEVICE_ID, TEST_DEVICE_KEY, TEST_IOTHUB_NAME, TEST_IOTHUB_SUFFIX, TEST_PROTOCOL_GATEWAY_HOSTNAME, NULL);

    QOS_VALUE QosValue[] = { DELIVER_AT_LEAST_ONCE };
    SUBSCRIBE_ACK suback;
    suback.packetId = 1234;
    suback.qosCount = 1;
    suback.qosReturn = QosValue;

    TRANSPORT_LL_HANDLE handle = setup_iothub_mqtt_connection(&config);

    g_fnMqttOperationCallback(TEST_MQTT_CLIENT_HANDLE, MQTT_CLIENT_ON_SUBSCRIBE_ACK, &suback, g_callbackCtx);
    IoTHubTransport_MQTT_Common_DoWork(handle);

    // Request the Twin content
    umock_c_reset_all_calls();
    STRICT_EXPECTED_CALL(gballoc_malloc(IGNORED_NUM_ARG));
    STRICT_EXPECTED_CALL(tickcounter_get_current_ms(IGNORED_PTR_ARG, IGNORED_PTR_ARG));
    STRICT_EXPECTED_CALL(DList_InsertTailList(IGNORED_PTR_ARG, IGNORED_PTR_ARG));
    (void)IoTHubTransport_MQTT_Common_GetTwinAsync(handle, on_get_device_twin_completed_callback, (void*)0x4445);

    // Send the GET request
    umock_c_reset_all_calls();
    STRICT_EXPECTED_CALL(tickcounter_get_current_ms(IGNORED_PTR_ARG, IGNORED_PTR_ARG));
    STRICT_EXPECTED_CALL(IoTHubClient_Auth_Get_Credential_Type(IGNORED_PTR_ARG));
    STRICT_EXPECTED_CALL(IoTHubClient_Auth_Get_SasToken_Expiry(IGNORED_PTR_ARG));
    STRICT_EXPECTED_CALL(DList_RemoveEntryList(IGNORED_PTR_ARG));
    STRICT_EXPECTED_CALL(STRING_c_str(IGNORED_PTR_ARG));
    // STRING_construct_sprintf
    STRICT_EXPECTED_CALL(mqttmessage_create(IGNORED_NUM_ARG, IGNORED_PTR_ARG, DELIVER_AT_MOST_ONCE, IGNORED_PTR_ARG, IGNORED_NUM_ARG));
    STRICT_EXPECTED_CALL(mqtt_client_publish(IGNORED_PTR_ARG, IGNORED_PTR_ARG));
    STRICT_EXPECTED_CALL(DList_InsertTailList(IGNORED_PTR_ARG, IGNORED_PTR_ARG));
    STRICT_EXPECTED_CALL(mqttmessage_destroy(IGNORED_PTR_ARG));
    STRICT_EXPECTED_CALL(STRING_delete(IGNORED_PTR_ARG));

    STRICT_EXPECTED_CALL(mqtt_client_dowork(IGNORED_PTR_ARG));
    STRICT_EXPECTED_CALL(tickcounter_get_current_ms(IGNORED_PTR_ARG, IGNORED_PTR_ARG));
    // removeExpiredPendingGetTwinRequests
    STRICT_EXPECTED_CALL(tickcounter_get_current_ms(IGNORED_PTR_ARG, IGNORED_PTR_ARG));
    // removeExpiredGetTwinRequestsPendingAck
    STRICT_EXPECTED_CALL(tickcounter_get_current_ms(IGNORED_PTR_ARG, IGNORED_PTR_ARG));
    IoTHubTransport_MQTT_Common_DoWork(handle);

    // Receive the response with Twin document.
    ASSERT_IS_NOT_NULL(g_fnMqttMsgRecv);
    STRICT_EXPECTED_CALL(mqttmessage_getTopicName(TEST_MQTT_MESSAGE_HANDLE))
        .SetReturn(TEST_MQTT_MSG_TOPIC_GET_TWIN);
    STRICT_EXPECTED_CALL(STRING_c_str(IGNORED_PTR_ARG));
    STRICT_EXPECTED_CALL(STRING_TOKENIZER_create_from_char(IGNORED_PTR_ARG));
    STRICT_EXPECTED_CALL(STRING_new());
    STRICT_EXPECTED_CALL(STRING_TOKENIZER_get_next_token(IGNORED_PTR_ARG, IGNORED_PTR_ARG, IGNORED_PTR_ARG))
        .SetReturn(0);
    STRICT_EXPECTED_CALL(STRING_TOKENIZER_get_next_token(IGNORED_PTR_ARG, IGNORED_PTR_ARG, IGNORED_PTR_ARG))
        .SetReturn(0);
    STRICT_EXPECTED_CALL(STRING_TOKENIZER_get_next_token(IGNORED_PTR_ARG, IGNORED_PTR_ARG, IGNORED_PTR_ARG))
        .SetReturn(0);
    STRICT_EXPECTED_CALL(STRING_c_str(IGNORED_PTR_ARG))
        .SetReturn("res");
    STRICT_EXPECTED_CALL(STRING_TOKENIZER_get_next_token(IGNORED_PTR_ARG, IGNORED_PTR_ARG, IGNORED_PTR_ARG))
        .SetReturn(0);
    STRICT_EXPECTED_CALL(STRING_c_str(IGNORED_PTR_ARG))
        .SetReturn("200");
    STRICT_EXPECTED_CALL(STRING_TOKENIZER_get_next_token(IGNORED_PTR_ARG, IGNORED_PTR_ARG, IGNORED_PTR_ARG))
        .SetReturn(0);
    STRICT_EXPECTED_CALL(STRING_c_str(IGNORED_PTR_ARG))
        .SetReturn("2");
    STRICT_EXPECTED_CALL(STRING_delete(IGNORED_PTR_ARG));
    STRICT_EXPECTED_CALL(STRING_TOKENIZER_destroy(IGNORED_PTR_ARG));

    STRICT_EXPECTED_CALL(mqttmessage_getApplicationMsg(IGNORED_PTR_ARG));
    STRICT_EXPECTED_CALL(DList_RemoveEntryList(IGNORED_PTR_ARG));
    STRICT_EXPECTED_CALL(gballoc_free(IGNORED_PTR_ARG));

    // act
    g_fnMqttMsgRecv(TEST_MQTT_MESSAGE_HANDLE, g_callbackCtx);

    //assert
    ASSERT_ARE_EQUAL(char_ptr, umock_c_get_expected_calls(), umock_c_get_actual_calls());
    ASSERT_ARE_EQUAL(int, DEVICE_TWIN_UPDATE_COMPLETE, get_twin_update_state);
    ASSERT_ARE_EQUAL(void_ptr, appMessage, get_twin_payLoad, "Incorrect payload"); // Not a json, but good enough for testing.
    ASSERT_ARE_EQUAL(int, appMsgSize, get_twin_size, "Incorrect message size");
    ASSERT_ARE_EQUAL(void_ptr, (void*)0x4445, get_twin_userContextCallback, "Incorrect user context");

    //cleanup
    IoTHubTransport_MQTT_Common_Destroy(handle);
}

// Tests_SRS_IOTHUB_TRANSPORT_MQTT_COMMON_09_008: [ Upon successful connection the retry control shall be reset using retry_control_reset() ]
TEST_FUNCTION(IoTHubTransport_MQTT_Common_DoWork_Retry_Policy_First_connect_succeed_calls_retry_control_reset)
{
    // arrange
    IOTHUBTRANSPORT_CONFIG config = { 0 };
    SetupIothubTransportConfig(&config, TEST_DEVICE_ID, TEST_DEVICE_KEY, TEST_IOTHUB_NAME, TEST_IOTHUB_SUFFIX, TEST_PROTOCOL_GATEWAY_HOSTNAME, NULL);

    TRANSPORT_LL_HANDLE handle = IoTHubTransport_MQTT_Common_Create(&config, get_IO_transport, &transport_cb_info, transport_cb_ctx);
    IoTHubTransport_MQTT_Common_SetRetryPolicy(handle, TEST_RETRY_POLICY, TEST_RETRY_TIMEOUT_SECS);
    CONNECT_ACK connack = { true, CONNECTION_ACCEPTED };

    umock_c_reset_all_calls();
    setup_initialize_connection_mocks();
    STRICT_EXPECTED_CALL(mqtt_client_dowork(IGNORED_PTR_ARG));
    STRICT_EXPECTED_CALL(tickcounter_get_current_ms(IGNORED_PTR_ARG, IGNORED_PTR_ARG));
    // removeExpiredPendingGetTwinRequests
    STRICT_EXPECTED_CALL(tickcounter_get_current_ms(IGNORED_PTR_ARG, IGNORED_PTR_ARG));
    // removeExpiredGetTwinRequestsPendingAck
    STRICT_EXPECTED_CALL(tickcounter_get_current_ms(IGNORED_PTR_ARG, IGNORED_PTR_ARG));
    setup_connection_success_mocks();

    // act
    IoTHubTransport_MQTT_Common_DoWork(handle);
    g_fnMqttOperationCallback(TEST_MQTT_CLIENT_HANDLE, MQTT_CLIENT_ON_CONNACK, &connack, g_callbackCtx);
    //assert
    ASSERT_ARE_EQUAL(char_ptr, umock_c_get_expected_calls(), umock_c_get_actual_calls());

    //cleanup
    IoTHubTransport_MQTT_Common_Destroy(handle);
}

TEST_FUNCTION(IoTHubTransport_MQTT_Common_DoWork_Retry_Policy_First_Connect_Failed_Retry_Success)
{
    // arrange
    IOTHUBTRANSPORT_CONFIG config = { 0 };
    SetupIothubTransportConfig(&config, TEST_DEVICE_ID, TEST_DEVICE_KEY, TEST_IOTHUB_NAME, TEST_IOTHUB_SUFFIX, TEST_PROTOCOL_GATEWAY_HOSTNAME, NULL);

    TRANSPORT_LL_HANDLE handle = IoTHubTransport_MQTT_Common_Create(&config, get_IO_transport, &transport_cb_info, transport_cb_ctx);
    IoTHubTransport_MQTT_Common_SetRetryPolicy(handle, TEST_RETRY_POLICY, TEST_RETRY_TIMEOUT_SECS);
    setup_initialize_connection_mocks();
    IoTHubTransport_MQTT_Common_DoWork(handle);
    CONNECT_ACK connack;
    connack.isSessionPresent = false;
    connack.returnCode = CONN_REFUSED_SERVER_UNAVAIL;

    umock_c_reset_all_calls();
    STRICT_EXPECTED_CALL(Transport_ConnectionStatusCallBack(IOTHUB_CLIENT_CONNECTION_UNAUTHENTICATED, IOTHUB_CLIENT_CONNECTION_DEVICE_DISABLED, IGNORED_PTR_ARG));
    STRICT_EXPECTED_CALL(mqtt_client_disconnect(IGNORED_PTR_ARG, NULL, NULL));
    STRICT_EXPECTED_CALL(mqtt_client_dowork(IGNORED_PTR_ARG));
    STRICT_EXPECTED_CALL(tickcounter_get_current_ms(IGNORED_PTR_ARG, IGNORED_PTR_ARG));
    // removeExpiredPendingGetTwinRequests
    STRICT_EXPECTED_CALL(tickcounter_get_current_ms(IGNORED_PTR_ARG, IGNORED_PTR_ARG));
    // removeExpiredGetTwinRequestsPendingAck
    STRICT_EXPECTED_CALL(tickcounter_get_current_ms(IGNORED_PTR_ARG, IGNORED_PTR_ARG));

    // act
    g_fnMqttOperationCallback(TEST_MQTT_CLIENT_HANDLE, MQTT_CLIENT_ON_CONNACK, &connack, g_callbackCtx);
    IoTHubTransport_MQTT_Common_DoWork(handle);

    //assert
    ASSERT_ARE_EQUAL(char_ptr, umock_c_get_expected_calls(), umock_c_get_actual_calls());

    //cleanup
    IoTHubTransport_MQTT_Common_Destroy(handle);
}

// Tests_SRS_IOTHUB_TRANSPORT_MQTT_COMMON_09_007: [ IoTHubTransport_MQTT_Common_DoWork shall try to reconnect according to the current retry policy set ]
TEST_FUNCTION(IoTHubTransport_MQTT_Common_DoWork_Retry_Policy_Connection_Break_Wait_2_Times_Success)
{
    // arrange
    IOTHUBTRANSPORT_CONFIG config = {0};
    SetupIothubTransportConfig(&config, TEST_DEVICE_ID, TEST_DEVICE_KEY, TEST_IOTHUB_NAME, TEST_IOTHUB_SUFFIX, TEST_PROTOCOL_GATEWAY_HOSTNAME, NULL);

    TRANSPORT_LL_HANDLE handle = setup_iothub_mqtt_connection(&config);
    IoTHubTransport_MQTT_Common_SetRetryPolicy(handle, TEST_RETRY_POLICY, TEST_RETRY_TIMEOUT_SECS);

    umock_c_reset_all_calls();
    /*First Do_Work*/
    RETRY_ACTION retry_action = RETRY_ACTION_RETRY_LATER;
    EXPECTED_CALL(retry_control_should_retry(IGNORED_PTR_ARG, IGNORED_PTR_ARG))
        .CopyOutArgumentBuffer_retry_action(&retry_action, sizeof(retry_action));
    STRICT_EXPECTED_CALL(tickcounter_get_current_ms(IGNORED_PTR_ARG, IGNORED_PTR_ARG));
    // removeExpiredPendingGetTwinRequests
    STRICT_EXPECTED_CALL(tickcounter_get_current_ms(IGNORED_PTR_ARG, IGNORED_PTR_ARG));
    // removeExpiredGetTwinRequestsPendingAck
    STRICT_EXPECTED_CALL(tickcounter_get_current_ms(IGNORED_PTR_ARG, IGNORED_PTR_ARG));

    /*Second Do_Work*/
    EXPECTED_CALL(retry_control_should_retry(IGNORED_PTR_ARG, IGNORED_PTR_ARG))
        .CopyOutArgumentBuffer_retry_action(&retry_action, sizeof(retry_action));
    STRICT_EXPECTED_CALL(tickcounter_get_current_ms(IGNORED_PTR_ARG, IGNORED_PTR_ARG));
    // removeExpiredPendingGetTwinRequests
    STRICT_EXPECTED_CALL(tickcounter_get_current_ms(IGNORED_PTR_ARG, IGNORED_PTR_ARG));
    // removeExpiredGetTwinRequestsPendingAck
    STRICT_EXPECTED_CALL(tickcounter_get_current_ms(IGNORED_PTR_ARG, IGNORED_PTR_ARG));

    /* Attempt to connect again*/
    setup_initialize_reconnection_mocks();
    STRICT_EXPECTED_CALL(mqtt_client_dowork(IGNORED_PTR_ARG));
    STRICT_EXPECTED_CALL(tickcounter_get_current_ms(IGNORED_PTR_ARG, IGNORED_PTR_ARG));
    // removeExpiredPendingGetTwinRequests
    STRICT_EXPECTED_CALL(tickcounter_get_current_ms(IGNORED_PTR_ARG, IGNORED_PTR_ARG));
    // removeExpiredGetTwinRequestsPendingAck
    STRICT_EXPECTED_CALL(tickcounter_get_current_ms(IGNORED_PTR_ARG, IGNORED_PTR_ARG));

    // act
    /* Break Connection */
    g_fnMqttOperationCallback(TEST_MQTT_CLIENT_HANDLE, MQTT_CLIENT_ON_DISCONNECT, NULL, g_callbackCtx);
    /* Retry connecting */
    IoTHubTransport_MQTT_Common_DoWork(handle);
    IoTHubTransport_MQTT_Common_DoWork(handle);
    IoTHubTransport_MQTT_Common_DoWork(handle);

    //assert
    ASSERT_ARE_EQUAL(char_ptr, umock_c_get_expected_calls(), umock_c_get_actual_calls());

    //cleanup
    IoTHubTransport_MQTT_Common_Destroy(handle);
}

TEST_FUNCTION(IoTHubTransport_MQTT_Common_DoWork_Retry_Policy_Connection_Break_Reconnection_Times_Out)
{
    // arrange
    IOTHUBTRANSPORT_CONFIG config = { 0 };
    SetupIothubTransportConfig(&config, TEST_DEVICE_ID, TEST_DEVICE_KEY, TEST_IOTHUB_NAME, TEST_IOTHUB_SUFFIX, TEST_PROTOCOL_GATEWAY_HOSTNAME, NULL);

    TRANSPORT_LL_HANDLE handle = setup_iothub_mqtt_connection(&config);
    IoTHubTransport_MQTT_Common_SetRetryPolicy(handle, TEST_RETRY_POLICY, TEST_RETRY_TIMEOUT_SECS);

    /* Break Connection */
    g_fnMqttOperationCallback(TEST_MQTT_CLIENT_HANDLE, MQTT_CLIENT_ON_DISCONNECT, NULL, g_callbackCtx);

    umock_c_reset_all_calls();

    /*Do_Work Festival*/
    size_t counter;
    RETRY_ACTION retry_action = RETRY_ACTION_RETRY_LATER;

    // setup_initialize_connection_mocks();
    for (counter = 0; counter < 100; counter++)
    {
        if (counter == 30) // This is a random number....
        {
            retry_action = RETRY_ACTION_STOP_RETRYING;
        }

        EXPECTED_CALL(retry_control_should_retry(IGNORED_PTR_ARG, IGNORED_PTR_ARG))
            .CopyOutArgumentBuffer_retry_action(&retry_action, sizeof(retry_action));

        if (counter == 30)
        {
            STRICT_EXPECTED_CALL(Transport_ConnectionStatusCallBack(IOTHUB_CLIENT_CONNECTION_UNAUTHENTICATED, IOTHUB_CLIENT_CONNECTION_RETRY_EXPIRED, IGNORED_PTR_ARG));
        }

        STRICT_EXPECTED_CALL(tickcounter_get_current_ms(IGNORED_PTR_ARG, IGNORED_PTR_ARG));
        // removeExpiredPendingGetTwinRequests

        STRICT_EXPECTED_CALL(tickcounter_get_current_ms(IGNORED_PTR_ARG, IGNORED_PTR_ARG));
        // removeExpiredGetTwinRequestsPendingAck
        STRICT_EXPECTED_CALL(tickcounter_get_current_ms(IGNORED_PTR_ARG, IGNORED_PTR_ARG));

        IoTHubTransport_MQTT_Common_DoWork(handle);
    }

    //assert
    ASSERT_ARE_EQUAL(char_ptr, umock_c_get_expected_calls(), umock_c_get_actual_calls());

    //cleanup
    IoTHubTransport_MQTT_Common_Destroy(handle);
}

TEST_FUNCTION(IoTHubTransport_MQTT_Common_DoWork_Retry_Policy_Connection_Break_2_Reconnection_Attempts)
{
    // arrange
    IOTHUBTRANSPORT_CONFIG config = { 0 };
    SetupIothubTransportConfig(&config, TEST_DEVICE_ID, TEST_DEVICE_KEY, TEST_IOTHUB_NAME, TEST_IOTHUB_SUFFIX, TEST_PROTOCOL_GATEWAY_HOSTNAME, NULL);

    TRANSPORT_LL_HANDLE handle = setup_iothub_mqtt_connection(&config);
    IoTHubTransport_MQTT_Common_SetRetryPolicy(handle, TEST_RETRY_POLICY, TEST_RETRY_TIMEOUT_SECS);
    CONNECT_ACK connack;
    connack.isSessionPresent = false;
    connack.returnCode = CONN_REFUSED_UNKNOWN;
    /* Break Connection */
    g_fnMqttOperationCallback(TEST_MQTT_CLIENT_HANDLE, MQTT_CLIENT_ON_DISCONNECT, NULL, g_callbackCtx);
    umock_c_reset_all_calls();

    /*First Do_Work*/
    setup_initialize_reconnection_mocks();
    STRICT_EXPECTED_CALL(mqtt_client_dowork(IGNORED_PTR_ARG));
    // process_queued_ack_messages
    STRICT_EXPECTED_CALL(tickcounter_get_current_ms(IGNORED_PTR_ARG, IGNORED_PTR_ARG));
    // removeExpiredPendingGetTwinRequests
    STRICT_EXPECTED_CALL(tickcounter_get_current_ms(IGNORED_PTR_ARG, IGNORED_PTR_ARG));
    // removeExpiredGetTwinRequestsPendingAck
    STRICT_EXPECTED_CALL(tickcounter_get_current_ms(IGNORED_PTR_ARG, IGNORED_PTR_ARG));

    /*Second Do_Work*/
    /* Attempt to connect again*/
    STRICT_EXPECTED_CALL(tickcounter_get_current_ms(IGNORED_PTR_ARG, IGNORED_PTR_ARG));
    STRICT_EXPECTED_CALL(mqtt_client_dowork(IGNORED_PTR_ARG));
    // process_queued_ack_messages
    STRICT_EXPECTED_CALL(tickcounter_get_current_ms(IGNORED_PTR_ARG, IGNORED_PTR_ARG));
    // removeExpiredPendingGetTwinRequests
    STRICT_EXPECTED_CALL(tickcounter_get_current_ms(IGNORED_PTR_ARG, IGNORED_PTR_ARG));
    // removeExpiredGetTwinRequestsPendingAck
    STRICT_EXPECTED_CALL(tickcounter_get_current_ms(IGNORED_PTR_ARG, IGNORED_PTR_ARG));

    ///* Fail connection */
    STRICT_EXPECTED_CALL(mqtt_client_disconnect(IGNORED_PTR_ARG, NULL, NULL));
    STRICT_EXPECTED_CALL(mqtt_client_dowork(IGNORED_PTR_ARG));
    // process_queued_ack_messages
    STRICT_EXPECTED_CALL(tickcounter_get_current_ms(IGNORED_PTR_ARG, IGNORED_PTR_ARG));
    // removeExpiredPendingGetTwinRequests
    STRICT_EXPECTED_CALL(tickcounter_get_current_ms(IGNORED_PTR_ARG, IGNORED_PTR_ARG));
    // removeExpiredGetTwinRequestsPendingAck
    STRICT_EXPECTED_CALL(tickcounter_get_current_ms(IGNORED_PTR_ARG, IGNORED_PTR_ARG));

    ///* Second Retry */
    //// setup retry-setup mocks
    ///* Attempt to connect again*/
    setup_initialize_reconnection_mocks();
    STRICT_EXPECTED_CALL(mqtt_client_dowork(IGNORED_PTR_ARG));
    STRICT_EXPECTED_CALL(tickcounter_get_current_ms(IGNORED_PTR_ARG, IGNORED_PTR_ARG));
    // removeExpiredPendingGetTwinRequests
    STRICT_EXPECTED_CALL(tickcounter_get_current_ms(IGNORED_PTR_ARG, IGNORED_PTR_ARG));
    // removeExpiredGetTwinRequestsPendingAck
    STRICT_EXPECTED_CALL(tickcounter_get_current_ms(IGNORED_PTR_ARG, IGNORED_PTR_ARG));

    // act
    /* Retry connecting */
    IoTHubTransport_MQTT_Common_DoWork(handle);
    IoTHubTransport_MQTT_Common_DoWork(handle);
    /* Connect fail */
    g_fnMqttOperationCallback(TEST_MQTT_CLIENT_HANDLE, MQTT_CLIENT_ON_CONNACK, &connack, g_callbackCtx);
    /* Disconnecting */
    IoTHubTransport_MQTT_Common_DoWork(handle);
    /*Second Retry connecting */
    IoTHubTransport_MQTT_Common_DoWork(handle);

    //assert
    ASSERT_ARE_EQUAL(char_ptr, umock_c_get_expected_calls(), umock_c_get_actual_calls());

    //cleanup
    IoTHubTransport_MQTT_Common_Destroy(handle);
}

/* Tests_SRS_IOTHUB_MQTT_TRANSPORT_07_027: [IoTHubTransport_MQTT_Common_DoWork shall inspect the "waitingToSend" DLIST passed in config structure.] */
TEST_FUNCTION(IoTHubTransport_MQTT_Common_DoWork_no_messages_succeed)
{
    // arrange
    IOTHUBTRANSPORT_CONFIG config ={ 0 };
    SetupIothubTransportConfig(&config, TEST_DEVICE_ID, TEST_DEVICE_KEY, TEST_IOTHUB_NAME, TEST_IOTHUB_SUFFIX, TEST_PROTOCOL_GATEWAY_HOSTNAME, NULL);

    TRANSPORT_LL_HANDLE handle = IoTHubTransport_MQTT_Common_Create(&config, get_IO_transport, &transport_cb_info, transport_cb_ctx);
    umock_c_reset_all_calls();

    setup_initialize_connection_mocks();
    STRICT_EXPECTED_CALL(mqtt_client_dowork(IGNORED_PTR_ARG));
    STRICT_EXPECTED_CALL(tickcounter_get_current_ms(IGNORED_PTR_ARG, IGNORED_PTR_ARG));
    // removeExpiredPendingGetTwinRequests
    STRICT_EXPECTED_CALL(tickcounter_get_current_ms(IGNORED_PTR_ARG, IGNORED_PTR_ARG));
    // removeExpiredGetTwinRequestsPendingAck
    STRICT_EXPECTED_CALL(tickcounter_get_current_ms(IGNORED_PTR_ARG, IGNORED_PTR_ARG));

    // act
    IoTHubTransport_MQTT_Common_DoWork(handle);

    //assert
    ASSERT_ARE_EQUAL(char_ptr, umock_c_get_expected_calls(), umock_c_get_actual_calls());

    //cleanup
    IoTHubTransport_MQTT_Common_Destroy(handle);
}

TEST_FUNCTION(IoTHubTransport_MQTT_Common_DoWork_no_messages_fail)
{
    // arrange
    int negativeTestsInitResult = umock_c_negative_tests_init();
    ASSERT_ARE_EQUAL(int, 0, negativeTestsInitResult);

    CONNECT_ACK connack = { true, CONNECTION_ACCEPTED };
    IOTHUBTRANSPORT_CONFIG config = { 0 };
    SetupIothubTransportConfig(&config, TEST_DEVICE_ID, TEST_DEVICE_KEY, TEST_IOTHUB_NAME, TEST_IOTHUB_SUFFIX, TEST_PROTOCOL_GATEWAY_HOSTNAME, NULL);

    TRANSPORT_LL_HANDLE handle = IoTHubTransport_MQTT_Common_Create(&config, get_IO_transport, &transport_cb_info, transport_cb_ctx);
    g_fnMqttOperationCallback(TEST_MQTT_CLIENT_HANDLE, MQTT_CLIENT_ON_CONNACK, &connack, g_callbackCtx);
    umock_c_reset_all_calls();

    setup_initialize_connection_mocks();
    STRICT_EXPECTED_CALL(mqtt_client_dowork(IGNORED_PTR_ARG));
    STRICT_EXPECTED_CALL(tickcounter_get_current_ms(IGNORED_PTR_ARG, IGNORED_PTR_ARG));

    umock_c_negative_tests_snapshot();

    // act
    size_t calls_cannot_fail[] = { 2 };
    size_t count = umock_c_negative_tests_call_count();
    for (size_t index = 0; index < count; index++)
    {
        if (should_skip_index(index, calls_cannot_fail, sizeof(calls_cannot_fail)/sizeof(calls_cannot_fail[0])) != 0)
        {
            continue;
        }

        umock_c_negative_tests_reset();
        umock_c_negative_tests_fail_call(index);

        char tmp_msg[64];
        sprintf(tmp_msg, "IoTHubTransport_MQTT_Common_DoWork failure in test %lu/%lu", (unsigned long)index, (unsigned long)count);

        IoTHubTransport_MQTT_Common_DoWork(handle);

        //assert
    }

    //cleanup
    IoTHubTransport_MQTT_Common_Destroy(handle);
    umock_c_negative_tests_deinit();
}

TEST_FUNCTION(IoTHubTransport_MQTT_Common_DoWork_SAS_token_from_user_succeed)
{
    // arrange
    IOTHUBTRANSPORT_CONFIG config ={ 0 };
    SetupIothubTransportConfigWithKeyAndSasToken(&config, TEST_DEVICE_ID, NULL, TEST_DEVICE_SAS, TEST_IOTHUB_NAME, TEST_IOTHUB_SUFFIX, TEST_PROTOCOL_GATEWAY_HOSTNAME, NULL);

    TRANSPORT_LL_HANDLE handle = IoTHubTransport_MQTT_Common_Create(&config, get_IO_transport, &transport_cb_info, transport_cb_ctx);
    umock_c_reset_all_calls();

    STRICT_EXPECTED_CALL(tickcounter_get_current_ms(IGNORED_PTR_ARG, IGNORED_PTR_ARG));
    STRICT_EXPECTED_CALL(IoTHubClient_Auth_Get_Credential_Type(IGNORED_PTR_ARG)).SetReturn(IOTHUB_CREDENTIAL_TYPE_SAS_TOKEN);
    STRICT_EXPECTED_CALL(IoTHubClient_Auth_Is_SasToken_Valid(IGNORED_PTR_ARG));

    STRICT_EXPECTED_CALL(IoTHubClient_Auth_Get_SasToken(IGNORED_PTR_ARG, IGNORED_PTR_ARG, IGNORED_NUM_ARG, IGNORED_PTR_ARG));
    STRICT_EXPECTED_CALL(Transport_GetOption_Product_Info_Callback(IGNORED_PTR_ARG));
    STRICT_EXPECTED_CALL(URL_EncodeString(IGNORED_PTR_ARG));
    STRICT_EXPECTED_CALL(STRING_concat_with_STRING(IGNORED_PTR_ARG, IGNORED_PTR_ARG));
    STRICT_EXPECTED_CALL(STRING_delete(IGNORED_PTR_ARG)).IgnoreArgument_handle();
    EXPECTED_CALL(STRING_c_str(IGNORED_PTR_ARG)).SetReturn(TEST_STRING_VALUE);
    EXPECTED_CALL(STRING_c_str(IGNORED_PTR_ARG)).SetReturn(TEST_STRING_VALUE);
    EXPECTED_CALL(STRING_c_str(IGNORED_PTR_ARG)).SetReturn(TEST_STRING_VALUE);
    EXPECTED_CALL(STRING_c_str(IGNORED_PTR_ARG)).SetReturn(TEST_STRING_VALUE);
    EXPECTED_CALL(STRING_c_str(IGNORED_PTR_ARG)).SetReturn(TEST_STRING_VALUE);

    STRICT_EXPECTED_CALL(IoTHubClient_Auth_Get_Credential_Type(IGNORED_PTR_ARG)).SetReturn(IOTHUB_CREDENTIAL_TYPE_SAS_TOKEN);
    EXPECTED_CALL(mqtt_client_connect(IGNORED_PTR_ARG, IGNORED_PTR_ARG, IGNORED_PTR_ARG));
    STRICT_EXPECTED_CALL(tickcounter_get_current_ms(IGNORED_PTR_ARG, IGNORED_PTR_ARG));
    STRICT_EXPECTED_CALL(gballoc_free(IGNORED_PTR_ARG));
    STRICT_EXPECTED_CALL(STRING_delete(IGNORED_PTR_ARG)).IgnoreArgument_handle();

    STRICT_EXPECTED_CALL(mqtt_client_dowork(IGNORED_PTR_ARG));
    STRICT_EXPECTED_CALL(tickcounter_get_current_ms(IGNORED_PTR_ARG, IGNORED_PTR_ARG));
    // removeExpiredPendingGetTwinRequests
    STRICT_EXPECTED_CALL(tickcounter_get_current_ms(IGNORED_PTR_ARG, IGNORED_PTR_ARG));
    // removeExpiredGetTwinRequestsPendingAck
    STRICT_EXPECTED_CALL(tickcounter_get_current_ms(IGNORED_PTR_ARG, IGNORED_PTR_ARG));

    // act
    IoTHubTransport_MQTT_Common_DoWork(handle);

    //assert
    ASSERT_ARE_EQUAL(char_ptr, umock_c_get_expected_calls(), umock_c_get_actual_calls());

    //cleanup
    IoTHubTransport_MQTT_Common_Destroy(handle);
}

TEST_FUNCTION(IoTHubTransport_MQTT_Common_DoWork_SAS_token_from_user_invalid_callback_connection_status)
{
    // arrange
    IOTHUBTRANSPORT_CONFIG config = { 0 };
    SetupIothubTransportConfigWithKeyAndSasToken(&config, TEST_DEVICE_ID, NULL, TEST_DEVICE_SAS, TEST_IOTHUB_NAME, TEST_IOTHUB_SUFFIX, TEST_PROTOCOL_GATEWAY_HOSTNAME, NULL);

    TRANSPORT_LL_HANDLE handle = IoTHubTransport_MQTT_Common_Create(&config, get_IO_transport, &transport_cb_info, transport_cb_ctx);
    umock_c_reset_all_calls();

    STRICT_EXPECTED_CALL(tickcounter_get_current_ms(IGNORED_PTR_ARG, IGNORED_PTR_ARG));

    STRICT_EXPECTED_CALL(IoTHubClient_Auth_Get_Credential_Type(IGNORED_PTR_ARG)).SetReturn(IOTHUB_CREDENTIAL_TYPE_SAS_TOKEN);
    STRICT_EXPECTED_CALL(IoTHubClient_Auth_Is_SasToken_Valid(IGNORED_PTR_ARG)).SetReturn(SAS_TOKEN_STATUS_INVALID);
    STRICT_EXPECTED_CALL(Transport_ConnectionStatusCallBack(IOTHUB_CLIENT_CONNECTION_UNAUTHENTICATED, IOTHUB_CLIENT_CONNECTION_EXPIRED_SAS_TOKEN, IGNORED_PTR_ARG));
    STRICT_EXPECTED_CALL(tickcounter_get_current_ms(IGNORED_PTR_ARG, IGNORED_PTR_ARG));
    // removeExpiredPendingGetTwinRequests
    STRICT_EXPECTED_CALL(tickcounter_get_current_ms(IGNORED_PTR_ARG, IGNORED_PTR_ARG));
    // removeExpiredGetTwinRequestsPendingAck
    STRICT_EXPECTED_CALL(tickcounter_get_current_ms(IGNORED_PTR_ARG, IGNORED_PTR_ARG));

    // act
    IoTHubTransport_MQTT_Common_DoWork(handle);

    //assert
    ASSERT_ARE_EQUAL(char_ptr, umock_c_get_expected_calls(), umock_c_get_actual_calls());

    //cleanup
    IoTHubTransport_MQTT_Common_Destroy(handle);
}

TEST_FUNCTION(IoTHubTransport_MQTT_Common_DoWork_SAS_token_from_user_failed_callback_connection_status)
{
    // arrange
    IOTHUBTRANSPORT_CONFIG config = { 0 };
    SetupIothubTransportConfigWithKeyAndSasToken(&config, TEST_DEVICE_ID, NULL, TEST_DEVICE_SAS, TEST_IOTHUB_NAME, TEST_IOTHUB_SUFFIX, TEST_PROTOCOL_GATEWAY_HOSTNAME, NULL);

    TRANSPORT_LL_HANDLE handle = IoTHubTransport_MQTT_Common_Create(&config, get_IO_transport, &transport_cb_info, transport_cb_ctx);
    umock_c_reset_all_calls();

    STRICT_EXPECTED_CALL(tickcounter_get_current_ms(IGNORED_PTR_ARG, IGNORED_PTR_ARG));

    STRICT_EXPECTED_CALL(IoTHubClient_Auth_Get_Credential_Type(IGNORED_PTR_ARG)).SetReturn(IOTHUB_CREDENTIAL_TYPE_SAS_TOKEN);
    STRICT_EXPECTED_CALL(IoTHubClient_Auth_Is_SasToken_Valid(IGNORED_PTR_ARG)).SetReturn(SAS_TOKEN_STATUS_FAILED);
    STRICT_EXPECTED_CALL(Transport_ConnectionStatusCallBack(IOTHUB_CLIENT_CONNECTION_UNAUTHENTICATED, IOTHUB_CLIENT_CONNECTION_BAD_CREDENTIAL, IGNORED_PTR_ARG));
    STRICT_EXPECTED_CALL(tickcounter_get_current_ms(IGNORED_PTR_ARG, IGNORED_PTR_ARG));
    // removeExpiredPendingGetTwinRequests
    STRICT_EXPECTED_CALL(tickcounter_get_current_ms(IGNORED_PTR_ARG, IGNORED_PTR_ARG));
    // removeExpiredGetTwinRequestsPendingAck
    STRICT_EXPECTED_CALL(tickcounter_get_current_ms(IGNORED_PTR_ARG, IGNORED_PTR_ARG));

    // act
    IoTHubTransport_MQTT_Common_DoWork(handle);

    //assert
    ASSERT_ARE_EQUAL(char_ptr, umock_c_get_expected_calls(), umock_c_get_actual_calls());

    //cleanup
    IoTHubTransport_MQTT_Common_Destroy(handle);
}

/* Tests_SRS_IOTHUB_MQTT_TRANSPORT_07_041: [If both deviceKey and deviceSasToken fields are NULL then IoTHubTransport_MQTT_Common_Create shall assume a x509 authentication.] */
TEST_FUNCTION(IoTHubTransport_MQTT_Common_DoWork_x509_succeed)
{
    // arrange
    IOTHUBTRANSPORT_CONFIG config ={ 0 };
    SetupIothubTransportConfigWithKeyAndSasToken(&config, TEST_DEVICE_ID, NULL, NULL, TEST_IOTHUB_NAME, TEST_IOTHUB_SUFFIX, TEST_PROTOCOL_GATEWAY_HOSTNAME, NULL);

    TRANSPORT_LL_HANDLE handle = IoTHubTransport_MQTT_Common_Create(&config, get_IO_transport, &transport_cb_info, transport_cb_ctx);
    umock_c_reset_all_calls();

    STRICT_EXPECTED_CALL(tickcounter_get_current_ms(IGNORED_PTR_ARG, IGNORED_PTR_ARG));
    STRICT_EXPECTED_CALL(IoTHubClient_Auth_Get_Credential_Type(IGNORED_PTR_ARG)).SetReturn(IOTHUB_CREDENTIAL_TYPE_X509);
    STRICT_EXPECTED_CALL(Transport_GetOption_Product_Info_Callback(IGNORED_PTR_ARG));
    STRICT_EXPECTED_CALL(URL_EncodeString(IGNORED_PTR_ARG));
    STRICT_EXPECTED_CALL(STRING_concat_with_STRING(IGNORED_PTR_ARG, IGNORED_PTR_ARG));
    STRICT_EXPECTED_CALL(STRING_delete(IGNORED_PTR_ARG)).IgnoreArgument_handle();
    EXPECTED_CALL(STRING_c_str(IGNORED_PTR_ARG)).SetReturn(TEST_STRING_VALUE);
    EXPECTED_CALL(STRING_c_str(IGNORED_PTR_ARG)).SetReturn(TEST_STRING_VALUE);
    EXPECTED_CALL(STRING_c_str(IGNORED_PTR_ARG)).SetReturn(TEST_STRING_VALUE);
    EXPECTED_CALL(STRING_c_str(IGNORED_PTR_ARG)).SetReturn(TEST_STRING_VALUE);
    EXPECTED_CALL(STRING_c_str(IGNORED_PTR_ARG)).SetReturn(TEST_STRING_VALUE);
    STRICT_EXPECTED_CALL(IoTHubClient_Auth_Get_Credential_Type(IGNORED_PTR_ARG));
    EXPECTED_CALL(mqtt_client_connect(IGNORED_PTR_ARG, IGNORED_PTR_ARG, IGNORED_PTR_ARG));
    STRICT_EXPECTED_CALL(tickcounter_get_current_ms(IGNORED_PTR_ARG, IGNORED_PTR_ARG));
    STRICT_EXPECTED_CALL(STRING_delete(IGNORED_PTR_ARG)).IgnoreArgument_handle();
    STRICT_EXPECTED_CALL(mqtt_client_dowork(IGNORED_PTR_ARG));
    STRICT_EXPECTED_CALL(tickcounter_get_current_ms(IGNORED_PTR_ARG, IGNORED_PTR_ARG));
    // removeExpiredPendingGetTwinRequests
    STRICT_EXPECTED_CALL(tickcounter_get_current_ms(IGNORED_PTR_ARG, IGNORED_PTR_ARG));
    // removeExpiredGetTwinRequestsPendingAck
    STRICT_EXPECTED_CALL(tickcounter_get_current_ms(IGNORED_PTR_ARG, IGNORED_PTR_ARG));

    // act
    IoTHubTransport_MQTT_Common_DoWork(handle);

    //assert
    ASSERT_ARE_EQUAL(char_ptr, umock_c_get_expected_calls(), umock_c_get_actual_calls());

    //cleanup
    IoTHubTransport_MQTT_Common_Destroy(handle);
}

/* Tests_SRS_IOTHUB_MQTT_TRANSPORT_07_027: [IoTHubTransport_MQTT_Common_DoWork shall inspect the "waitingToSend" DLIST passed in config structure.] */
TEST_FUNCTION(IoTHubTransport_MQTT_Common_DoWork_with_1_event_item_succeeds)
{
    // arrange
    IOTHUBTRANSPORT_CONFIG config = { 0 };
    SetupIothubTransportConfig(&config, TEST_DEVICE_ID, TEST_DEVICE_KEY, TEST_IOTHUB_NAME, TEST_IOTHUB_SUFFIX, TEST_PROTOCOL_GATEWAY_HOSTNAME, NULL);

    QOS_VALUE QosValue[] = { DELIVER_AT_LEAST_ONCE };
    SUBSCRIBE_ACK suback;
    suback.packetId = 1234;
    suback.qosCount = 1;
    suback.qosReturn = QosValue;

    IOTHUB_MESSAGE_LIST message1;
    memset(&message1, 0, sizeof(IOTHUB_MESSAGE_LIST));
    message1.messageHandle = TEST_IOTHUB_MSG_BYTEARRAY;

    DList_InsertTailList(config.waitingToSend, &(message1.entry));
    TRANSPORT_LL_HANDLE handle = IoTHubTransport_MQTT_Common_Create(&config, get_IO_transport, &transport_cb_info, transport_cb_ctx);

    CONNECT_ACK connack = { true, CONNECTION_ACCEPTED };
    g_fnMqttOperationCallback(TEST_MQTT_CLIENT_HANDLE, MQTT_CLIENT_ON_CONNACK, &connack, g_callbackCtx);
    IoTHubTransport_MQTT_Common_DoWork(handle);

    g_fnMqttOperationCallback(TEST_MQTT_CLIENT_HANDLE, MQTT_CLIENT_ON_SUBSCRIBE_ACK, &suback, g_callbackCtx);
    setup_initialize_connection_mocks();
    IoTHubTransport_MQTT_Common_DoWork(handle);
    umock_c_reset_all_calls();

    setup_IoTHubTransport_MQTT_Common_DoWork_events_mocks(NULL, NULL, 0, TEST_IOTHUB_MSG_BYTEARRAY, false, NULL, NULL, NULL, NULL, NULL, NULL, false, NULL, false);

    // act
    IoTHubTransport_MQTT_Common_DoWork(handle);

    //assert
    ASSERT_ARE_EQUAL(char_ptr, umock_c_get_expected_calls(), umock_c_get_actual_calls());

    //cleanup
    IoTHubTransport_MQTT_Common_Destroy(handle);
}

TEST_FUNCTION(IoTHubTransport_MQTT_Common_DoWork_get_item_fails)
{
    // arrange
    IOTHUBTRANSPORT_CONFIG config = { 0 };
    SetupIothubTransportConfig(&config, TEST_DEVICE_ID, TEST_DEVICE_KEY, TEST_IOTHUB_NAME, TEST_IOTHUB_SUFFIX, TEST_PROTOCOL_GATEWAY_HOSTNAME, NULL);

    QOS_VALUE QosValue[] = { DELIVER_AT_LEAST_ONCE };
    SUBSCRIBE_ACK suback;
    suback.packetId = 1234;
    suback.qosCount = 1;
    suback.qosReturn = QosValue;

    IOTHUB_MESSAGE_LIST message1;
    memset(&message1, 0, sizeof(IOTHUB_MESSAGE_LIST));
    message1.messageHandle = TEST_IOTHUB_MSG_STRING;

    DList_InsertTailList(config.waitingToSend, &(message1.entry));
    TRANSPORT_LL_HANDLE handle = IoTHubTransport_MQTT_Common_Create(&config, get_IO_transport, &transport_cb_info, transport_cb_ctx);

    CONNECT_ACK connack = { true, CONNECTION_ACCEPTED };
    g_fnMqttOperationCallback(TEST_MQTT_CLIENT_HANDLE, MQTT_CLIENT_ON_CONNACK, &connack, g_callbackCtx);
    IoTHubTransport_MQTT_Common_DoWork(handle);

    g_fnMqttOperationCallback(TEST_MQTT_CLIENT_HANDLE, MQTT_CLIENT_ON_SUBSCRIBE_ACK, &suback, g_callbackCtx);
    setup_initialize_connection_mocks();
    IoTHubTransport_MQTT_Common_DoWork(handle);
    umock_c_reset_all_calls();

    STRICT_EXPECTED_CALL(tickcounter_get_current_ms(IGNORED_PTR_ARG, IGNORED_PTR_ARG));
    STRICT_EXPECTED_CALL(IoTHubClient_Auth_Get_Credential_Type(IGNORED_PTR_ARG));
    STRICT_EXPECTED_CALL(IoTHubClient_Auth_Get_SasToken_Expiry(IGNORED_PTR_ARG));
    STRICT_EXPECTED_CALL(IoTHubMessage_GetContentType(IGNORED_PTR_ARG));
    STRICT_EXPECTED_CALL(IoTHubMessage_GetString(IGNORED_PTR_ARG)).SetReturn(NULL);

    EXPECTED_CALL(DList_RemoveEntryList(IGNORED_PTR_ARG));
    EXPECTED_CALL(DList_InitializeListHead(IGNORED_PTR_ARG));
    EXPECTED_CALL(DList_InsertTailList(IGNORED_PTR_ARG, IGNORED_PTR_ARG));
    EXPECTED_CALL(Transport_SendComplete_Callback(IGNORED_PTR_ARG, IOTHUB_CLIENT_CONFIRMATION_ERROR, transport_cb_ctx));
    EXPECTED_CALL(mqtt_client_dowork(IGNORED_PTR_ARG));
    STRICT_EXPECTED_CALL(tickcounter_get_current_ms(IGNORED_PTR_ARG, IGNORED_PTR_ARG));
    // removeExpiredPendingGetTwinRequests
    STRICT_EXPECTED_CALL(tickcounter_get_current_ms(IGNORED_PTR_ARG, IGNORED_PTR_ARG));
    // removeExpiredGetTwinRequestsPendingAck
    STRICT_EXPECTED_CALL(tickcounter_get_current_ms(IGNORED_PTR_ARG, IGNORED_PTR_ARG));

    // act
    IoTHubTransport_MQTT_Common_DoWork(handle);

    //assert
    ASSERT_ARE_EQUAL(char_ptr, umock_c_get_expected_calls(), umock_c_get_actual_calls());

    //cleanup
    IoTHubTransport_MQTT_Common_Destroy(handle);
}

TEST_FUNCTION(IoTHubTransport_MQTT_Common_DoWork_x509_no_expire_success)
{
    // arrange
    IOTHUBTRANSPORT_CONFIG config = { 0 };
    SetupIothubTransportConfig(&config, TEST_DEVICE_ID, TEST_DEVICE_KEY, TEST_IOTHUB_NAME, TEST_IOTHUB_SUFFIX, TEST_PROTOCOL_GATEWAY_HOSTNAME, NULL);

    QOS_VALUE QosValue[] = { DELIVER_AT_LEAST_ONCE };
    SUBSCRIBE_ACK suback;
    suback.packetId = 1234;
    suback.qosCount = 1;
    suback.qosReturn = QosValue;

    IOTHUB_MESSAGE_LIST message1;
    memset(&message1, 0, sizeof(IOTHUB_MESSAGE_LIST));
    message1.messageHandle = TEST_IOTHUB_MSG_STRING;

    DList_InsertTailList(config.waitingToSend, &(message1.entry));
    TRANSPORT_LL_HANDLE handle = IoTHubTransport_MQTT_Common_Create(&config, get_IO_transport, &transport_cb_info, transport_cb_ctx);

    CONNECT_ACK connack = { true, CONNECTION_ACCEPTED };
    g_fnMqttOperationCallback(TEST_MQTT_CLIENT_HANDLE, MQTT_CLIENT_ON_CONNACK, &connack, g_callbackCtx);
    // Reset the calls to make sure we're mocket the following calls
    umock_c_reset_all_calls();

    STRICT_EXPECTED_CALL(tickcounter_get_current_ms(IGNORED_PTR_ARG, IGNORED_PTR_ARG));
    STRICT_EXPECTED_CALL(IoTHubClient_Auth_Get_Credential_Type(IGNORED_PTR_ARG)).SetReturn(IOTHUB_CREDENTIAL_TYPE_X509);
    // DoWork to process the CONNACK call
    IoTHubTransport_MQTT_Common_DoWork(handle);
    umock_c_reset_all_calls();

    STRICT_EXPECTED_CALL(tickcounter_get_current_ms(IGNORED_PTR_ARG, IGNORED_PTR_ARG));
    STRICT_EXPECTED_CALL(IoTHubClient_Auth_Get_Credential_Type(IGNORED_PTR_ARG)).SetReturn(IOTHUB_CREDENTIAL_TYPE_X509);

    STRICT_EXPECTED_CALL(IoTHubMessage_GetContentType(IGNORED_PTR_ARG));
    STRICT_EXPECTED_CALL(IoTHubMessage_GetString(IGNORED_PTR_ARG)).SetReturn(NULL);

    EXPECTED_CALL(DList_RemoveEntryList(IGNORED_PTR_ARG));
    EXPECTED_CALL(DList_InitializeListHead(IGNORED_PTR_ARG));
    EXPECTED_CALL(DList_InsertTailList(IGNORED_PTR_ARG, IGNORED_PTR_ARG));
    EXPECTED_CALL(Transport_SendComplete_Callback(IGNORED_PTR_ARG, IOTHUB_CLIENT_CONFIRMATION_ERROR, transport_cb_ctx));
    EXPECTED_CALL(mqtt_client_dowork(IGNORED_PTR_ARG));
    STRICT_EXPECTED_CALL(tickcounter_get_current_ms(IGNORED_PTR_ARG, IGNORED_PTR_ARG));
    // removeExpiredPendingGetTwinRequests
    STRICT_EXPECTED_CALL(tickcounter_get_current_ms(IGNORED_PTR_ARG, IGNORED_PTR_ARG));
    // removeExpiredGetTwinRequestsPendingAck
    STRICT_EXPECTED_CALL(tickcounter_get_current_ms(IGNORED_PTR_ARG, IGNORED_PTR_ARG));

    // act
    IoTHubTransport_MQTT_Common_DoWork(handle);

    //assert
    ASSERT_ARE_EQUAL(char_ptr, umock_c_get_expected_calls(), umock_c_get_actual_calls());

    //cleanup
    IoTHubTransport_MQTT_Common_Destroy(handle);
}

TEST_FUNCTION(IoTHubTransport_MQTT_Common_DoWork_with_emtpy_item_succeeds)
{
    // arrange
    IOTHUBTRANSPORT_CONFIG config = { 0 };
    SetupIothubTransportConfig(&config, TEST_DEVICE_ID, TEST_DEVICE_KEY, TEST_IOTHUB_NAME, TEST_IOTHUB_SUFFIX, TEST_PROTOCOL_GATEWAY_HOSTNAME, NULL);

    QOS_VALUE QosValue[] = { DELIVER_AT_LEAST_ONCE };
    SUBSCRIBE_ACK suback;
    suback.packetId = 1234;
    suback.qosCount = 1;
    suback.qosReturn = QosValue;

    IOTHUB_MESSAGE_LIST message1;
    memset(&message1, 0, sizeof(IOTHUB_MESSAGE_LIST));
    message1.messageHandle = TEST_IOTHUB_MSG_STRING;

    DList_InsertTailList(config.waitingToSend, &(message1.entry));
    TRANSPORT_LL_HANDLE handle = IoTHubTransport_MQTT_Common_Create(&config, get_IO_transport, &transport_cb_info, transport_cb_ctx);

    CONNECT_ACK connack = { true, CONNECTION_ACCEPTED };
    g_fnMqttOperationCallback(TEST_MQTT_CLIENT_HANDLE, MQTT_CLIENT_ON_CONNACK, &connack, g_callbackCtx);
    IoTHubTransport_MQTT_Common_DoWork(handle);

    g_fnMqttOperationCallback(TEST_MQTT_CLIENT_HANDLE, MQTT_CLIENT_ON_SUBSCRIBE_ACK, &suback, g_callbackCtx);
    setup_initialize_connection_mocks();
    IoTHubTransport_MQTT_Common_DoWork(handle);
    umock_c_reset_all_calls();

    setup_IoTHubTransport_MQTT_Common_DoWork_emtpy_msg_mocks();

    // act
    IoTHubTransport_MQTT_Common_DoWork(handle);

    //assert
    ASSERT_ARE_EQUAL(char_ptr, umock_c_get_expected_calls(), umock_c_get_actual_calls());

    //cleanup
    IoTHubTransport_MQTT_Common_Destroy(handle);
}

TEST_FUNCTION(IoTHubTransport_MQTT_Common_DoWork_with_security_msg_succeeds)
{
    // arrange
    IOTHUBTRANSPORT_CONFIG config = { 0 };
    SetupIothubTransportConfig(&config, TEST_DEVICE_ID, TEST_DEVICE_KEY, TEST_IOTHUB_NAME, TEST_IOTHUB_SUFFIX, TEST_PROTOCOL_GATEWAY_HOSTNAME, NULL);

    QOS_VALUE QosValue[] = { DELIVER_AT_LEAST_ONCE };
    SUBSCRIBE_ACK suback;
    suback.packetId = 1234;
    suback.qosCount = 1;
    suback.qosReturn = QosValue;

    IOTHUB_MESSAGE_LIST message1;
    memset(&message1, 0, sizeof(IOTHUB_MESSAGE_LIST));
    message1.messageHandle = TEST_IOTHUB_MSG_STRING;

    DList_InsertTailList(config.waitingToSend, &(message1.entry));
    TRANSPORT_LL_HANDLE handle = setup_iothub_mqtt_connection(&config);

    g_fnMqttOperationCallback(TEST_MQTT_CLIENT_HANDLE, MQTT_CLIENT_ON_SUBSCRIBE_ACK, &suback, g_callbackCtx);
    setup_initialize_connection_mocks();
    IoTHubTransport_MQTT_Common_DoWork(handle);
    umock_c_reset_all_calls();

    setup_IoTHubTransport_MQTT_Common_DoWork_events_mocks(NULL, NULL, 0, TEST_IOTHUB_MSG_STRING, false, NULL, NULL, NULL, "json/application", NULL, NULL, false, NULL, true);

    // act
    IoTHubTransport_MQTT_Common_DoWork(handle);

    //assert
    ASSERT_ARE_EQUAL(char_ptr, umock_c_get_expected_calls(), umock_c_get_actual_calls());

    //cleanup
    IoTHubTransport_MQTT_Common_Destroy(handle);
}

TEST_FUNCTION(IoTHubTransport_MQTT_Common_DoWork_with_1_event_item_fail)
{
    // arrange
    int negativeTestsInitResult = umock_c_negative_tests_init();
    ASSERT_ARE_EQUAL(int, 0, negativeTestsInitResult);

    IOTHUBTRANSPORT_CONFIG config ={ 0 };
    SetupIothubTransportConfig(&config, TEST_DEVICE_ID, TEST_DEVICE_KEY, TEST_IOTHUB_NAME, TEST_IOTHUB_SUFFIX, TEST_PROTOCOL_GATEWAY_HOSTNAME, NULL);

    QOS_VALUE QosValue[] ={ DELIVER_AT_LEAST_ONCE };
    SUBSCRIBE_ACK suback;
    suback.packetId = 1234;
    suback.qosCount = 1;
    suback.qosReturn = QosValue;

    IOTHUB_MESSAGE_LIST message1;
    memset(&message1, 0, sizeof(IOTHUB_MESSAGE_LIST));
    message1.messageHandle = TEST_IOTHUB_MSG_BYTEARRAY;

    DList_InsertTailList(config.waitingToSend, &(message1.entry));
    TRANSPORT_LL_HANDLE handle = IoTHubTransport_MQTT_Common_Create(&config, get_IO_transport, &transport_cb_info, transport_cb_ctx);
    g_fnMqttOperationCallback(TEST_MQTT_CLIENT_HANDLE, MQTT_CLIENT_ON_SUBSCRIBE_ACK, &suback, g_callbackCtx);
    IoTHubTransport_MQTT_Common_DoWork(handle);
    umock_c_reset_all_calls();

    setup_IoTHubTransport_MQTT_Common_DoWork_events_mocks(NULL, NULL, 0, TEST_IOTHUB_MSG_BYTEARRAY, false, NULL, NULL, NULL, NULL, NULL, NULL, false, NULL, false);
    umock_c_negative_tests_snapshot();

    size_t calls_cannot_fail[] = { 4 };

    // act
    size_t count = umock_c_negative_tests_call_count();
    for (size_t index = 0; index < count; index++)
    {
        if (should_skip_index(index, calls_cannot_fail, sizeof(calls_cannot_fail)/sizeof(calls_cannot_fail[0])) != 0)
        {
            continue;
        }

        umock_c_negative_tests_reset();
        umock_c_negative_tests_fail_call(index);

        char tmp_msg[64];
        sprintf(tmp_msg, "IoTHubTransport_MQTT_Common_DoWork failure in test %lu/%lu", (unsigned long)index, (unsigned long)count);

        IoTHubTransport_MQTT_Common_DoWork(handle);

        //assert
    }

    //cleanup
    IoTHubTransport_MQTT_Common_Destroy(handle);
    umock_c_negative_tests_deinit();
}

TEST_FUNCTION(IoTHubTransport_MQTT_Common_DoWork_with_1_event_item_with_properties_succeeds)
{
    // arrange
    IOTHUBTRANSPORT_CONFIG config = { 0 };
    SetupIothubTransportConfig(&config, TEST_DEVICE_ID, TEST_DEVICE_KEY, TEST_IOTHUB_NAME, TEST_IOTHUB_SUFFIX, TEST_PROTOCOL_GATEWAY_HOSTNAME, NULL);

    QOS_VALUE QosValue[] = { DELIVER_AT_LEAST_ONCE };
    SUBSCRIBE_ACK suback;
    suback.packetId = 1234;
    suback.qosCount = 1;
    suback.qosReturn = QosValue;

    g_nullMapVariable = false;

    const size_t propCount = 1;
    const char* keys[1] = { "propKey1" };
    const char* values[1] = { "propValue1" };

    IOTHUB_MESSAGE_LIST message1;
    memset(&message1, 0, sizeof(IOTHUB_MESSAGE_LIST));
    message1.messageHandle = TEST_IOTHUB_MSG_BYTEARRAY;

    DList_InsertTailList(config.waitingToSend, &(message1.entry));
    TRANSPORT_LL_HANDLE handle = IoTHubTransport_MQTT_Common_Create(&config, get_IO_transport, &transport_cb_info, transport_cb_ctx);

    CONNECT_ACK connack = { true, CONNECTION_ACCEPTED };
    g_fnMqttOperationCallback(TEST_MQTT_CLIENT_HANDLE, MQTT_CLIENT_ON_CONNACK, &connack, g_callbackCtx);
    IoTHubTransport_MQTT_Common_DoWork(handle);

    g_fnMqttOperationCallback(TEST_MQTT_CLIENT_HANDLE, MQTT_CLIENT_ON_SUBSCRIBE_ACK, &suback, g_callbackCtx);
    setup_initialize_connection_mocks();
    IoTHubTransport_MQTT_Common_DoWork(handle);
    umock_c_reset_all_calls();

    setup_IoTHubTransport_MQTT_Common_DoWork_events_mocks((const char* const**)&keys, (const char* const**)&values, propCount, TEST_IOTHUB_MSG_BYTEARRAY, false, NULL, NULL, NULL, NULL, NULL, NULL, false, NULL, false);

    // act
    IoTHubTransport_MQTT_Common_DoWork(handle);

    //assert
    ASSERT_ARE_EQUAL(char_ptr, umock_c_get_expected_calls(), umock_c_get_actual_calls());

    //cleanup
    IoTHubTransport_MQTT_Common_Destroy(handle);
}

TEST_FUNCTION(IoTHubTransport_MQTT_Common_DoWork_with_1_event_item_with_2_properties_succeeds)
{
    // arrange
    IOTHUBTRANSPORT_CONFIG config ={ 0 };
    SetupIothubTransportConfig(&config, TEST_DEVICE_ID, TEST_DEVICE_KEY, TEST_IOTHUB_NAME, TEST_IOTHUB_SUFFIX, TEST_PROTOCOL_GATEWAY_HOSTNAME, NULL);

    QOS_VALUE QosValue[] ={ DELIVER_AT_LEAST_ONCE };
    SUBSCRIBE_ACK suback;
    suback.packetId = 1234;
    suback.qosCount = 1;
    suback.qosReturn = QosValue;

    g_nullMapVariable = false;

    const size_t propCount = 2;
    const char* keys[2] = { "propKey1", "propKey2" };
    const char* values[2] = { "propValue1", "propValue2" };

    IOTHUB_MESSAGE_LIST message1;
    memset(&message1, 0, sizeof(IOTHUB_MESSAGE_LIST));
    message1.messageHandle = TEST_IOTHUB_MSG_BYTEARRAY;

    DList_InsertTailList(config.waitingToSend, &(message1.entry));
    TRANSPORT_LL_HANDLE handle = IoTHubTransport_MQTT_Common_Create(&config, get_IO_transport, &transport_cb_info, transport_cb_ctx);

    CONNECT_ACK connack = { true, CONNECTION_ACCEPTED };
    g_fnMqttOperationCallback(TEST_MQTT_CLIENT_HANDLE, MQTT_CLIENT_ON_CONNACK, &connack, g_callbackCtx);
    IoTHubTransport_MQTT_Common_DoWork(handle);

    g_fnMqttOperationCallback(TEST_MQTT_CLIENT_HANDLE, MQTT_CLIENT_ON_SUBSCRIBE_ACK, &suback, g_callbackCtx);
    setup_initialize_connection_mocks();
    IoTHubTransport_MQTT_Common_DoWork(handle);
    umock_c_reset_all_calls();

    setup_IoTHubTransport_MQTT_Common_DoWork_events_mocks((const char* const**)&keys, (const char* const**)&values, propCount, TEST_IOTHUB_MSG_BYTEARRAY, false, NULL, NULL, NULL, NULL, NULL, NULL, false, NULL, false);

    // act
    IoTHubTransport_MQTT_Common_DoWork(handle);

    //assert
    ASSERT_ARE_EQUAL(char_ptr, umock_c_get_expected_calls(), umock_c_get_actual_calls());

    //cleanup
    IoTHubTransport_MQTT_Common_Destroy(handle);
}

TEST_FUNCTION(IoTHubTransport_MQTT_Common_DoWork_with_1_event_item_with_properties_succeeds_autoencode)
{
    // arrange
    IOTHUBTRANSPORT_CONFIG config = { 0 };
    SetupIothubTransportConfig(&config, TEST_DEVICE_ID, TEST_DEVICE_KEY, TEST_IOTHUB_NAME, TEST_IOTHUB_SUFFIX, TEST_PROTOCOL_GATEWAY_HOSTNAME, NULL);

    QOS_VALUE QosValue[] = { DELIVER_AT_LEAST_ONCE };
    SUBSCRIBE_ACK suback;
    suback.packetId = 1234;
    suback.qosCount = 1;
    suback.qosReturn = QosValue;

    g_nullMapVariable = false;

    const size_t propCount = 1;
    const char* keys[1] = { "propKey1" };
    const char* values[1] = { "propValue1" };

    IOTHUB_MESSAGE_LIST message1;
    memset(&message1, 0, sizeof(IOTHUB_MESSAGE_LIST));
    message1.messageHandle = TEST_IOTHUB_MSG_BYTEARRAY;

    DList_InsertTailList(config.waitingToSend, &(message1.entry));
    TRANSPORT_LL_HANDLE handle = IoTHubTransport_MQTT_Common_Create(&config, get_IO_transport, &transport_cb_info, transport_cb_ctx);

    CONNECT_ACK connack = { true, CONNECTION_ACCEPTED };
    g_fnMqttOperationCallback(TEST_MQTT_CLIENT_HANDLE, MQTT_CLIENT_ON_CONNACK, &connack, g_callbackCtx);
    IoTHubTransport_MQTT_Common_DoWork(handle);

    bool urlencode = true;
    IoTHubTransport_MQTT_Common_SetOption(handle, OPTION_AUTO_URL_ENCODE_DECODE, &urlencode);
    g_fnMqttOperationCallback(TEST_MQTT_CLIENT_HANDLE, MQTT_CLIENT_ON_SUBSCRIBE_ACK, &suback, g_callbackCtx);
    setup_initialize_connection_mocks();
    IoTHubTransport_MQTT_Common_DoWork(handle);
    umock_c_reset_all_calls();

    setup_IoTHubTransport_MQTT_Common_DoWork_events_mocks((const char* const**)&keys, (const char* const**)&values, propCount, TEST_IOTHUB_MSG_BYTEARRAY, false, NULL, NULL, NULL, NULL, NULL, NULL, true, NULL, false);

    // act
    IoTHubTransport_MQTT_Common_DoWork(handle);

    //assert
    ASSERT_ARE_EQUAL(char_ptr, umock_c_get_expected_calls(), umock_c_get_actual_calls());

    //cleanup
    IoTHubTransport_MQTT_Common_Destroy(handle);
}

TEST_FUNCTION(IoTHubTransport_MQTT_Common_DoWork_with_1_event_item_with_2_properties_succeeds_autoencode)
{
    // arrange
    IOTHUBTRANSPORT_CONFIG config = { 0 };
    SetupIothubTransportConfig(&config, TEST_DEVICE_ID, TEST_DEVICE_KEY, TEST_IOTHUB_NAME, TEST_IOTHUB_SUFFIX, TEST_PROTOCOL_GATEWAY_HOSTNAME, NULL);

    QOS_VALUE QosValue[] = { DELIVER_AT_LEAST_ONCE };
    SUBSCRIBE_ACK suback;
    suback.packetId = 1234;
    suback.qosCount = 1;
    suback.qosReturn = QosValue;

    g_nullMapVariable = false;

    const size_t propCount = 2;
    const char* keys[2] = { "propKey1", "propKey2" };
    const char* values[2] = { "propValue1", "propValue2" };

    IOTHUB_MESSAGE_LIST message1;
    memset(&message1, 0, sizeof(IOTHUB_MESSAGE_LIST));
    message1.messageHandle = TEST_IOTHUB_MSG_BYTEARRAY;

    DList_InsertTailList(config.waitingToSend, &(message1.entry));
    TRANSPORT_LL_HANDLE handle = IoTHubTransport_MQTT_Common_Create(&config, get_IO_transport, &transport_cb_info, transport_cb_ctx);

    CONNECT_ACK connack = { true, CONNECTION_ACCEPTED };
    g_fnMqttOperationCallback(TEST_MQTT_CLIENT_HANDLE, MQTT_CLIENT_ON_CONNACK, &connack, g_callbackCtx);
    IoTHubTransport_MQTT_Common_DoWork(handle);

    bool urlencode = true;
    IoTHubTransport_MQTT_Common_SetOption(handle, OPTION_AUTO_URL_ENCODE_DECODE, &urlencode);
    g_fnMqttOperationCallback(TEST_MQTT_CLIENT_HANDLE, MQTT_CLIENT_ON_SUBSCRIBE_ACK, &suback, g_callbackCtx);
    setup_initialize_connection_mocks();
    IoTHubTransport_MQTT_Common_DoWork(handle);
    umock_c_reset_all_calls();

    setup_IoTHubTransport_MQTT_Common_DoWork_events_mocks((const char* const**)&keys, (const char* const**)&values, propCount, TEST_IOTHUB_MSG_BYTEARRAY, false, NULL, NULL, NULL, NULL, NULL, NULL, true, NULL, false);

    // act
    IoTHubTransport_MQTT_Common_DoWork(handle);

    //assert
    ASSERT_ARE_EQUAL(char_ptr, umock_c_get_expected_calls(), umock_c_get_actual_calls());

    //cleanup
    IoTHubTransport_MQTT_Common_Destroy(handle);
}

/* Test_SRS_IOTHUB_MQTT_TRANSPORT_07_033: [IoTHubTransport_MQTT_Common_DoWork shall iterate through the Waiting Acknowledge messages looking for any message that has been waiting longer than 2 min.]*/
TEST_FUNCTION(IoTHubTransport_MQTT_Common_DoWork_no_resend_message_succeeds)
{
    // arrange
    IOTHUBTRANSPORT_CONFIG config ={ 0 };
    SetupIothubTransportConfig(&config, TEST_DEVICE_ID, TEST_DEVICE_KEY, TEST_IOTHUB_NAME, TEST_IOTHUB_SUFFIX, TEST_PROTOCOL_GATEWAY_HOSTNAME, NULL);

    QOS_VALUE QosValue[] = { DELIVER_AT_LEAST_ONCE };
    SUBSCRIBE_ACK suback;
    suback.packetId = 1234;
    suback.qosCount = 1;
    suback.qosReturn = QosValue;

    IOTHUB_MESSAGE_LIST message2;
    memset(&message2, 0, sizeof(IOTHUB_MESSAGE_LIST));
    message2.messageHandle = TEST_IOTHUB_MSG_STRING;

    DList_InsertTailList(config.waitingToSend, &(message2.entry));
    TRANSPORT_LL_HANDLE handle = IoTHubTransport_MQTT_Common_Create(&config, get_IO_transport, &transport_cb_info, transport_cb_ctx);
    g_fnMqttOperationCallback(TEST_MQTT_CLIENT_HANDLE, MQTT_CLIENT_ON_SUBSCRIBE_ACK, &suback, g_callbackCtx);
    setup_initialize_connection_mocks();
    IoTHubTransport_MQTT_Common_DoWork(handle);
    IoTHubTransport_MQTT_Common_DoWork(handle);
    umock_c_reset_all_calls();

    STRICT_EXPECTED_CALL(tickcounter_get_current_ms(IGNORED_PTR_ARG, IGNORED_PTR_ARG));
    STRICT_EXPECTED_CALL(mqtt_client_dowork(IGNORED_PTR_ARG));
    STRICT_EXPECTED_CALL(tickcounter_get_current_ms(IGNORED_PTR_ARG, IGNORED_PTR_ARG));
    // removeExpiredPendingGetTwinRequests
    STRICT_EXPECTED_CALL(tickcounter_get_current_ms(IGNORED_PTR_ARG, IGNORED_PTR_ARG));
    // removeExpiredGetTwinRequestsPendingAck
    STRICT_EXPECTED_CALL(tickcounter_get_current_ms(IGNORED_PTR_ARG, IGNORED_PTR_ARG));

    // act
    IoTHubTransport_MQTT_Common_DoWork(handle);

    //assert
    ASSERT_ARE_EQUAL(char_ptr, umock_c_get_expected_calls(), umock_c_get_actual_calls());

    //cleanup
    IoTHubTransport_MQTT_Common_Destroy(handle);
}

/* Test_SRS_IOTHUB_MQTT_TRANSPORT_07_033: [IoTHubTransport_MQTT_Common_DoWork shall iterate through the Waiting Acknowledge messages looking for any message that has been waiting longer than 2 min.]*/
TEST_FUNCTION(IoTHubTransport_MQTT_Common_DoWork_resend_message_succeeds)
{
    // arrange
    IOTHUBTRANSPORT_CONFIG config ={ 0 };
    SetupIothubTransportConfig(&config, TEST_DEVICE_ID, TEST_DEVICE_KEY, TEST_IOTHUB_NAME, TEST_IOTHUB_SUFFIX, TEST_PROTOCOL_GATEWAY_HOSTNAME, NULL);

    CONNECT_ACK connack = { true, CONNECTION_ACCEPTED };
    QOS_VALUE QosValue[] ={ DELIVER_AT_LEAST_ONCE };
    SUBSCRIBE_ACK suback;
    suback.packetId = 1234;
    suback.qosCount = 1;
    suback.qosReturn = QosValue;

    IOTHUB_MESSAGE_LIST message2;
    memset(&message2, 0, sizeof(IOTHUB_MESSAGE_LIST));
    message2.messageHandle = TEST_IOTHUB_MSG_STRING;

    DList_InsertTailList(config.waitingToSend, &(message2.entry));
    TRANSPORT_LL_HANDLE handle = IoTHubTransport_MQTT_Common_Create(&config, get_IO_transport, &transport_cb_info, transport_cb_ctx);
    setup_initialize_connection_mocks();
    IoTHubTransport_MQTT_Common_DoWork(handle);
    g_fnMqttOperationCallback(TEST_MQTT_CLIENT_HANDLE, MQTT_CLIENT_ON_CONNACK, &connack, g_callbackCtx);
    g_fnMqttOperationCallback(TEST_MQTT_CLIENT_HANDLE, MQTT_CLIENT_ON_SUBSCRIBE_ACK, &suback, g_callbackCtx);
    IoTHubTransport_MQTT_Common_DoWork(handle);
    umock_c_reset_all_calls();

    g_current_ms += 5*60*1000;
    setup_IoTHubTransport_MQTT_Common_DoWork_resend_events_mocks(NULL, NULL, 0, TEST_IOTHUB_MSG_STRING, false, NULL, NULL, NULL, NULL, NULL, NULL, false, NULL, false);

    // act
    IoTHubTransport_MQTT_Common_DoWork(handle);

    //assert
    ASSERT_ARE_EQUAL(char_ptr, umock_c_get_expected_calls(), umock_c_get_actual_calls());

    //cleanup
    IoTHubTransport_MQTT_Common_Destroy(handle);
}

/* Tests_SRS_IOTHUB_TRANSPORT_MQTT_COMMON_07_034: [ If IoTHubTransport_MQTT_Common_DoWork has previously resent the message two times then it shall fail the message and reconnect to IoTHub ... ]*/
/* Tests_SRS_IOTHUB_TRANSPORT_MQTT_COMMON_07_057: [ ... then go through all the rest of the waiting messages and reset the retryCount on the message. ]*/
TEST_FUNCTION(IoTHubTransport_MQTT_Common_DoWork_message_timeout_succeeds)
{
    CONNECT_ACK connack = { true, CONNECTION_ACCEPTED };
    SUBSCRIBE_ACK suback;
    QOS_VALUE QosValue[] = { DELIVER_AT_LEAST_ONCE };
    IOTHUB_MESSAGE_LIST message2;
    TRANSPORT_LL_HANDLE handle;

    // arrange
    IOTHUBTRANSPORT_CONFIG config = { 0 };
    SetupIothubTransportConfig(&config, TEST_DEVICE_ID, TEST_DEVICE_KEY, TEST_IOTHUB_NAME, TEST_IOTHUB_SUFFIX, TEST_PROTOCOL_GATEWAY_HOSTNAME, NULL);

    handle = IoTHubTransport_MQTT_Common_Create(&config, get_IO_transport, &transport_cb_info, transport_cb_ctx);

    IoTHubTransport_MQTT_Common_DoWork(handle);
    g_fnMqttOperationCallback(TEST_MQTT_CLIENT_HANDLE, MQTT_CLIENT_ON_CONNACK, &connack, g_callbackCtx);
    IoTHubTransport_MQTT_Common_DoWork(handle);

    suback.packetId = 1234;
    suback.qosCount = 1;
    suback.qosReturn = QosValue;
    g_fnMqttOperationCallback(TEST_MQTT_CLIENT_HANDLE, MQTT_CLIENT_ON_SUBSCRIBE_ACK, &suback, g_callbackCtx);
    IoTHubTransport_MQTT_Common_DoWork(handle);

    memset(&message2, 0, sizeof(IOTHUB_MESSAGE_LIST));
    message2.messageHandle = TEST_IOTHUB_MSG_STRING;
    DList_InsertTailList(config.waitingToSend, &(message2.entry));
    IoTHubTransport_MQTT_Common_DoWork(handle);

    IoTHubTransport_MQTT_Common_DoWork(handle);

    g_current_ms += 5 * 60 * 1000;
    STRICT_EXPECTED_CALL(tickcounter_get_current_ms(IGNORED_PTR_ARG, IGNORED_PTR_ARG))
        .CopyOutArgumentBuffer(2, &g_current_ms, sizeof(g_current_ms));
    IoTHubTransport_MQTT_Common_DoWork(handle);
    umock_c_reset_all_calls();

    g_current_ms += 5 * 60 * 1000;
    STRICT_EXPECTED_CALL(tickcounter_get_current_ms(IGNORED_PTR_ARG, IGNORED_PTR_ARG))
        .CopyOutArgumentBuffer(2, &g_current_ms, sizeof(g_current_ms));
    STRICT_EXPECTED_CALL(IoTHubClient_Auth_Get_Credential_Type(IGNORED_PTR_ARG));
    STRICT_EXPECTED_CALL(IoTHubClient_Auth_Get_SasToken_Expiry(IGNORED_PTR_ARG));
    STRICT_EXPECTED_CALL(mqtt_client_dowork(IGNORED_PTR_ARG));

    STRICT_EXPECTED_CALL(tickcounter_get_current_ms(IGNORED_PTR_ARG, IGNORED_PTR_ARG));

    STRICT_EXPECTED_CALL(DList_InitializeListHead(IGNORED_PTR_ARG));
    STRICT_EXPECTED_CALL(DList_InsertTailList(IGNORED_PTR_ARG, IGNORED_PTR_ARG));
    STRICT_EXPECTED_CALL(Transport_SendComplete_Callback(IGNORED_PTR_ARG, IOTHUB_CLIENT_CONFIRMATION_MESSAGE_TIMEOUT, transport_cb_ctx));
    STRICT_EXPECTED_CALL(DList_RemoveEntryList(IGNORED_PTR_ARG));
    STRICT_EXPECTED_CALL(gballoc_free(IGNORED_PTR_ARG));
    STRICT_EXPECTED_CALL(xio_retrieveoptions(IGNORED_PTR_ARG));
    STRICT_EXPECTED_CALL(mqtt_client_disconnect(IGNORED_PTR_ARG, IGNORED_PTR_ARG, IGNORED_PTR_ARG));
    for (size_t index = 0; index < NUM_DOWORK_VALUE; index++)
    {
        STRICT_EXPECTED_CALL(mqtt_client_dowork(IGNORED_PTR_ARG));
        STRICT_EXPECTED_CALL(ThreadAPI_Sleep(IGNORED_NUM_ARG));
    }
    STRICT_EXPECTED_CALL(xio_destroy(IGNORED_PTR_ARG));
    // removeExpiredPendingGetTwinRequests
    STRICT_EXPECTED_CALL(tickcounter_get_current_ms(IGNORED_PTR_ARG, IGNORED_PTR_ARG));
    // removeExpiredGetTwinRequestsPendingAck
    STRICT_EXPECTED_CALL(tickcounter_get_current_ms(IGNORED_PTR_ARG, IGNORED_PTR_ARG));

    // act
    IoTHubTransport_MQTT_Common_DoWork(handle);

    //assert
    ASSERT_ARE_EQUAL(char_ptr, umock_c_get_expected_calls(), umock_c_get_actual_calls());

    //cleanup
    IoTHubTransport_MQTT_Common_Destroy(handle);
}

/* Tests_SRS_IOTHUB_TRANSPORT_MQTT_COMMON_07_034: [ If IoTHubTransport_MQTT_Common_DoWork has previously resent the message two times then it shall fail the message and reconnect to IoTHub ... ]*/
/* Tests_SRS_IOTHUB_TRANSPORT_MQTT_COMMON_07_057: [ ... then go through all the rest of the waiting messages and reset the retryCount on the message. ]*/
TEST_FUNCTION(IoTHubTransport_MQTT_Common_DoWork_2_message_timeout_succeeds)
{
    CONNECT_ACK connack = { true, CONNECTION_ACCEPTED };
    SUBSCRIBE_ACK suback;
    QOS_VALUE QosValue[] = { DELIVER_AT_LEAST_ONCE };
    IOTHUB_MESSAGE_LIST message2;
    IOTHUB_MESSAGE_LIST message1;
    TRANSPORT_LL_HANDLE handle;

    // arrange
    IOTHUBTRANSPORT_CONFIG config = { 0 };
    SetupIothubTransportConfig(&config, TEST_DEVICE_ID, TEST_DEVICE_KEY, TEST_IOTHUB_NAME, TEST_IOTHUB_SUFFIX, TEST_PROTOCOL_GATEWAY_HOSTNAME, NULL);

    handle = IoTHubTransport_MQTT_Common_Create(&config, get_IO_transport, &transport_cb_info, transport_cb_ctx);

    IoTHubTransport_MQTT_Common_DoWork(handle);
    g_fnMqttOperationCallback(TEST_MQTT_CLIENT_HANDLE, MQTT_CLIENT_ON_CONNACK, &connack, g_callbackCtx);
    IoTHubTransport_MQTT_Common_DoWork(handle);

    suback.packetId = 1234;
    suback.qosCount = 1;
    suback.qosReturn = QosValue;
    g_fnMqttOperationCallback(TEST_MQTT_CLIENT_HANDLE, MQTT_CLIENT_ON_SUBSCRIBE_ACK, &suback, g_callbackCtx);
    IoTHubTransport_MQTT_Common_DoWork(handle);

    memset(&message1, 0, sizeof(IOTHUB_MESSAGE_LIST));
    message1.messageHandle = TEST_IOTHUB_MSG_STRING;
    DList_InsertTailList(config.waitingToSend, &(message1.entry));

    memset(&message2, 0, sizeof(IOTHUB_MESSAGE_LIST));
    message2.messageHandle = TEST_IOTHUB_MSG_STRING;
    DList_InsertTailList(config.waitingToSend, &(message2.entry));
    IoTHubTransport_MQTT_Common_DoWork(handle);

    IoTHubTransport_MQTT_Common_DoWork(handle);

    g_current_ms += 5 * 60 * 1000;
    STRICT_EXPECTED_CALL(tickcounter_get_current_ms(IGNORED_PTR_ARG, IGNORED_PTR_ARG))
        .CopyOutArgumentBuffer(2, &g_current_ms, sizeof(g_current_ms));
    IoTHubTransport_MQTT_Common_DoWork(handle);
    umock_c_reset_all_calls();

    STRICT_EXPECTED_CALL(tickcounter_get_current_ms(IGNORED_PTR_ARG, IGNORED_PTR_ARG));
    STRICT_EXPECTED_CALL(IoTHubClient_Auth_Get_Credential_Type(IGNORED_PTR_ARG));
    STRICT_EXPECTED_CALL(IoTHubClient_Auth_Get_SasToken_Expiry(IGNORED_PTR_ARG));
    STRICT_EXPECTED_CALL(mqtt_client_dowork(IGNORED_PTR_ARG));

    g_current_ms += 5 * 60 * 1000;
    STRICT_EXPECTED_CALL(tickcounter_get_current_ms(IGNORED_PTR_ARG, IGNORED_PTR_ARG))
        .CopyOutArgumentBuffer(2, &g_current_ms, sizeof(g_current_ms));

    STRICT_EXPECTED_CALL(DList_InitializeListHead(IGNORED_PTR_ARG));
    STRICT_EXPECTED_CALL(DList_InsertTailList(IGNORED_PTR_ARG, IGNORED_PTR_ARG));
    STRICT_EXPECTED_CALL(Transport_SendComplete_Callback(IGNORED_PTR_ARG, IOTHUB_CLIENT_CONFIRMATION_MESSAGE_TIMEOUT, transport_cb_ctx));
    STRICT_EXPECTED_CALL(DList_RemoveEntryList(IGNORED_PTR_ARG));
    STRICT_EXPECTED_CALL(gballoc_free(IGNORED_PTR_ARG));
    STRICT_EXPECTED_CALL(xio_retrieveoptions(IGNORED_PTR_ARG));
    STRICT_EXPECTED_CALL(mqtt_client_disconnect(IGNORED_PTR_ARG, IGNORED_PTR_ARG, IGNORED_PTR_ARG));
    for (size_t index = 0; index < NUM_DOWORK_VALUE; index++)
    {
        STRICT_EXPECTED_CALL(mqtt_client_dowork(IGNORED_PTR_ARG));
        STRICT_EXPECTED_CALL(ThreadAPI_Sleep(IGNORED_NUM_ARG));
    }
    STRICT_EXPECTED_CALL(xio_destroy(IGNORED_PTR_ARG));

    STRICT_EXPECTED_CALL(DList_InitializeListHead(IGNORED_PTR_ARG));
    STRICT_EXPECTED_CALL(DList_InsertTailList(IGNORED_PTR_ARG, IGNORED_PTR_ARG));
    STRICT_EXPECTED_CALL(Transport_SendComplete_Callback(IGNORED_PTR_ARG, IOTHUB_CLIENT_CONFIRMATION_MESSAGE_TIMEOUT, transport_cb_ctx));
    STRICT_EXPECTED_CALL(DList_RemoveEntryList(IGNORED_PTR_ARG));
    STRICT_EXPECTED_CALL(gballoc_free(IGNORED_PTR_ARG));

    // removeExpiredPendingGetTwinRequests
    STRICT_EXPECTED_CALL(tickcounter_get_current_ms(IGNORED_PTR_ARG, IGNORED_PTR_ARG));
    // removeExpiredGetTwinRequestsPendingAck
    STRICT_EXPECTED_CALL(tickcounter_get_current_ms(IGNORED_PTR_ARG, IGNORED_PTR_ARG));

    // act
    IoTHubTransport_MQTT_Common_DoWork(handle);

    //assert
    ASSERT_ARE_EQUAL(char_ptr, umock_c_get_expected_calls(), umock_c_get_actual_calls());

    //cleanup
    IoTHubTransport_MQTT_Common_Destroy(handle);
}
/* Test_SRS_IOTHUB_MQTT_TRANSPORT_07_055: [ IoTHubTransport_MQTT_Common_DoWork shall send a device twin get property message upon successfully retrieving a SUBACK on device twin topics. ] */
TEST_FUNCTION(IoTHubTransport_MQTT_Common_DoWork_device_twin_resend_message_succeeds)
{
    // arrange
    IOTHUBTRANSPORT_CONFIG config = { 0 };
    SetupIothubTransportConfig(&config, TEST_DEVICE_ID, TEST_DEVICE_KEY, TEST_IOTHUB_NAME, TEST_IOTHUB_SUFFIX, TEST_PROTOCOL_GATEWAY_HOSTNAME, NULL);
    TRANSPORT_LL_HANDLE handle = IoTHubTransport_MQTT_Common_Create(&config, get_IO_transport, &transport_cb_info, transport_cb_ctx);

    CONNECT_ACK connack = { true, CONNECTION_ACCEPTED };

    QOS_VALUE QosValue[] ={ DELIVER_AT_LEAST_ONCE };
    SUBSCRIBE_ACK suback;
    suback.packetId = 1234;
    suback.qosCount = 1;
    suback.qosReturn = QosValue;

    (void)IoTHubTransport_MQTT_Common_Subscribe_DeviceTwin(handle);
    setup_initialize_connection_mocks();
    IoTHubTransport_MQTT_Common_DoWork(handle);
    g_fnMqttOperationCallback(TEST_MQTT_CLIENT_HANDLE, MQTT_CLIENT_ON_CONNACK, &connack, g_callbackCtx);
    IoTHubTransport_MQTT_Common_DoWork(handle);
    g_fnMqttOperationCallback(TEST_MQTT_CLIENT_HANDLE, MQTT_CLIENT_ON_SUBSCRIBE_ACK, &suback, g_callbackCtx);
    IoTHubTransport_MQTT_Common_DoWork(handle);

    // Disconnect due to sas reconnect
    g_current_ms += 3600*1000;
    IoTHubTransport_MQTT_Common_DoWork(handle);
    IoTHubTransport_MQTT_Common_DoWork(handle);
    g_fnMqttOperationCallback(TEST_MQTT_CLIENT_HANDLE, MQTT_CLIENT_ON_SUBSCRIBE_ACK, &suback, g_callbackCtx);

    umock_c_reset_all_calls();

    RETRY_ACTION retry_action = RETRY_ACTION_RETRY_NOW;
    STRICT_EXPECTED_CALL(retry_control_should_retry(TEST_RETRY_CONTROL_HANDLE, IGNORED_PTR_ARG))
        .CopyOutArgumentBuffer_retry_action(&retry_action, sizeof(retry_action));
    STRICT_EXPECTED_CALL(tickcounter_get_current_ms(IGNORED_PTR_ARG, IGNORED_PTR_ARG));
    STRICT_EXPECTED_CALL(IoTHubClient_Auth_Get_Credential_Type(IGNORED_PTR_ARG));
    EXPECTED_CALL(STRING_c_str(IGNORED_PTR_ARG)).SetReturn(TEST_STRING_VALUE);
    STRICT_EXPECTED_CALL(IoTHubClient_Auth_Get_SasToken(IGNORED_PTR_ARG, IGNORED_PTR_ARG, IGNORED_NUM_ARG, IGNORED_PTR_ARG));
    EXPECTED_CALL(STRING_c_str(IGNORED_PTR_ARG)).SetReturn(TEST_DEVICE_ID);
    EXPECTED_CALL(STRING_c_str(IGNORED_PTR_ARG)).SetReturn(NULL);
    EXPECTED_CALL(STRING_c_str(IGNORED_PTR_ARG)).SetReturn(TEST_STRING_VALUE);
    EXPECTED_CALL(STRING_c_str(IGNORED_PTR_ARG)).SetReturn(TEST_STRING_VALUE);
    EXPECTED_CALL(STRING_c_str(IGNORED_PTR_ARG)).SetReturn(TEST_STRING_VALUE);
    STRICT_EXPECTED_CALL(IoTHubClient_Auth_Get_Credential_Type(IGNORED_PTR_ARG));
    EXPECTED_CALL(mqtt_client_connect(IGNORED_PTR_ARG, IGNORED_PTR_ARG, IGNORED_PTR_ARG));
    STRICT_EXPECTED_CALL(tickcounter_get_current_ms(IGNORED_PTR_ARG, IGNORED_PTR_ARG));
    STRICT_EXPECTED_CALL(gballoc_free(IGNORED_PTR_ARG));
    STRICT_EXPECTED_CALL(STRING_delete(IGNORED_PTR_ARG));
    EXPECTED_CALL(mqtt_client_dowork(IGNORED_PTR_ARG));
    STRICT_EXPECTED_CALL(tickcounter_get_current_ms(IGNORED_PTR_ARG, IGNORED_PTR_ARG));
    // removeExpiredPendingGetTwinRequests
    STRICT_EXPECTED_CALL(tickcounter_get_current_ms(IGNORED_PTR_ARG, IGNORED_PTR_ARG));
    // removeExpiredGetTwinRequestsPendingAck
    STRICT_EXPECTED_CALL(tickcounter_get_current_ms(IGNORED_PTR_ARG, IGNORED_PTR_ARG));

    // act
    IoTHubTransport_MQTT_Common_DoWork(handle);

    //assert
    ASSERT_ARE_EQUAL(char_ptr, umock_c_get_expected_calls(), umock_c_get_actual_calls());

    //cleanup
    IoTHubTransport_MQTT_Common_Destroy(handle);
}

/* Tests_SRS_IOTHUB_MQTT_TRANSPORT_07_027: [IoTHubTransport_MQTT_Common_DoWork shall inspect the "waitingToSend" DLIST passed in config structure.] */
/* Tests_SRS_IOTHUB_MQTT_TRANSPORT_07_029: [IoTHubTransport_MQTT_Common_DoWork shall create a MQTT_MESSAGE_HANDLE and pass this to a call to mqtt_client_publish.] */
/* Tests_SRS_IOTHUB_MQTT_TRANSPORT_07_030: [IoTHubTransport_MQTT_Common_DoWork shall call mqtt_client_dowork everytime it is called if it is connected.] */
TEST_FUNCTION(IoTHubTransport_MQTT_Common_DoWork_with_1_event_item_STRING_type_succeeds)
{
    // arrange
    IOTHUBTRANSPORT_CONFIG config ={ 0 };
    SetupIothubTransportConfig(&config, TEST_DEVICE_ID, TEST_DEVICE_KEY, TEST_IOTHUB_NAME, TEST_IOTHUB_SUFFIX, TEST_PROTOCOL_GATEWAY_HOSTNAME, NULL);

    QOS_VALUE QosValue[] ={ DELIVER_AT_LEAST_ONCE };
    SUBSCRIBE_ACK suback;
    suback.packetId = 1234;
    suback.qosCount = 1;
    suback.qosReturn = QosValue;

    IOTHUB_MESSAGE_LIST message2;
    memset(&message2, 0, sizeof(IOTHUB_MESSAGE_LIST));
    message2.messageHandle = TEST_IOTHUB_MSG_STRING;

    DList_InsertTailList(config.waitingToSend, &(message2.entry));
    TRANSPORT_LL_HANDLE handle = IoTHubTransport_MQTT_Common_Create(&config, get_IO_transport, &transport_cb_info, transport_cb_ctx);

    CONNECT_ACK connack = { true, CONNECTION_ACCEPTED };
    g_fnMqttOperationCallback(TEST_MQTT_CLIENT_HANDLE, MQTT_CLIENT_ON_CONNACK, &connack, g_callbackCtx);
    IoTHubTransport_MQTT_Common_DoWork(handle);

    g_fnMqttOperationCallback(TEST_MQTT_CLIENT_HANDLE, MQTT_CLIENT_ON_SUBSCRIBE_ACK, &suback, g_callbackCtx);
    setup_initialize_connection_mocks();
    IoTHubTransport_MQTT_Common_DoWork(handle);
    umock_c_reset_all_calls();

    setup_IoTHubTransport_MQTT_Common_DoWork_events_mocks(NULL, NULL, 0, TEST_IOTHUB_MSG_STRING, false, NULL, NULL, NULL, NULL, NULL, NULL, false, NULL, false);

    // act
    IoTHubTransport_MQTT_Common_DoWork(handle);

    //assert
    ASSERT_ARE_EQUAL(char_ptr, umock_c_get_expected_calls(), umock_c_get_actual_calls());

    //cleanup
    IoTHubTransport_MQTT_Common_Destroy(handle);
}

// As of now, this test covers: message id, correlation id, content type, content encoding, diagId, diagCreationTimeUtc.
// Tests_SRS_IOTHUB_TRANSPORT_MQTT_COMMON_09_010: [ `IoTHubTransport_MQTT_Common_DoWork` shall check for the ContentType property and if found add the `value` as a system property in the format of `$.ct=<value>` ]
// Tests_SRS_IOTHUB_TRANSPORT_MQTT_COMMON_09_011: [ `IoTHubTransport_MQTT_Common_DoWork` shall check for the ContentEncoding property and if found add the `value` as a system property in the format of `$.ce=<value>` ]
// Tests_SRS_IOTHUB_TRANSPORT_MQTT_COMMON_09_014: [ `IoTHubTransport_MQTT_Common_DoWork` shall check for the diagnostic properties including diagid and diagCreationTimeUtc and if found both add them as system property in the format of `$.diagid` and `$.diagctx` respectively]
// Tests_SRS_IOTHUB_TRANSPORT_MQTT_COMMON_31_060: [ `IoTHubTransport_MQTT_Common_DoWork` shall check for the OutputName property and if found add the alue as a system property in the format of $.on=<value> ]
TEST_FUNCTION(IoTHubTransport_MQTT_Common_DoWork_with_message_system_properties_succeeds)
{
    // arrange
    IOTHUBTRANSPORT_CONFIG config = { 0 };
    SetupIothubTransportConfig(&config, TEST_DEVICE_ID, TEST_DEVICE_KEY, TEST_IOTHUB_NAME, TEST_IOTHUB_SUFFIX, TEST_PROTOCOL_GATEWAY_HOSTNAME, NULL);

    QOS_VALUE QosValue[] = { DELIVER_AT_LEAST_ONCE };
    SUBSCRIBE_ACK suback;
    suback.packetId = 1234;
    suback.qosCount = 1;
    suback.qosReturn = QosValue;

    IOTHUB_MESSAGE_LIST message2;
    memset(&message2, 0, sizeof(IOTHUB_MESSAGE_LIST));
    message2.messageHandle = TEST_IOTHUB_MSG_STRING;

    DList_InsertTailList(config.waitingToSend, &(message2.entry));
    TRANSPORT_LL_HANDLE handle = IoTHubTransport_MQTT_Common_Create(&config, get_IO_transport, &transport_cb_info, transport_cb_ctx);

    CONNECT_ACK connack = { true, CONNECTION_ACCEPTED };
    g_fnMqttOperationCallback(TEST_MQTT_CLIENT_HANDLE, MQTT_CLIENT_ON_CONNACK, &connack, g_callbackCtx);
    IoTHubTransport_MQTT_Common_DoWork(handle);

    g_fnMqttOperationCallback(TEST_MQTT_CLIENT_HANDLE, MQTT_CLIENT_ON_SUBSCRIBE_ACK, &suback, g_callbackCtx);
    setup_initialize_connection_mocks();
    IoTHubTransport_MQTT_Common_DoWork(handle);
    umock_c_reset_all_calls();

    setup_IoTHubTransport_MQTT_Common_DoWork_events_mocks(NULL, NULL, 0, TEST_IOTHUB_MSG_STRING, false,
        "msg_id", "core_id", TEST_CONTENT_TYPE, TEST_CONTENT_ENCODING, TEST_DIAG_ID, TEST_DIAG_CREATION_TIME_UTC, false, TEST_OUTPUT_NAME, false);

    // act
    IoTHubTransport_MQTT_Common_DoWork(handle);

    //assert
    ASSERT_ARE_EQUAL(char_ptr, umock_c_get_expected_calls(), umock_c_get_actual_calls());

    //cleanup
    IoTHubTransport_MQTT_Common_Destroy(handle);
}

TEST_FUNCTION(IoTHubTransport_MQTT_Common_DoWork_with_message_system_properties_succeeds_autoencode)
{
    // arrange
    IOTHUBTRANSPORT_CONFIG config = { 0 };
    SetupIothubTransportConfig(&config, TEST_DEVICE_ID, TEST_DEVICE_KEY, TEST_IOTHUB_NAME, TEST_IOTHUB_SUFFIX, TEST_PROTOCOL_GATEWAY_HOSTNAME, NULL);

    QOS_VALUE QosValue[] = { DELIVER_AT_LEAST_ONCE };
    SUBSCRIBE_ACK suback;
    suback.packetId = 1234;
    suback.qosCount = 1;
    suback.qosReturn = QosValue;

    IOTHUB_MESSAGE_LIST message2;
    memset(&message2, 0, sizeof(IOTHUB_MESSAGE_LIST));
    message2.messageHandle = TEST_IOTHUB_MSG_STRING;

    DList_InsertTailList(config.waitingToSend, &(message2.entry));
    TRANSPORT_LL_HANDLE handle = IoTHubTransport_MQTT_Common_Create(&config, get_IO_transport, &transport_cb_info, transport_cb_ctx);

    CONNECT_ACK connack = { true, CONNECTION_ACCEPTED };
    g_fnMqttOperationCallback(TEST_MQTT_CLIENT_HANDLE, MQTT_CLIENT_ON_CONNACK, &connack, g_callbackCtx);
    IoTHubTransport_MQTT_Common_DoWork(handle);

    bool urlencode = true;
    IoTHubTransport_MQTT_Common_SetOption(handle, OPTION_AUTO_URL_ENCODE_DECODE, &urlencode);
    g_fnMqttOperationCallback(TEST_MQTT_CLIENT_HANDLE, MQTT_CLIENT_ON_SUBSCRIBE_ACK, &suback, g_callbackCtx);
    setup_initialize_connection_mocks();
    IoTHubTransport_MQTT_Common_DoWork(handle);
    umock_c_reset_all_calls();

    setup_IoTHubTransport_MQTT_Common_DoWork_events_mocks(NULL, NULL, 0, TEST_IOTHUB_MSG_STRING, false,
        "msg_id", "core_id", TEST_CONTENT_TYPE, TEST_CONTENT_ENCODING, TEST_DIAG_ID, TEST_DIAG_CREATION_TIME_UTC, true, NULL, false);

    // act
    IoTHubTransport_MQTT_Common_DoWork(handle);

    //assert
    ASSERT_ARE_EQUAL(char_ptr, umock_c_get_expected_calls(), umock_c_get_actual_calls());

    //cleanup
    IoTHubTransport_MQTT_Common_Destroy(handle);
}

// Tests_SRS_IOTHUB_TRANSPORT_MQTT_COMMON_09_015: [ `IoTHubTransport_MQTT_Common_DoWork` shall check whether diagid and diagCreationTimeUtc be present simultaneously, treat as error if not]
TEST_FUNCTION(IoTHubTransport_MQTT_Common_DoWork_with_message_incomplete_diagnostic_system_properties_fails)
{
    // arrange
    IOTHUBTRANSPORT_CONFIG config = { 0 };
    SetupIothubTransportConfig(&config, TEST_DEVICE_ID, TEST_DEVICE_KEY, TEST_IOTHUB_NAME, TEST_IOTHUB_SUFFIX, TEST_PROTOCOL_GATEWAY_HOSTNAME, NULL);

    QOS_VALUE QosValue[] = { DELIVER_AT_LEAST_ONCE };
    SUBSCRIBE_ACK suback;
    suback.packetId = 1234;
    suback.qosCount = 1;
    suback.qosReturn = QosValue;

    IOTHUB_MESSAGE_LIST message2;
    memset(&message2, 0, sizeof(IOTHUB_MESSAGE_LIST));
    message2.messageHandle = TEST_IOTHUB_MSG_STRING;

    DList_InsertTailList(config.waitingToSend, &(message2.entry));
    TRANSPORT_LL_HANDLE handle = IoTHubTransport_MQTT_Common_Create(&config, get_IO_transport, &transport_cb_info, transport_cb_ctx);

    CONNECT_ACK connack = { true, CONNECTION_ACCEPTED };
    g_fnMqttOperationCallback(TEST_MQTT_CLIENT_HANDLE, MQTT_CLIENT_ON_CONNACK, &connack, g_callbackCtx);
    IoTHubTransport_MQTT_Common_DoWork(handle);

    g_fnMqttOperationCallback(TEST_MQTT_CLIENT_HANDLE, MQTT_CLIENT_ON_SUBSCRIBE_ACK, &suback, g_callbackCtx);
    setup_initialize_connection_mocks();
    IoTHubTransport_MQTT_Common_DoWork(handle);
    umock_c_reset_all_calls();

    setup_IoTHubTransport_MQTT_Common_DoWork_events_mocks(NULL, NULL, 0, TEST_IOTHUB_MSG_STRING, false,
        NULL, NULL, NULL, NULL, TEST_DIAG_ID, NULL, false, NULL, false);

    // act
    IoTHubTransport_MQTT_Common_DoWork(handle);

    //assert
    ASSERT_ARE_EQUAL(char_ptr, umock_c_get_expected_calls(), umock_c_get_actual_calls());

    //cleanup
    IoTHubTransport_MQTT_Common_Destroy(handle);
}

/* Tests_SRS_IOTHUB_MQTT_TRANSPORT_07_034: [If IoTHubTransport_MQTT_Common_DoWork has resent the message two times then it shall fail the message and reconnect to IoTHub ... ] */
TEST_FUNCTION(IoTHubTransport_MQTT_Common_DoWork_resend_max_recount_reached_message_succeeds)
{
    // arrange
    IOTHUBTRANSPORT_CONFIG config ={ 0 };
    SetupIothubTransportConfig(&config, TEST_DEVICE_ID, TEST_DEVICE_KEY, TEST_IOTHUB_NAME, TEST_IOTHUB_SUFFIX, TEST_PROTOCOL_GATEWAY_HOSTNAME, NULL);

    CONNECT_ACK connack = { true, CONNECTION_ACCEPTED };
    QOS_VALUE QosValue[] ={ DELIVER_AT_LEAST_ONCE };
    SUBSCRIBE_ACK suback;
    suback.packetId = 1234;
    suback.qosCount = 1;
    suback.qosReturn = QosValue;

    IOTHUB_MESSAGE_LIST message2;
    memset(&message2, 0, sizeof(IOTHUB_MESSAGE_LIST));
    message2.messageHandle = TEST_IOTHUB_MSG_STRING;

    DList_InsertTailList(config.waitingToSend, &(message2.entry));
    TRANSPORT_LL_HANDLE handle = IoTHubTransport_MQTT_Common_Create(&config, get_IO_transport, &transport_cb_info, transport_cb_ctx);
    g_fnMqttOperationCallback(TEST_MQTT_CLIENT_HANDLE, MQTT_CLIENT_ON_CONNACK, &connack, g_callbackCtx);
    g_fnMqttOperationCallback(TEST_MQTT_CLIENT_HANDLE, MQTT_CLIENT_ON_SUBSCRIBE_ACK, &suback, g_callbackCtx);

    RETRY_ACTION retry_action = RETRY_ACTION_RETRY_NOW;
    EXPECTED_CALL(retry_control_should_retry(IGNORED_PTR_ARG, IGNORED_PTR_ARG))
        .CopyOutArgumentBuffer_retry_action(&retry_action, sizeof(retry_action));
    EXPECTED_CALL(retry_control_should_retry(IGNORED_PTR_ARG, IGNORED_PTR_ARG))
        .CopyOutArgumentBuffer_retry_action(&retry_action, sizeof(retry_action));
    EXPECTED_CALL(retry_control_should_retry(IGNORED_PTR_ARG, IGNORED_PTR_ARG))
        .CopyOutArgumentBuffer_retry_action(&retry_action, sizeof(retry_action));

    for (size_t index = 0; index < 3; index++)
    {
        IoTHubTransport_MQTT_Common_DoWork(handle);
        g_current_ms = (tickcounter_ms_t)(index * 15 * 1000);
    }
    umock_c_reset_all_calls();

    STRICT_EXPECTED_CALL(tickcounter_get_current_ms(IGNORED_PTR_ARG, IGNORED_PTR_ARG));
    STRICT_EXPECTED_CALL(IoTHubClient_Auth_Get_Credential_Type(IGNORED_PTR_ARG));
    STRICT_EXPECTED_CALL(IoTHubClient_Auth_Get_SasToken_Expiry(IGNORED_PTR_ARG));
    STRICT_EXPECTED_CALL(mqtt_client_dowork(IGNORED_PTR_ARG));
    STRICT_EXPECTED_CALL(tickcounter_get_current_ms(IGNORED_PTR_ARG, IGNORED_PTR_ARG));
    // removeExpiredPendingGetTwinRequests
    STRICT_EXPECTED_CALL(tickcounter_get_current_ms(IGNORED_PTR_ARG, IGNORED_PTR_ARG));
    // removeExpiredGetTwinRequestsPendingAck
    STRICT_EXPECTED_CALL(tickcounter_get_current_ms(IGNORED_PTR_ARG, IGNORED_PTR_ARG));

    // act
    IoTHubTransport_MQTT_Common_DoWork(handle);

    //assert
    ASSERT_ARE_EQUAL(char_ptr, umock_c_get_expected_calls(), umock_c_get_actual_calls());

    //cleanup
    IoTHubTransport_MQTT_Common_Destroy(handle);
}

TEST_FUNCTION(IoTHubTransport_MQTT_Common_DoWork_connectFailCount_exceed_succeed)
{
    // arrange
    IOTHUBTRANSPORT_CONFIG config ={ 0 };
    const size_t iterationCount = 7;
    SetupIothubTransportConfig(&config, TEST_DEVICE_ID, TEST_DEVICE_KEY, TEST_IOTHUB_NAME, TEST_IOTHUB_SUFFIX, TEST_PROTOCOL_GATEWAY_HOSTNAME, NULL);

    TRANSPORT_LL_HANDLE handle = IoTHubTransport_MQTT_Common_Create(&config, get_IO_transport, &transport_cb_info, transport_cb_ctx);
    umock_c_reset_all_calls();

    setup_initialize_connection_mocks();

    for (size_t index = 0; index < iterationCount-1; index++)
    {
        STRICT_EXPECTED_CALL(mqtt_client_dowork(IGNORED_PTR_ARG));
        STRICT_EXPECTED_CALL(tickcounter_get_current_ms(IGNORED_PTR_ARG, IGNORED_PTR_ARG));
        STRICT_EXPECTED_CALL(tickcounter_get_current_ms(IGNORED_PTR_ARG, IGNORED_PTR_ARG));
        // removeExpiredPendingGetTwinRequests
        STRICT_EXPECTED_CALL(tickcounter_get_current_ms(IGNORED_PTR_ARG, IGNORED_PTR_ARG));
        // removeExpiredGetTwinRequestsPendingAck
        STRICT_EXPECTED_CALL(tickcounter_get_current_ms(IGNORED_PTR_ARG, IGNORED_PTR_ARG));
    }
    STRICT_EXPECTED_CALL(mqtt_client_dowork(IGNORED_PTR_ARG));
    STRICT_EXPECTED_CALL(tickcounter_get_current_ms(IGNORED_PTR_ARG, IGNORED_PTR_ARG));
    // removeExpiredPendingGetTwinRequests
    STRICT_EXPECTED_CALL(tickcounter_get_current_ms(IGNORED_PTR_ARG, IGNORED_PTR_ARG));
    // removeExpiredGetTwinRequestsPendingAck
    STRICT_EXPECTED_CALL(tickcounter_get_current_ms(IGNORED_PTR_ARG, IGNORED_PTR_ARG));

    // act
    for (size_t index = 0; index < iterationCount; index++)
    {
        IoTHubTransport_MQTT_Common_DoWork(handle);
    }

    //assert
    ASSERT_ARE_EQUAL(char_ptr, umock_c_get_expected_calls(), umock_c_get_actual_calls());

    //cleanup
    IoTHubTransport_MQTT_Common_Destroy(handle);
}

// Tests_SRS_IOTHUB_TRANSPORT_MQTT_COMMON_09_001: [ IoTHubTransport_MQTT_Common_DoWork shall trigger reconnection if the mqtt_client_connect does not complete within `keepalive` seconds]
TEST_FUNCTION(IoTHubTransport_MQTT_Common_DoWork_mqtt_client_connect_times_out)
{
    // arrange
    IOTHUBTRANSPORT_CONFIG config = { 0 };
    CONNECT_ACK connack = { true, CONNECTION_ACCEPTED };

    SetupIothubTransportConfig(&config, TEST_DEVICE_ID, TEST_DEVICE_KEY, TEST_IOTHUB_NAME, TEST_IOTHUB_SUFFIX, TEST_PROTOCOL_GATEWAY_HOSTNAME, NULL);

    TRANSPORT_LL_HANDLE handle = IoTHubTransport_MQTT_Common_Create(&config, get_IO_transport, &transport_cb_info, transport_cb_ctx);

    umock_c_reset_all_calls();
    setup_initialize_connection_mocks();
    IoTHubTransport_MQTT_Common_DoWork(handle);
    g_fnMqttOperationCallback(TEST_MQTT_CLIENT_HANDLE, MQTT_CLIENT_ON_CONNACK, &connack, g_callbackCtx);

    g_current_ms += (5 * 600 * 2000); // 4+ minutes have passed.
    umock_c_reset_all_calls();

    STRICT_EXPECTED_CALL(tickcounter_get_current_ms(IGNORED_PTR_ARG, IGNORED_PTR_ARG));
    STRICT_EXPECTED_CALL(IoTHubClient_Auth_Get_Credential_Type(IGNORED_PTR_ARG));
    STRICT_EXPECTED_CALL(IoTHubClient_Auth_Get_SasToken_Expiry(IGNORED_PTR_ARG));
    STRICT_EXPECTED_CALL(xio_retrieveoptions(IGNORED_PTR_ARG));
    STRICT_EXPECTED_CALL(mqtt_client_disconnect(IGNORED_PTR_ARG, IGNORED_PTR_ARG, IGNORED_PTR_ARG));
    for (size_t index = 0; index < NUM_DOWORK_VALUE; index++)
    {
        STRICT_EXPECTED_CALL(mqtt_client_dowork(IGNORED_PTR_ARG));
        STRICT_EXPECTED_CALL(ThreadAPI_Sleep(IGNORED_NUM_ARG));
    }
    STRICT_EXPECTED_CALL(xio_destroy(IGNORED_PTR_ARG));
    STRICT_EXPECTED_CALL(Transport_ConnectionStatusCallBack(IOTHUB_CLIENT_CONNECTION_UNAUTHENTICATED, IOTHUB_CLIENT_CONNECTION_EXPIRED_SAS_TOKEN, IGNORED_PTR_ARG));
    STRICT_EXPECTED_CALL(mqtt_client_dowork(IGNORED_PTR_ARG));
    STRICT_EXPECTED_CALL(tickcounter_get_current_ms(IGNORED_PTR_ARG, IGNORED_PTR_ARG));
    // removeExpiredPendingGetTwinRequests
    STRICT_EXPECTED_CALL(tickcounter_get_current_ms(IGNORED_PTR_ARG, IGNORED_PTR_ARG));
    // removeExpiredGetTwinRequestsPendingAck
    STRICT_EXPECTED_CALL(tickcounter_get_current_ms(IGNORED_PTR_ARG, IGNORED_PTR_ARG));

    // act
    IoTHubTransport_MQTT_Common_DoWork(handle);

    //assert
    ASSERT_ARE_EQUAL(char_ptr, umock_c_get_expected_calls(), umock_c_get_actual_calls());

    //cleanup
    IoTHubTransport_MQTT_Common_Destroy(handle);
}

// Tests_SRS_IOTHUB_TRANSPORT_MQTT_COMMON_07_030: [ IoTHubTransport_MQTT_Common_DoWork shall call mqtt_client_dowork everytime it is called if it is connected. ]
TEST_FUNCTION(IoTHubTransport_MQTT_Common_DoWork_mqtt_client_connecting_times_out)
{
    // arrange
    IOTHUBTRANSPORT_CONFIG config = { 0 };

    SetupIothubTransportConfig(&config, TEST_DEVICE_ID, TEST_DEVICE_KEY, TEST_IOTHUB_NAME, TEST_IOTHUB_SUFFIX, TEST_PROTOCOL_GATEWAY_HOSTNAME, NULL);

    TRANSPORT_LL_HANDLE handle = IoTHubTransport_MQTT_Common_Create(&config, get_IO_transport, &transport_cb_info, transport_cb_ctx);

    umock_c_reset_all_calls();
    setup_initialize_connection_mocks();
    IoTHubTransport_MQTT_Common_DoWork(handle);

    g_current_ms += (5 * 600 * 2000); // 4+ minutes have passed.
    umock_c_reset_all_calls();

    STRICT_EXPECTED_CALL(tickcounter_get_current_ms(IGNORED_PTR_ARG, IGNORED_PTR_ARG));
    STRICT_EXPECTED_CALL(xio_retrieveoptions(IGNORED_PTR_ARG));
    STRICT_EXPECTED_CALL(xio_destroy(IGNORED_PTR_ARG));
    STRICT_EXPECTED_CALL(tickcounter_get_current_ms(IGNORED_PTR_ARG, IGNORED_PTR_ARG));
    // removeExpiredPendingGetTwinRequests
    STRICT_EXPECTED_CALL(tickcounter_get_current_ms(IGNORED_PTR_ARG, IGNORED_PTR_ARG));
    // removeExpiredGetTwinRequestsPendingAck
    STRICT_EXPECTED_CALL(tickcounter_get_current_ms(IGNORED_PTR_ARG, IGNORED_PTR_ARG));

    //
    // client is not connected now, so mqtt_client_dowork shouldn't be called
    //

    // act
    IoTHubTransport_MQTT_Common_DoWork(handle);

    //assert
    ASSERT_ARE_EQUAL(char_ptr, umock_c_get_expected_calls(), umock_c_get_actual_calls());

    //cleanup
    IoTHubTransport_MQTT_Common_Destroy(handle);
}

/* Test_SRS_IOTHUB_MQTT_TRANSPORT_07_023: [IoTHubTransport_MQTT_Common_GetSendStatus shall return IOTHUB_CLIENT_INVALID_ARG if called with NULL parameter.] */
TEST_FUNCTION(IoTHubTransport_MQTT_Common_GetSendStatus_InvalidHandleArgument_fail)
{
    // arrange
    IOTHUBTRANSPORT_CONFIG config ={ 0 };
    SetupIothubTransportConfig(&config, TEST_DEVICE_ID, TEST_DEVICE_KEY, TEST_IOTHUB_NAME, TEST_IOTHUB_SUFFIX, TEST_PROTOCOL_GATEWAY_HOSTNAME, NULL);

    TRANSPORT_LL_HANDLE handle = IoTHubTransport_MQTT_Common_Create(&config, get_IO_transport, &transport_cb_info, transport_cb_ctx);
    umock_c_reset_all_calls();

    IOTHUB_CLIENT_STATUS status;

    // act
    IOTHUB_CLIENT_RESULT result = IoTHubTransport_MQTT_Common_GetSendStatus(NULL, &status);

    // assert
    ASSERT_ARE_EQUAL(IOTHUB_CLIENT_RESULT, result, IOTHUB_CLIENT_INVALID_ARG);

    ASSERT_ARE_EQUAL(char_ptr, umock_c_get_expected_calls(), umock_c_get_actual_calls());

    // cleanup
    IoTHubTransport_MQTT_Common_Destroy(handle);
}

/* Test_SRS_IOTHUB_MQTT_TRANSPORT_07_023: [IoTHubTransport_MQTT_Common_GetSendStatus shall return IOTHUB_CLIENT_INVALID_ARG if called with NULL parameter.] */
TEST_FUNCTION(IoTHubTransport_MQTT_Common_GetSendStatus_InvalidStatusArgument_fail)
{
    // arrange
    IOTHUBTRANSPORT_CONFIG config ={ 0 };
    SetupIothubTransportConfig(&config, TEST_DEVICE_ID, TEST_DEVICE_KEY, TEST_IOTHUB_NAME, TEST_IOTHUB_SUFFIX, TEST_PROTOCOL_GATEWAY_HOSTNAME, NULL);

    TRANSPORT_LL_HANDLE handle = IoTHubTransport_MQTT_Common_Create(&config, get_IO_transport, &transport_cb_info, transport_cb_ctx);
    umock_c_reset_all_calls();

    // act
    IOTHUB_CLIENT_RESULT result = IoTHubTransport_MQTT_Common_GetSendStatus(handle, NULL);

    // assert
    ASSERT_ARE_EQUAL(IOTHUB_CLIENT_RESULT, result, IOTHUB_CLIENT_INVALID_ARG);

    ASSERT_ARE_EQUAL(char_ptr, umock_c_get_expected_calls(), umock_c_get_actual_calls());

    // cleanup
    IoTHubTransport_MQTT_Common_Destroy(handle);
}

/* Tests_SRS_IOTHUB_MQTT_TRANSPORT_07_024: [IoTHubTransport_MQTT_Common_GetSendStatus shall return IOTHUB_CLIENT_OK and status IOTHUB_CLIENT_SEND_STATUS_IDLE if there are currently no event items to be sent or being sent.] */
TEST_FUNCTION(IoTHubTransport_MQTT_Common_GetSendStatus_empty_waitingToSend_and_empty_waitingforAck_success)
{
    // arrange
    IOTHUBTRANSPORT_CONFIG config ={ 0 };
    SetupIothubTransportConfig(&config, TEST_DEVICE_ID, TEST_DEVICE_KEY, TEST_IOTHUB_NAME, TEST_IOTHUB_SUFFIX, TEST_PROTOCOL_GATEWAY_HOSTNAME, NULL);

    TRANSPORT_LL_HANDLE handle = IoTHubTransport_MQTT_Common_Create(&config, get_IO_transport, &transport_cb_info, transport_cb_ctx);
    umock_c_reset_all_calls();

    STRICT_EXPECTED_CALL(DList_IsListEmpty(config.waitingToSend));
    STRICT_EXPECTED_CALL(DList_IsListEmpty(IGNORED_PTR_ARG)).IgnoreArgument(1);

    IOTHUB_CLIENT_STATUS status;

    // act
    IOTHUB_CLIENT_RESULT result = IoTHubTransport_MQTT_Common_GetSendStatus(handle, &status);

    // assert
    ASSERT_ARE_EQUAL(IOTHUB_CLIENT_RESULT, result, IOTHUB_CLIENT_OK);
    ASSERT_ARE_EQUAL(IOTHUB_CLIENT_STATUS, status, IOTHUB_CLIENT_SEND_STATUS_IDLE);

    ASSERT_ARE_EQUAL(char_ptr, umock_c_get_expected_calls(), umock_c_get_actual_calls());

    // cleanup
    IoTHubTransport_MQTT_Common_Destroy(handle);
}

/* Tests_SRS_IOTHUB_MQTT_TRANSPORT_07_025: [IoTHubTransport_MQTT_Common_GetSendStatus shall return IOTHUB_CLIENT_OK and status IOTHUB_CLIENT_SEND_STATUS_BUSY if there are currently event items to be sent or being sent.] */
TEST_FUNCTION(IoTHubTransport_MQTT_Common_GetSendStatus_waitingToSend_not_empty_success)
{
    // arrange
    IOTHUBTRANSPORT_CONFIG config ={ 0 };
    SetupIothubTransportConfig(&config, TEST_DEVICE_ID, TEST_DEVICE_KEY, TEST_IOTHUB_NAME, TEST_IOTHUB_SUFFIX, TEST_PROTOCOL_GATEWAY_HOSTNAME, NULL);

    TRANSPORT_LL_HANDLE handle = IoTHubTransport_MQTT_Common_Create(&config, get_IO_transport, &transport_cb_info, transport_cb_ctx);

    IOTHUB_MESSAGE_HANDLE eventMessageHandle = IoTHubMessage_CreateFromByteArray(IGNORED_PTR_ARG, IGNORED_NUM_ARG);
    IOTHUB_MESSAGE_LIST newEntry;
    newEntry.messageHandle = eventMessageHandle;
    DList_InsertTailList(config.waitingToSend, &(newEntry.entry));

    umock_c_reset_all_calls();

    STRICT_EXPECTED_CALL(DList_IsListEmpty(config.waitingToSend));

    IOTHUB_CLIENT_STATUS status;

    // act
    IOTHUB_CLIENT_RESULT result = IoTHubTransport_MQTT_Common_GetSendStatus(handle, &status);

    // assert
    ASSERT_ARE_EQUAL(IOTHUB_CLIENT_RESULT, result, IOTHUB_CLIENT_OK);
    ASSERT_ARE_EQUAL(IOTHUB_CLIENT_STATUS, status, IOTHUB_CLIENT_SEND_STATUS_BUSY);

    ASSERT_ARE_EQUAL(char_ptr, umock_c_get_expected_calls(), umock_c_get_actual_calls());

    // cleanup
    IoTHubTransport_MQTT_Common_Destroy(handle);
    IoTHubMessage_Destroy(eventMessageHandle);
}

TEST_FUNCTION(IoTHubTransport_MQTT_Common_delivered_NULL_context_do_Nothing)
{
    // arrange
    IOTHUBTRANSPORT_CONFIG config = { 0 };
    SetupIothubTransportConfig(&config, TEST_DEVICE_ID, TEST_DEVICE_KEY, TEST_IOTHUB_NAME, TEST_IOTHUB_SUFFIX, TEST_PROTOCOL_GATEWAY_HOSTNAME, NULL);

    TRANSPORT_LL_HANDLE handle = IoTHubTransport_MQTT_Common_Create(&config, get_IO_transport, &transport_cb_info, transport_cb_ctx);

    umock_c_reset_all_calls();

    // act
    g_fnMqttErrorCallback(TEST_MQTT_CLIENT_HANDLE, MQTT_CLIENT_UNKNOWN_ERROR, g_callbackCtx);

    // assert
    ASSERT_ARE_EQUAL(char_ptr, umock_c_get_expected_calls(), umock_c_get_actual_calls());

    //cleanup
    IoTHubTransport_MQTT_Common_Destroy(handle);
}

TEST_FUNCTION(IoTHubTransport_MQTT_Common_delivered_MQTT_CLIENT_NO_PING_RESPONSE_success)
{
    // arrange
    IOTHUBTRANSPORT_CONFIG config ={ 0 };
    SetupIothubTransportConfig(&config, TEST_DEVICE_ID, TEST_DEVICE_KEY, TEST_IOTHUB_NAME, TEST_IOTHUB_SUFFIX, TEST_PROTOCOL_GATEWAY_HOSTNAME, NULL);

    TRANSPORT_LL_HANDLE handle = IoTHubTransport_MQTT_Common_Create(&config, get_IO_transport, &transport_cb_info, transport_cb_ctx);

    umock_c_reset_all_calls();
    STRICT_EXPECTED_CALL(Transport_ConnectionStatusCallBack(IOTHUB_CLIENT_CONNECTION_UNAUTHENTICATED, IOTHUB_CLIENT_CONNECTION_NO_PING_RESPONSE, IGNORED_PTR_ARG));
    STRICT_EXPECTED_CALL(xio_retrieveoptions(IGNORED_PTR_ARG));
    STRICT_EXPECTED_CALL(xio_destroy(IGNORED_PTR_ARG));
    STRICT_EXPECTED_CALL(mqtt_client_dowork(IGNORED_PTR_ARG));
    STRICT_EXPECTED_CALL(tickcounter_get_current_ms(IGNORED_PTR_ARG, IGNORED_PTR_ARG));
    // removeExpiredPendingGetTwinRequests
    STRICT_EXPECTED_CALL(tickcounter_get_current_ms(IGNORED_PTR_ARG, IGNORED_PTR_ARG));
    // removeExpiredGetTwinRequestsPendingAck
    STRICT_EXPECTED_CALL(tickcounter_get_current_ms(IGNORED_PTR_ARG, IGNORED_PTR_ARG));

    // act
    g_fnMqttErrorCallback(TEST_MQTT_CLIENT_HANDLE, MQTT_CLIENT_NO_PING_RESPONSE, g_callbackCtx);
    IoTHubTransport_MQTT_Common_DoWork(handle);

    // assert
    ASSERT_ARE_EQUAL(char_ptr, umock_c_get_expected_calls(), umock_c_get_actual_calls());

    //cleanup
    IoTHubTransport_MQTT_Common_Destroy(handle);
}

TEST_FUNCTION(IoTHubTransport_MQTT_Common_delivered_MQTT_CLIENT_MQTT_CLIENT_MEMORY_ERROR_success)
{
    // arrange
    IOTHUBTRANSPORT_CONFIG config = { 0 };
    SetupIothubTransportConfig(&config, TEST_DEVICE_ID, TEST_DEVICE_KEY, TEST_IOTHUB_NAME, TEST_IOTHUB_SUFFIX, TEST_PROTOCOL_GATEWAY_HOSTNAME, NULL);

    TRANSPORT_LL_HANDLE handle = IoTHubTransport_MQTT_Common_Create(&config, get_IO_transport, &transport_cb_info, transport_cb_ctx);

    umock_c_reset_all_calls();
    STRICT_EXPECTED_CALL(xio_retrieveoptions(IGNORED_PTR_ARG));
    STRICT_EXPECTED_CALL(xio_destroy(IGNORED_PTR_ARG));
    STRICT_EXPECTED_CALL(mqtt_client_dowork(IGNORED_PTR_ARG));
    STRICT_EXPECTED_CALL(tickcounter_get_current_ms(IGNORED_PTR_ARG, IGNORED_PTR_ARG));
    // removeExpiredPendingGetTwinRequests
    STRICT_EXPECTED_CALL(tickcounter_get_current_ms(IGNORED_PTR_ARG, IGNORED_PTR_ARG));
    // removeExpiredGetTwinRequestsPendingAck
    STRICT_EXPECTED_CALL(tickcounter_get_current_ms(IGNORED_PTR_ARG, IGNORED_PTR_ARG));

    // act
    g_fnMqttErrorCallback(TEST_MQTT_CLIENT_HANDLE, MQTT_CLIENT_MEMORY_ERROR, g_callbackCtx);
    IoTHubTransport_MQTT_Common_DoWork(handle);

    // assert
    ASSERT_ARE_EQUAL(char_ptr, umock_c_get_expected_calls(), umock_c_get_actual_calls());

    //cleanup
    IoTHubTransport_MQTT_Common_Destroy(handle);
}

TEST_FUNCTION(IoTHubTransportMqtt_delivered_MQTT_CLIENT_NO_NETWORK_success)
{
    // arrange
    IOTHUBTRANSPORT_CONFIG config = { 0 };
    SetupIothubTransportConfig(&config, TEST_DEVICE_ID, TEST_DEVICE_KEY, TEST_IOTHUB_NAME, TEST_IOTHUB_SUFFIX, TEST_PROTOCOL_GATEWAY_HOSTNAME, NULL);

    TRANSPORT_LL_HANDLE handle = IoTHubTransport_MQTT_Common_Create(&config, get_IO_transport, &transport_cb_info, transport_cb_ctx);

    umock_c_reset_all_calls();

    STRICT_EXPECTED_CALL(Transport_ConnectionStatusCallBack(IOTHUB_CLIENT_CONNECTION_UNAUTHENTICATED, IOTHUB_CLIENT_CONNECTION_NO_NETWORK, IGNORED_PTR_ARG));

    // act
    g_fnMqttErrorCallback(TEST_MQTT_CLIENT_HANDLE, MQTT_CLIENT_CONNECTION_ERROR, g_callbackCtx);

    // assert
    ASSERT_ARE_EQUAL(char_ptr, umock_c_get_expected_calls(), umock_c_get_actual_calls());

    //cleanup
    IoTHubTransport_MQTT_Common_Destroy(handle);
}

TEST_FUNCTION(IoTHubTransportMqtt_delivered_MQTT_CLIENT_COMMUNICATION_ERROR_success)
{
    // arrange
    IOTHUBTRANSPORT_CONFIG config = { 0 };
    SetupIothubTransportConfig(&config, TEST_DEVICE_ID, TEST_DEVICE_KEY, TEST_IOTHUB_NAME, TEST_IOTHUB_SUFFIX, TEST_PROTOCOL_GATEWAY_HOSTNAME, NULL);

    TRANSPORT_LL_HANDLE handle = IoTHubTransport_MQTT_Common_Create(&config, get_IO_transport, &transport_cb_info, transport_cb_ctx);

    umock_c_reset_all_calls();

    STRICT_EXPECTED_CALL(Transport_ConnectionStatusCallBack(IOTHUB_CLIENT_CONNECTION_UNAUTHENTICATED, IOTHUB_CLIENT_CONNECTION_COMMUNICATION_ERROR, IGNORED_PTR_ARG));

    // act
    g_fnMqttErrorCallback(TEST_MQTT_CLIENT_HANDLE, MQTT_CLIENT_COMMUNICATION_ERROR, g_callbackCtx);

    // assert
    ASSERT_ARE_EQUAL(char_ptr, umock_c_get_expected_calls(), umock_c_get_actual_calls());

    //cleanup
    IoTHubTransport_MQTT_Common_Destroy(handle);
}

TEST_FUNCTION(IoTHubTransport_MQTT_Common_MqttOpCompleteCallback_DISCONNECT_succeed)
{
    // arrange
    IOTHUBTRANSPORT_CONFIG config ={ 0 };
    SetupIothubTransportConfig(&config, TEST_DEVICE_ID, TEST_DEVICE_KEY, TEST_IOTHUB_NAME, TEST_IOTHUB_SUFFIX, TEST_PROTOCOL_GATEWAY_HOSTNAME, NULL);

    TRANSPORT_LL_HANDLE handle = IoTHubTransport_MQTT_Common_Create(&config, get_IO_transport, &transport_cb_info, transport_cb_ctx);
    umock_c_reset_all_calls();

    // act
    g_fnMqttOperationCallback(TEST_MQTT_CLIENT_HANDLE, MQTT_CLIENT_ON_DISCONNECT, NULL, g_callbackCtx);

    //assert
    ASSERT_ARE_EQUAL(char_ptr, umock_c_get_expected_calls(), umock_c_get_actual_calls());

    //cleanup
    IoTHubTransport_MQTT_Common_Destroy(handle);
}

TEST_FUNCTION(IoTHubTransport_MQTT_Common_MqttOpCompleteCallback_CONN_ACK_NOT_CONNECTED_succeed)
{
    // arrange
    IOTHUBTRANSPORT_CONFIG config ={ 0 };
    SetupIothubTransportConfig(&config, TEST_DEVICE_ID, TEST_DEVICE_KEY, TEST_IOTHUB_NAME, TEST_IOTHUB_SUFFIX, TEST_PROTOCOL_GATEWAY_HOSTNAME, NULL);

    CONNECT_ACK connack;
    connack.isSessionPresent = false;
    connack.returnCode = CONN_REFUSED_BAD_USERNAME_PASSWORD;

    TRANSPORT_LL_HANDLE handle = IoTHubTransport_MQTT_Common_Create(&config, get_IO_transport, &transport_cb_info, transport_cb_ctx);
    umock_c_reset_all_calls();

    STRICT_EXPECTED_CALL(Transport_ConnectionStatusCallBack(IOTHUB_CLIENT_CONNECTION_UNAUTHENTICATED, IOTHUB_CLIENT_CONNECTION_BAD_CREDENTIAL, IGNORED_PTR_ARG));

    // act
    g_fnMqttOperationCallback(TEST_MQTT_CLIENT_HANDLE, MQTT_CLIENT_ON_CONNACK, &connack, g_callbackCtx);

    //assert
    ASSERT_ARE_EQUAL(char_ptr, umock_c_get_expected_calls(), umock_c_get_actual_calls());

    //cleanup
    IoTHubTransport_MQTT_Common_Destroy(handle);
}

TEST_FUNCTION(IoTHubTransportMqtt_MqttOpCompleteCallback_CONN_ACK_CONN_REFUSED_NOT_CONNECTED_succeed)
{
    // arrange
    IOTHUBTRANSPORT_CONFIG config = { 0 };
    SetupIothubTransportConfig(&config, TEST_DEVICE_ID, TEST_DEVICE_KEY, TEST_IOTHUB_NAME, TEST_IOTHUB_SUFFIX, TEST_PROTOCOL_GATEWAY_HOSTNAME, NULL);

    CONNECT_ACK connack;
    connack.isSessionPresent = false;
    connack.returnCode = CONN_REFUSED_NOT_AUTHORIZED;

    TRANSPORT_LL_HANDLE handle = IoTHubTransport_MQTT_Common_Create(&config, get_IO_transport, &transport_cb_info, transport_cb_ctx);
    umock_c_reset_all_calls();

    STRICT_EXPECTED_CALL(Transport_ConnectionStatusCallBack(IOTHUB_CLIENT_CONNECTION_UNAUTHENTICATED, IOTHUB_CLIENT_CONNECTION_BAD_CREDENTIAL, IGNORED_PTR_ARG));

    // act
    g_fnMqttOperationCallback(TEST_MQTT_CLIENT_HANDLE, MQTT_CLIENT_ON_CONNACK, &connack, g_callbackCtx);

    //assert
    ASSERT_ARE_EQUAL(char_ptr, umock_c_get_expected_calls(), umock_c_get_actual_calls());

    //cleanup
    IoTHubTransport_MQTT_Common_Destroy(handle);
}

TEST_FUNCTION(IoTHubTransport_MQTT_Common_MqttOpCompleteCallback_PUBLISH_ACK_succeed)
{
    // arrange
    IOTHUBTRANSPORT_CONFIG config = { 0 };
    SetupIothubTransportConfig(&config, TEST_DEVICE_ID, TEST_DEVICE_KEY, TEST_IOTHUB_NAME, TEST_IOTHUB_SUFFIX, TEST_PROTOCOL_GATEWAY_HOSTNAME, NULL);

    PUBLISH_ACK puback;
    puback.packetId = 2;

    QOS_VALUE QosValue[] ={ DELIVER_AT_LEAST_ONCE };
    SUBSCRIBE_ACK suback;
    suback.packetId = 1234;
    suback.qosCount = 1;
    suback.qosReturn = QosValue;

    IOTHUB_MESSAGE_LIST message1;
    memset(&message1, 0, sizeof(IOTHUB_MESSAGE_LIST));
    message1.messageHandle = TEST_IOTHUB_MSG_BYTEARRAY;

    DList_InsertTailList(config.waitingToSend, &(message1.entry));
    TRANSPORT_LL_HANDLE handle = setup_iothub_mqtt_connection(&config);
    g_fnMqttOperationCallback(TEST_MQTT_CLIENT_HANDLE, MQTT_CLIENT_ON_SUBSCRIBE_ACK, &suback, g_callbackCtx);
    IoTHubTransport_MQTT_Common_DoWork(handle);
    IoTHubTransport_MQTT_Common_DoWork(handle);
    umock_c_reset_all_calls();

    STRICT_EXPECTED_CALL(DList_RemoveEntryList(IGNORED_PTR_ARG));
    STRICT_EXPECTED_CALL(DList_InitializeListHead(IGNORED_PTR_ARG));
    STRICT_EXPECTED_CALL(DList_InsertTailList(IGNORED_PTR_ARG, IGNORED_PTR_ARG));
    STRICT_EXPECTED_CALL(Transport_SendComplete_Callback(IGNORED_PTR_ARG, IOTHUB_CLIENT_CONFIRMATION_OK, transport_cb_ctx));
    STRICT_EXPECTED_CALL(gballoc_free(IGNORED_PTR_ARG));

    // act
    g_fnMqttOperationCallback(TEST_MQTT_CLIENT_HANDLE, MQTT_CLIENT_ON_PUBLISH_ACK, &puback, g_callbackCtx);

    //assert
    ASSERT_ARE_EQUAL(char_ptr, umock_c_get_expected_calls(), umock_c_get_actual_calls());

    //cleanup
    IoTHubTransport_MQTT_Common_Destroy(handle);
}

/* Tests_SRS_IOTHUB_MQTT_TRANSPORT_07_051: [ If msgHandle or callbackCtx is NULL, mqtt_notification_callback shall do nothing. ] */
TEST_FUNCTION(IoTHubTransport_MQTT_Common_MessageRecv_message_NULL_fail)
{
    // arrange
    IOTHUBTRANSPORT_CONFIG config ={ 0 };
    SetupIothubTransportConfig(&config, TEST_DEVICE_ID, TEST_DEVICE_KEY, TEST_IOTHUB_NAME, TEST_IOTHUB_SUFFIX, TEST_PROTOCOL_GATEWAY_HOSTNAME, NULL);

    TRANSPORT_LL_HANDLE handle = IoTHubTransport_MQTT_Common_Create(&config, get_IO_transport, &transport_cb_info, transport_cb_ctx);

    umock_c_reset_all_calls();

    // act
    ASSERT_IS_NOT_NULL(g_fnMqttMsgRecv);
    g_fnMqttMsgRecv(NULL, g_callbackCtx);

    // assert
    ASSERT_ARE_EQUAL(char_ptr, umock_c_get_expected_calls(), umock_c_get_actual_calls());

    //cleanup
    IoTHubTransport_MQTT_Common_Destroy(handle);
}

/* Tests_SRS_IOTHUB_MQTT_TRANSPORT_07_051: [ If msgHandle or callbackCtx is NULL, mqtt_notification_callback shall do nothing. ] */
TEST_FUNCTION(IoTHubTransport_MQTT_Common_MessageRecv_context_NULL_fail)
{
    // arrange
    IOTHUBTRANSPORT_CONFIG config ={ 0 };
    SetupIothubTransportConfig(&config, TEST_DEVICE_ID, TEST_DEVICE_KEY, TEST_IOTHUB_NAME, TEST_IOTHUB_SUFFIX, TEST_PROTOCOL_GATEWAY_HOSTNAME, NULL);

    TRANSPORT_LL_HANDLE handle = IoTHubTransport_MQTT_Common_Create(&config, get_IO_transport, &transport_cb_info, transport_cb_ctx);

    umock_c_reset_all_calls();

    // act
    ASSERT_IS_NOT_NULL(g_fnMqttMsgRecv);
    g_fnMqttMsgRecv(TEST_MQTT_MESSAGE_HANDLE, NULL);

    // assert
    ASSERT_ARE_EQUAL(char_ptr, umock_c_get_expected_calls(), umock_c_get_actual_calls());

    //cleanup
    IoTHubTransport_MQTT_Common_Destroy(handle);
}

/* Tests_SRS_IOTHUB_MQTT_TRANSPORT_07_051: [ If msgHandle or callbackCtx is NULL, mqtt_notification_callback shall do nothing. ] */
TEST_FUNCTION(IoTHubTransport_MQTT_Common_MessageRecv_Message_context_NULL_fail)
{
    // arrange
    IOTHUBTRANSPORT_CONFIG config ={ 0 };
    SetupIothubTransportConfig(&config, TEST_DEVICE_ID, TEST_DEVICE_KEY, TEST_IOTHUB_NAME, TEST_IOTHUB_SUFFIX, TEST_PROTOCOL_GATEWAY_HOSTNAME, NULL);

    TRANSPORT_LL_HANDLE handle = IoTHubTransport_MQTT_Common_Create(&config, get_IO_transport, &transport_cb_info, transport_cb_ctx);

    umock_c_reset_all_calls();

    // act
    ASSERT_IS_NOT_NULL(g_fnMqttMsgRecv);
    g_fnMqttMsgRecv(NULL, NULL);

    // assert
    ASSERT_ARE_EQUAL(char_ptr, umock_c_get_expected_calls(), umock_c_get_actual_calls());

    //cleanup
    IoTHubTransport_MQTT_Common_Destroy(handle);
}

/* Tests_SRS_IOTHUB_MQTT_TRANSPORT_07_056: [ If type is IOTHUB_TYPE_TELEMETRY, then on success mqtt_notification_callback shall call IoTHubClientCore_LL_MessageCallback. ] */
TEST_FUNCTION(IoTHubTransport_MQTT_Common_MessageRecv_succeed)
{
    // arrange
    IOTHUBTRANSPORT_CONFIG config = { 0 };
    SetupIothubTransportConfig(&config, TEST_DEVICE_ID, TEST_DEVICE_KEY, TEST_IOTHUB_NAME, TEST_IOTHUB_SUFFIX, TEST_PROTOCOL_GATEWAY_HOSTNAME, NULL);

    TRANSPORT_LL_HANDLE handle = IoTHubTransport_MQTT_Common_Create(&config, get_IO_transport, &transport_cb_info, transport_cb_ctx);
    IoTHubTransport_MQTT_Common_DoWork(handle);
    umock_c_reset_all_calls();

    g_msg_disposition = IOTHUBMESSAGE_ACCEPTED;
    setup_message_recv_msg_callback_mocks();

    // act
    ASSERT_IS_NOT_NULL(g_fnMqttMsgRecv);
    g_fnMqttMsgRecv(TEST_MQTT_MESSAGE_HANDLE, g_callbackCtx);

    // assert
    ASSERT_ARE_EQUAL(char_ptr, umock_c_get_expected_calls(), umock_c_get_actual_calls());

    //cleanup
    IoTHubTransport_MQTT_Common_Destroy(handle);
}

/* Tests_SRS_IOTHUB_MQTT_TRANSPORT_07_055: [ if device_twin_msg_type is not RETRIEVE_PROPERTIES then mqtt_notification_callback shall call IoTHubClientCore_LL_ReportedStateComplete ] */
TEST_FUNCTION(IoTHubTransportMqtt_MessageRecv_device_twin_succeed)
{
    // arrange
    IOTHUBTRANSPORT_CONFIG config = { 0 };
    SetupIothubTransportConfig(&config, TEST_DEVICE_ID, TEST_DEVICE_KEY, TEST_IOTHUB_NAME, TEST_IOTHUB_SUFFIX, TEST_PROTOCOL_GATEWAY_HOSTNAME, NULL);

    TRANSPORT_LL_HANDLE handle = IoTHubTransport_MQTT_Common_Create(&config, get_IO_transport, &transport_cb_info, transport_cb_ctx);
    (void)IoTHubTransport_MQTT_Common_Subscribe_DeviceTwin(handle);

    CONNECT_ACK connack = { true, CONNECTION_ACCEPTED };
    g_fnMqttOperationCallback(TEST_MQTT_CLIENT_HANDLE, MQTT_CLIENT_ON_CONNACK, &connack, g_callbackCtx);
    IoTHubTransport_MQTT_Common_DoWork(handle);

    QOS_VALUE QosValue[] = { DELIVER_AT_LEAST_ONCE };
    SUBSCRIBE_ACK suback;
    suback.packetId = 2;
    suback.qosCount = 1;
    suback.qosReturn = QosValue;
    g_fnMqttOperationCallback(TEST_MQTT_CLIENT_HANDLE, MQTT_CLIENT_ON_SUBSCRIBE_ACK, &suback, g_callbackCtx);

    IoTHubTransport_MQTT_Common_DoWork(handle);
    CONSTBUFFER cbuff;
    cbuff.buffer = appMessage;
    cbuff.size = appMsgSize;
    STRICT_EXPECTED_CALL(CONSTBUFFER_GetContent(IGNORED_PTR_ARG)).SetReturn(&cbuff);
    IOTHUB_DEVICE_TWIN device_twin;
    device_twin.report_data_handle = TEST_CONST_BUFFER_HANDLE;
    device_twin.item_id = 1;
    IOTHUB_IDENTITY_INFO identity_info;
    identity_info.device_twin = &device_twin;
    (void)IoTHubTransport_MQTT_Common_ProcessItem(handle, IOTHUB_TYPE_DEVICE_TWIN, &identity_info);

    umock_c_reset_all_calls();

    g_tokenizerIndex = 1;

    setup_message_recv_callback_device_twin_mocks("res");

    // act
    ASSERT_IS_NOT_NULL(g_fnMqttMsgRecv);
    g_fnMqttMsgRecv(TEST_MQTT_MESSAGE_HANDLE, g_callbackCtx);

    // assert
    ASSERT_ARE_EQUAL(char_ptr, umock_c_get_expected_calls(), umock_c_get_actual_calls());

    //cleanup
    IoTHubTransport_MQTT_Common_Destroy(handle);
}

TEST_FUNCTION(IoTHubTransportMqtt_MessageRecv_device_twin_fail)
{
    // arrange
    int negativeTestsInitResult = umock_c_negative_tests_init();
    ASSERT_ARE_EQUAL(int, 0, negativeTestsInitResult);

    IOTHUBTRANSPORT_CONFIG config ={ 0 };
    SetupIothubTransportConfig(&config, TEST_DEVICE_ID, TEST_DEVICE_KEY, TEST_IOTHUB_NAME, TEST_IOTHUB_SUFFIX, TEST_PROTOCOL_GATEWAY_HOSTNAME, NULL);

    TRANSPORT_LL_HANDLE handle = IoTHubTransport_MQTT_Common_Create(&config, get_IO_transport, &transport_cb_info, transport_cb_ctx);

    QOS_VALUE QosValue[] ={ DELIVER_AT_LEAST_ONCE };
    SUBSCRIBE_ACK suback;
    suback.packetId = 1234;
    suback.qosCount = 1;
    suback.qosReturn = QosValue;

    g_fnMqttOperationCallback(TEST_MQTT_CLIENT_HANDLE, MQTT_CLIENT_ON_SUBSCRIBE_ACK, &suback, g_callbackCtx);

    IoTHubTransport_MQTT_Common_DoWork(handle);
    CONSTBUFFER cbuff;
    cbuff.buffer = appMessage;
    cbuff.size = appMsgSize;
    STRICT_EXPECTED_CALL(CONSTBUFFER_GetContent(IGNORED_PTR_ARG)).SetReturn(&cbuff);
    IOTHUB_DEVICE_TWIN device_twin;
    device_twin.report_data_handle = TEST_CONST_BUFFER_HANDLE;
    device_twin.item_id = 1;
    IOTHUB_IDENTITY_INFO identity_info;
    identity_info.device_twin = &device_twin;
    (void)IoTHubTransport_MQTT_Common_ProcessItem(handle, IOTHUB_TYPE_DEVICE_TWIN, &identity_info);
    umock_c_reset_all_calls();

    g_tokenizerIndex = 8;

    setup_message_recv_callback_device_twin_mocks("res");

    umock_c_negative_tests_snapshot();

    ASSERT_IS_NOT_NULL(g_fnMqttMsgRecv);

    // act
    size_t calls_cannot_fail[] = { 6, 7, 8, 9, 10, 11, 12 };
    size_t count = umock_c_negative_tests_call_count();
    for (size_t index = 0; index < count; index++)
    {
        if (should_skip_index(index, calls_cannot_fail, sizeof(calls_cannot_fail)/sizeof(calls_cannot_fail[0])) != 0)
        {
            continue;
        }

        umock_c_negative_tests_reset();
        umock_c_negative_tests_fail_call(index);

        char tmp_msg[64];
        sprintf(tmp_msg, "MessageRecv_device_twin failure in test %lu/%lu", (unsigned long)index, (unsigned long)count);

        g_fnMqttMsgRecv(TEST_MQTT_MESSAGE_HANDLE, g_callbackCtx);
        // assert
    }

    //cleanup
    IoTHubTransport_MQTT_Common_Destroy(handle);
    umock_c_negative_tests_deinit();
}

/* Tests_SRS_IOTHUB_MQTT_TRANSPORT_07_054: [ If type is IOTHUB_TYPE_DEVICE_TWIN, then on success if msg_type is RETRIEVE_PROPERTIES then mqtt_notification_callback shall call IoTHubClientCore_LL_RetrievePropertyComplete... ]*/
TEST_FUNCTION(IoTHubTransport_MQTT_Common_MessageRecv_with_sys_Properties_succeed)
{
    // arrange
    IOTHUBTRANSPORT_CONFIG config ={ 0 };
    SetupIothubTransportConfig(&config, TEST_DEVICE_ID, TEST_DEVICE_KEY, TEST_IOTHUB_NAME, TEST_IOTHUB_SUFFIX, TEST_PROTOCOL_GATEWAY_HOSTNAME, NULL);

    TRANSPORT_LL_HANDLE handle = IoTHubTransport_MQTT_Common_Create(&config, get_IO_transport, &transport_cb_info, transport_cb_ctx);
    g_tokenizerIndex = 6;
    IoTHubTransport_MQTT_Common_DoWork(handle);
    umock_c_reset_all_calls();

    STRICT_EXPECTED_CALL(mqttmessage_getTopicName(TEST_MQTT_MESSAGE_HANDLE)).SetReturn(TEST_MQTT_MSG_TOPIC_W_1_PROP);
    STRICT_EXPECTED_CALL(STRING_c_str(IGNORED_PTR_ARG))
        .SetReturn(NULL);
    STRICT_EXPECTED_CALL(mqttmessage_getApplicationMsg(TEST_MQTT_MESSAGE_HANDLE));
    STRICT_EXPECTED_CALL(IoTHubMessage_CreateFromByteArray(appMessage, appMsgSize));
    EXPECTED_CALL(STRING_TOKENIZER_create_from_char(TEST_MQTT_MSG_TOPIC_W_1_PROP));
    STRICT_EXPECTED_CALL(IoTHubMessage_Properties(TEST_IOTHUB_MSG_BYTEARRAY));
    STRICT_EXPECTED_CALL(STRING_new());

    STRICT_EXPECTED_CALL(STRING_TOKENIZER_get_next_token(IGNORED_PTR_ARG, IGNORED_PTR_ARG, "&"));
    STRICT_EXPECTED_CALL(STRING_c_str(IGNORED_PTR_ARG))
        .SetReturn("iothub-ack=Full");

    STRICT_EXPECTED_CALL(gballoc_malloc(IGNORED_NUM_ARG));
    STRICT_EXPECTED_CALL(gballoc_malloc(IGNORED_NUM_ARG));
    STRICT_EXPECTED_CALL(gballoc_free(IGNORED_PTR_ARG));
    STRICT_EXPECTED_CALL(gballoc_free(IGNORED_PTR_ARG));

    STRICT_EXPECTED_CALL(STRING_TOKENIZER_get_next_token(IGNORED_PTR_ARG, IGNORED_PTR_ARG, "&"));
    EXPECTED_CALL(STRING_delete(IGNORED_PTR_ARG));
    EXPECTED_CALL(STRING_TOKENIZER_destroy(IGNORED_PTR_ARG));
    STRICT_EXPECTED_CALL(gballoc_malloc(IGNORED_NUM_ARG));
    STRICT_EXPECTED_CALL(Transport_MessageCallback(IGNORED_PTR_ARG, IGNORED_PTR_ARG));
    STRICT_EXPECTED_CALL(IoTHubMessage_Destroy(IGNORED_PTR_ARG));
    STRICT_EXPECTED_CALL(gballoc_free(IGNORED_PTR_ARG));

    // act
    ASSERT_IS_NOT_NULL(g_fnMqttMsgRecv);
    g_fnMqttMsgRecv(TEST_MQTT_MESSAGE_HANDLE, g_callbackCtx);

    // assert
    ASSERT_ARE_EQUAL(char_ptr, umock_c_get_expected_calls(), umock_c_get_actual_calls());

    //cleanup
    IoTHubTransport_MQTT_Common_Destroy(handle);
}

TEST_FUNCTION(IoTHubTransport_MQTT_Common_MessageRecv_with_sys_Properties_succeed_autodecode)
{
    // arrange
    IOTHUBTRANSPORT_CONFIG config = { 0 };
    SetupIothubTransportConfig(&config, TEST_DEVICE_ID, TEST_DEVICE_KEY, TEST_IOTHUB_NAME, TEST_IOTHUB_SUFFIX, TEST_PROTOCOL_GATEWAY_HOSTNAME, NULL);

    TRANSPORT_LL_HANDLE handle = IoTHubTransport_MQTT_Common_Create(&config, get_IO_transport, &transport_cb_info, transport_cb_ctx);
    bool urlencode = true;
    IoTHubTransport_MQTT_Common_SetOption(handle, OPTION_AUTO_URL_ENCODE_DECODE, &urlencode);
    g_tokenizerIndex = 6;
    IoTHubTransport_MQTT_Common_DoWork(handle);
    umock_c_reset_all_calls();

    STRICT_EXPECTED_CALL(mqttmessage_getTopicName(TEST_MQTT_MESSAGE_HANDLE)).SetReturn(TEST_MQTT_MSG_TOPIC_W_1_PROP);
    STRICT_EXPECTED_CALL(STRING_c_str(IGNORED_PTR_ARG))
        .SetReturn(NULL);
    STRICT_EXPECTED_CALL(mqttmessage_getApplicationMsg(TEST_MQTT_MESSAGE_HANDLE));
    STRICT_EXPECTED_CALL(IoTHubMessage_CreateFromByteArray(appMessage, appMsgSize));
    EXPECTED_CALL(STRING_TOKENIZER_create_from_char(TEST_MQTT_MSG_TOPIC_W_1_PROP));
    STRICT_EXPECTED_CALL(IoTHubMessage_Properties(TEST_IOTHUB_MSG_BYTEARRAY));
    STRICT_EXPECTED_CALL(STRING_new());

    STRICT_EXPECTED_CALL(STRING_TOKENIZER_get_next_token(IGNORED_PTR_ARG, IGNORED_PTR_ARG, "&"));
    STRICT_EXPECTED_CALL(STRING_c_str(IGNORED_PTR_ARG))
        .SetReturn("iothub-ack=Full");

    STRICT_EXPECTED_CALL(gballoc_malloc(IGNORED_NUM_ARG));
    STRICT_EXPECTED_CALL(gballoc_malloc(IGNORED_NUM_ARG));
    STRICT_EXPECTED_CALL(URL_DecodeString(IGNORED_PTR_ARG));
    STRICT_EXPECTED_CALL(STRING_c_str(IGNORED_PTR_ARG));
    STRICT_EXPECTED_CALL(STRING_delete(IGNORED_PTR_ARG));
    STRICT_EXPECTED_CALL(gballoc_free(IGNORED_PTR_ARG));
    STRICT_EXPECTED_CALL(gballoc_free(IGNORED_PTR_ARG));

    STRICT_EXPECTED_CALL(STRING_TOKENIZER_get_next_token(IGNORED_PTR_ARG, IGNORED_PTR_ARG, "&"));
    EXPECTED_CALL(STRING_delete(IGNORED_PTR_ARG));
    EXPECTED_CALL(STRING_TOKENIZER_destroy(IGNORED_PTR_ARG));
    STRICT_EXPECTED_CALL(gballoc_malloc(IGNORED_NUM_ARG));
    STRICT_EXPECTED_CALL(Transport_MessageCallback(IGNORED_PTR_ARG, IGNORED_PTR_ARG));
    STRICT_EXPECTED_CALL(IoTHubMessage_Destroy(IGNORED_PTR_ARG));
    STRICT_EXPECTED_CALL(gballoc_free(IGNORED_PTR_ARG));

    // act
    ASSERT_IS_NOT_NULL(g_fnMqttMsgRecv);
    g_fnMqttMsgRecv(TEST_MQTT_MESSAGE_HANDLE, g_callbackCtx);

    // assert
    ASSERT_ARE_EQUAL(char_ptr, umock_c_get_expected_calls(), umock_c_get_actual_calls());

    //cleanup
    IoTHubTransport_MQTT_Common_Destroy(handle);
}

/* Tests_SRS_IOTHUB_MQTT_TRANSPORT_07_054: [ If type is IOTHUB_TYPE_DEVICE_TWIN, then on success if msg_type is RETRIEVE_PROPERTIES then mqtt_notification_callback shall call IoTHubClientCore_LL_RetrievePropertyComplete... ]*/
// Tests_SRS_IOTHUB_TRANSPORT_MQTT_COMMON_09_012: [ If type is IOTHUB_TYPE_TELEMETRY and the system property `$.ct` is defined, its value shall be set on the IOTHUB_MESSAGE_HANDLE's ContentType property ]
// Tests_SRS_IOTHUB_TRANSPORT_MQTT_COMMON_09_013: [ If type is IOTHUB_TYPE_TELEMETRY and the system property `$.ce` is defined, its value shall be set on the IOTHUB_MESSAGE_HANDLE's ContentEncoding property ]
TEST_FUNCTION(IoTHubTransport_MQTT_Common_MessageRecv_with_Properties_succeed)
{
    // arrange
    IOTHUBTRANSPORT_CONFIG config ={ 0 };
    SetupIothubTransportConfig(&config, TEST_DEVICE_ID, TEST_DEVICE_KEY, TEST_IOTHUB_NAME, TEST_IOTHUB_SUFFIX, TEST_PROTOCOL_GATEWAY_HOSTNAME, NULL);

    TRANSPORT_LL_HANDLE handle = IoTHubTransport_MQTT_Common_Create(&config, get_IO_transport, &transport_cb_info, transport_cb_ctx);
    g_tokenizerIndex = 4;
    IoTHubTransport_MQTT_Common_DoWork(handle);
    umock_c_reset_all_calls();

    setup_message_recv_with_properties_mocks(true, true, false);

    // act
    ASSERT_IS_NOT_NULL(g_fnMqttMsgRecv);
    g_fnMqttMsgRecv(TEST_MQTT_MESSAGE_HANDLE, g_callbackCtx);

    // assert
    ASSERT_ARE_EQUAL(char_ptr, umock_c_get_expected_calls(), umock_c_get_actual_calls());

    //cleanup
    IoTHubTransport_MQTT_Common_Destroy(handle);
}

TEST_FUNCTION(IoTHubTransport_MQTT_Common_MessageRecv_with_Properties_succeed_autodecode)
{
    // arrange
    IOTHUBTRANSPORT_CONFIG config = { 0 };
    SetupIothubTransportConfig(&config, TEST_DEVICE_ID, TEST_DEVICE_KEY, TEST_IOTHUB_NAME, TEST_IOTHUB_SUFFIX, TEST_PROTOCOL_GATEWAY_HOSTNAME, NULL);

    TRANSPORT_LL_HANDLE handle = IoTHubTransport_MQTT_Common_Create(&config, get_IO_transport, &transport_cb_info, transport_cb_ctx);
    bool urlencode = true;
    IoTHubTransport_MQTT_Common_SetOption(handle, OPTION_AUTO_URL_ENCODE_DECODE, &urlencode);
    g_tokenizerIndex = 4;
    IoTHubTransport_MQTT_Common_DoWork(handle);
    umock_c_reset_all_calls();

    setup_message_recv_with_properties_mocks(true, true, true);

    // act
    ASSERT_IS_NOT_NULL(g_fnMqttMsgRecv);
    g_fnMqttMsgRecv(TEST_MQTT_MESSAGE_HANDLE, g_callbackCtx);

    // assert
    ASSERT_ARE_EQUAL(char_ptr, umock_c_get_expected_calls(), umock_c_get_actual_calls());

    //cleanup
    IoTHubTransport_MQTT_Common_Destroy(handle);
}

/* Tests_SRS_IOTHUB_MQTT_TRANSPORT_07_054: [ If type is IOTHUB_TYPE_DEVICE_TWIN, then on success if msg_type is RETRIEVE_PROPERTIES then mqtt_notification_callback shall call IoTHubClientCore_LL_RetrievePropertyComplete... ]*/
TEST_FUNCTION(IoTHubTransport_MQTT_Common_MessageRecv_with_Properties_fail)
{
    // arrange
    int negativeTestsInitResult = umock_c_negative_tests_init();
    ASSERT_ARE_EQUAL(int, 0, negativeTestsInitResult);

    IOTHUBTRANSPORT_CONFIG config ={ 0 };
    SetupIothubTransportConfig(&config, TEST_DEVICE_ID, TEST_DEVICE_KEY, TEST_IOTHUB_NAME, TEST_IOTHUB_SUFFIX, TEST_PROTOCOL_GATEWAY_HOSTNAME, NULL);

    TRANSPORT_LL_HANDLE handle = IoTHubTransport_MQTT_Common_Create(&config, get_IO_transport, &transport_cb_info, transport_cb_ctx);
    g_tokenizerIndex = 6;
    IoTHubTransport_MQTT_Common_DoWork(handle);
    umock_c_reset_all_calls();

    setup_message_recv_with_properties_mocks(false, false, false);

    umock_c_negative_tests_snapshot();

    // act
    size_t calls_cannot_fail[] = { 0, 1, 2, 8, 12, 13, 15, 16, 17, 19, 20, 21 };
    size_t count = umock_c_negative_tests_call_count();
    for (size_t index = 0; index < count; index++)
    {
        if (should_skip_index(index, calls_cannot_fail, sizeof(calls_cannot_fail)/sizeof(calls_cannot_fail[0])) != 0)
        {
            continue;
        }

        umock_c_negative_tests_reset();
        umock_c_negative_tests_fail_call(index);

        char tmp_msg[64];
        sprintf(tmp_msg, "g_fnMqttMsgRecv failure in test %lu/%lu", (unsigned long)index, (unsigned long)count);

        g_fnMqttMsgRecv(TEST_MQTT_MESSAGE_HANDLE, g_callbackCtx);
    }

    // assert

    //cleanup
    IoTHubTransport_MQTT_Common_Destroy(handle);
    umock_c_negative_tests_deinit();
}

TEST_FUNCTION(IoTHubTransport_MQTT_Common_MessageRecv_with_Properties_fail_autodecode)
{
    // arrange
    int negativeTestsInitResult = umock_c_negative_tests_init();
    ASSERT_ARE_EQUAL(int, 0, negativeTestsInitResult);

    IOTHUBTRANSPORT_CONFIG config = { 0 };
    SetupIothubTransportConfig(&config, TEST_DEVICE_ID, TEST_DEVICE_KEY, TEST_IOTHUB_NAME, TEST_IOTHUB_SUFFIX, TEST_PROTOCOL_GATEWAY_HOSTNAME, NULL);

    TRANSPORT_LL_HANDLE handle = IoTHubTransport_MQTT_Common_Create(&config, get_IO_transport, &transport_cb_info, transport_cb_ctx);
    bool urlencode = true;
    IoTHubTransport_MQTT_Common_SetOption(handle, OPTION_AUTO_URL_ENCODE_DECODE, &urlencode);
    g_tokenizerIndex = 6;
    IoTHubTransport_MQTT_Common_DoWork(handle);
    umock_c_reset_all_calls();

    setup_message_recv_with_properties_mocks(false, false, true);

    umock_c_negative_tests_snapshot();

    // act
    size_t calls_cannot_fail[] = { 1, 2, 8, 13, 14, 16, 17, 18, 19, 21, 22, 23, 25 };
    //size_t calls_cannot_fail[] = { 1, 2, 9, 14, 15, 17, 18, 19, 20, 22, 23, 24, 26 };
    size_t count = umock_c_negative_tests_call_count();
    for (size_t index = 0; index < count; index++)
    {
        if (should_skip_index(index, calls_cannot_fail, sizeof(calls_cannot_fail) / sizeof(calls_cannot_fail[0])) != 0)
        {
            continue;
        }

        umock_c_negative_tests_reset();
        umock_c_negative_tests_fail_call(index);

        char tmp_msg[64];
        sprintf(tmp_msg, "g_fnMqttMsgRecv failure in test %lu/%lu", (unsigned long)index, (unsigned long)count);

        g_fnMqttMsgRecv(TEST_MQTT_MESSAGE_HANDLE, g_callbackCtx);
    }

    // assert

    //cleanup
    IoTHubTransport_MQTT_Common_Destroy(handle);
    umock_c_negative_tests_deinit();
}

/* Tests_SRS_IOTHUB_MQTT_TRANSPORT_07_054: [ If type is IOTHUB_TYPE_DEVICE_TWIN, then on success if msg_type is RETRIEVE_PROPERTIES then mqtt_notification_callback shall call IoTHubClientCore_LL_RetrievePropertyComplete... ]*/
TEST_FUNCTION(IoTHubTransport_MQTT_Common_MessageRecv_messagecallback_ABANDONED_fail)
{
    // arrange
    IOTHUBTRANSPORT_CONFIG config ={ 0 };
    SetupIothubTransportConfig(&config, TEST_DEVICE_ID, TEST_DEVICE_KEY, TEST_IOTHUB_NAME, TEST_IOTHUB_SUFFIX, TEST_PROTOCOL_GATEWAY_HOSTNAME, NULL);

    QOS_VALUE QosValue[] ={ DELIVER_AT_LEAST_ONCE };
    SUBSCRIBE_ACK suback;
    suback.packetId = 1234;
    suback.qosCount = 1;
    suback.qosReturn = QosValue;

    IOTHUB_MESSAGE_LIST message1;
    memset(&message1, 0, sizeof(IOTHUB_MESSAGE_LIST));
    message1.messageHandle = TEST_IOTHUB_MSG_BYTEARRAY;

    DList_InsertTailList(config.waitingToSend, &(message1.entry));
    TRANSPORT_LL_HANDLE handle = IoTHubTransport_MQTT_Common_Create(&config, get_IO_transport, &transport_cb_info, transport_cb_ctx);
    g_fnMqttOperationCallback(TEST_MQTT_CLIENT_HANDLE, MQTT_CLIENT_ON_SUBSCRIBE_ACK, &suback, g_callbackCtx);
    IoTHubTransport_MQTT_Common_DoWork(handle);
    IoTHubTransport_MQTT_Common_DoWork(handle);
    umock_c_reset_all_calls();

    g_msg_disposition = IOTHUBMESSAGE_ABANDONED;
    setup_message_recv_msg_callback_mocks();

    // act
    ASSERT_IS_NOT_NULL(g_fnMqttMsgRecv);
    g_fnMqttMsgRecv(TEST_MQTT_MESSAGE_HANDLE, g_callbackCtx);

    // assert
    ASSERT_ARE_EQUAL(char_ptr, umock_c_get_expected_calls(), umock_c_get_actual_calls());

    //cleanup
    IoTHubTransport_MQTT_Common_Destroy(handle);
}

/* Tests_SRS_IOTHUB_MQTT_TRANSPORT_07_053: [ If type is IOTHUB_TYPE_DEVICE_METHODS, then on success mqtt_notification_callback shall call IoTHubClientCore_LL_DeviceMethodComplete. ] */
TEST_FUNCTION(IoTHubTransportMqtt_MessageRecv_device_method_succeed)
{
    // arrange
    IOTHUBTRANSPORT_CONFIG config = { 0 };
    SetupIothubTransportConfig(&config, TEST_DEVICE_ID, TEST_DEVICE_KEY, TEST_IOTHUB_NAME, TEST_IOTHUB_SUFFIX, TEST_PROTOCOL_GATEWAY_HOSTNAME, NULL);

    TRANSPORT_LL_HANDLE handle = IoTHubTransport_MQTT_Common_Create(&config, get_IO_transport, &transport_cb_info, transport_cb_ctx);
    g_tokenizerIndex = 8;
    IoTHubTransport_MQTT_Common_DoWork(handle);
    umock_c_reset_all_calls();

    setup_message_recv_device_method_mocks();

    // act
    ASSERT_IS_NOT_NULL(g_fnMqttMsgRecv);
    g_fnMqttMsgRecv(TEST_MQTT_MESSAGE_HANDLE, g_callbackCtx);

    // assert
    ASSERT_ARE_EQUAL(char_ptr, umock_c_get_expected_calls(), umock_c_get_actual_calls());

    //cleanup
    IoTHubTransport_MQTT_Common_DeviceMethod_Response(handle, g_method_handle_value, NULL, 0, 0);
    IoTHubTransport_MQTT_Common_Destroy(handle);

}

/* Tests_SRS_IOTHUB_MQTT_TRANSPORT_07_053: [ If type is IOTHUB_TYPE_DEVICE_METHODS, then on success mqtt_notification_callback shall call IoTHubClientCore_LL_DeviceMethodComplete. ] */
TEST_FUNCTION(IoTHubTransportMqtt_MessageRecv_device_method_fail)
{
    // arrange
    int negativeTestsInitResult = umock_c_negative_tests_init();
    ASSERT_ARE_EQUAL(int, 0, negativeTestsInitResult);

    IOTHUBTRANSPORT_CONFIG config = { 0 };
    SetupIothubTransportConfig(&config, TEST_DEVICE_ID, TEST_DEVICE_KEY, TEST_IOTHUB_NAME, TEST_IOTHUB_SUFFIX, TEST_PROTOCOL_GATEWAY_HOSTNAME, NULL);

    TRANSPORT_LL_HANDLE handle = IoTHubTransport_MQTT_Common_Create(&config, get_IO_transport, &transport_cb_info, transport_cb_ctx);
    g_tokenizerIndex = 6;
    IoTHubTransport_MQTT_Common_DoWork(handle);
    umock_c_reset_all_calls();

    setup_message_recv_device_method_mocks();

    umock_c_negative_tests_snapshot();

    size_t calls_cannot_fail[] = { 6, 7, 8, 9, 11, 12, 13, 15, 16, 18, 20 };

    // act
    size_t count = umock_c_negative_tests_call_count();
    for (size_t index = 0; index < count; index++)
    {
        if (should_skip_index(index, calls_cannot_fail, sizeof(calls_cannot_fail)/sizeof(calls_cannot_fail[0])) != 0)
        {
            continue;
        }

        umock_c_negative_tests_reset();
        umock_c_negative_tests_fail_call(index);

        char tmp_msg[64];
        sprintf(tmp_msg, "IoTHubTransport_MQTT_Common_DoWork failure in test %lu/%lu", (unsigned long)index, (unsigned long)count);

        g_fnMqttMsgRecv(TEST_MQTT_MESSAGE_HANDLE, g_callbackCtx);
    }

    // assert

    //cleanup
    IoTHubTransport_MQTT_Common_Destroy(handle);
    umock_c_negative_tests_deinit();
}

// Tests_SRS_IOTHUB_MQTT_TRANSPORT_03_001: [ IoTHubTransport_MQTT_Common_Register shall return NULL if deviceId, or both deviceKey and deviceSasToken are NULL.]
TEST_FUNCTION(IoTHubTransport_MQTT_Common_Register_deviceKey_null_and_deviceSasToken_null_returns_null)
{
    // arrange
    IOTHUBTRANSPORT_CONFIG config = { 0 };
    SetupIothubTransportConfig(&config, TEST_DEVICE_ID, TEST_DEVICE_KEY, TEST_IOTHUB_NAME, TEST_IOTHUB_SUFFIX, TEST_PROTOCOL_GATEWAY_HOSTNAME, NULL);
    IOTHUB_DEVICE_CONFIG deviceConfig;
    deviceConfig.deviceId = TEST_DEVICE_ID;
    deviceConfig.deviceKey = NULL;
    deviceConfig.deviceSasToken = NULL;
    deviceConfig.moduleId = NULL;

    TRANSPORT_LL_HANDLE handle = IoTHubTransport_MQTT_Common_Create(&config, get_IO_transport, &transport_cb_info, transport_cb_ctx);
    umock_c_reset_all_calls();

    EXPECTED_CALL(STRING_c_str(IGNORED_PTR_ARG));

    // act
    IOTHUB_DEVICE_HANDLE devHandle = IoTHubTransport_MQTT_Common_Register(handle, &deviceConfig, config.waitingToSend);

    // assert
    ASSERT_IS_NULL(devHandle);
    ASSERT_ARE_EQUAL(char_ptr, umock_c_get_expected_calls(), umock_c_get_actual_calls());

    //cleanup
    IoTHubTransport_MQTT_Common_Destroy(handle);
}

//Tests_SRS_IOTHUB_TRANSPORT_MQTT_COMMON_43_001: [ IoTHubTransport_MQTT_Common_Register shall return NULL if deviceKey is NULL when credential type is IOTHUB_CREDENTIAL_TYPE_DEVICE_KEY ]
TEST_FUNCTION(IoTHubTransport_MQTT_Common_Register_deviceKey_provided_null_returns_null)
{
    // arrange
    IOTHUBTRANSPORT_CONFIG config = { 0 };
    SetupIothubTransportConfig(&config, TEST_DEVICE_ID, TEST_DEVICE_KEY, TEST_IOTHUB_NAME, TEST_IOTHUB_SUFFIX, TEST_PROTOCOL_GATEWAY_HOSTNAME, NULL);
    IOTHUB_DEVICE_CONFIG deviceConfig;
    deviceConfig.deviceId = TEST_DEVICE_ID;
    deviceConfig.deviceKey = NULL;
    deviceConfig.deviceSasToken = TEST_DEVICE_SAS;
    deviceConfig.moduleId = NULL;
    //deviceConfig.authorization_module.cred_type = IOTHUB_CREDENTIAL_TYPE_DEVICE_KEY;

    TRANSPORT_LL_HANDLE handle = IoTHubTransport_MQTT_Common_Create(&config, get_IO_transport, &transport_cb_info, transport_cb_ctx);
    umock_c_reset_all_calls();

    STRICT_EXPECTED_CALL(STRING_c_str(IGNORED_PTR_ARG)).SetReturn(TEST_DEVICE_ID);
    STRICT_EXPECTED_CALL(STRING_c_str(IGNORED_PTR_ARG)).SetReturn(NULL);
    STRICT_EXPECTED_CALL(IoTHubClient_Auth_Get_Credential_Type(IGNORED_PTR_ARG)).SetReturn(IOTHUB_CREDENTIAL_TYPE_DEVICE_KEY);

    // act
    IOTHUB_DEVICE_HANDLE devHandle = IoTHubTransport_MQTT_Common_Register(handle, &deviceConfig, config.waitingToSend);

    // assert
    ASSERT_IS_NULL(devHandle);
    ASSERT_ARE_EQUAL(char_ptr, umock_c_get_expected_calls(), umock_c_get_actual_calls());

    //cleanup
    IoTHubTransport_MQTT_Common_Destroy(handle);
}


// Tests_SRS_IOTHUB_MQTT_TRANSPORT_17_004: [ IoTHubTransport_MQTT_Common_Register shall return the TRANSPORT_LL_HANDLE as the IOTHUB_DEVICE_HANDLE. ]
TEST_FUNCTION(IoTHubTransport_MQTT_Common_Register_succeeds_returns_transport)
{
    // arrange
    IOTHUBTRANSPORT_CONFIG config ={ 0 };
    SetupIothubTransportConfig(&config, TEST_DEVICE_ID, TEST_DEVICE_KEY, TEST_IOTHUB_NAME, TEST_IOTHUB_SUFFIX, TEST_PROTOCOL_GATEWAY_HOSTNAME, NULL);

    IOTHUB_DEVICE_CONFIG TEST_DEVICE_1;
    TEST_DEVICE_1.deviceId = TEST_DEVICE_ID;
    TEST_DEVICE_1.deviceKey = TEST_DEVICE_KEY;
    TEST_DEVICE_1.deviceSasToken = NULL;
    TEST_DEVICE_1.moduleId = NULL;

    TRANSPORT_LL_HANDLE handle = IoTHubTransport_MQTT_Common_Create(&config, get_IO_transport, &transport_cb_info, transport_cb_ctx);
    umock_c_reset_all_calls();

    EXPECTED_CALL(STRING_c_str(IGNORED_PTR_ARG)).SetReturn(TEST_DEVICE_ID);
    EXPECTED_CALL(STRING_c_str(IGNORED_PTR_ARG)).SetReturn(NULL);
    STRICT_EXPECTED_CALL(IoTHubClient_Auth_Get_Credential_Type(IGNORED_PTR_ARG));
    STRICT_EXPECTED_CALL(IoTHubClient_Auth_Get_DeviceKey(IGNORED_PTR_ARG));

    // act
    IOTHUB_DEVICE_HANDLE devHandle = IoTHubTransport_MQTT_Common_Register(handle, &TEST_DEVICE_1, config.waitingToSend);

    // assert
    ASSERT_IS_NOT_NULL(devHandle);
    ASSERT_ARE_EQUAL(void_ptr, handle, devHandle);
    ASSERT_ARE_EQUAL(char_ptr, umock_c_get_expected_calls(), umock_c_get_actual_calls());

    //cleanup
    IoTHubTransport_MQTT_Common_Destroy(handle);
}

// Tests_SRS_IOTHUB_MQTT_TRANSPORT_17_004: [ IoTHubTransport_MQTT_Common_Register shall return the TRANSPORT_LL_HANDLE as the IOTHUB_DEVICE_HANDLE. ]
TEST_FUNCTION(IoTHubTransport_MQTT_Common_Register_twice_fails_second_time)
{
    // arrange
    IOTHUBTRANSPORT_CONFIG config ={ 0 };
    SetupIothubTransportConfig(&config, TEST_DEVICE_ID, TEST_DEVICE_KEY, TEST_IOTHUB_NAME, TEST_IOTHUB_SUFFIX, TEST_PROTOCOL_GATEWAY_HOSTNAME, NULL);

    IOTHUB_DEVICE_CONFIG TEST_DEVICE_1;
    TEST_DEVICE_1.deviceId = TEST_DEVICE_ID;
    TEST_DEVICE_1.deviceKey = TEST_DEVICE_KEY;
    TEST_DEVICE_1.deviceSasToken = NULL;
    TEST_DEVICE_1.moduleId = NULL;

    TRANSPORT_LL_HANDLE handle = IoTHubTransport_MQTT_Common_Create(&config, get_IO_transport, &transport_cb_info, transport_cb_ctx);

    umock_c_reset_all_calls();

    EXPECTED_CALL(STRING_c_str(IGNORED_PTR_ARG)).SetReturn(TEST_DEVICE_ID);
    EXPECTED_CALL(STRING_c_str(IGNORED_PTR_ARG)).SetReturn(NULL);
    STRICT_EXPECTED_CALL(IoTHubClient_Auth_Get_Credential_Type(IGNORED_PTR_ARG));
    STRICT_EXPECTED_CALL(IoTHubClient_Auth_Get_DeviceKey(IGNORED_PTR_ARG));
    EXPECTED_CALL(STRING_c_str(IGNORED_PTR_ARG)).SetReturn(TEST_DEVICE_KEY);

    // act
    IOTHUB_DEVICE_HANDLE devHandle = IoTHubTransport_MQTT_Common_Register(handle, &TEST_DEVICE_1, config.waitingToSend);
    IOTHUB_DEVICE_HANDLE devHandle2 = IoTHubTransport_MQTT_Common_Register(handle, &TEST_DEVICE_1, config.waitingToSend);

    // assert
    ASSERT_IS_NOT_NULL(devHandle);
    ASSERT_IS_NULL(devHandle2);
    ASSERT_ARE_EQUAL(char_ptr, umock_c_get_expected_calls(), umock_c_get_actual_calls());

    //cleanup
    IoTHubTransport_MQTT_Common_Destroy(handle);
}

// Tests_SRS_IOTHUB_MQTT_TRANSPORT_17_003: [ IoTHubTransport_MQTT_Common_Register shall return NULL if deviceId or deviceKey do not match the deviceId and deviceKey passed in during IoTHubTransport_MQTT_Common_Create.]
TEST_FUNCTION(IoTHubTransport_MQTT_Common_Register_deviceKey_mismatch_returns_null)
{
    // arrange
    IOTHUBTRANSPORT_CONFIG config ={ 0 };
    SetupIothubTransportConfig(&config, TEST_DEVICE_ID, TEST_DEVICE_KEY, TEST_IOTHUB_NAME, TEST_IOTHUB_SUFFIX, TEST_PROTOCOL_GATEWAY_HOSTNAME, NULL);
    IOTHUB_DEVICE_CONFIG deviceConfig;
    deviceConfig.deviceId = TEST_DEVICE_ID;
    deviceConfig.deviceKey = "not the right device key";
    deviceConfig.deviceSasToken = NULL;
    deviceConfig.moduleId = NULL;


    TRANSPORT_LL_HANDLE handle = IoTHubTransport_MQTT_Common_Create(&config, get_IO_transport, &transport_cb_info, transport_cb_ctx);
    umock_c_reset_all_calls();

    EXPECTED_CALL(STRING_c_str(IGNORED_PTR_ARG)).SetReturn(TEST_DEVICE_ID);
    EXPECTED_CALL(STRING_c_str(IGNORED_PTR_ARG)).SetReturn(NULL);
    STRICT_EXPECTED_CALL(IoTHubClient_Auth_Get_Credential_Type(IGNORED_PTR_ARG));
    STRICT_EXPECTED_CALL(IoTHubClient_Auth_Get_DeviceKey(IGNORED_PTR_ARG));

    // act
    IOTHUB_DEVICE_HANDLE devHandle = IoTHubTransport_MQTT_Common_Register(handle, &deviceConfig, config.waitingToSend);

    // assert
    ASSERT_IS_NULL(devHandle);
    ASSERT_ARE_EQUAL(char_ptr, umock_c_get_expected_calls(), umock_c_get_actual_calls());

    //cleanup
    IoTHubTransport_MQTT_Common_Destroy(handle);
}

// Tests_SRS_IOTHUB_MQTT_TRANSPORT_17_003: [ IoTHubTransport_MQTT_Common_Register shall return NULL if deviceId or deviceKey do not match the deviceId and deviceKey passed in during IoTHubTransport_MQTT_Common_Create.]
TEST_FUNCTION(IoTHubTransport_MQTT_Common_Register_deviceid_mismatch_returns_null)
{
    // arrange
    IOTHUBTRANSPORT_CONFIG config ={ 0 };
    SetupIothubTransportConfig(&config, TEST_DEVICE_ID, TEST_DEVICE_KEY, TEST_IOTHUB_NAME, TEST_IOTHUB_SUFFIX, TEST_PROTOCOL_GATEWAY_HOSTNAME, NULL);
    IOTHUB_DEVICE_CONFIG deviceConfig;
    deviceConfig.deviceId = "not a good id after all";
    deviceConfig.deviceKey = TEST_DEVICE_KEY;
    deviceConfig.deviceSasToken = NULL;
    deviceConfig.moduleId = NULL;

    TRANSPORT_LL_HANDLE handle = IoTHubTransport_MQTT_Common_Create(&config, get_IO_transport, &transport_cb_info, transport_cb_ctx);
    umock_c_reset_all_calls();

    EXPECTED_CALL(STRING_c_str(IGNORED_PTR_ARG));

    // act
    IOTHUB_DEVICE_HANDLE devHandle = IoTHubTransport_MQTT_Common_Register(handle, &deviceConfig, config.waitingToSend);

    // assert
    ASSERT_IS_NULL(devHandle);
    ASSERT_ARE_EQUAL(char_ptr, umock_c_get_expected_calls(), umock_c_get_actual_calls());

    //cleanup
    IoTHubTransport_MQTT_Common_Destroy(handle);
}

// Tests_SRS_IOTHUB_MQTT_TRANSPORT_17_002: [ IoTHubTransport_MQTT_Common_Register shall return NULL if device or waitingToSend are NULL.]
TEST_FUNCTION(IoTHubTransport_MQTT_Common_Register_wts_null_returns_null)
{
    // arrange
    IOTHUBTRANSPORT_CONFIG config ={ 0 };
    SetupIothubTransportConfig(&config, TEST_DEVICE_ID, TEST_DEVICE_KEY, TEST_IOTHUB_NAME, TEST_IOTHUB_SUFFIX, TEST_PROTOCOL_GATEWAY_HOSTNAME, NULL);

    IOTHUB_DEVICE_CONFIG TEST_DEVICE_1;
    TEST_DEVICE_1.deviceId = TEST_DEVICE_ID;
    TEST_DEVICE_1.deviceKey = TEST_DEVICE_KEY;
    TEST_DEVICE_1.deviceSasToken = NULL;
    TEST_DEVICE_1.moduleId = NULL;

    TRANSPORT_LL_HANDLE handle = IoTHubTransport_MQTT_Common_Create(&config, get_IO_transport, &transport_cb_info, transport_cb_ctx);
    umock_c_reset_all_calls();

    // act
    IOTHUB_DEVICE_HANDLE devHandle = IoTHubTransport_MQTT_Common_Register(handle, &TEST_DEVICE_1, NULL);

    // assert
    ASSERT_IS_NULL(devHandle);
    ASSERT_ARE_EQUAL(char_ptr, umock_c_get_expected_calls(), umock_c_get_actual_calls());

    //cleanup
    IoTHubTransport_MQTT_Common_Destroy(handle);
}

// Tests_SRS_IOTHUB_MQTT_TRANSPORT_17_002: [ IoTHubTransport_MQTT_Common_Register shall return NULL if device or waitingToSend are NULL.]
TEST_FUNCTION(IoTHubTransport_MQTT_Common_Register_device_null_returns_null)
{
    // arrange
    IOTHUBTRANSPORT_CONFIG config ={ 0 };
    SetupIothubTransportConfig(&config, TEST_DEVICE_ID, TEST_DEVICE_KEY, TEST_IOTHUB_NAME, TEST_IOTHUB_SUFFIX, TEST_PROTOCOL_GATEWAY_HOSTNAME, NULL);

    TRANSPORT_LL_HANDLE handle = IoTHubTransport_MQTT_Common_Create(&config, get_IO_transport, &transport_cb_info, transport_cb_ctx);
    umock_c_reset_all_calls();

    // act
    IOTHUB_DEVICE_HANDLE devHandle = IoTHubTransport_MQTT_Common_Register(handle, NULL, config.waitingToSend);

    // assert
    ASSERT_IS_NULL(devHandle);
    ASSERT_ARE_EQUAL(char_ptr, umock_c_get_expected_calls(), umock_c_get_actual_calls());

    //cleanup
    IoTHubTransport_MQTT_Common_Destroy(handle);
}

// Tests_SRS_IOTHUB_MQTT_TRANSPORT_03_001: [ IoTHubTransport_MQTT_Common_Register shall return NULL if deviceId, or both deviceKey and deviceSasToken are NULL.]
TEST_FUNCTION(IoTHubTransport_MQTT_Common_Register_deviceId_null_returns_null)
{
    // arrange
    IOTHUBTRANSPORT_CONFIG config ={ 0 };
    SetupIothubTransportConfig(&config, TEST_DEVICE_ID, TEST_DEVICE_KEY, TEST_IOTHUB_NAME, TEST_IOTHUB_SUFFIX, TEST_PROTOCOL_GATEWAY_HOSTNAME, NULL);
    IOTHUB_DEVICE_CONFIG deviceConfig;
    deviceConfig.deviceId = NULL;
    deviceConfig.deviceKey = TEST_DEVICE_KEY;
    deviceConfig.deviceSasToken = NULL;
    deviceConfig.moduleId = NULL;

    TRANSPORT_LL_HANDLE handle = IoTHubTransport_MQTT_Common_Create(&config, get_IO_transport, &transport_cb_info, transport_cb_ctx);
    umock_c_reset_all_calls();

    // act
    IOTHUB_DEVICE_HANDLE devHandle = IoTHubTransport_MQTT_Common_Register(handle, &deviceConfig, config.waitingToSend);

    // assert
    ASSERT_IS_NULL(devHandle);
    ASSERT_ARE_EQUAL(char_ptr, umock_c_get_expected_calls(), umock_c_get_actual_calls());

    //cleanup
    IoTHubTransport_MQTT_Common_Destroy(handle);
}

// Tests_SRS_IOTHUB_MQTT_TRANSPORT_03_002: [ IoTHubTransport_MQTT_Common_Register shall return NULL if both deviceKey and deviceSasToken are provided.]
TEST_FUNCTION(IoTHubTransport_MQTT_Common_Register_deviceKey_and_deviceSasToken_both_provided_returns_null)
{
    // arrange
    IOTHUBTRANSPORT_CONFIG config ={ 0 };
    SetupIothubTransportConfigWithKeyAndSasToken(&config, TEST_DEVICE_ID, TEST_DEVICE_KEY, TEST_DEVICE_SAS, TEST_IOTHUB_NAME, TEST_IOTHUB_SUFFIX, TEST_PROTOCOL_GATEWAY_HOSTNAME, NULL);
    IOTHUB_DEVICE_CONFIG deviceConfig;
    deviceConfig.deviceId = TEST_DEVICE_ID;
    deviceConfig.deviceKey = TEST_DEVICE_KEY;
    deviceConfig.deviceSasToken = TEST_DEVICE_SAS;
    deviceConfig.moduleId = NULL;

    TRANSPORT_LL_HANDLE handle = IoTHubTransport_MQTT_Common_Create(&config, get_IO_transport, &transport_cb_info, transport_cb_ctx);
    umock_c_reset_all_calls();

    // act
    IOTHUB_DEVICE_HANDLE devHandle = IoTHubTransport_MQTT_Common_Register(handle, &deviceConfig, config.waitingToSend);

    // assert
    ASSERT_IS_NULL(devHandle);
    ASSERT_ARE_EQUAL(char_ptr, umock_c_get_expected_calls(), umock_c_get_actual_calls());

    //cleanup
    IoTHubTransport_MQTT_Common_Destroy(handle);
}

// SRS_IOTHUB_MQTT_TRANSPORT_17_004: [IoTHubTransport_MQTT_Common_Register shall return the TRANSPORT_LL_HANDLE as the IOTHUB_DEVICE_HANDLE.]
TEST_FUNCTION(IoTHubTransport_MQTT_Common_Register_deviceKey_null_and_deviceSas_valid_succeeds)
{
    // arrange
    IOTHUBTRANSPORT_CONFIG config ={ 0 };
    SetupIothubTransportConfigWithKeyAndSasToken(&config, TEST_DEVICE_ID, NULL, TEST_DEVICE_SAS, TEST_IOTHUB_NAME, TEST_IOTHUB_SUFFIX, TEST_PROTOCOL_GATEWAY_HOSTNAME, NULL);
    IOTHUB_DEVICE_CONFIG deviceConfig;
    deviceConfig.deviceId = TEST_DEVICE_ID;
    deviceConfig.deviceKey = NULL;
    deviceConfig.deviceSasToken = TEST_DEVICE_SAS;
    deviceConfig.moduleId = NULL;

    TRANSPORT_LL_HANDLE handle = IoTHubTransport_MQTT_Common_Create(&config, get_IO_transport, &transport_cb_info, transport_cb_ctx);
    umock_c_reset_all_calls();

    EXPECTED_CALL(STRING_c_str(IGNORED_PTR_ARG)).SetReturn(TEST_DEVICE_ID);
    EXPECTED_CALL(STRING_c_str(IGNORED_PTR_ARG)).SetReturn(NULL);
    EXPECTED_CALL(IoTHubClient_Auth_Get_Credential_Type(IGNORED_PTR_ARG)).SetReturn(IOTHUB_CREDENTIAL_TYPE_SAS_TOKEN);

    // act
    IOTHUB_DEVICE_HANDLE devHandle = IoTHubTransport_MQTT_Common_Register(handle, &deviceConfig, config.waitingToSend);

    // assert
    ASSERT_IS_NOT_NULL(devHandle);
    ASSERT_ARE_EQUAL(char_ptr, umock_c_get_expected_calls(), umock_c_get_actual_calls());

    //cleanup
    IoTHubTransport_MQTT_Common_Destroy(handle);
}

// Tests_SRS_IOTHUB_MQTT_TRANSPORT_17_001: [ IoTHubTransport_MQTT_Common_Register shall return NULL if the TRANSPORT_LL_HANDLE is NULL.]
TEST_FUNCTION(IoTHubTransport_MQTT_Common_Register_transport_null_returns_null)
{
    // arrange
    IOTHUBTRANSPORT_CONFIG config ={ 0 };
    SetupIothubTransportConfig(&config, TEST_DEVICE_ID, TEST_DEVICE_KEY, TEST_IOTHUB_NAME, TEST_IOTHUB_SUFFIX, TEST_PROTOCOL_GATEWAY_HOSTNAME, NULL);

    IOTHUB_DEVICE_CONFIG TEST_DEVICE_1;
    TEST_DEVICE_1.deviceId = TEST_DEVICE_ID;
    TEST_DEVICE_1.deviceKey = TEST_DEVICE_KEY;
    TEST_DEVICE_1.deviceSasToken = NULL;
    TEST_DEVICE_1.moduleId = NULL;

    TRANSPORT_LL_HANDLE handle = IoTHubTransport_MQTT_Common_Create(&config, get_IO_transport, &transport_cb_info, transport_cb_ctx);
    umock_c_reset_all_calls();

    // act
    IOTHUB_DEVICE_HANDLE devHandle = IoTHubTransport_MQTT_Common_Register(NULL, &TEST_DEVICE_1, config.waitingToSend);

    // assert
    ASSERT_IS_NULL(devHandle);
    ASSERT_ARE_EQUAL(char_ptr, umock_c_get_expected_calls(), umock_c_get_actual_calls());

    //cleanup
    IoTHubTransport_MQTT_Common_Destroy(handle);
}

// Tests_SRS_IOTHUB_MQTT_TRANSPORT_17_005: [ IoTHubTransport_MQTT_Common_Unregister shall return. ]
TEST_FUNCTION(IoTHubTransport_MQTT_Common_Unregister_succeeds)
{
    // arrange
    IOTHUBTRANSPORT_CONFIG config ={ 0 };
    SetupIothubTransportConfig(&config, TEST_DEVICE_ID, TEST_DEVICE_KEY, TEST_IOTHUB_NAME, TEST_IOTHUB_SUFFIX, TEST_PROTOCOL_GATEWAY_HOSTNAME, NULL);

    IOTHUB_DEVICE_CONFIG TEST_DEVICE_1;
    TEST_DEVICE_1.deviceId = TEST_DEVICE_ID;
    TEST_DEVICE_1.deviceKey = TEST_DEVICE_KEY;
    TEST_DEVICE_1.deviceSasToken = NULL;
    TEST_DEVICE_1.moduleId = NULL;

    TRANSPORT_LL_HANDLE handle = IoTHubTransport_MQTT_Common_Create(&config, get_IO_transport, &transport_cb_info, transport_cb_ctx);
    umock_c_reset_all_calls();

    EXPECTED_CALL(STRING_c_str(IGNORED_PTR_ARG)).SetReturn(TEST_DEVICE_ID);
    EXPECTED_CALL(STRING_c_str(IGNORED_PTR_ARG)).SetReturn(NULL);
    EXPECTED_CALL(IoTHubClient_Auth_Get_Credential_Type(IGNORED_PTR_ARG)).SetReturn(IOTHUB_CREDENTIAL_TYPE_DEVICE_KEY);
    EXPECTED_CALL(IoTHubClient_Auth_Get_DeviceKey(IGNORED_PTR_ARG));

    // act
    IOTHUB_DEVICE_HANDLE devHandle = IoTHubTransport_MQTT_Common_Register(handle, &TEST_DEVICE_1, config.waitingToSend);

    IoTHubTransport_MQTT_Common_Unregister(devHandle);

    // assert
    ASSERT_ARE_EQUAL(char_ptr, umock_c_get_expected_calls(), umock_c_get_actual_calls());

    //cleanup
    IoTHubTransport_MQTT_Common_Destroy(handle);
}

// Tests_SRS_IOTHUB_MQTT_TRANSPORT_17_004: [ IoTHubTransport_MQTT_Common_Register shall return the TRANSPORT_LL_HANDLE as the IOTHUB_DEVICE_HANDLE. ]
TEST_FUNCTION(IoTHubTransport_MQTT_Common_Register_Unregister_Register_returns_handle)
{
    // arrange
    IOTHUBTRANSPORT_CONFIG config ={ 0 };
    SetupIothubTransportConfig(&config, TEST_DEVICE_ID, TEST_DEVICE_KEY, TEST_IOTHUB_NAME, TEST_IOTHUB_SUFFIX, TEST_PROTOCOL_GATEWAY_HOSTNAME, NULL);

    IOTHUB_DEVICE_CONFIG TEST_DEVICE_1;
    TEST_DEVICE_1.deviceId = TEST_DEVICE_ID;
    TEST_DEVICE_1.deviceKey = TEST_DEVICE_KEY;
    TEST_DEVICE_1.deviceSasToken = NULL;
    TEST_DEVICE_1.moduleId = NULL;

    TRANSPORT_LL_HANDLE handle = IoTHubTransport_MQTT_Common_Create(&config, get_IO_transport, &transport_cb_info, transport_cb_ctx);
    IOTHUB_DEVICE_HANDLE devHandle = IoTHubTransport_MQTT_Common_Register(handle, &TEST_DEVICE_1, config.waitingToSend);
    IoTHubTransport_MQTT_Common_Unregister(devHandle);

    umock_c_reset_all_calls();

    EXPECTED_CALL(STRING_c_str(IGNORED_PTR_ARG)).SetReturn(TEST_DEVICE_ID);
    EXPECTED_CALL(STRING_c_str(IGNORED_PTR_ARG)).SetReturn(NULL);
    STRICT_EXPECTED_CALL(IoTHubClient_Auth_Get_Credential_Type(IGNORED_PTR_ARG));
    STRICT_EXPECTED_CALL(IoTHubClient_Auth_Get_DeviceKey(IGNORED_PTR_ARG));
    //EXPECTED_CALL(STRING_c_str(IGNORED_PTR_ARG)).SetReturn(TEST_DEVICE_KEY);

    // act
    IOTHUB_DEVICE_HANDLE devHandle2 = IoTHubTransport_MQTT_Common_Register(handle, &TEST_DEVICE_1, config.waitingToSend);

    // assert
    ASSERT_IS_NOT_NULL(devHandle2);
    ASSERT_ARE_EQUAL(void_ptr, handle, devHandle2);
    ASSERT_ARE_EQUAL(char_ptr, umock_c_get_expected_calls(), umock_c_get_actual_calls());

    //cleanup
    IoTHubTransport_MQTT_Common_Destroy(handle);
}

/*Tests_SRS_IOTHUB_MQTT_TRANSPORT_02_001: [ If handle is NULL then IoTHubTransport_MQTT_Common_GetHostname shall fail and return NULL. ]*/
TEST_FUNCTION(IoTHubTransport_MQTT_Common_GetHostname_with_NULL_handle_fails)
{
    //arrange

    //act
    STRING_HANDLE hostname = IoTHubTransport_MQTT_Common_GetHostname(NULL);

    //assert
    ASSERT_IS_NULL(hostname);
    ASSERT_ARE_EQUAL(char_ptr, umock_c_get_expected_calls(), umock_c_get_actual_calls());

    //cleanup
}

/*Tests_SRS_IOTHUB_MQTT_TRANSPORT_02_002: [ Otherwise IoTHubTransport_MQTT_Common_GetHostname shall return a non-NULL STRING_HANDLE containg the hostname. ]*/
TEST_FUNCTION(IoTHubTransport_MQTT_Common_GetHostname_with_non_NULL_handle_succeeds)
{
    //arrange
    IOTHUBTRANSPORT_CONFIG config ={ 0 };
    SetupIothubTransportConfig(&config, TEST_DEVICE_ID, TEST_DEVICE_KEY, TEST_IOTHUB_NAME, TEST_IOTHUB_SUFFIX, TEST_PROTOCOL_GATEWAY_HOSTNAME, NULL);
    TRANSPORT_LL_HANDLE handle = IoTHubTransport_MQTT_Common_Create(&config, get_IO_transport, &transport_cb_info, transport_cb_ctx);
    umock_c_reset_all_calls();

    EXPECTED_CALL(STRING_clone(IGNORED_PTR_ARG))
        .IgnoreArgument_handle()
        .SetReturn(TEST_HOSTNAME_STRING_HANDLE);

    //act
    STRING_HANDLE hostname = IoTHubTransport_MQTT_Common_GetHostname(handle);

    //assert
    ASSERT_ARE_EQUAL(void_ptr, TEST_HOSTNAME_STRING_HANDLE, hostname);
    ASSERT_ARE_EQUAL(char_ptr, umock_c_get_expected_calls(), umock_c_get_actual_calls());

    //cleanup
    // No need to destroy STRING_HANDLE since it's a fake mem address.
    IoTHubTransport_MQTT_Common_Destroy(handle);
}

/* Tests_SRS_IOTHUB_MQTT_TRANSPORT_07_045: [If 'subscribe_state' is set to IOTHUB_DEVICE_TWIN_NOTIFICATION_STATE then IoTHubTransport_MQTT_Common_Subscribe_DeviceTwin shall construct the string $iothub/twin/PATCH/properties/desired] */
/* Tests_SRS_IOTHUB_MQTT_TRANSPORT_07_047: [On success IoTHubTransport_MQTT_Common_Subscribe_DeviceTwin shall return 0.] */
TEST_FUNCTION(IoTHubTransport_MQTT_Common_Subscribe_DeviceTwin_Succeed)
{
    // arrange
    CONNECT_ACK connack ={ true, CONNECTION_ACCEPTED };
    IOTHUBTRANSPORT_CONFIG config ={ 0 };
    SetupIothubTransportConfig(&config, TEST_DEVICE_ID, TEST_DEVICE_KEY, TEST_IOTHUB_NAME, TEST_IOTHUB_SUFFIX, TEST_PROTOCOL_GATEWAY_HOSTNAME, NULL);

    TRANSPORT_LL_HANDLE handle = IoTHubTransport_MQTT_Common_Create(&config, get_IO_transport, &transport_cb_info, transport_cb_ctx);

    g_fnMqttOperationCallback(TEST_MQTT_CLIENT_HANDLE, MQTT_CLIENT_ON_CONNACK, &connack, g_callbackCtx);
    umock_c_reset_all_calls();

    EXPECTED_CALL(STRING_construct(IGNORED_PTR_ARG)).IgnoreArgument_psz();

    // act
    int result = IoTHubTransport_MQTT_Common_Subscribe_DeviceTwin(handle);

    // assert
    ASSERT_ARE_EQUAL(int, result, 0);
    ASSERT_ARE_EQUAL(char_ptr, umock_c_get_expected_calls(), umock_c_get_actual_calls());

    //cleanup
    IoTHubTransport_MQTT_Common_Destroy(handle);
}

/* Tests_SRS_IOTHUB_MQTT_TRANSPORT_07_044: [`IoTHubTransport_MQTT_Common_Subscribe_DeviceTwin` shall construct the get state topic string and the notify state topic string.] */
/* Tests_SRS_IOTHUB_MQTT_TRANSPORT_07_047: [On success IoTHubTransport_MQTT_Common_Subscribe_DeviceTwin shall return 0.] */
TEST_FUNCTION(IoTHubTransport_MQTT_Common_Subscribe_DeviceTwin_DoWork_Succeed)
{
    // arrange
    IOTHUBTRANSPORT_CONFIG config = { 0 };
    SetupIothubTransportConfig(&config, TEST_DEVICE_ID, TEST_DEVICE_KEY, TEST_IOTHUB_NAME, TEST_IOTHUB_SUFFIX, TEST_PROTOCOL_GATEWAY_HOSTNAME, NULL);
    TRANSPORT_LL_HANDLE handle = IoTHubTransport_MQTT_Common_Create(&config, get_IO_transport, &transport_cb_info, transport_cb_ctx);

    (void)IoTHubTransport_MQTT_Common_Subscribe_DeviceTwin(handle);

    IoTHubTransport_MQTT_Common_DoWork(handle);

    CONNECT_ACK connack = { true, CONNECTION_ACCEPTED };
    g_fnMqttOperationCallback(TEST_MQTT_CLIENT_HANDLE, MQTT_CLIENT_ON_CONNACK, &connack, g_callbackCtx);

    umock_c_reset_all_calls();

    setup_subscribe_devicetwin_dowork_mocks();

    // act
    IoTHubTransport_MQTT_Common_DoWork(handle);

    // assert
    ASSERT_ARE_EQUAL(char_ptr, umock_c_get_expected_calls(), umock_c_get_actual_calls());

    //cleanup
    IoTHubTransport_MQTT_Common_Destroy(handle);
}

/* Tests_SRS_IOTHUB_MQTT_TRANSPORT_07_054: [ IoTHubTransport_MQTT_Common_DoWork shall subscribe to the Notification and get_state Topics if they are defined. ] */
TEST_FUNCTION(IoTHubTransport_MQTT_Common_Subscribe_DeviceTwin_DoWork_fails)
{
    // arrange
    int negativeTestsInitResult = umock_c_negative_tests_init();
    ASSERT_ARE_EQUAL(int, 0, negativeTestsInitResult);

    IOTHUBTRANSPORT_CONFIG config ={ 0 };
    SetupIothubTransportConfig(&config, TEST_DEVICE_ID, TEST_DEVICE_KEY, TEST_IOTHUB_NAME, TEST_IOTHUB_SUFFIX, TEST_PROTOCOL_GATEWAY_HOSTNAME, NULL);
    TRANSPORT_LL_HANDLE handle = IoTHubTransport_MQTT_Common_Create(&config, get_IO_transport, &transport_cb_info, transport_cb_ctx);

    (void)IoTHubTransport_MQTT_Common_Subscribe_DeviceTwin(handle);

    IoTHubTransport_MQTT_Common_DoWork(handle);

    umock_c_reset_all_calls();

    setup_subscribe_devicetwin_dowork_mocks();

    umock_c_negative_tests_snapshot();

    // act
    size_t calls_cannot_fail[] = { 1, 2, 4 };
    size_t count = umock_c_negative_tests_call_count();
    for (size_t index = 0; index < count; index++)
    {
        if (should_skip_index(index, calls_cannot_fail, sizeof(calls_cannot_fail)/sizeof(calls_cannot_fail[0])) != 0)
        {
            continue;
        }

        CONNECT_ACK connack = { true, CONNECTION_ACCEPTED };
        g_fnMqttOperationCallback(TEST_MQTT_CLIENT_HANDLE, MQTT_CLIENT_ON_CONNACK, &connack, g_callbackCtx);

        umock_c_negative_tests_reset();
        umock_c_negative_tests_fail_call(index);

        char tmp_msg[64];
        sprintf(tmp_msg, "IoTHubTransport_MQTT_Common_DoWork failure in test %lu/%lu", (unsigned long)index, (unsigned long)count);

        IoTHubTransport_MQTT_Common_DoWork(handle);

        // assert
    }

    //cleanup
    IoTHubTransport_MQTT_Common_Destroy(handle);
    umock_c_negative_tests_deinit();
}

/* Tests_SRS_IOTHUB_MQTT_TRANSPORT_07_054: [ IoTHubTransport_MQTT_Common_DoWork shall subscribe to the Notification and get_state Topics if they are defined. ] */
TEST_FUNCTION(IoTHubTransport_MQTT_Common_Subscribe_DeviceTwin_DoWork_2nd_fails)
{
    // arrange
    int negativeTestsInitResult = umock_c_negative_tests_init();
    ASSERT_ARE_EQUAL(int, 0, negativeTestsInitResult);

    IOTHUBTRANSPORT_CONFIG config ={ 0 };
    SetupIothubTransportConfig(&config, TEST_DEVICE_ID, TEST_DEVICE_KEY, TEST_IOTHUB_NAME, TEST_IOTHUB_SUFFIX, TEST_PROTOCOL_GATEWAY_HOSTNAME, NULL);
    TRANSPORT_LL_HANDLE handle = IoTHubTransport_MQTT_Common_Create(&config, get_IO_transport, &transport_cb_info, transport_cb_ctx);

    (void)IoTHubTransport_MQTT_Common_Subscribe_DeviceTwin(handle);

    IoTHubTransport_MQTT_Common_DoWork(handle);

    umock_c_reset_all_calls();

     STRICT_EXPECTED_CALL(tickcounter_get_current_ms(IGNORED_PTR_ARG, IGNORED_PTR_ARG))
        .IgnoreArgument(1)
        .IgnoreArgument(2);
    EXPECTED_CALL(gballoc_malloc(IGNORED_NUM_ARG));
    EXPECTED_CALL(STRING_c_str(IGNORED_PTR_ARG));
    EXPECTED_CALL(mqttmessage_create(IGNORED_NUM_ARG, IGNORED_PTR_ARG, DELIVER_AT_MOST_ONCE, appMessage, appMsgSize))
        .IgnoreArgument(1)
        .IgnoreArgument(2);
    STRICT_EXPECTED_CALL(mqtt_client_publish(TEST_MQTT_CLIENT_HANDLE, IGNORED_PTR_ARG))
        .IgnoreArgument(1)
        .IgnoreArgument(2);
    STRICT_EXPECTED_CALL(DList_InsertTailList(IGNORED_PTR_ARG, IGNORED_PTR_ARG))
        .IgnoreArgument(1)
        .IgnoreArgument(2);
    STRICT_EXPECTED_CALL(mqttmessage_destroy(TEST_MQTT_MESSAGE_HANDLE))
        .IgnoreArgument(1);
    EXPECTED_CALL(STRING_delete(IGNORED_PTR_ARG));
    EXPECTED_CALL(mqtt_client_dowork(IGNORED_PTR_ARG));

    umock_c_negative_tests_snapshot();

    // act
    size_t calls_cannot_fail[] = { 2, 5, 6, 7, 8 };
    size_t count = umock_c_negative_tests_call_count();
    for (size_t index = 0; index < count; index++)
    {
        if (should_skip_index(index, calls_cannot_fail, sizeof(calls_cannot_fail)/sizeof(calls_cannot_fail[0])) != 0)
        {
            continue;
        }

        umock_c_negative_tests_reset();
        umock_c_negative_tests_fail_call(index);

        QOS_VALUE QosValue[] ={ DELIVER_AT_LEAST_ONCE };
        SUBSCRIBE_ACK suback;
        suback.packetId = 1234;
        suback.qosCount = 1;
        suback.qosReturn = QosValue;

        g_fnMqttOperationCallback(TEST_MQTT_CLIENT_HANDLE, MQTT_CLIENT_ON_SUBSCRIBE_ACK, &suback, g_callbackCtx);

        char tmp_msg[64];
        sprintf(tmp_msg, "IoTHubTransport_MQTT_Common_DoWork failure in test %lu/%lu", (unsigned long)index, (unsigned long)count);

        IoTHubTransport_MQTT_Common_DoWork(handle);

        // assert
    }

    //cleanup
    IoTHubTransport_MQTT_Common_Destroy(handle);
    umock_c_negative_tests_deinit();
}

/* Tests_SRS_IOTHUB_MQTT_TRANSPORT_07_045: [If 'subscribe_state' is set to IOTHUB_DEVICE_TWIN_NOTIFICATION_STATE then IoTHubTransport_MQTT_Common_Subscribe_DeviceTwin shall construct the string $iothub/twin/PATCH/properties/desired] */
/* Tests_SRS_IOTHUB_MQTT_TRANSPORT_07_047: [On success IoTHubTransport_MQTT_Common_Subscribe_DeviceTwin shall return 0.] */
TEST_FUNCTION(IoTHubTransport_MQTT_Common_Subscribe_DeviceTwin_notify_Succeed)
{
    // arrange
    CONNECT_ACK connack ={ true, CONNECTION_ACCEPTED };
    IOTHUBTRANSPORT_CONFIG config ={ 0 };
    SetupIothubTransportConfig(&config, TEST_DEVICE_ID, TEST_DEVICE_KEY, TEST_IOTHUB_NAME, TEST_IOTHUB_SUFFIX, TEST_PROTOCOL_GATEWAY_HOSTNAME, NULL);

    TRANSPORT_LL_HANDLE handle = IoTHubTransport_MQTT_Common_Create(&config, get_IO_transport, &transport_cb_info, transport_cb_ctx);

    g_fnMqttOperationCallback(TEST_MQTT_CLIENT_HANDLE, MQTT_CLIENT_ON_CONNACK, &connack, g_callbackCtx);
    umock_c_reset_all_calls();

    EXPECTED_CALL(STRING_construct(IGNORED_PTR_ARG)).IgnoreArgument_psz();

    // act
    int result = IoTHubTransport_MQTT_Common_Subscribe_DeviceTwin(handle);

    // assert
    ASSERT_ARE_EQUAL(int, result, 0);
    ASSERT_ARE_EQUAL(char_ptr, umock_c_get_expected_calls(), umock_c_get_actual_calls());

    //cleanup
    IoTHubTransport_MQTT_Common_Destroy(handle);
}

TEST_FUNCTION(IoTHubTransport_MQTT_Common_Subscribe_DeviceTwin_handle_NULL_fail)
{
    // arrange
    umock_c_reset_all_calls();

    // act
    int result = IoTHubTransport_MQTT_Common_Subscribe_DeviceTwin(NULL);

    // assert
    ASSERT_ARE_NOT_EQUAL(int, result, 0);
    ASSERT_ARE_EQUAL(char_ptr, umock_c_get_expected_calls(), umock_c_get_actual_calls());

    //cleanup
}

/* Tests_SRS_IOTHUB_MQTT_TRANSPORT_07_043: [If the subscribe_state has been previously subscribed IoTHubTransport_MQTT_Common_Subscribe_DeviceTwin shall return a non-zero value.] */
TEST_FUNCTION(IoTHubTransport_MQTT_Common_Subscribe_DeviceTwin_fail)
{
    // arrange
    int negativeTestsInitResult = umock_c_negative_tests_init();
    ASSERT_ARE_EQUAL(int, 0, negativeTestsInitResult);

    CONNECT_ACK connack = { true, CONNECTION_ACCEPTED };
    IOTHUBTRANSPORT_CONFIG config ={ 0 };
    SetupIothubTransportConfig(&config, TEST_DEVICE_ID, TEST_DEVICE_KEY, TEST_IOTHUB_NAME, TEST_IOTHUB_SUFFIX, TEST_PROTOCOL_GATEWAY_HOSTNAME, NULL);

    TRANSPORT_LL_HANDLE handle = IoTHubTransport_MQTT_Common_Create(&config, get_IO_transport, &transport_cb_info, transport_cb_ctx);

    g_fnMqttOperationCallback(TEST_MQTT_CLIENT_HANDLE, MQTT_CLIENT_ON_CONNACK, &connack, g_callbackCtx);
    umock_c_reset_all_calls();

    EXPECTED_CALL(STRING_construct(IGNORED_PTR_ARG)).IgnoreArgument_psz();

    umock_c_negative_tests_snapshot();

    // act
    size_t count = umock_c_negative_tests_call_count();
    for (size_t index = 0; index < count; index++)
    {
        umock_c_negative_tests_reset();
        umock_c_negative_tests_fail_call(index);

        char tmp_msg[128];
        sprintf(tmp_msg, "IoTHubTransport_MQTT_Common_Subscribe_DeviceTwin failure in test %lu/%lu", (unsigned long)index, (unsigned long)count);

        int result = IoTHubTransport_MQTT_Common_Subscribe_DeviceTwin(handle);

        // assert
        ASSERT_ARE_NOT_EQUAL(int, 0, result, tmp_msg);
    }

    //cleanup
    IoTHubTransport_MQTT_Common_Destroy(handle);
    umock_c_negative_tests_deinit();
}

/* Tests_SRS_IOTHUB_MQTT_TRANSPORT_07_043: [If the subscribe_state has been previously subscribed IoTHubTransport_MQTT_Common_Subscribe_DeviceTwin shall return a non-zero value.] */
TEST_FUNCTION(IoTHubTransport_MQTT_Common_Subscribe_DeviceTwin_notify_fail)
{
    // arrange
    int negativeTestsInitResult = umock_c_negative_tests_init();
    ASSERT_ARE_EQUAL(int, 0, negativeTestsInitResult);

    CONNECT_ACK connack ={ true, CONNECTION_ACCEPTED };
    IOTHUBTRANSPORT_CONFIG config ={ 0 };
    SetupIothubTransportConfig(&config, TEST_DEVICE_ID, TEST_DEVICE_KEY, TEST_IOTHUB_NAME, TEST_IOTHUB_SUFFIX, TEST_PROTOCOL_GATEWAY_HOSTNAME, NULL);

    TRANSPORT_LL_HANDLE handle = IoTHubTransport_MQTT_Common_Create(&config, get_IO_transport, &transport_cb_info, transport_cb_ctx);

    g_fnMqttOperationCallback(TEST_MQTT_CLIENT_HANDLE, MQTT_CLIENT_ON_CONNACK, &connack, g_callbackCtx);
    umock_c_reset_all_calls();

    EXPECTED_CALL(STRING_construct(IGNORED_PTR_ARG)).IgnoreArgument_psz();

    umock_c_negative_tests_snapshot();

    // act
    size_t count = umock_c_negative_tests_call_count();
    for (size_t index = 0; index < count; index++)
    {
        umock_c_negative_tests_reset();
        umock_c_negative_tests_fail_call(index);

        char tmp_msg[128];
        sprintf(tmp_msg, "IoTHubTransport_MQTT_Common_Subscribe_DeviceTwin failure in test %lu/%lu", (unsigned long)index, (unsigned long)count);

        int result = IoTHubTransport_MQTT_Common_Subscribe_DeviceTwin(handle);
        // assert
        ASSERT_ARE_NOT_EQUAL(int, result, 0, tmp_msg);
    }

    //cleanup
    IoTHubTransport_MQTT_Common_Destroy(handle);
    umock_c_negative_tests_deinit();
}

/*Tests_SRS_IOTHUB_MQTT_TRANSPORT_12_003: [ IoTHubTransport_MQTT_Common_Subscribe_DeviceMethod shall set the signaling flag for DEVICE_METHOD topic for the receiver's topic list. ]*/
/*Tests_SRS_IOTHUB_MQTT_TRANSPORT_12_004: [ IoTHubTransport_MQTT_Common_Subscribe_DeviceMethod shall construct the DEVICE_METHOD topic string for subscribe. ]*/
/*Tests_SRS_IOTHUB_MQTT_TRANSPORT_12_005: [ IoTHubTransport_MQTT_Common_Subscribe_DeviceMethod shall schedule the send of the subscription. ]*/
/*Tests_SRS_IOTHUB_MQTT_TRANSPORT_12_007: [ On success IoTHubTransport_MQTT_Common_Subscribe_DeviceMethod shall return 0. ]*/
TEST_FUNCTION(IoTHubTransport_MQTT_Common_Subscribe_DeviceMethod_Succeed)
{
    // arrange
    CONNECT_ACK connack = { true, CONNECTION_ACCEPTED };
    IOTHUBTRANSPORT_CONFIG config = { 0 };
    SetupIothubTransportConfig(&config, TEST_DEVICE_ID, TEST_DEVICE_KEY, TEST_IOTHUB_NAME, TEST_IOTHUB_SUFFIX, TEST_PROTOCOL_GATEWAY_HOSTNAME, NULL);

    TRANSPORT_LL_HANDLE handle = IoTHubTransport_MQTT_Common_Create(&config, get_IO_transport, &transport_cb_info, transport_cb_ctx);

    g_fnMqttOperationCallback(TEST_MQTT_CLIENT_HANDLE, MQTT_CLIENT_ON_CONNACK, &connack, g_callbackCtx);
    umock_c_reset_all_calls();

    EXPECTED_CALL(STRING_construct(IGNORED_PTR_ARG)).IgnoreArgument_psz();

    // act
    int result = IoTHubTransport_MQTT_Common_Subscribe_DeviceMethod(handle);

    // assert
    ASSERT_ARE_EQUAL(int, result, 0);
    ASSERT_ARE_EQUAL(char_ptr, umock_c_get_expected_calls(), umock_c_get_actual_calls());

    //cleanup
    IoTHubTransport_MQTT_Common_Destroy(handle);
}

/*Tests_SRS_IOTHUB_MQTT_TRANSPORT_12_001: [ If the parameter 'handle' is NULL than IoTHubTransport_MQTT_Common_Subscribe_DeviceMethod shall return a non-zero value. ]*/
TEST_FUNCTION(IoTHubTransport_MQTT_Common_Subscribe_DeviceMethod_handle_NULL_fail)
{
    // arrange
    umock_c_reset_all_calls();

    // act
    int result = IoTHubTransport_MQTT_Common_Subscribe_DeviceMethod(NULL);

    // assert
    ASSERT_ARE_NOT_EQUAL(int, result, 0);
    ASSERT_ARE_EQUAL(char_ptr, umock_c_get_expected_calls(), umock_c_get_actual_calls());

    //cleanup
}

/*Tests_SRS_IOTHUB_MQTT_TRANSPORT_12_006: [ Upon failure IoTHubTransport_MQTT_Common_Subscribe_DeviceMethod shall return a non-zero value. ]*/
TEST_FUNCTION(IoTHubTransport_MQTT_Common_Subscribe_DeviceMethod_fail)
{
    // arrange
    int negativeTestsInitResult = umock_c_negative_tests_init();
    ASSERT_ARE_EQUAL(int, 0, negativeTestsInitResult);

    CONNECT_ACK connack = { true, CONNECTION_ACCEPTED };
    IOTHUBTRANSPORT_CONFIG config = { 0 };
    SetupIothubTransportConfig(&config, TEST_DEVICE_ID, TEST_DEVICE_KEY, TEST_IOTHUB_NAME, TEST_IOTHUB_SUFFIX, TEST_PROTOCOL_GATEWAY_HOSTNAME, NULL);

    TRANSPORT_LL_HANDLE handle = IoTHubTransport_MQTT_Common_Create(&config, get_IO_transport, &transport_cb_info, transport_cb_ctx);

    g_fnMqttOperationCallback(TEST_MQTT_CLIENT_HANDLE, MQTT_CLIENT_ON_CONNACK, &connack, g_callbackCtx);
    umock_c_reset_all_calls();

    EXPECTED_CALL(STRING_construct(IGNORED_PTR_ARG)).IgnoreArgument_psz();

    umock_c_negative_tests_snapshot();

    // act
    size_t count = umock_c_negative_tests_call_count();
    for (size_t index = 0; index < count; index++)
    {
        umock_c_negative_tests_reset();
        umock_c_negative_tests_fail_call(index);

        char tmp_msg[128];
        sprintf(tmp_msg, "IoTHubTransport_MQTT_Common_Subscribe_DeviceMethod failure in test %lu/%lu", (unsigned long)index, (unsigned long)count);

        int result = IoTHubTransport_MQTT_Common_Subscribe_DeviceMethod(handle);
        // assert
        ASSERT_ARE_NOT_EQUAL(int, result, 0);
    }

    //cleanup
    IoTHubTransport_MQTT_Common_Destroy(handle);
    umock_c_negative_tests_deinit();
}

/*Tests_SRS_IOTHUB_MQTT_TRANSPORT_12_008: [ If the parameter 'handle' is NULL than IoTHubTransport_MQTT_Common_Unsubscribe_DeviceMethod shall do nothing and return. ]*/
/*Tests_SRS_IOTHUB_MQTT_TRANSPORT_12_009: [ If the MQTT transport has not been subscribed to DEVICE_METHOD topic IoTHubTransport_MQTT_Common_Unsubscribe_DeviceMethod shall do nothing and return. ]*/
/*Tests_SRS_IOTHUB_MQTT_TRANSPORT_12_010: [ IoTHubTransport_MQTT_Common_Unsubscribe_DeviceMethod shall construct the DEVICE_METHOD topic string for unsubscribe. ]*/
/*Tests_SRS_IOTHUB_MQTT_TRANSPORT_12_011: [ IoTHubTransport_MQTT_Common_Unsubscribe_DeviceMethod shall send the unsubscribe. ]*/
/*Tests_SRS_IOTHUB_MQTT_TRANSPORT_12_012: [ IoTHubTransport_MQTT_Common_Unsubscribe_DeviceMethod shall removes the signaling flag for DEVICE_METHOD topic from the receiver's topic list. ]*/
TEST_FUNCTION(IoTHubTransport_MQTT_Common_Unsubscribe_DeviceMethod_handle_OK)
{
    // arrange
    CONNECT_ACK connack = { true, CONNECTION_ACCEPTED };
    IOTHUBTRANSPORT_CONFIG config = { 0 };
    SetupIothubTransportConfig(&config, TEST_DEVICE_ID, TEST_DEVICE_KEY, TEST_IOTHUB_NAME, TEST_IOTHUB_SUFFIX, TEST_PROTOCOL_GATEWAY_HOSTNAME, NULL);

    TRANSPORT_LL_HANDLE handle = IoTHubTransport_MQTT_Common_Create(&config, get_IO_transport, &transport_cb_info, transport_cb_ctx);
    IoTHubTransport_MQTT_Common_Subscribe_DeviceMethod(handle);

    g_fnMqttOperationCallback(TEST_MQTT_CLIENT_HANDLE, MQTT_CLIENT_ON_CONNACK, &connack, g_callbackCtx);
    umock_c_reset_all_calls();

    EXPECTED_CALL(STRING_c_str(IGNORED_PTR_ARG)).IgnoreArgument(1);
    STRICT_EXPECTED_CALL(mqtt_client_unsubscribe(IGNORED_PTR_ARG, IGNORED_NUM_ARG, IGNORED_PTR_ARG, 1))
        .IgnoreArgument(1)
        .IgnoreArgument(2)
        .IgnoreArgument(3);
    EXPECTED_CALL(STRING_delete(IGNORED_PTR_ARG));

    // act
    IoTHubTransport_MQTT_Common_Unsubscribe_DeviceMethod(handle);

    // assert
    ASSERT_ARE_EQUAL(char_ptr, umock_c_get_expected_calls(), umock_c_get_actual_calls());

    //cleanup
    IoTHubTransport_MQTT_Common_Destroy(handle);
}

TEST_FUNCTION(IoTHubTransport_MQTT_Common_Unsubscribe_DeviceMethod_handle_null)
{
    // arrange
    umock_c_reset_all_calls();

    // act
    IoTHubTransport_MQTT_Common_Unsubscribe_DeviceMethod(NULL);

    // assert
    ASSERT_ARE_EQUAL(char_ptr, umock_c_get_expected_calls(), umock_c_get_actual_calls());

    //cleanup
}

TEST_FUNCTION(IoTHubTransport_MQTT_Common_Unsubscribe_DeviceMethod_negative_cases)
{
    // arrange
    CONNECT_ACK connack = { true, CONNECTION_ACCEPTED };
    IOTHUBTRANSPORT_CONFIG config = { 0 };
    SetupIothubTransportConfig(&config, TEST_DEVICE_ID, TEST_DEVICE_KEY, TEST_IOTHUB_NAME, TEST_IOTHUB_SUFFIX, TEST_PROTOCOL_GATEWAY_HOSTNAME, NULL);

    TRANSPORT_LL_HANDLE handle = IoTHubTransport_MQTT_Common_Create(&config, get_IO_transport, &transport_cb_info, transport_cb_ctx);
    IoTHubTransport_MQTT_Common_Subscribe_DeviceMethod(handle);

    g_fnMqttOperationCallback(TEST_MQTT_CLIENT_HANDLE, MQTT_CLIENT_ON_CONNACK, &connack, g_callbackCtx);
    umock_c_reset_all_calls();
    umock_c_negative_tests_init();
    EXPECTED_CALL(STRING_c_str(IGNORED_PTR_ARG)).IgnoreArgument(1);
    STRICT_EXPECTED_CALL(mqtt_client_unsubscribe(IGNORED_PTR_ARG, IGNORED_NUM_ARG, IGNORED_PTR_ARG, 1))
        .IgnoreArgument(1)
        .IgnoreArgument(2)
        .IgnoreArgument(3)
        .SetReturn(1);
    EXPECTED_CALL(STRING_delete(IGNORED_PTR_ARG));

    umock_c_negative_tests_snapshot();

    // act
    IoTHubTransport_MQTT_Common_Unsubscribe_DeviceMethod(handle);

    // assert
    ASSERT_ARE_EQUAL(char_ptr, umock_c_get_expected_calls(), umock_c_get_actual_calls());

    //cleanup
    IoTHubTransport_MQTT_Common_Destroy(handle);
    umock_c_negative_tests_deinit();
}

TEST_FUNCTION(IoTHubTransport_MQTT_Common_ProcessItem_Succeed)
{
    // arrange
    IOTHUBTRANSPORT_CONFIG config = { 0 };
    SetupIothubTransportConfig(&config, TEST_DEVICE_ID, TEST_DEVICE_KEY, TEST_IOTHUB_NAME, TEST_IOTHUB_SUFFIX, TEST_PROTOCOL_GATEWAY_HOSTNAME, NULL);

    TRANSPORT_LL_HANDLE handle = IoTHubTransport_MQTT_Common_Create(&config, get_IO_transport, &transport_cb_info, transport_cb_ctx);
    (void)IoTHubTransport_MQTT_Common_Subscribe_DeviceTwin(handle);

    CONNECT_ACK connack = { true, CONNECTION_ACCEPTED };
    g_fnMqttOperationCallback(TEST_MQTT_CLIENT_HANDLE, MQTT_CLIENT_ON_CONNACK, &connack, g_callbackCtx);
    IoTHubTransport_MQTT_Common_DoWork(handle);

    QOS_VALUE QosValue[] = { DELIVER_AT_LEAST_ONCE };
    SUBSCRIBE_ACK suback;
    suback.packetId = 2;
    suback.qosCount = 1;
    suback.qosReturn = QosValue;
    g_fnMqttOperationCallback(TEST_MQTT_CLIENT_HANDLE, MQTT_CLIENT_ON_SUBSCRIBE_ACK, &suback, g_callbackCtx);
    IoTHubTransport_MQTT_Common_DoWork(handle);

    IOTHUB_DEVICE_TWIN device_twin;
    device_twin.report_data_handle = TEST_CONST_BUFFER_HANDLE;
    device_twin.item_id = 1;
    IOTHUB_IDENTITY_INFO identity_info;
    identity_info.device_twin = &device_twin;
    umock_c_reset_all_calls();

    setup_processItem_mocks(false);

    // act
    IOTHUB_PROCESS_ITEM_RESULT result_item = IoTHubTransport_MQTT_Common_ProcessItem(handle, IOTHUB_TYPE_DEVICE_TWIN, &identity_info);

    // assert
    ASSERT_ARE_EQUAL(char_ptr, umock_c_get_expected_calls(), umock_c_get_actual_calls());
    ASSERT_ARE_EQUAL(int, IOTHUB_PROCESS_OK, result_item);

    //cleanup
    IoTHubTransport_MQTT_Common_Destroy(handle);
}

/* Tests_SRS_IOTHUBCLIENT_LL_07_001: [ If handle or iothub_item are NULL then IoTHubTransport_MQTT_Common_ProcessItem shall return IOTHUB_PROCESS_ERROR.]*/
TEST_FUNCTION(IoTHubTransport_MQTT_Common_ProcessItem_iothub_item_NULL_fail)
{
    // arrange
    IOTHUBTRANSPORT_CONFIG config = { 0 };
    SetupIothubTransportConfig(&config, TEST_DEVICE_ID, TEST_DEVICE_KEY, TEST_IOTHUB_NAME, TEST_IOTHUB_SUFFIX, TEST_PROTOCOL_GATEWAY_HOSTNAME, NULL);

    TRANSPORT_LL_HANDLE handle = IoTHubTransport_MQTT_Common_Create(&config, get_IO_transport, &transport_cb_info, transport_cb_ctx);

    QOS_VALUE QosValue[] ={ DELIVER_AT_LEAST_ONCE };
    SUBSCRIBE_ACK suback;
    suback.packetId = 1234;
    suback.qosCount = 1;
    suback.qosReturn = QosValue;

    g_fnMqttOperationCallback(TEST_MQTT_CLIENT_HANDLE, MQTT_CLIENT_ON_SUBSCRIBE_ACK, &suback, g_callbackCtx);
    IoTHubTransport_MQTT_Common_DoWork(handle);
    umock_c_reset_all_calls();

    // act
    IOTHUB_PROCESS_ITEM_RESULT result_item = IoTHubTransport_MQTT_Common_ProcessItem(handle, IOTHUB_TYPE_DEVICE_TWIN, NULL);

    // assert
    ASSERT_ARE_EQUAL(int, IOTHUB_PROCESS_ERROR, result_item);
    ASSERT_ARE_EQUAL(char_ptr, umock_c_get_expected_calls(), umock_c_get_actual_calls());

    //cleanup
    IoTHubTransport_MQTT_Common_Destroy(handle);
}

/* Tests_SRS_IOTHUBCLIENT_LL_07_001: [ If handle or iothub_item are NULL then IoTHubTransport_MQTT_Common_ProcessItem shall return IOTHUB_PROCESS_ERROR.]*/
TEST_FUNCTION(IoTHubTransport_MQTT_Common_ProcessItem_NULL_handle_fail)
{
    // arrange

    IOTHUB_DEVICE_TWIN device_twin;
    device_twin.report_data_handle = (CONSTBUFFER_HANDLE)0x48;
    device_twin.item_id = 1;
    IOTHUB_IDENTITY_INFO identity_info;
    identity_info.device_twin = &device_twin;
    umock_c_reset_all_calls();

    // act
    IOTHUB_PROCESS_ITEM_RESULT result_item = IoTHubTransport_MQTT_Common_ProcessItem(NULL, IOTHUB_TYPE_DEVICE_TWIN, &identity_info);

    // assert
    ASSERT_ARE_EQUAL(int, IOTHUB_PROCESS_ERROR, result_item);
    ASSERT_ARE_EQUAL(char_ptr, umock_c_get_expected_calls(), umock_c_get_actual_calls());

    //cleanup
}

/* Tests_SRS_IOTHUBCLIENT_LL_07_002: [ If the mqtt is not ready to publish messages IoTHubTransport_MQTT_Common_ProcessItem shall return IOTHUB_PROCESS_NOT_CONNECTED.]*/
TEST_FUNCTION(IoTHubTransport_MQTT_Common_ProcessItem_not_connected_Succeed)
{
    // arrange
    IOTHUBTRANSPORT_CONFIG config = { 0 };
    SetupIothubTransportConfig(&config, TEST_DEVICE_ID, TEST_DEVICE_KEY, TEST_IOTHUB_NAME, TEST_IOTHUB_SUFFIX, TEST_PROTOCOL_GATEWAY_HOSTNAME, NULL);

    CONSTBUFFER cbuff;
    cbuff.buffer = appMessage;
    cbuff.size = appMsgSize;
    STRICT_EXPECTED_CALL(CONSTBUFFER_GetContent(IGNORED_PTR_ARG)).SetReturn(&cbuff);
    IOTHUB_DEVICE_TWIN device_twin;
    device_twin.report_data_handle = TEST_CONST_BUFFER_HANDLE;
    device_twin.item_id = 1;
    IOTHUB_IDENTITY_INFO identity_info;
    identity_info.device_twin = &device_twin;
    umock_c_reset_all_calls();

    TRANSPORT_LL_HANDLE handle = IoTHubTransport_MQTT_Common_Create(&config, get_IO_transport, &transport_cb_info, transport_cb_ctx);
    umock_c_reset_all_calls();

    // act
    IOTHUB_PROCESS_ITEM_RESULT result_item = IoTHubTransport_MQTT_Common_ProcessItem(handle, IOTHUB_TYPE_DEVICE_TWIN, &identity_info);

    // assert
    ASSERT_ARE_EQUAL(int, IOTHUB_PROCESS_NOT_CONNECTED, result_item);
    ASSERT_ARE_EQUAL(char_ptr, umock_c_get_expected_calls(), umock_c_get_actual_calls());

    //cleanup
    IoTHubTransport_MQTT_Common_Destroy(handle);
}

/* Tests_SRS_IOTHUBCLIENT_LL_07_006: [ If the item_type is not a supported type IoTHubTransport_MQTT_Common_ProcessItem shall return IOTHUB_PROCESS_CONTINUE.] */
TEST_FUNCTION(IoTHubTransport_MQTT_Common_ProcessItem_continue_Succeed)
{
    // arrange
    IOTHUBTRANSPORT_CONFIG config ={ 0 };
    SetupIothubTransportConfig(&config, TEST_DEVICE_ID, TEST_DEVICE_KEY, TEST_IOTHUB_NAME, TEST_IOTHUB_SUFFIX, TEST_PROTOCOL_GATEWAY_HOSTNAME, NULL);

    QOS_VALUE QosValue[] ={ DELIVER_AT_LEAST_ONCE };
    SUBSCRIBE_ACK suback;
    suback.packetId = 1234;
    suback.qosCount = 1;
    suback.qosReturn = QosValue;

    TRANSPORT_LL_HANDLE handle = setup_iothub_mqtt_connection(&config);

    g_fnMqttOperationCallback(TEST_MQTT_CLIENT_HANDLE, MQTT_CLIENT_ON_SUBSCRIBE_ACK, &suback, g_callbackCtx);
    IoTHubTransport_MQTT_Common_DoWork(handle);

    CONSTBUFFER data_buff;
    data_buff.buffer = (const unsigned char*)0x46;
    data_buff.size = 22;

    CONSTBUFFER cbuff;
    cbuff.buffer = appMessage;
    cbuff.size = appMsgSize;
    STRICT_EXPECTED_CALL(CONSTBUFFER_GetContent(IGNORED_PTR_ARG)).SetReturn(&cbuff);
    IOTHUB_DEVICE_TWIN device_twin;
    device_twin.report_data_handle = TEST_CONST_BUFFER_HANDLE;
    device_twin.item_id = 1;
    IOTHUB_IDENTITY_INFO identity_info;
    identity_info.device_twin = &device_twin;
    umock_c_reset_all_calls();

    // act
    IOTHUB_PROCESS_ITEM_RESULT result_item = IoTHubTransport_MQTT_Common_ProcessItem(handle, IOTHUB_TYPE_TELEMETRY, &identity_info);

    // assert
    ASSERT_ARE_EQUAL(int, IOTHUB_PROCESS_CONTINUE, result_item);
    ASSERT_ARE_EQUAL(char_ptr, umock_c_get_expected_calls(), umock_c_get_actual_calls());

    //cleanup
    IoTHubTransport_MQTT_Common_Destroy(handle);
}

/* Tests_SRS_IOTHUBCLIENT_LL_07_004: [ If any errors are encountered IoTHubTransport_MQTT_Common_ProcessItem shall return IOTHUB_PROCESS_ERROR. ]*/
TEST_FUNCTION(IoTHubTransport_MQTT_Common_ProcessItem_fail)
{
    // arrange
    int negativeTestsInitResult = umock_c_negative_tests_init();
    ASSERT_ARE_EQUAL(int, 0, negativeTestsInitResult);

    IOTHUBTRANSPORT_CONFIG config = { 0 };
    SetupIothubTransportConfig(&config, TEST_DEVICE_ID, TEST_DEVICE_KEY, TEST_IOTHUB_NAME, TEST_IOTHUB_SUFFIX, TEST_PROTOCOL_GATEWAY_HOSTNAME, NULL);

    TRANSPORT_LL_HANDLE handle = IoTHubTransport_MQTT_Common_Create(&config, get_IO_transport, &transport_cb_info, transport_cb_ctx);

    QOS_VALUE QosValue[] = { DELIVER_AT_LEAST_ONCE };
    SUBSCRIBE_ACK suback;
    suback.packetId = 1234;
    suback.qosCount = 1;
    suback.qosReturn = QosValue;

    g_fnMqttOperationCallback(TEST_MQTT_CLIENT_HANDLE, MQTT_CLIENT_ON_SUBSCRIBE_ACK, &suback, g_callbackCtx);
    IoTHubTransport_MQTT_Common_DoWork(handle);

    CONSTBUFFER cbuff;
    cbuff.buffer = appMessage;
    cbuff.size = appMsgSize;
    STRICT_EXPECTED_CALL(CONSTBUFFER_GetContent(IGNORED_PTR_ARG)).SetReturn(&cbuff);
    IOTHUB_DEVICE_TWIN device_twin;
    device_twin.report_data_handle = TEST_CONST_BUFFER_HANDLE;
    device_twin.item_id = 1;
    IOTHUB_IDENTITY_INFO identity_info;
    identity_info.device_twin = &device_twin;
    umock_c_reset_all_calls();

    setup_processItem_mocks(true);
    STRICT_EXPECTED_CALL(DList_RemoveEntryList(NULL)).IgnoreArgument_listEntry();

    STRICT_EXPECTED_CALL(gballoc_free(NULL)).IgnoreArgument_ptr();

    umock_c_negative_tests_snapshot();

    size_t calls_cannot_fail[] = { 1, 2, 3, 6, 7, 8, 9 };

    // act
    size_t count = umock_c_negative_tests_call_count();
    for (size_t index = 0; index < count; index++)
    {
        if (should_skip_index(index, calls_cannot_fail, sizeof(calls_cannot_fail)/sizeof(calls_cannot_fail[0])) != 0)
        {
            continue;
        }

        umock_c_negative_tests_reset();
        umock_c_negative_tests_fail_call(index);

        char tmp_msg[64];
        sprintf(tmp_msg, "IoTHubTransport_MQTT_Common_ProcessItem failure in test %lu/%lu", (unsigned long)index, (unsigned long)count);

        IOTHUB_PROCESS_ITEM_RESULT result_item = IoTHubTransport_MQTT_Common_ProcessItem(handle, IOTHUB_TYPE_DEVICE_TWIN, &identity_info);
        // assert
        ASSERT_ARE_NOT_EQUAL(int, IOTHUB_PROCESS_OK, result_item, tmp_msg);
    }

    //cleanup
    IoTHubTransport_MQTT_Common_Destroy(handle);
    umock_c_negative_tests_deinit();
}

/* Tests_SRS_IOTHUB_TRANSPORT_MQTT_COMMON_07_041: [ If the parameter handle is NULL than IoTHubTransport_MQTT_Common_DeviceMethod_Response shall return a non-zero value. ] */
TEST_FUNCTION(IoTHubTransport_MQTT_Common_DeviceMethod_Response_handle_NULL_fail)
{
    // arrange

    // act
    int result = IoTHubTransport_MQTT_Common_DeviceMethod_Response(NULL, TEST_METHOD_ID, TEST_DEVICE_METHOD_RESPONSE, TEST_DEVICE_RESP_LENGTH, TEST_DEVICE_STATUS_CODE);

    // assert
    ASSERT_ARE_NOT_EQUAL(int, 0, result);
    ASSERT_ARE_EQUAL(char_ptr, umock_c_get_expected_calls(), umock_c_get_actual_calls());

    //cleanup
}

/* Tests_SRS_IOTHUB_TRANSPORT_MQTT_COMMON_07_042: [ IoTHubTransport_MQTT_Common_DeviceMethod_Response shall publish an mqtt message for the device method response. ] */
TEST_FUNCTION(IoTHubTransport_MQTT_Common_DeviceMethod_Response_succeeds)
{
    // arrange
    IOTHUBTRANSPORT_CONFIG config = { 0 };
    SetupIothubTransportConfig(&config, TEST_DEVICE_ID, TEST_DEVICE_KEY, TEST_IOTHUB_NAME, TEST_IOTHUB_SUFFIX, TEST_PROTOCOL_GATEWAY_HOSTNAME, NULL);

    TRANSPORT_LL_HANDLE handle = IoTHubTransport_MQTT_Common_Create(&config, get_IO_transport, &transport_cb_info, transport_cb_ctx);

    umock_c_reset_all_calls();

    g_tokenizerIndex = 8;
    setup_message_recv_device_method_mocks();
    g_fnMqttMsgRecv(TEST_MQTT_MESSAGE_HANDLE, g_callbackCtx);

    umock_c_reset_all_calls();

    setup_devicemethod_response_mocks();

    // act
    int result = IoTHubTransport_MQTT_Common_DeviceMethod_Response(handle, g_method_handle_value, TEST_DEVICE_METHOD_RESPONSE, TEST_DEVICE_RESP_LENGTH, TEST_DEVICE_STATUS_CODE);

    // assert
    ASSERT_ARE_EQUAL(int, 0, result);
    ASSERT_ARE_EQUAL(char_ptr, umock_c_get_expected_calls(), umock_c_get_actual_calls());

    //cleanup
    IoTHubTransport_MQTT_Common_Destroy(handle);
}

/* Tests_SRS_IOTHUB_TRANSPORT_MQTT_COMMON_07_042: [ IoTHubTransport_MQTT_Common_DeviceMethod_Response shall publish an mqtt message for the device method response. ] */
TEST_FUNCTION(IoTHubTransport_MQTT_Common_DeviceMethod_Response_NULL_RESPONSE_succeeds)
{
    // arrange
    IOTHUBTRANSPORT_CONFIG config = { 0 };
    SetupIothubTransportConfig(&config, TEST_DEVICE_ID, TEST_DEVICE_KEY, TEST_IOTHUB_NAME, TEST_IOTHUB_SUFFIX, TEST_PROTOCOL_GATEWAY_HOSTNAME, NULL);

    TRANSPORT_LL_HANDLE handle = IoTHubTransport_MQTT_Common_Create(&config, get_IO_transport, &transport_cb_info, transport_cb_ctx);

    umock_c_reset_all_calls();
    g_tokenizerIndex = 8;
    setup_message_recv_device_method_mocks();

    g_fnMqttMsgRecv(TEST_MQTT_MESSAGE_HANDLE, g_callbackCtx);

    umock_c_reset_all_calls();

    setup_devicemethod_response_mocks();

    // act
    int result = IoTHubTransport_MQTT_Common_DeviceMethod_Response(handle, g_method_handle_value, NULL, 0, TEST_DEVICE_STATUS_CODE);

    // assert
    ASSERT_ARE_EQUAL(int, 0, result);
    ASSERT_ARE_EQUAL(char_ptr, umock_c_get_expected_calls(), umock_c_get_actual_calls());

    //cleanup
    IoTHubTransport_MQTT_Common_Destroy(handle);
}

/* Tests_SRS_IOTHUB_TRANSPORT_MQTT_COMMON_07_051: [ If any error is encountered, IoTHubTransport_MQTT_Common_DeviceMethod_Response shall return a non-zero value. ] */
TEST_FUNCTION(IoTHubTransport_MQTT_Common_DeviceMethod_Response_fail)
{
    // arrange
    int negativeTestsInitResult = umock_c_negative_tests_init();
    ASSERT_ARE_EQUAL(int, 0, negativeTestsInitResult);

    IOTHUBTRANSPORT_CONFIG config = { 0 };
    SetupIothubTransportConfig(&config, TEST_DEVICE_ID, TEST_DEVICE_KEY, TEST_IOTHUB_NAME, TEST_IOTHUB_SUFFIX, TEST_PROTOCOL_GATEWAY_HOSTNAME, NULL);

    TRANSPORT_LL_HANDLE handle = IoTHubTransport_MQTT_Common_Create(&config, get_IO_transport, &transport_cb_info, transport_cb_ctx);

    umock_c_reset_all_calls();

    setup_devicemethod_response_mocks();

    umock_c_negative_tests_snapshot();

    size_t calls_cannot_fail[] = { 0, 1, 4, 5, 6, 7 };

    size_t count = umock_c_negative_tests_call_count();
    for (size_t index = 0; index < count; index++)
    {
        if (should_skip_index(index, calls_cannot_fail, sizeof(calls_cannot_fail)/sizeof(calls_cannot_fail[0])) != 0)
        {
            continue;
        }

        umock_c_reset_all_calls();
        g_tokenizerIndex = 8;
        setup_message_recv_device_method_mocks();
        g_fnMqttMsgRecv(TEST_MQTT_MESSAGE_HANDLE, g_callbackCtx);

        umock_c_negative_tests_reset();
        umock_c_negative_tests_fail_call(index);

        char tmp_msg[128];
        (void)sprintf(tmp_msg, "IoTHubTransport_MQTT_Common_DeviceMethod_Response failure in test %lu/%lu", (unsigned long)index, (unsigned long)count);

        // act
        int result = IoTHubTransport_MQTT_Common_DeviceMethod_Response(handle, g_method_handle_value, TEST_DEVICE_METHOD_RESPONSE, TEST_DEVICE_RESP_LENGTH, TEST_DEVICE_STATUS_CODE);

        // assert
        ASSERT_ARE_NOT_EQUAL(int, 0, result, tmp_msg);
    }

    //cleanup
    IoTHubTransport_MQTT_Common_Destroy(handle);
    umock_c_negative_tests_deinit();
}

/* Tests_SRS_IOTHUB_MQTT_TRANSPORT_10_001: [If messageData is NULL, IoTHubTransport_MQTT_Common_SendMessageDisposition shall fail and return IOTHUB_CLIENT_ERROR.] */
TEST_FUNCTION(IoTHubTransport_MQTT_Common_SendMessageDisposition_NULL_fails)
{
    //arrange

    // act
    IOTHUB_CLIENT_RESULT result = IoTHubTransport_MQTT_Common_SendMessageDisposition(NULL, IOTHUBMESSAGE_ACCEPTED);

    // assert
    ASSERT_ARE_EQUAL(IOTHUB_CLIENT_RESULT, IOTHUB_CLIENT_ERROR, result);
    ASSERT_ARE_EQUAL(char_ptr, umock_c_get_expected_calls(), umock_c_get_actual_calls());
}

/* Tests_SRS_IOTHUB_MQTT_TRANSPORT_10_002: [If any of the messageData fields are NULL, IoTHubTransport_MQTT_Common_SendMessageDisposition shall fail and return IOTHUB_CLIENT_ERROR. ] */
TEST_FUNCTION(IoTHubTransport_MQTT_Common_SendMessageDisposition_Message_NULL_fails)
{
    //arrange
    MESSAGE_CALLBACK_INFO* md = (MESSAGE_CALLBACK_INFO*)malloc(sizeof(MESSAGE_CALLBACK_INFO));
    md->messageHandle = NULL;
    umock_c_reset_all_calls();
    STRICT_EXPECTED_CALL(gballoc_free(NULL)).IgnoreArgument_ptr();

    // act
    IOTHUB_CLIENT_RESULT result = IoTHubTransport_MQTT_Common_SendMessageDisposition(md, IOTHUBMESSAGE_ACCEPTED);

    // assert
    ASSERT_ARE_EQUAL(IOTHUB_CLIENT_RESULT, IOTHUB_CLIENT_ERROR, result);
    ASSERT_ARE_EQUAL(char_ptr, umock_c_get_expected_calls(), umock_c_get_actual_calls());
}

/* Tests_SRS_IOTHUB_MQTT_TRANSPORT_10_00#: [IoTHubTransport_MQTT_Common_SendMessageDisposition shall release the given data and return IOTHUB_CLIENT_OK. ] */
TEST_FUNCTION(IoTHubTransport_MQTT_Common_SendMessageDisposition_succeeds)
{
    //arrange
    MESSAGE_CALLBACK_INFO* md = (MESSAGE_CALLBACK_INFO*)malloc(sizeof(MESSAGE_CALLBACK_INFO));
    md->messageHandle = (IOTHUB_MESSAGE_HANDLE)0x42;
    umock_c_reset_all_calls();
    STRICT_EXPECTED_CALL(IoTHubMessage_Destroy(IGNORED_PTR_ARG)).IgnoreArgument_iotHubMessageHandle();
    STRICT_EXPECTED_CALL(gballoc_free(NULL)).IgnoreArgument_ptr();

    // act
    IOTHUB_CLIENT_RESULT result = IoTHubTransport_MQTT_Common_SendMessageDisposition(md, IOTHUBMESSAGE_ACCEPTED);

    // assert
    ASSERT_ARE_EQUAL(IOTHUB_CLIENT_RESULT, IOTHUB_CLIENT_OK, result);
    ASSERT_ARE_EQUAL(char_ptr, umock_c_get_expected_calls(), umock_c_get_actual_calls());
}

// Tests_SRS_IOTHUB_TRANSPORT_MQTT_COMMON_31_070: [ On success IoTHubTransport_MQTT_Common_Subscribe_InputQueue shall return 0.]
// Tests_SRS_IOTHUB_TRANSPORT_MQTT_COMMON_31_067: [ IoTHubTransport_MQTT_Common_Subscribe_InputQueue shall set a flag to enable mqtt_client_subscribe to be called to subscribe to the input queue Message Topic.]
TEST_FUNCTION(IoTHubTransport_MQTT_Common_Subscribe_InputQueue_Succeed)
{
    // arrange
    CONNECT_ACK connack ={ true, CONNECTION_ACCEPTED };
    IOTHUBTRANSPORT_CONFIG config ={ 0 };
    SetupIothubTransportConfig(&config, TEST_DEVICE_ID, TEST_DEVICE_KEY, TEST_IOTHUB_NAME, TEST_IOTHUB_SUFFIX, TEST_PROTOCOL_GATEWAY_HOSTNAME, TEST_MODULE_ID);

    TRANSPORT_LL_HANDLE handle = IoTHubTransport_MQTT_Common_Create(&config, get_IO_transport, &transport_cb_info, transport_cb_ctx);

    g_fnMqttOperationCallback(TEST_MQTT_CLIENT_HANDLE, MQTT_CLIENT_ON_CONNACK, &connack, g_callbackCtx);
    umock_c_reset_all_calls();

    EXPECTED_CALL(STRING_c_str(IGNORED_PTR_ARG)).SetReturn(TEST_STRING_VALUE);
    EXPECTED_CALL(STRING_c_str(IGNORED_PTR_ARG)).SetReturn(TEST_STRING_VALUE);

    // act
    int result = IoTHubTransport_MQTT_Common_Subscribe_InputQueue(handle);

    // assert
    ASSERT_ARE_EQUAL(int, result, 0);
    ASSERT_ARE_EQUAL(char_ptr, umock_c_get_expected_calls(), umock_c_get_actual_calls());

    //cleanup
    IoTHubTransport_MQTT_Common_Destroy(handle);
}

// Tests_SRS_IOTHUB_TRANSPORT_MQTT_COMMON_31_066: [ If parameter handle is NULL than IoTHubTransport_MQTT_Common_Subscribe_InputQueue shall return a non-zero value.]
// Tests_SRS_IOTHUB_TRANSPORT_MQTT_COMMON_31_069: [ Upon failure IoTHubTransport_MQTT_Common_Subscribe_InputQueue shall return a non-zero value.]
TEST_FUNCTION(IoTHubTransport_MQTT_Common_Subscribe_InputQueue_Message_NULL_fails)
{
    // arrange
    CONNECT_ACK connack ={ true, CONNECTION_ACCEPTED };
    IOTHUBTRANSPORT_CONFIG config ={ 0 };
    SetupIothubTransportConfig(&config, TEST_DEVICE_ID, TEST_DEVICE_KEY, TEST_IOTHUB_NAME, TEST_IOTHUB_SUFFIX, TEST_PROTOCOL_GATEWAY_HOSTNAME, TEST_MODULE_ID);

    TRANSPORT_LL_HANDLE handle = IoTHubTransport_MQTT_Common_Create(&config, get_IO_transport, &transport_cb_info, transport_cb_ctx);

    g_fnMqttOperationCallback(TEST_MQTT_CLIENT_HANDLE, MQTT_CLIENT_ON_CONNACK, &connack, g_callbackCtx);
    umock_c_reset_all_calls();

    // act
    int result = IoTHubTransport_MQTT_Common_Subscribe_InputQueue(NULL);

    // assert
    ASSERT_ARE_NOT_EQUAL(int, result, 0);
    ASSERT_ARE_EQUAL(char_ptr, umock_c_get_expected_calls(), umock_c_get_actual_calls());

    //cleanup
    IoTHubTransport_MQTT_Common_Destroy(handle);
}

// Tests_SRS_IOTHUB_TRANSPORT_MQTT_COMMON_31_073: [ If module ID is not set on the transpont, IoTHubTransport_MQTT_Common_Unsubscribe_InputQueue shall fail.]
TEST_FUNCTION(IoTHubTransport_MQTT_Common_Subscribe_InputQueue_ModuleId_Null_fails)
{
    // arrange
    CONNECT_ACK connack ={ true, CONNECTION_ACCEPTED };
    IOTHUBTRANSPORT_CONFIG config ={ 0 };
    SetupIothubTransportConfig(&config, TEST_DEVICE_ID, TEST_DEVICE_KEY, TEST_IOTHUB_NAME, TEST_IOTHUB_SUFFIX, TEST_PROTOCOL_GATEWAY_HOSTNAME, NULL);

    TRANSPORT_LL_HANDLE handle = IoTHubTransport_MQTT_Common_Create(&config, get_IO_transport, &transport_cb_info, transport_cb_ctx);

    g_fnMqttOperationCallback(TEST_MQTT_CLIENT_HANDLE, MQTT_CLIENT_ON_CONNACK, &connack, g_callbackCtx);
    umock_c_reset_all_calls();

    // act
    int result = IoTHubTransport_MQTT_Common_Subscribe_InputQueue(handle);

    // assert
    ASSERT_ARE_NOT_EQUAL(int, result, 0);
    ASSERT_ARE_EQUAL(char_ptr, umock_c_get_expected_calls(), umock_c_get_actual_calls());

    //cleanup
    IoTHubTransport_MQTT_Common_Destroy(handle);
}

// Tests_SRS_IOTHUB_TRANSPORT_MQTT_COMMON_31_072: [ IoTHubTransport_MQTT_Common_Unsubscribe_InputQueue shall call mqtt_client_unsubscribe to unsubscribe the mqtt input queue message topic.]
TEST_FUNCTION(IoTHubTransport_MQTT_Common_Unsubscribe_InputQueue_Succeed)
{
    // arrange
    IOTHUBTRANSPORT_CONFIG config ={ 0 };
    SetupIothubTransportConfig(&config, TEST_DEVICE_ID, TEST_DEVICE_KEY, TEST_IOTHUB_NAME, TEST_IOTHUB_SUFFIX, TEST_PROTOCOL_GATEWAY_HOSTNAME, TEST_MODULE_ID);

    TRANSPORT_LL_HANDLE handle = IoTHubTransport_MQTT_Common_Create(&config, get_IO_transport, &transport_cb_info, transport_cb_ctx);
    IoTHubTransport_MQTT_Common_Subscribe_InputQueue(handle);
    umock_c_reset_all_calls();

    STRICT_EXPECTED_CALL(STRING_c_str(IGNORED_PTR_ARG)).SetReturn(TEST_STRING_VALUE);
    STRICT_EXPECTED_CALL(mqtt_client_unsubscribe(IGNORED_PTR_ARG, IGNORED_NUM_ARG, IGNORED_PTR_ARG, 1));
    STRICT_EXPECTED_CALL(STRING_delete(IGNORED_PTR_ARG)).IgnoreArgument_handle();

    // act
    IoTHubTransport_MQTT_Common_Unsubscribe_InputQueue(handle);

    // assert
    ASSERT_ARE_EQUAL(char_ptr, umock_c_get_expected_calls(), umock_c_get_actual_calls());

    //cleanup
    IoTHubTransport_MQTT_Common_Destroy(handle);
}

// Tests_SRS_IOTHUB_TRANSPORT_MQTT_COMMON_31_071: [ If parameter handle is NULL then IoTHubTransport_MQTT_Common_Unsubscribe_InputQueue shall do nothing.]
TEST_FUNCTION(IoTHubTransport_MQTT_Common_Unsubscribe_InputQueue_Handle_Null_fails)
{
    // arrange
    // act
    IoTHubTransport_MQTT_Common_Unsubscribe_InputQueue(NULL);

    // assert
    ASSERT_ARE_EQUAL(char_ptr, umock_c_get_expected_calls(), umock_c_get_actual_calls());

    //cleanup
}

// Tests_SRS_IOTHUB_TRANSPORT_MQTT_COMMON_31_072: [ IoTHubTransport_MQTT_Common_Unsubscribe_InputQueue shall call mqtt_client_unsubscribe to unsubscribe the mqtt input queue message topic.]
TEST_FUNCTION(IoTHubTransport_MQTT_Common_Unsubscribe_InputQueue_No_InputQueue_fails)
{
    // arrange
    IOTHUBTRANSPORT_CONFIG config ={ 0 };
    SetupIothubTransportConfig(&config, TEST_DEVICE_ID, TEST_DEVICE_KEY, TEST_IOTHUB_NAME, TEST_IOTHUB_SUFFIX, TEST_PROTOCOL_GATEWAY_HOSTNAME, TEST_MODULE_ID);

    TRANSPORT_LL_HANDLE handle = IoTHubTransport_MQTT_Common_Create(&config, get_IO_transport, &transport_cb_info, transport_cb_ctx);
    umock_c_reset_all_calls();

    // act
    IoTHubTransport_MQTT_Common_Unsubscribe_InputQueue(handle);

    // assert
    ASSERT_ARE_EQUAL(char_ptr, umock_c_get_expected_calls(), umock_c_get_actual_calls());

    //cleanup
    IoTHubTransport_MQTT_Common_Destroy(handle);
}

/* Tests_SRS_IOTHUB_MQTT_TRANSPORT_07_044: [`IoTHubTransport_MQTT_Common_Subscribe_DeviceTwin` shall construct the get state topic string and the notify state topic string.] */
/* Tests_SRS_IOTHUB_MQTT_TRANSPORT_07_047: [On success IoTHubTransport_MQTT_Common_Subscribe_DeviceTwin shall return 0.] */
TEST_FUNCTION(IoTHubTransport_MQTT_Common_Subscribe_InputQueue_DoWork_Succeed)
{
    // arrange
    IOTHUBTRANSPORT_CONFIG config = { 0 };
    SetupIothubTransportConfig(&config, TEST_DEVICE_ID, TEST_DEVICE_KEY, TEST_IOTHUB_NAME, TEST_IOTHUB_SUFFIX, TEST_PROTOCOL_GATEWAY_HOSTNAME, TEST_MODULE_ID);
    TRANSPORT_LL_HANDLE handle = IoTHubTransport_MQTT_Common_Create(&config, get_IO_transport, &transport_cb_info, transport_cb_ctx);

    IoTHubTransport_MQTT_Common_Subscribe_InputQueue(handle);

    IoTHubTransport_MQTT_Common_DoWork(handle);

    CONNECT_ACK connack = { true, CONNECTION_ACCEPTED };
    g_fnMqttOperationCallback(TEST_MQTT_CLIENT_HANDLE, MQTT_CLIENT_ON_CONNACK, &connack, g_callbackCtx);

    umock_c_reset_all_calls();

    setup_subscribe_inputqueue_dowork_mocks();

    // act
    IoTHubTransport_MQTT_Common_DoWork(handle);

    // assert
    ASSERT_ARE_EQUAL(char_ptr, umock_c_get_expected_calls(), umock_c_get_actual_calls());

    //cleanup
    IoTHubTransport_MQTT_Common_Destroy(handle);
}

TEST_FUNCTION(IoTHubTransport_MQTT_Common_Subscribe_InputQueue_DoWork_fails)
{
    // arrange
    int negativeTestsInitResult = umock_c_negative_tests_init();
    ASSERT_ARE_EQUAL(int, 0, negativeTestsInitResult);

    IOTHUBTRANSPORT_CONFIG config ={ 0 };
    SetupIothubTransportConfig(&config, TEST_DEVICE_ID, TEST_DEVICE_KEY, TEST_IOTHUB_NAME, TEST_IOTHUB_SUFFIX, TEST_PROTOCOL_GATEWAY_HOSTNAME, TEST_MODULE_ID);
    TRANSPORT_LL_HANDLE handle = IoTHubTransport_MQTT_Common_Create(&config, get_IO_transport, &transport_cb_info, transport_cb_ctx);

    (void)IoTHubTransport_MQTT_Common_Subscribe_InputQueue(handle);

    IoTHubTransport_MQTT_Common_DoWork(handle);

    umock_c_reset_all_calls();

    setup_subscribe_inputqueue_dowork_mocks();

    umock_c_negative_tests_snapshot();

    // act
    size_t calls_cannot_fail[] = { 1, 3 };
    size_t count = umock_c_negative_tests_call_count();
    for (size_t index = 0; index < count; index++)
    {
        if (should_skip_index(index, calls_cannot_fail, sizeof(calls_cannot_fail)/sizeof(calls_cannot_fail[0])) != 0)
        {
            continue;
        }

        CONNECT_ACK connack = { true, CONNECTION_ACCEPTED };
        g_fnMqttOperationCallback(TEST_MQTT_CLIENT_HANDLE, MQTT_CLIENT_ON_CONNACK, &connack, g_callbackCtx);

        umock_c_negative_tests_reset();
        umock_c_negative_tests_fail_call(index);

        char tmp_msg[64];
        sprintf(tmp_msg, "IoTHubTransport_MQTT_Common_DoWork failure in test %lu/%lu", (unsigned long)index, (unsigned long)count);

        IoTHubTransport_MQTT_Common_DoWork(handle);

        // assert
    }

    //cleanup
    IoTHubTransport_MQTT_Common_Destroy(handle);
    umock_c_negative_tests_deinit();
}


static void setup_message_recv_extractMqttProperties(const char* topicName, bool connectedSystemProps)
{
    EXPECTED_CALL(STRING_TOKENIZER_create_from_char(topicName));
    STRICT_EXPECTED_CALL(IoTHubMessage_Properties(TEST_IOTHUB_MSG_BYTEARRAY));
    STRICT_EXPECTED_CALL(STRING_new());

    if (connectedSystemProps)
    {
        // Parse out connected_device
        STRICT_EXPECTED_CALL(STRING_TOKENIZER_get_next_token(IGNORED_PTR_ARG, IGNORED_PTR_ARG, "&"))
            .IgnoreArgument(3);
        STRICT_EXPECTED_CALL(STRING_c_str(IGNORED_PTR_ARG))
            .IgnoreArgument(1)
            .SetReturn("%24.cdid=connected_device");

        STRICT_EXPECTED_CALL(gballoc_malloc(IGNORED_NUM_ARG));
        STRICT_EXPECTED_CALL(gballoc_malloc(IGNORED_NUM_ARG));

        STRICT_EXPECTED_CALL(IoTHubMessage_SetConnectionDeviceId(IGNORED_PTR_ARG, IGNORED_PTR_ARG));

        STRICT_EXPECTED_CALL(gballoc_free(NULL)).IgnoreArgument_ptr();
        STRICT_EXPECTED_CALL(gballoc_free(NULL)).IgnoreArgument_ptr();

        // Parse out connected_module
        STRICT_EXPECTED_CALL(STRING_TOKENIZER_get_next_token(IGNORED_PTR_ARG, IGNORED_PTR_ARG, "&"))
            .IgnoreArgument(3);
        STRICT_EXPECTED_CALL(STRING_c_str(IGNORED_PTR_ARG))
            .IgnoreArgument(1)
            .SetReturn("%24.cmid=connected_module/");

        STRICT_EXPECTED_CALL(gballoc_malloc(IGNORED_NUM_ARG));
        STRICT_EXPECTED_CALL(gballoc_malloc(IGNORED_NUM_ARG));

        STRICT_EXPECTED_CALL(IoTHubMessage_SetConnectionModuleId(IGNORED_PTR_ARG, IGNORED_PTR_ARG));

        STRICT_EXPECTED_CALL(gballoc_free(NULL)).IgnoreArgument_ptr();
        STRICT_EXPECTED_CALL(gballoc_free(NULL)).IgnoreArgument_ptr();
    }

    STRICT_EXPECTED_CALL(STRING_TOKENIZER_get_next_token(IGNORED_PTR_ARG, IGNORED_PTR_ARG, "&"))
        .IgnoreArgument(3);

    EXPECTED_CALL(STRING_delete(IGNORED_PTR_ARG));
    EXPECTED_CALL(STRING_TOKENIZER_destroy(IGNORED_PTR_ARG));
}

static void setup_message_recv_with_input_queue_mocks(const char* topicName, const char* inputQueueSubscribeName, const char* inputQueueName, bool connectedSystemProps)
{
    // my_STRING_TOKENIZER_get_next_token
    STRICT_EXPECTED_CALL(mqttmessage_getTopicName(TEST_MQTT_MESSAGE_HANDLE)).SetReturn(topicName);
    STRICT_EXPECTED_CALL(STRING_c_str(IGNORED_PTR_ARG))
        .SetReturn(inputQueueSubscribeName);
    STRICT_EXPECTED_CALL(mqttmessage_getApplicationMsg(TEST_MQTT_MESSAGE_HANDLE));
    STRICT_EXPECTED_CALL(IoTHubMessage_CreateFromByteArray(appMessage, appMsgSize));
    EXPECTED_CALL(STRING_TOKENIZER_create_from_char(IGNORED_PTR_ARG));
    STRICT_EXPECTED_CALL(STRING_new());

    // Retrieve the input queue name
    STRICT_EXPECTED_CALL(STRING_TOKENIZER_get_next_token(IGNORED_PTR_ARG, IGNORED_PTR_ARG, "/"));
    STRICT_EXPECTED_CALL(STRING_TOKENIZER_get_next_token(IGNORED_PTR_ARG, IGNORED_PTR_ARG, "/"));
    STRICT_EXPECTED_CALL(STRING_TOKENIZER_get_next_token(IGNORED_PTR_ARG, IGNORED_PTR_ARG, "/"));
    STRICT_EXPECTED_CALL(STRING_TOKENIZER_get_next_token(IGNORED_PTR_ARG, IGNORED_PTR_ARG, "/"));
    STRICT_EXPECTED_CALL(STRING_TOKENIZER_get_next_token(IGNORED_PTR_ARG, IGNORED_PTR_ARG, "/"));
    STRICT_EXPECTED_CALL(STRING_TOKENIZER_get_next_token(IGNORED_PTR_ARG, IGNORED_PTR_ARG, "/"));
    STRICT_EXPECTED_CALL(STRING_c_str(IGNORED_PTR_ARG)).IgnoreArgument(1).SetReturn(inputQueueName);
    STRICT_EXPECTED_CALL(IoTHubMessage_SetInputName(IGNORED_PTR_ARG, IGNORED_PTR_ARG));
    STRICT_EXPECTED_CALL(STRING_delete(IGNORED_PTR_ARG));
    STRICT_EXPECTED_CALL(STRING_TOKENIZER_destroy(IGNORED_PTR_ARG));

    setup_message_recv_extractMqttProperties(topicName, connectedSystemProps);

    STRICT_EXPECTED_CALL(gballoc_malloc(IGNORED_NUM_ARG))
        .IgnoreArgument_size();
    STRICT_EXPECTED_CALL(Transport_MessageCallbackFromInput(IGNORED_PTR_ARG, IGNORED_PTR_ARG));

    STRICT_EXPECTED_CALL(IoTHubMessage_Destroy(IGNORED_PTR_ARG)).IgnoreArgument_iotHubMessageHandle();
    STRICT_EXPECTED_CALL(gballoc_free(NULL)).IgnoreArgument_ptr();
}

// Tests_SRS_IOTHUB_TRANSPORT_MQTT_COMMON_31_061: [ If the message is sent to an input queue, `IoTHubTransport_MQTT_Common_DoWork` shall parse out to the input queue name and store it in the message with IoTHubMessage_SetInputName ]
// Tests_SRS_IOTHUB_TRANSPORT_MQTT_COMMON_31_063: [ If type is IOTHUB_TYPE_TELEMETRY and the system property `$.cdid` is defined, its value shall be set on the IOTHUB_MESSAGE_HANDLE's ConnectionDeviceId property ]
// Tests_SRS_IOTHUB_TRANSPORT_MQTT_COMMON_31_064: [ If type is IOTHUB_TYPE_TELEMETRY and the system property `$.cmid` is defined, its value shall be set on the IOTHUB_MESSAGE_HANDLE's ConnectionModuleId property ]
// Tests_SRS_IOTHUB_MQTT_TRANSPORT_31_065: [ If type is IOTHUB_TYPE_TELEMETRY and sent to an input queue, then on success `mqtt_notification_callback` shall call `IoTHubClient_LL_MessageCallbackFromInput`. ]
TEST_FUNCTION(IoTHubTransport_MQTT_Common_MessageRecv_with_InputQueue_succeed)
{
    // arrange
    IOTHUBTRANSPORT_CONFIG config ={ 0 };
    SetupIothubTransportConfig(&config, TEST_DEVICE_ID, TEST_DEVICE_KEY, TEST_IOTHUB_NAME, TEST_IOTHUB_SUFFIX, TEST_PROTOCOL_GATEWAY_HOSTNAME, TEST_MODULE_ID);

    TRANSPORT_LL_HANDLE handle = IoTHubTransport_MQTT_Common_Create(&config, get_IO_transport, &transport_cb_info, transport_cb_ctx);

    IoTHubTransport_MQTT_Common_DoWork(handle);
    umock_c_reset_all_calls();

    g_tokenizerIndex = PARSE_SLASHES_FOR_INPUT_QUEUE_INDEX_0;
    setup_message_recv_with_input_queue_mocks(TEST_MQTT_INPUT_1, TEST_MQTT_INPUT_QUEUE_SUBSCRIBE_NAME_1, TEST_INPUT_QUEUE_1, true);

    // act
    ASSERT_IS_NOT_NULL(g_fnMqttMsgRecv);
    g_fnMqttMsgRecv(TEST_MQTT_MESSAGE_HANDLE, g_callbackCtx);

    // assert
    ASSERT_ARE_EQUAL(char_ptr, umock_c_get_expected_calls(), umock_c_get_actual_calls());

    //cleanup
    IoTHubTransport_MQTT_Common_Destroy(handle);
}

// Tests_SRS_IOTHUB_TRANSPORT_MQTT_COMMON_31_061: [ If the message is sent to an input queue, `IoTHubTransport_MQTT_Common_DoWork` shall parse out to the input queue name and store it in the message with IoTHubMessage_SetInputName ]
// Tests_SRS_IOTHUB_MQTT_TRANSPORT_31_065: [ If type is IOTHUB_TYPE_TELEMETRY and sent to an input queue, then on success `mqtt_notification_callback` shall call `IoTHubClient_LL_MessageCallbackFromInput`. ]
TEST_FUNCTION(IoTHubTransport_MQTT_Common_MessageRecv_with_InputQueue_no_system_properties_succeed)
{
    // arrange
    IOTHUBTRANSPORT_CONFIG config ={ 0 };
    SetupIothubTransportConfig(&config, TEST_DEVICE_ID, TEST_DEVICE_KEY, TEST_IOTHUB_NAME, TEST_IOTHUB_SUFFIX, TEST_PROTOCOL_GATEWAY_HOSTNAME, TEST_MODULE_ID);

    TRANSPORT_LL_HANDLE handle = IoTHubTransport_MQTT_Common_Create(&config, get_IO_transport, &transport_cb_info, transport_cb_ctx);

    IoTHubTransport_MQTT_Common_DoWork(handle);
    umock_c_reset_all_calls();

    g_tokenizerIndex = PARSE_SLASHES_FOR_INPUT_QUEUE_NO_SYSTEM_PROPS_INDEX_0;
    setup_message_recv_with_input_queue_mocks(TEST_MQTT_INPUT_NO_PROPERTIES, TEST_MQTT_INPUT_QUEUE_SUBSCRIBE_NAME_1, TEST_INPUT_QUEUE_1, false);

    // act
    ASSERT_IS_NOT_NULL(g_fnMqttMsgRecv);
    g_fnMqttMsgRecv(TEST_MQTT_MESSAGE_HANDLE, g_callbackCtx);

    // assert
    ASSERT_ARE_EQUAL(char_ptr, umock_c_get_expected_calls(), umock_c_get_actual_calls());

    //cleanup
    IoTHubTransport_MQTT_Common_Destroy(handle);
}


// Tests_SRS_IOTHUB_TRANSPORT_MQTT_COMMON_31_062: [ If IoTHubTransport_MQTT_Common_DoWork receives a malformatted inputQueue, it shall fail ]
TEST_FUNCTION(IoTHubTransport_MQTT_Common_MessageRecv_with_InputQueue_missing_queue_name_fail)
{
    // arrange
    IOTHUBTRANSPORT_CONFIG config ={ 0 };
    SetupIothubTransportConfig(&config, TEST_DEVICE_ID, TEST_DEVICE_KEY, TEST_IOTHUB_NAME, TEST_IOTHUB_SUFFIX, TEST_PROTOCOL_GATEWAY_HOSTNAME, TEST_MODULE_ID);

    TRANSPORT_LL_HANDLE handle = IoTHubTransport_MQTT_Common_Create(&config, get_IO_transport, &transport_cb_info, transport_cb_ctx);

    IoTHubTransport_MQTT_Common_DoWork(handle);
    umock_c_reset_all_calls();

    g_tokenizerIndex = PARSE_SLASHES_FOR_INPUT_QUEUE_NO_SYSTEM_PROPS_INDEX_1;

    STRICT_EXPECTED_CALL(mqttmessage_getTopicName(TEST_MQTT_MESSAGE_HANDLE)).SetReturn(TEST_MQTT_INPUT_MISSING_INPUT_QUEUE_NAME);
    STRICT_EXPECTED_CALL(STRING_c_str(IGNORED_PTR_ARG))
        .SetReturn(TEST_MQTT_INPUT_QUEUE_SUBSCRIBE_NAME_1);
    STRICT_EXPECTED_CALL(mqttmessage_getApplicationMsg(TEST_MQTT_MESSAGE_HANDLE));
    STRICT_EXPECTED_CALL(IoTHubMessage_CreateFromByteArray(appMessage, appMsgSize));
    EXPECTED_CALL(STRING_TOKENIZER_create_from_char(IGNORED_PTR_ARG));
    STRICT_EXPECTED_CALL(STRING_new());

    STRICT_EXPECTED_CALL(STRING_TOKENIZER_get_next_token(IGNORED_PTR_ARG, IGNORED_PTR_ARG, "/"));
    STRICT_EXPECTED_CALL(STRING_TOKENIZER_get_next_token(IGNORED_PTR_ARG, IGNORED_PTR_ARG, "/"));
    STRICT_EXPECTED_CALL(STRING_TOKENIZER_get_next_token(IGNORED_PTR_ARG, IGNORED_PTR_ARG, "/"));
    STRICT_EXPECTED_CALL(STRING_TOKENIZER_get_next_token(IGNORED_PTR_ARG, IGNORED_PTR_ARG, "/"));
    STRICT_EXPECTED_CALL(STRING_TOKENIZER_get_next_token(IGNORED_PTR_ARG, IGNORED_PTR_ARG, "/"));
    STRICT_EXPECTED_CALL(STRING_TOKENIZER_get_next_token(IGNORED_PTR_ARG, IGNORED_PTR_ARG, "/"));
    STRICT_EXPECTED_CALL(STRING_delete(IGNORED_PTR_ARG));
    STRICT_EXPECTED_CALL(STRING_TOKENIZER_destroy(IGNORED_PTR_ARG));

    // act
    ASSERT_IS_NOT_NULL(g_fnMqttMsgRecv);
    g_fnMqttMsgRecv(TEST_MQTT_MESSAGE_HANDLE, g_callbackCtx);

    // assert
    ASSERT_ARE_EQUAL(char_ptr, umock_c_get_expected_calls(), umock_c_get_actual_calls());

    //cleanup
    IoTHubTransport_MQTT_Common_Destroy(handle);
}

// Tests_SRS_IOTHUB_TRANSPORT_MQTT_COMMON_31_062: [ If IoTHubTransport_MQTT_Common_DoWork receives a malformatted inputQueue, it shall fail ]
TEST_FUNCTION(IoTHubTransportMqtt_MessageRecv_with_InputQueue_fail)
{
    // arrange
    int negativeTestsInitResult = umock_c_negative_tests_init();
    ASSERT_ARE_EQUAL(int, 0, negativeTestsInitResult);

    IOTHUBTRANSPORT_CONFIG config = { 0 };
    SetupIothubTransportConfig(&config, TEST_DEVICE_ID, TEST_DEVICE_KEY, TEST_IOTHUB_NAME, TEST_IOTHUB_SUFFIX, TEST_PROTOCOL_GATEWAY_HOSTNAME, TEST_MODULE_ID);

    TRANSPORT_LL_HANDLE handle = IoTHubTransport_MQTT_Common_Create(&config, get_IO_transport, &transport_cb_info, transport_cb_ctx);
    IoTHubTransport_MQTT_Common_DoWork(handle);
    umock_c_reset_all_calls();

    setup_message_recv_with_input_queue_mocks(TEST_MQTT_INPUT_1, TEST_MQTT_INPUT_QUEUE_SUBSCRIBE_NAME_1, TEST_INPUT_QUEUE_1, true);

    umock_c_negative_tests_snapshot();

    size_t calls_cannot_fail[] = {
        2, // STRING_c_str
        12, // STRING_c_str
        14, // STRING_delete
        20, // STRING_c_str
        24, // gballoc_free
        25, // gballoc_free
        27, // STRING_c_str
        31, // gballoc_free
        32, // gballoc_free
        34, // STRING_delete
        35, // STRING_TOKENIZER_destroy
        38,  // STRING_delete
        39
    };

    // act
    size_t count = umock_c_negative_tests_call_count();
    for (size_t index = 0; index < count; index++)
    {
        if (should_skip_index(index, calls_cannot_fail, sizeof(calls_cannot_fail)/sizeof(calls_cannot_fail[0])) != 0)
        {
            continue;
        }

        umock_c_negative_tests_reset();
        umock_c_negative_tests_fail_call(index);
        g_tokenizerIndex = PARSE_SLASHES_FOR_INPUT_QUEUE_INDEX_0;


        printf("IoTHubTransportMqtt_MessageRecv_with_InputQueue_fail running test %lu/%lu\n", (unsigned long)index, (unsigned long)count);

        g_fnMqttMsgRecv(TEST_MQTT_MESSAGE_HANDLE, g_callbackCtx);
    }

    // assert

    //cleanup
    IoTHubTransport_MQTT_Common_Destroy(handle);
    umock_c_negative_tests_deinit();
}

// Tests_SRS_IOTHUB_TRANSPORT_MQTT_COMMON_09_050: [ If `handle` or `response` are NULL, IoTHubTransport_MQTT_Common_SendStreamResponse shall return a non-zero value ]
TEST_FUNCTION(IoTHubTransport_MQTT_Common_SendStreamResponse_NULL_handle)
{
    // arrange
    int result;

    umock_c_reset_all_calls();

    // act
    result = IoTHubTransport_MQTT_Common_SendStreamResponse(NULL, (DEVICE_STREAM_C2D_RESPONSE*)0x4445);

    // assert
    ASSERT_ARE_EQUAL(char_ptr, umock_c_get_expected_calls(), umock_c_get_actual_calls());
    ASSERT_ARE_NOT_EQUAL(int, 0, result);

    //cleanup
}

// Tests_SRS_IOTHUB_TRANSPORT_MQTT_COMMON_09_050: [ If `handle` or `response` are NULL, IoTHubTransport_MQTT_Common_SendStreamResponse shall return a non-zero value ]
TEST_FUNCTION(IoTHubTransport_MQTT_Common_SendStreamResponse_NULL_response)
{
    // arrange
    int result;

    umock_c_reset_all_calls();

    // act
    result = IoTHubTransport_MQTT_Common_SendStreamResponse((TRANSPORT_LL_HANDLE)0x4444, NULL);

    // assert
    ASSERT_ARE_EQUAL(char_ptr, umock_c_get_expected_calls(), umock_c_get_actual_calls());
    ASSERT_ARE_NOT_EQUAL(int, 0, result);

    //cleanup
}

// Tests_SRS_IOTHUB_TRANSPORT_MQTT_COMMON_09_051: [ A mqtt message shall be created and `response->data` be set as its body ]
// Tests_SRS_IOTHUB_TRANSPORT_MQTT_COMMON_09_053: [ The destination topic name shall be set to $iothub/streams/res/`result_code`/?$rid=`response->request_id` ]
// Tests_SRS_IOTHUB_TRANSPORT_MQTT_COMMON_09_054: [ If `response->accept` is TRUE, `response_code` shall be set as "200", otherwise it shall be "400" ]
// Tests_SRS_IOTHUB_TRANSPORT_MQTT_COMMON_09_055: [ If `response->content_type` is not NULL, "$ct=" shall be appended to the topic name followed by the url-encoded value of `response->content_type` ]
// Tests_SRS_IOTHUB_TRANSPORT_MQTT_COMMON_09_056: [ If `response->content_encoding` is not NULL, "$ce=" shall be appended to the topic name followed by the url-encoded value of `response->content_encoding` ]
// Tests_SRS_IOTHUB_TRANSPORT_MQTT_COMMON_09_057: [ The mqtt message shall be published to the destination topic ]
// Tests_SRS_IOTHUB_TRANSPORT_MQTT_COMMON_09_059: [ If no errors occur, IoTHubTransport_MQTT_Common_SendStreamResponse shall return zero ]
TEST_FUNCTION(IoTHubTransport_MQTT_Common_SendStreamResponse_Success)
{
    // arrange
    IOTHUBTRANSPORT_CONFIG config = { 0 };
    TRANSPORT_LL_HANDLE handle;
    int result;
    DEVICE_STREAM_C2D_RESPONSE response;

    SetupIothubTransportConfig(&config, TEST_DEVICE_ID, TEST_DEVICE_KEY, TEST_IOTHUB_NAME, TEST_IOTHUB_SUFFIX, TEST_PROTOCOL_GATEWAY_HOSTNAME, TEST_MODULE_ID);

    handle = IoTHubTransport_MQTT_Common_Create(&config, get_IO_transport, &transport_cb_info, transport_cb_ctx);

    response.accept = true;
    response.request_id = "1";

    umock_c_reset_all_calls();
    // STRING_construct_sprintf
    STRICT_EXPECTED_CALL(STRING_c_str(IGNORED_PTR_ARG));
    STRICT_EXPECTED_CALL(mqttmessage_create(IGNORED_NUM_ARG, IGNORED_PTR_ARG, DELIVER_AT_MOST_ONCE, IGNORED_PTR_ARG, IGNORED_NUM_ARG));
    STRICT_EXPECTED_CALL(mqtt_client_publish(IGNORED_PTR_ARG, IGNORED_PTR_ARG));
    STRICT_EXPECTED_CALL(mqttmessage_destroy(IGNORED_PTR_ARG));
    STRICT_EXPECTED_CALL(STRING_delete(IGNORED_PTR_ARG));

    // act
    result = IoTHubTransport_MQTT_Common_SendStreamResponse(handle, &response);

    // assert
    ASSERT_ARE_EQUAL(char_ptr, umock_c_get_expected_calls(), umock_c_get_actual_calls());
    ASSERT_ARE_EQUAL(int, 0, result);

    //cleanup
    IoTHubTransport_MQTT_Common_Destroy(handle);
}

// Tests_SRS_IOTHUB_TRANSPORT_MQTT_COMMON_09_052: [ If the mqtt message fails to be created, IoTHubTransport_MQTT_Common_SendStreamResponse shall fail and return a non-zero value ]
// Tests_SRS_IOTHUB_TRANSPORT_MQTT_COMMON_09_058: [ If publishing fails, the function shall fail and return a non-zero value ]
TEST_FUNCTION(IoTHubTransport_MQTT_Common_SendStreamResponse_negative_tests)
{
    // arrange
    IOTHUBTRANSPORT_CONFIG config = { 0 };
    TRANSPORT_LL_HANDLE handle;
    DEVICE_STREAM_C2D_RESPONSE response;
    size_t i;

    ASSERT_ARE_EQUAL(int, 0, umock_c_negative_tests_init());

    SetupIothubTransportConfig(&config, TEST_DEVICE_ID, TEST_DEVICE_KEY, TEST_IOTHUB_NAME, TEST_IOTHUB_SUFFIX, TEST_PROTOCOL_GATEWAY_HOSTNAME, TEST_MODULE_ID);

    handle = IoTHubTransport_MQTT_Common_Create(&config, get_IO_transport, &transport_cb_info, transport_cb_ctx);

    response.accept = true;
    response.request_id = "1";

    umock_c_reset_all_calls();
    // STRING_construct_sprintf
    STRICT_EXPECTED_CALL(STRING_c_str(IGNORED_PTR_ARG)); // 8
    STRICT_EXPECTED_CALL(mqttmessage_create(IGNORED_NUM_ARG, IGNORED_PTR_ARG, DELIVER_AT_MOST_ONCE, IGNORED_PTR_ARG, IGNORED_NUM_ARG));
    STRICT_EXPECTED_CALL(mqtt_client_publish(IGNORED_PTR_ARG, IGNORED_PTR_ARG));
    STRICT_EXPECTED_CALL(mqttmessage_destroy(IGNORED_PTR_ARG)); // 11
    STRICT_EXPECTED_CALL(STRING_delete(IGNORED_PTR_ARG)); // 12
    umock_c_negative_tests_snapshot();

    for (i = 0; i < umock_c_negative_tests_call_count(); i++)
    {
        // arrange
        char error_msg[64];
        int result;

        if (i == 0 || i == 3 || i == 4)
        {
            continue;
        }

        umock_c_negative_tests_reset();
        umock_c_negative_tests_fail_call(i);

        // act
        result = IoTHubTransport_MQTT_Common_SendStreamResponse(handle, &response);

        // assert
        sprintf(error_msg, "On failed call %zu", i);
        ASSERT_ARE_NOT_EQUAL(int, 0, result, error_msg);
    }

    //cleanup
    IoTHubTransport_MQTT_Common_Destroy(handle);
    umock_c_negative_tests_deinit();
}

// Tests_SRS_IOTHUB_MQTT_TRANSPORT_09_069: [ If type is IOTHUB_TYPE_DEVICE_STREAM_REQUEST, the mqtt message shall be parsed to a DEVICE_STREAM_C2D_REQUEST ]
// Tests_SRS_IOTHUB_MQTT_TRANSPORT_09_070: [ The DEVICE_STREAM_C2D_REQUEST instance shall be passed to the upper layer through the callback set using IoTHubTransport_MQTT_Common_SetStreamRequestCallback]
// Tests_SRS_IOTHUB_MQTT_TRANSPORT_09_071: [ If a response is provided by the callback invokation, it shall be published to "$iothub/streams/res/`response_code`/?$rid=`response->request_id`" ]
// Tests_SRS_IOTHUB_MQTT_TRANSPORT_09_072: [ If `response->accept` is TRUE, `response_code` shall be set as "200", otherwise it shall be "400" ]
TEST_FUNCTION(mqtt_notification_callback_IOTHUB_TYPE_DEVICE_STREAM_REQUEST_succeed)
{
    // arrange
    IOTHUBTRANSPORT_CONFIG config = { 0 };
    
    umock_c_reset_all_calls();
    SetupIothubTransportConfig(&config, TEST_DEVICE_ID, TEST_DEVICE_KEY, TEST_IOTHUB_NAME, TEST_IOTHUB_SUFFIX, TEST_PROTOCOL_GATEWAY_HOSTNAME, NULL);

    TRANSPORT_LL_HANDLE handle = IoTHubTransport_MQTT_Common_Create(&config, get_IO_transport, &transport_cb_info, transport_cb_ctx);
    IoTHubTransport_MQTT_Common_DoWork(handle);

    ASSERT_IS_NOT_NULL(g_fnMqttMsgRecv);

    STRICT_EXPECTED_CALL(STRING_construct(IGNORED_PTR_ARG)); // POST topic
    STRICT_EXPECTED_CALL(STRING_construct(IGNORED_PTR_ARG)); // RESPONSE topic
    (void)IoTHubTransport_MQTT_Common_SetStreamRequestCallback(handle, on_stream_request_received, (void*)0x4446);

    char** TEST_STREAM_C2D_REQUEST_TOPIC_LEVELS = (char**)my_gballoc_malloc(sizeof(char*) * 5);
    (void)my_mallocAndStrcpy_s(&TEST_STREAM_C2D_REQUEST_TOPIC_LEVELS[0], "$iothub");
    (void)my_mallocAndStrcpy_s(&TEST_STREAM_C2D_REQUEST_TOPIC_LEVELS[1], "streams");
    (void)my_mallocAndStrcpy_s(&TEST_STREAM_C2D_REQUEST_TOPIC_LEVELS[2], "POST");
    (void)my_mallocAndStrcpy_s(&TEST_STREAM_C2D_REQUEST_TOPIC_LEVELS[3], "TestStream");
    (void)my_mallocAndStrcpy_s(&TEST_STREAM_C2D_REQUEST_TOPIC_LEVELS[4], "?$rid=1&$url=wss%3A%2F%2Fservername.streaming.private.azure-devices-int.net%3A443%2Fbridges%2F3acd50143144f6b82e0f7299afe911bd&$auth=ucHqFGN0o9Vh-ojlhELmXyTUol05iuAhigMckeI-vlb&$ip=111.222.333.444");

    char* keys[4];
    keys[0] = "$rid";
    keys[1] = "$url";
    keys[2] = "$auth";
    keys[3] = "$ip";
    char* values[4];
    values[0] = "1";
    values[1] = "wss%3A%2F%2Fservername.streaming.private.azure-devices-int.net%3A443%2Fbridges%2F3acd50143144f6b82e0f7299afe911bd";
    values[2] = "ucHqFGN0o9Vh-ojlhELmXyTUol05iuAhigMckeI-vlb";
    values[3] = "111.222.333.444";

    char** TEST_SPLIT_PROPERTIES[4];
    TEST_SPLIT_PROPERTIES[0] = (char**)malloc(sizeof(char**) * 2);
    TEST_SPLIT_PROPERTIES[1] = (char**)malloc(sizeof(char**) * 2);
    TEST_SPLIT_PROPERTIES[2] = (char**)malloc(sizeof(char**) * 2);
    TEST_SPLIT_PROPERTIES[3] = (char**)malloc(sizeof(char**) * 2);
    (void)my_mallocAndStrcpy_s(&TEST_SPLIT_PROPERTIES[0][0], keys[0]);
    (void)my_mallocAndStrcpy_s(&TEST_SPLIT_PROPERTIES[0][1], values[0]);
    (void)my_mallocAndStrcpy_s(&TEST_SPLIT_PROPERTIES[1][0], keys[1]);
    (void)my_mallocAndStrcpy_s(&TEST_SPLIT_PROPERTIES[1][1], values[1]);
    (void)my_mallocAndStrcpy_s(&TEST_SPLIT_PROPERTIES[2][0], keys[2]);
    (void)my_mallocAndStrcpy_s(&TEST_SPLIT_PROPERTIES[2][1], values[2]);
    (void)my_mallocAndStrcpy_s(&TEST_SPLIT_PROPERTIES[3][0], keys[3]);
    (void)my_mallocAndStrcpy_s(&TEST_SPLIT_PROPERTIES[3][1], values[3]);

    umock_c_reset_all_calls();
    setup_message_recv_callback_STREAM_C2D_REQUEST_mocks(
        TEST_STREAM_C2D_REQUEST_TOPIC_LEVELS, 5, TEST_SPLIT_PROPERTIES, 4, 
        (const char* const**)&keys, (const char* const**)&values, 4, 
        (STRING_TOKEN_HANDLE)0x4444);

    // act
    g_fnMqttMsgRecv(TEST_MQTT_MESSAGE_HANDLE, g_callbackCtx);

    // assert
    ASSERT_ARE_EQUAL(char_ptr, umock_c_get_expected_calls(), umock_c_get_actual_calls());

    //cleanup
    IoTHubTransport_MQTT_Common_Destroy(handle);
}

TEST_FUNCTION(IoTHubTransport_MQTT_SetCallbackContext_success)
{
    // arrange
    IOTHUBTRANSPORT_CONFIG config = { 0 };
    SetupIothubTransportConfig(&config, TEST_DEVICE_ID, TEST_DEVICE_KEY, TEST_IOTHUB_NAME, TEST_IOTHUB_SUFFIX, TEST_PROTOCOL_GATEWAY_HOSTNAME, TEST_MODULE_ID);

    TRANSPORT_LL_HANDLE handle = IoTHubTransport_MQTT_Common_Create(&config, get_IO_transport, &transport_cb_info, transport_cb_ctx);
    umock_c_reset_all_calls();

    // act
    int result = IoTHubTransport_MQTT_SetCallbackContext(handle, transport_cb_ctx);

    // assert
    ASSERT_ARE_EQUAL(char_ptr, umock_c_get_expected_calls(), umock_c_get_actual_calls());
    ASSERT_ARE_EQUAL(int, 0, result);

    // cleanup
    IoTHubTransport_MQTT_Common_Destroy(handle);
}

TEST_FUNCTION(IoTHubTransport_MQTT_SetCallbackContext_fail)
{
    // arrange

    // act
    int result = IoTHubTransport_MQTT_SetCallbackContext(NULL, transport_cb_ctx);

    // assert
    ASSERT_ARE_EQUAL(char_ptr, umock_c_get_expected_calls(), umock_c_get_actual_calls());
    ASSERT_ARE_NOT_EQUAL(int, 0, result);

    // cleanup
}

TEST_FUNCTION(IoTHubTransport_MQTT_GetSupportedPlatformInfo_success)
{
    // arrange
    IOTHUBTRANSPORT_CONFIG config = { 0 };
    SetupIothubTransportConfig(&config, TEST_DEVICE_ID, TEST_DEVICE_KEY, TEST_IOTHUB_NAME, TEST_IOTHUB_SUFFIX, TEST_PROTOCOL_GATEWAY_HOSTNAME, TEST_MODULE_ID);

    TRANSPORT_LL_HANDLE handle = IoTHubTransport_MQTT_Common_Create(&config, get_IO_transport, &transport_cb_info, transport_cb_ctx);

    PLATFORM_INFO_OPTION info;

    umock_c_reset_all_calls();

    // act
    int result = IoTHubTransport_MQTT_GetSupportedPlatformInfo(handle, &info);

    // assert
    ASSERT_ARE_EQUAL(char_ptr, umock_c_get_expected_calls(), umock_c_get_actual_calls());
    ASSERT_ARE_EQUAL(int, 0, result);
    ASSERT_ARE_EQUAL(int, info, PLATFORM_INFO_OPTION_RETRIEVE_SQM);

    // cleanup
    IoTHubTransport_MQTT_Common_Destroy(handle);
}

TEST_FUNCTION(IoTHubTransport_MQTT_GetSupportedPlatformInfo_NULL_handle)
{
    // arrange
    PLATFORM_INFO_OPTION info;

    umock_c_reset_all_calls();

    // act
    int result = IoTHubTransport_MQTT_GetSupportedPlatformInfo(NULL, &info);

    // assert
    ASSERT_ARE_EQUAL(char_ptr, umock_c_get_expected_calls(), umock_c_get_actual_calls());
    ASSERT_ARE_NOT_EQUAL(int, 0, result);

    // cleanup
}

TEST_FUNCTION(IoTHubTransport_MQTT_GetSupportedPlatformInfo_NULL_info)
{
    // arrange
    IOTHUBTRANSPORT_CONFIG config = { 0 };
    SetupIothubTransportConfig(&config, TEST_DEVICE_ID, TEST_DEVICE_KEY, TEST_IOTHUB_NAME, TEST_IOTHUB_SUFFIX, TEST_PROTOCOL_GATEWAY_HOSTNAME, TEST_MODULE_ID);

    TRANSPORT_LL_HANDLE handle = IoTHubTransport_MQTT_Common_Create(&config, get_IO_transport, &transport_cb_info, transport_cb_ctx);

    umock_c_reset_all_calls();

    // act
    int result = IoTHubTransport_MQTT_GetSupportedPlatformInfo(handle, NULL);

    // assert
    ASSERT_ARE_EQUAL(char_ptr, umock_c_get_expected_calls(), umock_c_get_actual_calls());
    ASSERT_ARE_NOT_EQUAL(int, 0, result);

    // cleanup
    IoTHubTransport_MQTT_Common_Destroy(handle);
}

END_TEST_SUITE(iothubtransport_mqtt_common_ut)<|MERGE_RESOLUTION|>--- conflicted
+++ resolved
@@ -752,10 +752,7 @@
     REGISTER_UMOCK_ALIAS_TYPE(MQTT_MESSAGE_HANDLE, void*);
     REGISTER_UMOCK_ALIAS_TYPE(ON_MQTT_MESSAGE_RECV_CALLBACK, void*);
     REGISTER_UMOCK_ALIAS_TYPE(MAP_HANDLE, void*);
-<<<<<<< HEAD
-=======
     REGISTER_UMOCK_ALIAS_TYPE(MAP_RESULT, unsigned int);
->>>>>>> 3d0b8dcb
     REGISTER_UMOCK_ALIAS_TYPE(MAP_FILTER_CALLBACK, void*);
     REGISTER_UMOCK_ALIAS_TYPE(STRING_TOKENIZER_HANDLE, void*);
     REGISTER_UMOCK_ALIAS_TYPE(IOTHUB_CLIENT_CORE_LL_HANDLE, void*);
@@ -1771,12 +1768,8 @@
         STRICT_EXPECTED_CALL(StringToken_Split(IGNORED_PTR_ARG, IGNORED_NUM_ARG, IGNORED_PTR_ARG, IGNORED_NUM_ARG, false, IGNORED_PTR_ARG, IGNORED_PTR_ARG))
             .CopyOutArgumentBuffer_tokens(&splitProperties[h], sizeof(splitProperties[h]))
             .CopyOutArgumentBuffer_token_count(&propCount, sizeof(propCount));
-<<<<<<< HEAD
-        STRICT_EXPECTED_CALL(Map_Add(IGNORED_PTR_ARG, IGNORED_PTR_ARG, IGNORED_PTR_ARG));
-=======
         STRICT_EXPECTED_CALL(Map_Add(IGNORED_PTR_ARG, IGNORED_PTR_ARG, IGNORED_PTR_ARG))
             .SetReturn(MAP_OK);
->>>>>>> 3d0b8dcb
         STRICT_EXPECTED_CALL(free(IGNORED_PTR_ARG));
         STRICT_EXPECTED_CALL(free(IGNORED_PTR_ARG));
         STRICT_EXPECTED_CALL(free(IGNORED_PTR_ARG));
@@ -2222,8 +2215,6 @@
     STRICT_EXPECTED_CALL(retry_control_destroy(TEST_RETRY_CONTROL_HANDLE));
     STRICT_EXPECTED_CALL(tickcounter_destroy(IGNORED_PTR_ARG));
 
-<<<<<<< HEAD
-=======
     EXPECTED_CALL(STRING_delete(NULL));
     EXPECTED_CALL(STRING_delete(NULL));
     EXPECTED_CALL(STRING_delete(NULL));
@@ -2238,7 +2229,6 @@
     EXPECTED_CALL(STRING_delete(NULL));
     EXPECTED_CALL(STRING_delete(NULL));
 
->>>>>>> 3d0b8dcb
     STRICT_EXPECTED_CALL(xio_destroy(IGNORED_PTR_ARG));
 
     EXPECTED_CALL(gballoc_free(NULL));
