// Copyright (c) Microsoft. All rights reserved.
// Licensed under the MIT license. See LICENSE file in the project root for full license information.

#ifdef __cplusplus
#include <cstdio>
#include <cstdlib>
#include <cstddef>
#else
#include <stdio.h>
#include <stdlib.h>
#include <stddef.h>
#include <stdbool.h>
#endif

#if defined _MSC_VER
#pragma warning(disable: 4054) /* MSC incorrectly fires this */
#endif

static size_t TEST_METHOD_ID_VALUE = 0x1010;

static void* my_gballoc_malloc(size_t size)
{
    return malloc(size);
}

static void my_gballoc_free(void* ptr)
{
    if (ptr != (void*)TEST_METHOD_ID_VALUE &&
        ptr != (void*)&TEST_METHOD_ID_VALUE)
    {
        free(ptr);
    }
}

void* my_gballoc_realloc(void* ptr, size_t size)
{
    return realloc(ptr, size);
}

#include "testrunnerswitcher.h"
#include "azure_c_shared_utility/optimize_size.h"
#include "azure_macro_utils/macro_utils.h"
#include "azure_c_shared_utility/shared_util_options.h"
#include "umock_c/umock_c.h"
#include "umock_c/umock_c_prod.h"
#include "umock_c/umock_c_negative_tests.h"
#include "umock_c/umocktypes_charptr.h"
#include "umock_c/umocktypes_bool.h"
#include "umock_c/umocktypes_stdint.h"

#define ENABLE_MOCKS

#include "azure_c_shared_utility/buffer_.h"
#include "azure_c_shared_utility/sastoken.h"
#include "azure_c_shared_utility/doublylinkedlist.h"
#include "azure_c_shared_utility/gballoc.h"
#include "azure_c_shared_utility/agenttime.h"
#include "azure_c_shared_utility/threadapi.h"
#include "azure_c_shared_utility/constbuffer.h"

#include "azure_umqtt_c/mqtt_client.h"

#include "internal/iothub_message_private.h"
#include "iothub_client_options.h"
#include "internal/iothub_client_retry_control.h"

#include "azure_c_shared_utility/xio.h"

#include "azure_c_shared_utility/tickcounter.h"
#include "azure_c_shared_utility/string_tokenizer.h"
#include "azure_c_shared_utility/urlencode.h"
#include "azure_c_shared_utility/string_token.h"
#include "internal/iothub_transport_ll_private.h"

#define RESEND_TIMEOUT_VALUE_MS            1*60*1000 // should match value in iothubtransport_mqtt_common.c * 1000 so it's in ms
#define MSG_TIMEOUT_VALUE_MS               2*60*1000 // should match value in iothubtransport_mqtt_common.c * 1000 so it's in ms

MOCKABLE_FUNCTION(, bool, Transport_MessageCallbackFromInput, IOTHUB_MESSAGE_HANDLE, message, void*, ctx);
MOCKABLE_FUNCTION(, bool, Transport_MessageCallback, IOTHUB_MESSAGE_HANDLE, message, void*, ctx);
MOCKABLE_FUNCTION(, void, Transport_ConnectionStatusCallBack, IOTHUB_CLIENT_CONNECTION_STATUS, status, IOTHUB_CLIENT_CONNECTION_STATUS_REASON, reason, void*, ctx);
MOCKABLE_FUNCTION(, void, Transport_SendComplete_Callback, PDLIST_ENTRY, completed, IOTHUB_CLIENT_CONFIRMATION_RESULT, result, void*, ctx);
MOCKABLE_FUNCTION(, const char*, Transport_GetOption_Product_Info_Callback, void*, ctx);
MOCKABLE_FUNCTION(, void, Transport_Twin_ReportedStateComplete_Callback, uint32_t, item_id, int, status_code, void*, ctx);
MOCKABLE_FUNCTION(, void, Transport_Twin_RetrievePropertyComplete_Callback, DEVICE_TWIN_UPDATE_STATE, update_state, const unsigned char*, payLoad, size_t, size, void*, ctx);
MOCKABLE_FUNCTION(, int, Transport_DeviceMethod_Complete_Callback, const char*, method_name, const unsigned char*, payLoad, size_t, size, METHOD_HANDLE, response_id, void*, ctx);
MOCKABLE_FUNCTION(, const char*, Transport_GetOption_Model_Id_Callback, void*, ctx);

#undef ENABLE_MOCKS

#include "internal/iothubtransport_mqtt_common.h"
#include "azure_c_shared_utility/strings.h"

#ifdef __cplusplus
extern "C"
{
#endif

    int STRING_sprintf(STRING_HANDLE handle, const char* format, ...);
    STRING_HANDLE STRING_construct_sprintf(const char* format, ...);

#ifdef __cplusplus
}
#endif

static STRING_HANDLE my_STRING_new(void)
{
    return (STRING_HANDLE)my_gballoc_malloc(1);
}

static STRING_HANDLE my_STRING_construct(const char* psz)
{
    (void)psz;
    return (STRING_HANDLE)my_gballoc_malloc(1);
}

static int my_STRING_concat_with_STRING(STRING_HANDLE handle, STRING_HANDLE data)
{
    (void)handle;
    (void)data;
    return 0;
}

static void my_STRING_delete(STRING_HANDLE handle)
{
    my_gballoc_free(handle);
}

static int my_mallocAndStrcpy_s(char** destination, const char* source)
{
    (void)source;
    size_t l = strlen(source);
    *destination = (char*)my_gballoc_malloc(l + 1);
    strcpy(*destination, source);
    return 0;
}

static STRING_HANDLE my_URL_Encode(STRING_HANDLE string)
{
    (void)string;
    return (STRING_HANDLE)my_gballoc_malloc(1);
}

static STRING_HANDLE my_URL_EncodeString(const char* textEncode)
{
    (void)textEncode;
    return (STRING_HANDLE)my_gballoc_malloc(1);
}

static STRING_HANDLE my_URL_DecodeString(const char* textDecode)
{
    (void)textDecode;
    return (STRING_HANDLE)my_gballoc_malloc(1);
}

static const char* my_Transport_GetOption_Product_Info_Callback(void* ctx)
{
    (void)ctx;
    return "product_info";
}

static const char* my_Transport_GetOption_Model_Id_Callback(void* ctx)
{
    (void)ctx;
    return "dtmi:testDeviceCapabilityModel;1";
}

static const char* TEST_STRING_VALUE = "Test string value";
static const char* TEST_DEVICE_ID = "thisIsDeviceID";
static const char* TEST_MODULE_ID = "thisIsModuleID";
static const char* TEST_DEVICE_KEY = "thisIsDeviceKey";
static const char* TEST_DEVICE_SAS = "thisIsDeviceSasToken";
static const char* TEST_IOTHUB_NAME = "thisIsIotHubName";
static const char* TEST_IOTHUB_SUFFIX = "thisIsIotHubSuffix";
static const char* TEST_PROTOCOL_GATEWAY_HOSTNAME = NULL;
static const char* TEST_PROTOCOL_GATEWAY_HOSTNAME_NON_NULL = "ssl://thisIsAGatewayHostName.net";
static const char* TEST_VERY_LONG_DEVICE_ID = "1234567890ABCDEFGHIJKLMNOPQRSTUVWXYZabcdefghijklmnopqrstuvwxyz1234567890ABCDEFGHIJKLMNOPQRSTUVWXYZabcdefghijklmnopqrstuvwxyz1234567890";
static const char* TEST_MQTT_MESSAGE_TOPIC = "devices/myDeviceId/messages/devicebound/#";
static const char* TEST_MQTT_MSG_TOPIC = "devices/myDeviceId/messages/devicebound/iothub-ack=Full&%24.to=%2Fdevices%2FmyDeviceId%2Fmessages%2FdeviceBound&%24.cid=123&%24.uid=456";
static const char* TEST_MQTT_MSG_TOPIC_W_1_PROP = "devices/myDeviceId/messages/devicebound/iothub-ack=Full&propName=PropValue&DeviceInfo=smokeTest&%24.to=%2Fdevices%2FmyDeviceId%2Fmessages%2FdeviceBound&%24.cid&%24.uid";
static const char* TEST_MQTT_MSG_TOPIC_GET_TWIN = "$iothub/twin/res/200/?$rid=2";
static const char* TEST_MQTT_INPUT_QUEUE_SUBSCRIBE_NAME_1 = "devices/thisIsDeviceID/modules/thisIsModuleID/#";
static const char* TEST_MQTT_INPUT_1 = "devices/thisIsDeviceID/modules/thisIsModuleID/inputs/input1/%24.cdid=connected_device&%24.cmid=connected_module/";
static const char* TEST_MQTT_INPUT_NO_PROPERTIES = "devices/thisIsDeviceID/modules/thisIsModuleID/inputs/input1/";
static const char* TEST_MQTT_INPUT_MISSING_INPUT_QUEUE_NAME = "devices/thisIsDeviceID/modules/thisIsModuleID/inputs";
static const char* TEST_INPUT_QUEUE_1 = "input1";
static const char* TEST_MQTT_DEV_TWIN_MSG_TOPIC = "$iothub/twin/$res/200/?$rid=2";
static const char* TEST_MQTT_DEV_METHOD_MSG = "$iothub/methods/POST/method_name/?$rid=b";
static const char* TEST_MQTT_DEV_TWIN_MSG_TOPIC_MISSING_REQUEST_ID = "$iothub/twin/$res/200";
static const char* TEST_MQTT_DEV_TWIN_MSG_TOPIC_INVALID_REQUEST_ID = "$iothub/twin/$res/200/?$NotSetRequestId=2";


static const char* TEST_MQTT_EVENT_TOPIC = "devices/thisIsDeviceID/messages/events/";
static const char* TEST_MQTT_SAS_TOKEN = "thisIsIotHubName.thisIsIotHubSuffix/devices/thisIsDeviceID";
static const char* TEST_HOST_NAME = "thisIsIotHubName.thisIsIotHubSuffix";
static const char* TEST_EMPTY_STRING = "";
static const char* TEST_SAS_TOKEN = "Test_SAS_Token_value";
static const char* X509_CERT_CERTIFICATE = "-----BEGIN CERTIFICATE-----MIID-----END CERTIFICATE-----";
static const char* X509_PRIVATE_KEY_OPTION = "x509privatekey";
static const char* X509_PRIVATE_KEY = "-----BEGIN RSA PRIVATE KEY-----MIIE-----END RSA PRIVATE KEY-----";

static const char* TEST_CONTENT_TYPE = "application/json";
static const char* TEST_CONTENT_ENCODING = "utf8";
static const char* TEST_DIAG_ID = "1234abcd";
static const char* TEST_DIAG_CREATION_TIME_UTC = "1506054516.100";
static const char* TEST_MESSAGE_CREATION_TIME_UTC = "2010-01-01T01:00:00.000Z";
static const char* TEST_OUTPUT_NAME = "TestOutputName";
static const char* TEST_COMPONENT_NAME = "TestComponentName";

static const char* PROPERTY_SEPARATOR = "&";
static const char* DIAGNOSTIC_CONTEXT_CREATION_TIME_UTC_PROPERTY = "creationtimeutc";
static const char* DISTRIBUTED_TRACING_TEST_TRACESTATE = "tracestate=1234";

static IOTHUB_MESSAGE_DIAGNOSTIC_PROPERTY_DATA TEST_DIAG_DATA;

static MQTT_TRANSPORT_PROXY_OPTIONS* expected_MQTT_TRANSPORT_PROXY_OPTIONS;

static const TRANSPORT_LL_HANDLE TEST_TRANSPORT_HANDLE = (TRANSPORT_LL_HANDLE)0x4444;
static const MQTT_CLIENT_HANDLE TEST_MQTT_CLIENT_HANDLE = (MQTT_CLIENT_HANDLE)0x1122;
static const PDLIST_ENTRY TEST_PDLIST_ENTRY = (PDLIST_ENTRY)0x1123;
static const MQTT_MESSAGE_HANDLE TEST_MQTT_MESSAGE_HANDLE = (MQTT_MESSAGE_HANDLE)0x1124;

static const IOTHUB_CLIENT_TRANSPORT_PROVIDER TEST_PROTOCOL = (IOTHUB_CLIENT_TRANSPORT_PROVIDER)0x1127;

static XIO_HANDLE TEST_XIO_HANDLE = (XIO_HANDLE)0x1126;

static const STRING_TOKENIZER_HANDLE TEST_STRING_TOKENIZER_HANDLE = (STRING_TOKENIZER_HANDLE)0x1127;

static const IOTHUB_AUTHORIZATION_HANDLE TEST_IOTHUB_AUTHORIZATION_HANDLE = (IOTHUB_AUTHORIZATION_HANDLE)0x1128;

/*this is the default message and has type BYTEARRAY*/
static const IOTHUB_MESSAGE_HANDLE TEST_IOTHUB_MSG_BYTEARRAY = (const IOTHUB_MESSAGE_HANDLE)0x01d1;

/*this is a STRING type message*/
static IOTHUB_MESSAGE_HANDLE TEST_IOTHUB_MSG_STRING = (IOTHUB_MESSAGE_HANDLE)0x01d2;
static const MAP_HANDLE TEST_MESSAGE_PROP_MAP = (MAP_HANDLE)0x1212;

static char appMessageString[] = "App Message String";
static uint8_t appMessage[] = { 0x54, 0x68, 0x69, 0x73, 0x20, 0x69, 0x73, 0x20, 0x61, 0x20, 0x54, 0x65, 0x73, 0x74, 0x20, 0x4d, 0x73, 0x67 };
static const size_t appMsgSize = sizeof(appMessage) / sizeof(appMessage[0]);
static CONSTBUFFER g_cbuff;

static IOTHUB_CLIENT_CONFIG g_iothubClientConfig = { 0 };
static DLIST_ENTRY g_waitingToSend;

static tickcounter_ms_t g_current_ms;
static size_t g_tokenizerIndex;

static const char* TEST_MQTT_DEVICE_STREAMS_POST_TOPIC = (const char*)"$iothub/streams/POST/#";
static const char* TEST_MQTT_DEVICE_STREAMS_RESP_TOPIC = (const char*)"$iothub/streams/res/#";
static CONSTBUFFER_HANDLE TEST_CONST_BUFFER_HANDLE = (CONSTBUFFER_HANDLE)0x2331;

// Use #define and not const because switch statement that consumes these assumes they're not const and won't compile.
#define PARSE_SLASHES_FOR_INPUT_QUEUE_INDEX_5 (205)


#define PARSE_SLASHES_FOR_INPUT_QUEUE_NO_TOKENS               (500)
#define NUM_DOWORK_VALUE                1

static const unsigned char* TEST_DEVICE_METHOD_RESPONSE = (const unsigned char*)0x62;
static size_t TEST_DEVICE_RESP_LENGTH = 1;
static METHOD_HANDLE TEST_METHOD_ID = &TEST_METHOD_ID_VALUE;
static METHOD_HANDLE g_method_handle_value = NULL;

#define TEST_TIME_T ((time_t)-1)
#define TEST_DIFF_TIME TEST_DIFF_TIME_POSITIVE
#define TEST_DIFF_TIME_POSITIVE 12
#define TEST_DIFF_TIME_NEGATIVE -12
#define TEST_DIFF_WITHIN_ERROR  5
#define TEST_DIFF_GREATER_THAN_WAIT  6
#define TEST_DIFF_LESS_THAN_WAIT  1
#define TEST_DIFF_GREATER_THAN_ERROR 10
#define TEST_BIG_TIME_T (TEST_RETRY_TIMEOUT_SECS - TEST_DIFF_WITHIN_ERROR)
#define TEST_SMALL_TIME_T ((time_t)(TEST_DIFF_WITHIN_ERROR - 1))
#define TEST_DEVICE_STATUS_CODE     200
#define TEST_HOSTNAME_STRING_HANDLE    (STRING_HANDLE)0x5555
#define TEST_RETRY_CONTROL_HANDLE      (RETRY_CONTROL_HANDLE)0x6666

#define STATUS_CODE_TIMEOUT_VALUE           408


#define DEFAULT_RETRY_POLICY                IOTHUB_CLIENT_RETRY_EXPONENTIAL_BACKOFF_WITH_JITTER
#define DEFAULT_RETRY_TIMEOUT_IN_SECONDS    0

static APP_PAYLOAD TEST_APP_PAYLOAD;

TEST_DEFINE_ENUM_TYPE(IOTHUB_CLIENT_RESULT, IOTHUB_CLIENT_RESULT_VALUES);
IMPLEMENT_UMOCK_C_ENUM_TYPE(IOTHUB_CLIENT_RESULT, IOTHUB_CLIENT_RESULT_VALUES);

TEST_DEFINE_ENUM_TYPE(IOTHUB_CLIENT_STATUS, IOTHUB_CLIENT_STATUS_VALUES);
IMPLEMENT_UMOCK_C_ENUM_TYPE(IOTHUB_CLIENT_STATUS, IOTHUB_CLIENT_STATUS_VALUES);

TEST_DEFINE_ENUM_TYPE(IOTHUB_CLIENT_RETRY_POLICY, IOTHUB_CLIENT_RETRY_POLICY_VALUES);
IMPLEMENT_UMOCK_C_ENUM_TYPE(IOTHUB_CLIENT_RETRY_POLICY, IOTHUB_CLIENT_RETRY_POLICY_VALUES);

TEST_DEFINE_ENUM_TYPE(IOTHUB_CREDENTIAL_TYPE, IOTHUB_CREDENTIAL_TYPE_VALUES);
IMPLEMENT_UMOCK_C_ENUM_TYPE(IOTHUB_CREDENTIAL_TYPE, IOTHUB_CREDENTIAL_TYPE_VALUES);

TEST_DEFINE_ENUM_TYPE(SAS_TOKEN_STATUS, SAS_TOKEN_STATUS_VALUES);
IMPLEMENT_UMOCK_C_ENUM_TYPE(SAS_TOKEN_STATUS, SAS_TOKEN_STATUS_VALUES);

static TEST_MUTEX_HANDLE test_serialize_mutex;

#define TEST_RETRY_POLICY IOTHUB_CLIENT_RETRY_EXPONENTIAL_BACKOFF_WITH_JITTER
#define TEST_RETRY_TIMEOUT_SECS 60
#define TEST_MAX_DISCONNECT_VALUE 50

//Callbacks for Testing
static ON_MQTT_MESSAGE_RECV_CALLBACK g_fnMqttMsgRecv;
static ON_MQTT_OPERATION_CALLBACK g_fnMqttOperationCallback;
static ON_MQTT_ERROR_CALLBACK g_fnMqttErrorCallback;
static void* g_callbackCtx;
static void* g_errorcallbackCtx;
static bool g_nullMapVariable;
static bool g_skip_disconnect_callback;
static ON_MQTT_DISCONNECTED_CALLBACK g_disconnect_callback;
static void* g_disconnect_callback_ctx;
static TRANSPORT_CALLBACKS_INFO transport_cb_info;
static void* transport_cb_ctx = (void*)0x499922;

typedef struct TEST_MESSAGE_DISPOSITION_CONTEXT_TAG
{
    uint16_t packet_id;
    QOS_VALUE qos_value;
} TEST_MESSAGE_DISPOSITION_CONTEXT;

#ifdef __cplusplus
extern "C"
{
#endif
    int STRING_sprintf(STRING_HANDLE handle, const char* format, ...)
    {
        (void)handle;
        (void)format;
        return 0;
    }

    STRING_HANDLE STRING_construct_sprintf(const char* format, ...)
    {
        (void)format;
        return (STRING_HANDLE)my_gballoc_malloc(1);
    }

    const char* my_STRING_c_str(STRING_HANDLE handle)
    {
        (void)handle;
        return TEST_STRING_VALUE;
    }

    void real_DList_InitializeListHead(PDLIST_ENTRY listHead);
    int real_DList_IsListEmpty(const PDLIST_ENTRY listHead);
    void real_DList_InsertTailList(PDLIST_ENTRY listHead, PDLIST_ENTRY listEntry);
    void real_DList_InsertHeadList(PDLIST_ENTRY listHead, PDLIST_ENTRY listEntry);
    void real_DList_AppendTailList(PDLIST_ENTRY listHead, PDLIST_ENTRY ListToAppend);
    int real_DList_RemoveEntryList(PDLIST_ENTRY listEntry);
    PDLIST_ENTRY real_DList_RemoveHeadList(PDLIST_ENTRY listHead);

#ifdef __cplusplus
}
#endif

static char* my_IoTHubClient_Auth_Get_SasToken(IOTHUB_AUTHORIZATION_HANDLE handle, const char* scope, uint64_t expiry_time_relative_seconds, const char* keyname)
{
    (void)handle;
    (void)scope;
    (void)expiry_time_relative_seconds;
    (void)keyname;

    char* result;
    size_t len = strlen(TEST_SAS_TOKEN);
    result = (char*)my_gballoc_malloc(len + 1);
    strcpy(result, TEST_SAS_TOKEN);
    return result;
}

static IOTHUBMESSAGE_CONTENT_TYPE my_IoTHubMessage_GetContentType(IOTHUB_MESSAGE_HANDLE iotHubMessageHandle)
{
    IOTHUBMESSAGE_CONTENT_TYPE result2;
    if (iotHubMessageHandle == TEST_IOTHUB_MSG_BYTEARRAY)
    {
        result2 = IOTHUBMESSAGE_BYTEARRAY;
    }
    else if (iotHubMessageHandle == TEST_IOTHUB_MSG_STRING)
    {
        result2 = IOTHUBMESSAGE_STRING;
    }
    else
    {
        result2 = IOTHUBMESSAGE_UNKNOWN;
    }
    return result2;
}

static IOTHUB_MESSAGE_RESULT my_IoTHubMessage_GetByteArray(IOTHUB_MESSAGE_HANDLE iotHubMessageHandle, const unsigned char** buffer, size_t* size)
{
    if (iotHubMessageHandle == TEST_IOTHUB_MSG_BYTEARRAY)
    {
        *buffer = appMessage;
        *size = appMsgSize;
    }
    else
    {
        /*not expected really*/
        *buffer = (const unsigned char*)"333";
        *size = 3;
    }
    return IOTHUB_MESSAGE_OK;
}

static MESSAGE_DISPOSITION_CONTEXT_HANDLE g_messageDispositionContext;
static MESSAGE_DISPOSITION_CONTEXT_DESTROY_FUNCTION g_messageDispositionDestroyFunction;
static void my_IoTHubMessage_Destroy(IOTHUB_MESSAGE_HANDLE iotHubMessageHandle)
{
    (void)iotHubMessageHandle;

    if (g_messageDispositionContext != NULL)
    {
        g_messageDispositionDestroyFunction(g_messageDispositionContext);
        g_messageDispositionContext = NULL;
        g_messageDispositionDestroyFunction = NULL;
    }
}

static IOTHUB_MESSAGE_RESULT my_IoTHubMessage_SetDispositionContext(IOTHUB_MESSAGE_HANDLE iotHubMessageHandle, MESSAGE_DISPOSITION_CONTEXT_HANDLE dispositionContext, MESSAGE_DISPOSITION_CONTEXT_DESTROY_FUNCTION dispositionContextDestroyFunction)
{
    (void)iotHubMessageHandle;
    g_messageDispositionContext = dispositionContext;
    g_messageDispositionDestroyFunction = dispositionContextDestroyFunction;
    return IOTHUB_MESSAGE_OK;
}


static int my_Transport_DeviceMethod_Complete_Callback(const char* method_name, const unsigned char* payLoad, size_t size, METHOD_HANDLE response_id, void* ctx)
{
    (void)ctx;
    (void)method_name;
    (void)payLoad;
    (void)size;
    g_method_handle_value = response_id;
    return 0;
}

static void my_IoTHubClientCore_LL_SendComplete(IOTHUB_CLIENT_CORE_LL_HANDLE handle, PDLIST_ENTRY completed, IOTHUB_CLIENT_CONFIRMATION_RESULT result)
{
    (void)handle;
    (void)completed;
    (void)result;
}

static MQTT_CLIENT_HANDLE my_mqtt_client_init(ON_MQTT_MESSAGE_RECV_CALLBACK msgRecv, ON_MQTT_OPERATION_CALLBACK opCallback, void* callbackCtx, ON_MQTT_ERROR_CALLBACK errorCallback, void* errorcallbackCtx)
{
    g_fnMqttMsgRecv = msgRecv;
    g_fnMqttOperationCallback = opCallback;
    g_callbackCtx = callbackCtx;
    g_fnMqttErrorCallback = errorCallback;
    g_errorcallbackCtx = errorcallbackCtx;
    return (MQTT_CLIENT_HANDLE)my_gballoc_malloc(sizeof(MQTT_CLIENT_HANDLE));
}

static int my_mqtt_client_disconnect(MQTT_CLIENT_HANDLE handle, ON_MQTT_DISCONNECTED_CALLBACK callback, void* ctx)
{
    (void)handle;
    g_disconnect_callback = callback;
    g_disconnect_callback_ctx = ctx;
    return 0;
}

static void my_mqtt_client_deinit(MQTT_CLIENT_HANDLE handle)
{
    my_gballoc_free(handle);
}

static void my_mqtt_client_dowork(MQTT_CLIENT_HANDLE handle)
{
    (void)handle;
}

static STRING_TOKENIZER_HANDLE my_STRING_TOKENIZER_create_from_char(const char* input)
{
    (void)input;
    return (STRING_TOKENIZER_HANDLE)my_gballoc_malloc(sizeof(STRING_TOKENIZER_HANDLE));
}

int my_STRING_TOKENIZER_get_next_token(STRING_TOKENIZER_HANDLE t, STRING_HANDLE output, const char* delimiters)
{
    int result;
    (void)delimiters;
    (void)t;
    const char* text = NULL;
    switch (g_tokenizerIndex++)
    {
    case 0:
        break;
    case 1:
        text = "devices/thisIsDeviceID/messages/devicebound/iothub-ack=Full";
        break;
    case 2:
        text = "propname1=value2";
        break;
    case 3:
        text = "propname2=value2";
        g_tokenizerIndex = 6;
        break;
    case 4:
        text = "%24.to=%2Fdevices%2FmyDeviceId%2Fmessages%2FdeviceBound&%24.cid";
        break;
    case 5:
        text = "%24.cid";
        break;
    case 6:
        text = ""; // Done
        break;
    case 8:
    case 9:
    case 10:
    case 11:
        text = "200";
        break;
    case 12:
        text = "2";
        break;

    case 7:
    default:
        break;
    }
    if (text != NULL)
    {
        result = 0;
        output = NULL;
    }
    else
    {
        result = MU_FAILURE;
    }
    return result;
}

static void my_STRING_TOKENIZER_destroy(STRING_TOKENIZER_HANDLE handle)
{
    my_gballoc_free(handle);
}

static STRING_HANDLE my_SASToken_Create(STRING_HANDLE key, STRING_HANDLE scope, STRING_HANDLE keyName, uint64_t expiry)
{
    (void)key;
    (void)scope;
    (void)keyName;
    (void)expiry;
    return (STRING_HANDLE)my_gballoc_malloc(sizeof(STRING_HANDLE));
}

static MAP_RESULT my_Map_GetInternals(MAP_HANDLE handle, const char* const** keys, const char* const** values, size_t* count)
{
    (void)handle;
    *keys = NULL;
    *values = NULL;
    *count = 0;
    return MAP_OK;
}

static XIO_HANDLE my_xio_create(const IO_INTERFACE_DESCRIPTION* io_interface_description, const void* xio_create_parameters)
{
    (void)io_interface_description;
    (void)xio_create_parameters;
    return (XIO_HANDLE)my_gballoc_malloc(sizeof(XIO_HANDLE));
}

static void my_xio_destroy(XIO_HANDLE ioHandle)
{
    my_gballoc_free(ioHandle);
}

static TICK_COUNTER_HANDLE my_tickcounter_create(void)
{
    return (TICK_COUNTER_HANDLE)my_gballoc_malloc(sizeof(TICK_COUNTER_HANDLE));
}

static int my_tickcounter_get_current_ms(TICK_COUNTER_HANDLE tick_counter, tickcounter_ms_t* current_ms)
{
    (void)tick_counter;
    g_current_ms += 1000;
    *current_ms = g_current_ms;
    return 0;
}

static void my_tickcounter_destroy(TICK_COUNTER_HANDLE tick_counter)
{
    my_gballoc_free(tick_counter);
}

static MAP_HANDLE my_Map_Create(MAP_FILTER_CALLBACK mapFilterFunc)
{
    (void)mapFilterFunc;
    return (MAP_HANDLE)malloc(1);
}

static MAP_HANDLE my_Map_Clone(MAP_HANDLE handle)
{
    (void)handle;
    return (MAP_HANDLE)malloc(1);
}

static void my_Map_Destroy(MAP_HANDLE handle)
{
    free(handle);
}

static BUFFER_HANDLE my_BUFFER_new(void)
{
    return (BUFFER_HANDLE)malloc(1);
}

static void my_BUFFER_delete(BUFFER_HANDLE handle)
{
    free(handle);
}

static double my_get_difftime(time_t stopTime, time_t startTime)
{
    return (double)(stopTime - startTime);
}

static void my_ThreadAPI_Sleep(unsigned int milliseconds)
{
    (void)milliseconds;
    // this is for disconnect callback
    if (g_disconnect_callback != NULL && !g_skip_disconnect_callback)
    {
        g_disconnect_callback(g_disconnect_callback_ctx);
    }
}

static int error_proxy_options;
static XIO_HANDLE get_IO_transport(const char* fully_qualified_name, const MQTT_TRANSPORT_PROXY_OPTIONS* mqtt_transport_proxy_options)
{
    (void)fully_qualified_name;
    (void)mqtt_transport_proxy_options;
    error_proxy_options = 0;
    if (((expected_MQTT_TRANSPORT_PROXY_OPTIONS == NULL) && (mqtt_transport_proxy_options != NULL)) ||
        ((expected_MQTT_TRANSPORT_PROXY_OPTIONS != NULL) && (mqtt_transport_proxy_options == NULL)))
    {
        error_proxy_options = 1;
    }
    else
    {
        if (expected_MQTT_TRANSPORT_PROXY_OPTIONS != NULL)
        {
            if ((strcmp(expected_MQTT_TRANSPORT_PROXY_OPTIONS->host_address, mqtt_transport_proxy_options->host_address) != 0) ||
                ((expected_MQTT_TRANSPORT_PROXY_OPTIONS->username != NULL) && (strcmp(expected_MQTT_TRANSPORT_PROXY_OPTIONS->username, mqtt_transport_proxy_options->username) != 0)) ||
                ((expected_MQTT_TRANSPORT_PROXY_OPTIONS->password != NULL) && (strcmp(expected_MQTT_TRANSPORT_PROXY_OPTIONS->password, mqtt_transport_proxy_options->password) != 0)))
            {
                error_proxy_options = 1;
            }
        }
    }
    return (XIO_HANDLE)my_gballoc_malloc(sizeof(XIO_HANDLE));
}

static DEVICE_TWIN_UPDATE_STATE get_twin_update_state;
static const unsigned char* get_twin_payLoad;
static size_t get_twin_size;
static void* get_twin_userContextCallback;
static void on_get_device_twin_completed_callback(DEVICE_TWIN_UPDATE_STATE update_state, const unsigned char* payLoad, size_t size, void* userContextCallback)
{
    get_twin_update_state = update_state;
    get_twin_payLoad = payLoad;
    get_twin_size = size;
    get_twin_userContextCallback = userContextCallback;
}

MU_DEFINE_ENUM_STRINGS(UMOCK_C_ERROR_CODE, UMOCK_C_ERROR_CODE_VALUES)

static void on_umock_c_error(UMOCK_C_ERROR_CODE error_code)
{
    (void)error_code;
    ASSERT_FAIL("umock_c reported error");
}

static DEVICE_STREAM_C2D_RESPONSE* on_stream_request_received_return;
static const DEVICE_STREAM_C2D_REQUEST* on_stream_request_received_saved_request;
static const void* on_stream_request_received_saved_context;
static DEVICE_STREAM_C2D_RESPONSE* on_stream_request_received(const DEVICE_STREAM_C2D_REQUEST* request, void* context)
{
    on_stream_request_received_saved_request = request;
    on_stream_request_received_saved_context = context;
    return on_stream_request_received_return;
}


BEGIN_TEST_SUITE(iothubtransport_mqtt_common_ut)

TEST_SUITE_INITIALIZE(suite_init)
{
    int result;

    TEST_APP_PAYLOAD.message = appMessage;
    TEST_APP_PAYLOAD.length = appMsgSize;

    transport_cb_info.send_complete_cb = Transport_SendComplete_Callback;
    transport_cb_info.twin_retrieve_prop_complete_cb = Transport_Twin_RetrievePropertyComplete_Callback;
    transport_cb_info.twin_rpt_state_complete_cb = Transport_Twin_ReportedStateComplete_Callback;
    transport_cb_info.send_complete_cb = Transport_SendComplete_Callback;
    transport_cb_info.connection_status_cb = Transport_ConnectionStatusCallBack;
    transport_cb_info.prod_info_cb = Transport_GetOption_Product_Info_Callback;
    transport_cb_info.msg_input_cb = Transport_MessageCallbackFromInput;
    transport_cb_info.msg_cb = Transport_MessageCallback;
    transport_cb_info.method_complete_cb = Transport_DeviceMethod_Complete_Callback;
    transport_cb_info.get_model_id_cb = Transport_GetOption_Model_Id_Callback;

    g_cbuff.buffer = appMessage;
    g_cbuff.size = appMsgSize;

    test_serialize_mutex = TEST_MUTEX_CREATE();
    ASSERT_IS_NOT_NULL(test_serialize_mutex);

    umock_c_init(on_umock_c_error);
    result = umocktypes_bool_register_types();
    ASSERT_ARE_EQUAL(int, 0, result);

    result = umocktypes_stdint_register_types();
    ASSERT_ARE_EQUAL(int, 0, result);

    result = umocktypes_charptr_register_types();
    ASSERT_ARE_EQUAL(int, 0, result);

    REGISTER_UMOCK_ALIAS_TYPE(XIO_HANDLE, void*);
    REGISTER_UMOCK_ALIAS_TYPE(PDLIST_ENTRY, void*);
    REGISTER_UMOCK_ALIAS_TYPE(const PDLIST_ENTRY, void*);
    REGISTER_UMOCK_ALIAS_TYPE(MQTT_CLIENT_HANDLE, void*);
    REGISTER_UMOCK_ALIAS_TYPE(STRING_HANDLE, void*);
    REGISTER_UMOCK_ALIAS_TYPE(TICK_COUNTER_HANDLE, void*);
    REGISTER_UMOCK_ALIAS_TYPE(ON_MQTT_OPERATION_CALLBACK, void*);
    REGISTER_UMOCK_ALIAS_TYPE(ON_MQTT_ERROR_CALLBACK, void*);
    REGISTER_UMOCK_ALIAS_TYPE(ON_IO_CLOSE_COMPLETE, void*);
    REGISTER_UMOCK_ALIAS_TYPE(IOTHUB_MESSAGE_HANDLE, void*);
    REGISTER_UMOCK_ALIAS_TYPE(QOS_VALUE, unsigned int);
    REGISTER_UMOCK_ALIAS_TYPE(MQTT_MESSAGE_HANDLE, void*);
    REGISTER_UMOCK_ALIAS_TYPE(ON_MQTT_MESSAGE_RECV_CALLBACK, void*);
    REGISTER_UMOCK_ALIAS_TYPE(MAP_HANDLE, void*);
    REGISTER_UMOCK_ALIAS_TYPE(MAP_RESULT, unsigned int);
    REGISTER_UMOCK_ALIAS_TYPE(MAP_FILTER_CALLBACK, void*);
    REGISTER_UMOCK_ALIAS_TYPE(STRING_TOKENIZER_HANDLE, void*);
    REGISTER_UMOCK_ALIAS_TYPE(IOTHUB_CLIENT_CORE_LL_HANDLE, void*);
    REGISTER_UMOCK_ALIAS_TYPE(IOTHUB_CLIENT_CONFIRMATION_RESULT, int);
    REGISTER_UMOCK_ALIAS_TYPE(IOTHUBMESSAGE_DISPOSITION_RESULT, int);
    REGISTER_UMOCK_ALIAS_TYPE(CONSTBUFFER_HANDLE, void*);
    REGISTER_UMOCK_ALIAS_TYPE(BUFFER_HANDLE, void*);
    REGISTER_UMOCK_ALIAS_TYPE(IOTHUB_CLIENT_CONNECTION_STATUS, unsigned int);
    REGISTER_UMOCK_ALIAS_TYPE(IOTHUB_CLIENT_CONNECTION_STATUS_REASON, unsigned int);
    REGISTER_UMOCK_ALIAS_TYPE(IOTHUB_CLIENT_RETRY_POLICY, int);
    REGISTER_UMOCK_ALIAS_TYPE(time_t, uint64_t);
    REGISTER_UMOCK_ALIAS_TYPE(METHOD_HANDLE, void*);
    REGISTER_UMOCK_ALIAS_TYPE(IOTHUB_AUTHORIZATION_HANDLE, void*);
    REGISTER_UMOCK_ALIAS_TYPE(IOTHUB_CREDENTIAL_TYPE, int);
    REGISTER_UMOCK_ALIAS_TYPE(SAS_TOKEN_STATUS, int);
    REGISTER_UMOCK_ALIAS_TYPE(ON_MQTT_DISCONNECTED_CALLBACK, void*);
    REGISTER_UMOCK_ALIAS_TYPE(STRING_TOKEN_HANDLE, void*);
    REGISTER_UMOCK_ALIAS_TYPE(IOTHUBMESSAGE_CONTENT_TYPE, int);
    REGISTER_UMOCK_ALIAS_TYPE(DEVICE_TWIN_UPDATE_STATE, int);
    REGISTER_UMOCK_ALIAS_TYPE(MESSAGE_DISPOSITION_CONTEXT_HANDLE, void*);
    REGISTER_UMOCK_ALIAS_TYPE(MESSAGE_DISPOSITION_CONTEXT_DESTROY_FUNCTION, void*);
    REGISTER_UMOCK_ALIAS_TYPE(IOTHUB_MESSAGE_RESULT, int);

    REGISTER_GLOBAL_MOCK_HOOK(gballoc_malloc, my_gballoc_malloc);
    REGISTER_GLOBAL_MOCK_FAIL_RETURN(gballoc_malloc, NULL);
    REGISTER_GLOBAL_MOCK_HOOK(gballoc_free, my_gballoc_free);
    REGISTER_GLOBAL_MOCK_HOOK(gballoc_realloc, my_gballoc_realloc);
    REGISTER_GLOBAL_MOCK_FAIL_RETURN(gballoc_realloc, NULL);

    REGISTER_GLOBAL_MOCK_HOOK(mallocAndStrcpy_s, my_mallocAndStrcpy_s);
    REGISTER_GLOBAL_MOCK_FAIL_RETURN(mallocAndStrcpy_s, MU_FAILURE);

    REGISTER_GLOBAL_MOCK_HOOK(ThreadAPI_Sleep, my_ThreadAPI_Sleep);

    REGISTER_GLOBAL_MOCK_HOOK(STRING_new, my_STRING_new);
    REGISTER_GLOBAL_MOCK_FAIL_RETURN(STRING_new, NULL);
    REGISTER_GLOBAL_MOCK_HOOK(STRING_construct, my_STRING_construct);
    REGISTER_GLOBAL_MOCK_FAIL_RETURN(STRING_construct, NULL);
    REGISTER_GLOBAL_MOCK_HOOK(STRING_concat_with_STRING, my_STRING_concat_with_STRING);
    REGISTER_GLOBAL_MOCK_FAIL_RETURN(STRING_concat_with_STRING, -1);
    REGISTER_GLOBAL_MOCK_HOOK(STRING_delete, my_STRING_delete);
    REGISTER_GLOBAL_MOCK_HOOK(STRING_c_str, my_STRING_c_str);
    REGISTER_GLOBAL_MOCK_RETURN(STRING_concat, 0);
    REGISTER_GLOBAL_MOCK_FAIL_RETURN(STRING_concat, MU_FAILURE);

    REGISTER_GLOBAL_MOCK_HOOK(URL_Encode, my_URL_Encode);
    REGISTER_GLOBAL_MOCK_HOOK(URL_EncodeString, my_URL_EncodeString);
    REGISTER_GLOBAL_MOCK_FAIL_RETURN(URL_EncodeString, NULL);
    REGISTER_GLOBAL_MOCK_HOOK(URL_DecodeString, my_URL_DecodeString);
    REGISTER_GLOBAL_MOCK_FAIL_RETURN(URL_DecodeString, NULL);
    REGISTER_GLOBAL_MOCK_HOOK(Transport_GetOption_Product_Info_Callback, my_Transport_GetOption_Product_Info_Callback);
    REGISTER_GLOBAL_MOCK_FAIL_RETURN(Transport_GetOption_Product_Info_Callback, NULL);
    REGISTER_GLOBAL_MOCK_HOOK(Transport_GetOption_Model_Id_Callback, my_Transport_GetOption_Model_Id_Callback);
    REGISTER_GLOBAL_MOCK_FAIL_RETURN(Transport_GetOption_Model_Id_Callback, NULL);

    REGISTER_GLOBAL_MOCK_RETURN(IoTHub_Transport_ValidateCallbacks, 0);
    REGISTER_GLOBAL_MOCK_FAIL_RETURN(IoTHub_Transport_ValidateCallbacks, __LINE__);

    REGISTER_GLOBAL_MOCK_RETURN(IoTHubClient_Auth_Get_DeviceKey, TEST_DEVICE_KEY);

    REGISTER_GLOBAL_MOCK_RETURN(Transport_MessageCallback, true);
    REGISTER_GLOBAL_MOCK_FAIL_RETURN(Transport_MessageCallback, false);

    REGISTER_GLOBAL_MOCK_HOOK(Transport_DeviceMethod_Complete_Callback, my_Transport_DeviceMethod_Complete_Callback);
    REGISTER_GLOBAL_MOCK_FAIL_RETURN(Transport_DeviceMethod_Complete_Callback, MU_FAILURE);

    REGISTER_GLOBAL_MOCK_HOOK(IoTHubMessage_GetContentType, my_IoTHubMessage_GetContentType);
    REGISTER_GLOBAL_MOCK_FAIL_RETURN(IoTHubMessage_GetContentType, IOTHUBMESSAGE_UNKNOWN);

    REGISTER_GLOBAL_MOCK_RETURN(IoTHubMessage_GetString, appMessageString);
    REGISTER_GLOBAL_MOCK_FAIL_RETURN(IoTHubMessage_GetString, NULL);

    REGISTER_GLOBAL_MOCK_RETURN(IoTHubMessage_CreateFromByteArray, TEST_IOTHUB_MSG_BYTEARRAY);
    REGISTER_GLOBAL_MOCK_FAIL_RETURN(IoTHubMessage_CreateFromByteArray, NULL);

    REGISTER_GLOBAL_MOCK_HOOK(IoTHubMessage_GetByteArray, my_IoTHubMessage_GetByteArray);
    REGISTER_GLOBAL_MOCK_FAIL_RETURN(IoTHubMessage_GetByteArray, IOTHUB_MESSAGE_ERROR);

    REGISTER_GLOBAL_MOCK_RETURN(IoTHubMessage_GetOutputName, NULL);

    REGISTER_GLOBAL_MOCK_HOOK(IoTHubMessage_Destroy, my_IoTHubMessage_Destroy);
    REGISTER_GLOBAL_MOCK_HOOK(IoTHubMessage_SetDispositionContext, my_IoTHubMessage_SetDispositionContext);
    REGISTER_GLOBAL_MOCK_FAIL_RETURN(IoTHubMessage_SetDispositionContext, IOTHUB_MESSAGE_ERROR);

    REGISTER_GLOBAL_MOCK_RETURN(IoTHubMessage_Properties, TEST_MESSAGE_PROP_MAP);
    REGISTER_GLOBAL_MOCK_FAIL_RETURN(IoTHubMessage_Properties, NULL);

    REGISTER_GLOBAL_MOCK_HOOK(Map_GetInternals, my_Map_GetInternals);
    REGISTER_GLOBAL_MOCK_FAIL_RETURN(Map_GetInternals, MAP_ERROR);

    REGISTER_GLOBAL_MOCK_RETURN(Map_AddOrUpdate, MAP_OK);
    REGISTER_GLOBAL_MOCK_FAIL_RETURN(Map_GetInternals, MAP_ERROR);

    REGISTER_GLOBAL_MOCK_HOOK(Map_Create, my_Map_Create);
    REGISTER_GLOBAL_MOCK_FAIL_RETURN(Map_Create, NULL);
    REGISTER_GLOBAL_MOCK_HOOK(Map_Clone, my_Map_Clone);
    REGISTER_GLOBAL_MOCK_FAIL_RETURN(Map_Clone, NULL);
    REGISTER_GLOBAL_MOCK_HOOK(Map_Destroy, my_Map_Destroy);

    REGISTER_GLOBAL_MOCK_HOOK(mqtt_client_init, my_mqtt_client_init);
    REGISTER_GLOBAL_MOCK_FAIL_RETURN(mqtt_client_init, NULL);

    REGISTER_GLOBAL_MOCK_RETURN(mqtt_client_connect, 0);
    REGISTER_GLOBAL_MOCK_FAIL_RETURN(mqtt_client_connect, MU_FAILURE);

    REGISTER_GLOBAL_MOCK_HOOK(mqtt_client_deinit, my_mqtt_client_deinit);

    REGISTER_GLOBAL_MOCK_HOOK(mqtt_client_disconnect, my_mqtt_client_disconnect);
    REGISTER_GLOBAL_MOCK_FAIL_RETURN(mqtt_client_disconnect, MU_FAILURE);

    REGISTER_GLOBAL_MOCK_RETURN(mqtt_client_subscribe, 0);
    REGISTER_GLOBAL_MOCK_FAIL_RETURN(mqtt_client_subscribe, MU_FAILURE);

    REGISTER_GLOBAL_MOCK_RETURN(mqtt_client_unsubscribe, 0);
    REGISTER_GLOBAL_MOCK_FAIL_RETURN(mqtt_client_unsubscribe, MU_FAILURE);

    REGISTER_GLOBAL_MOCK_RETURN(mqtt_client_publish, 0);
    REGISTER_GLOBAL_MOCK_FAIL_RETURN(mqtt_client_publish, MU_FAILURE);

    REGISTER_GLOBAL_MOCK_RETURNS(mqttmessage_setIsDuplicateMsg, 0, MU_FAILURE);

    REGISTER_GLOBAL_MOCK_RETURN(mqttmessage_create, TEST_MQTT_MESSAGE_HANDLE);
    REGISTER_GLOBAL_MOCK_FAIL_RETURN(mqttmessage_create, NULL);

    REGISTER_GLOBAL_MOCK_RETURN(mqttmessage_create_in_place, TEST_MQTT_MESSAGE_HANDLE);
    REGISTER_GLOBAL_MOCK_FAIL_RETURN(mqttmessage_create_in_place, NULL);

    REGISTER_GLOBAL_MOCK_RETURN(mqttmessage_getApplicationMsg, &TEST_APP_PAYLOAD);
    REGISTER_GLOBAL_MOCK_FAIL_RETURN(mqttmessage_getApplicationMsg, NULL);

    REGISTER_GLOBAL_MOCK_RETURN(mqttmessage_getTopicName, TEST_MQTT_MSG_TOPIC);
    REGISTER_GLOBAL_MOCK_FAIL_RETURN(mqttmessage_getTopicName, NULL);

    REGISTER_GLOBAL_MOCK_HOOK(STRING_TOKENIZER_create_from_char, my_STRING_TOKENIZER_create_from_char);
    REGISTER_GLOBAL_MOCK_FAIL_RETURN(STRING_TOKENIZER_create_from_char, NULL);

    REGISTER_GLOBAL_MOCK_HOOK(STRING_TOKENIZER_get_next_token, my_STRING_TOKENIZER_get_next_token);
    REGISTER_GLOBAL_MOCK_FAIL_RETURN(STRING_TOKENIZER_get_next_token, MU_FAILURE);

    REGISTER_GLOBAL_MOCK_HOOK(STRING_TOKENIZER_destroy, my_STRING_TOKENIZER_destroy);

    REGISTER_GLOBAL_MOCK_HOOK(SASToken_Create, my_SASToken_Create);
    REGISTER_GLOBAL_MOCK_FAIL_RETURN(SASToken_Create, NULL);

    REGISTER_GLOBAL_MOCK_RETURN(get_time, TEST_TIME_T);

    REGISTER_GLOBAL_MOCK_HOOK(get_difftime, my_get_difftime);

    REGISTER_GLOBAL_MOCK_HOOK(xio_create, my_xio_create);

    REGISTER_GLOBAL_MOCK_RETURN(xio_close, 0);
    REGISTER_GLOBAL_MOCK_FAIL_RETURN(xio_close, MU_FAILURE);

    REGISTER_GLOBAL_MOCK_RETURN(xio_setoption, 0);
    REGISTER_GLOBAL_MOCK_FAIL_RETURN(xio_setoption, MU_FAILURE);

    REGISTER_GLOBAL_MOCK_HOOK(xio_destroy, my_xio_destroy);

    REGISTER_GLOBAL_MOCK_HOOK(tickcounter_create, my_tickcounter_create);
    REGISTER_GLOBAL_MOCK_FAIL_RETURN(tickcounter_create, NULL);

    REGISTER_GLOBAL_MOCK_HOOK(tickcounter_destroy, my_tickcounter_destroy);

    REGISTER_GLOBAL_MOCK_HOOK(tickcounter_get_current_ms, my_tickcounter_get_current_ms);
    REGISTER_GLOBAL_MOCK_FAIL_RETURN(tickcounter_get_current_ms, MU_FAILURE);

    REGISTER_GLOBAL_MOCK_RETURN(CONSTBUFFER_Create, TEST_CONST_BUFFER_HANDLE);
    REGISTER_GLOBAL_MOCK_FAIL_RETURN(CONSTBUFFER_Create, NULL);
    REGISTER_GLOBAL_MOCK_RETURN(CONSTBUFFER_GetContent, &g_cbuff);

    REGISTER_GLOBAL_MOCK_RETURN(IoTHubClient_Auth_Get_Credential_Type, IOTHUB_CREDENTIAL_TYPE_DEVICE_KEY);
    REGISTER_GLOBAL_MOCK_FAIL_RETURN(IoTHubClient_Auth_Get_Credential_Type, IOTHUB_CREDENTIAL_TYPE_UNKNOWN);
    REGISTER_GLOBAL_MOCK_HOOK(IoTHubClient_Auth_Get_SasToken, my_IoTHubClient_Auth_Get_SasToken);
    REGISTER_GLOBAL_MOCK_FAIL_RETURN(IoTHubClient_Auth_Get_SasToken, NULL);
    REGISTER_GLOBAL_MOCK_RETURN(IoTHubClient_Auth_Get_SasToken_Expiry, 3600);

    REGISTER_GLOBAL_MOCK_HOOK(DList_InitializeListHead, real_DList_InitializeListHead);
    REGISTER_GLOBAL_MOCK_HOOK(DList_IsListEmpty, real_DList_IsListEmpty);
    REGISTER_GLOBAL_MOCK_HOOK(DList_InsertTailList, real_DList_InsertTailList);
    REGISTER_GLOBAL_MOCK_HOOK(DList_InsertHeadList, real_DList_InsertHeadList);
    REGISTER_GLOBAL_MOCK_HOOK(DList_AppendTailList, real_DList_AppendTailList);
    REGISTER_GLOBAL_MOCK_HOOK(DList_RemoveEntryList, real_DList_RemoveEntryList);
    REGISTER_GLOBAL_MOCK_HOOK(DList_RemoveHeadList, real_DList_RemoveHeadList);

    REGISTER_GLOBAL_MOCK_RETURN(IoTHubMessage_SetInputName, IOTHUB_MESSAGE_OK);
    REGISTER_GLOBAL_MOCK_FAIL_RETURN(IoTHubMessage_SetInputName, IOTHUB_MESSAGE_ERROR);

    REGISTER_GLOBAL_MOCK_RETURN(IoTHubMessage_IsSecurityMessage, false);

    REGISTER_GLOBAL_MOCK_RETURN(IoTHubMessage_SetConnectionDeviceId, IOTHUB_MESSAGE_OK);
    REGISTER_GLOBAL_MOCK_FAIL_RETURN(IoTHubMessage_SetConnectionDeviceId, IOTHUB_MESSAGE_ERROR);

    REGISTER_GLOBAL_MOCK_RETURN(IoTHubMessage_SetConnectionModuleId, IOTHUB_MESSAGE_OK);
    REGISTER_GLOBAL_MOCK_FAIL_RETURN(IoTHubMessage_SetConnectionModuleId, IOTHUB_MESSAGE_ERROR);

    REGISTER_GLOBAL_MOCK_RETURN(retry_control_create, TEST_RETRY_CONTROL_HANDLE);
    REGISTER_GLOBAL_MOCK_FAIL_RETURN(retry_control_create, NULL);

    REGISTER_GLOBAL_MOCK_RETURN(retry_control_should_retry, 0);
    REGISTER_GLOBAL_MOCK_FAIL_RETURN(retry_control_should_retry, 1);

    REGISTER_GLOBAL_MOCK_RETURN(retry_control_set_option, 0);
    REGISTER_GLOBAL_MOCK_FAIL_RETURN(retry_control_set_option, 1);

    REGISTER_UMOCK_ALIAS_TYPE(RETRY_CONTROL_HANDLE, void*);
    REGISTER_UMOCK_ALIAS_TYPE(RETRY_ACTION, int);
}

TEST_SUITE_CLEANUP(suite_cleanup)
{
    umock_c_deinit();
    TEST_MUTEX_DESTROY(test_serialize_mutex);
}

static void reset_test_data()
{
    g_fnMqttMsgRecv = NULL;
    g_fnMqttOperationCallback = NULL;
    g_callbackCtx = NULL;
    g_fnMqttErrorCallback = NULL;
    g_errorcallbackCtx = NULL;
    g_method_handle_value = NULL;

    // We set the counter somewhat far off into the future.  Previously
    // there were bugs that this UT let slip through because timers were initialized
    // to 0 in UT itself AND the product code was wrongly leaving timers as 0.
    // Now if a product timer was uninitialized at 0, it would trigger unexpected timeouts.
    g_current_ms = 1000 * 60 * 30;
    g_tokenizerIndex = 0;
    g_nullMapVariable = true;

    expected_MQTT_TRANSPORT_PROXY_OPTIONS = NULL;
    g_disconnect_callback = NULL;
    g_disconnect_callback_ctx = NULL;
}

TEST_FUNCTION_INITIALIZE(method_init)
{
    TEST_MUTEX_ACQUIRE(test_serialize_mutex);

    reset_test_data();
    real_DList_InitializeListHead(&g_waitingToSend);

    umock_c_reset_all_calls();

    g_skip_disconnect_callback = false;

    get_twin_update_state = DEVICE_TWIN_UPDATE_COMPLETE;
    get_twin_payLoad = NULL;
    get_twin_size = 0;
    get_twin_userContextCallback = NULL;
}

TEST_FUNCTION_CLEANUP(TestMethodCleanup)
{
    reset_test_data();
    TEST_MUTEX_RELEASE(test_serialize_mutex);
}

static void SetupIothubTransportConfig(IOTHUBTRANSPORT_CONFIG* config, const char* deviceId, const char* deviceKey, const char* iotHubName,
    const char* iotHubSuffix, const char* protocolGatewayHostName, const char* moduleId)
{
    g_iothubClientConfig.protocol = TEST_PROTOCOL;
    g_iothubClientConfig.deviceId = deviceId;
    g_iothubClientConfig.deviceKey = deviceKey;
    g_iothubClientConfig.deviceSasToken = NULL;
    g_iothubClientConfig.iotHubName = iotHubName;
    g_iothubClientConfig.iotHubSuffix = iotHubSuffix;
    g_iothubClientConfig.protocolGatewayHostName = protocolGatewayHostName;
    config->moduleId = moduleId;
    config->waitingToSend = &g_waitingToSend;
    config->upperConfig = &g_iothubClientConfig;
    config->auth_module_handle = TEST_IOTHUB_AUTHORIZATION_HANDLE;
}

static void SetupIothubTransportConfigWithKeyAndSasToken(IOTHUBTRANSPORT_CONFIG* config, const char* deviceId, const char* deviceKey, const char* deviceSasToken,
    const char* iotHubName, const char* iotHubSuffix, const char* protocolGatewayHostName, const char* moduleId)
{
    g_iothubClientConfig.protocol = TEST_PROTOCOL;
    g_iothubClientConfig.deviceId = deviceId;
    g_iothubClientConfig.deviceKey = deviceKey;
    g_iothubClientConfig.deviceSasToken = deviceSasToken;
    g_iothubClientConfig.iotHubName = iotHubName;
    g_iothubClientConfig.iotHubSuffix = iotHubSuffix;
    g_iothubClientConfig.protocolGatewayHostName = protocolGatewayHostName;
    config->moduleId = moduleId;
    config->waitingToSend = &g_waitingToSend;
    config->upperConfig = &g_iothubClientConfig;
    config->auth_module_handle = TEST_IOTHUB_AUTHORIZATION_HANDLE;
}

static void setup_IoTHubTransport_MQTT_Common_Create_mocks(bool use_gateway, const char* moduleId)
{
    STRICT_EXPECTED_CALL(IoTHub_Transport_ValidateCallbacks(IGNORED_PTR_ARG));
    EXPECTED_CALL(gballoc_malloc(IGNORED_NUM_ARG));
    STRICT_EXPECTED_CALL(tickcounter_create());
    STRICT_EXPECTED_CALL(retry_control_create(DEFAULT_RETRY_POLICY, DEFAULT_RETRY_TIMEOUT_IN_SECONDS));
    STRICT_EXPECTED_CALL(STRING_construct(IGNORED_PTR_ARG));

    if (moduleId != NULL)
    {
        STRICT_EXPECTED_CALL(STRING_construct(IGNORED_PTR_ARG));
    }

    EXPECTED_CALL(mqtt_client_init(IGNORED_PTR_ARG, IGNORED_PTR_ARG, IGNORED_PTR_ARG, IGNORED_PTR_ARG, IGNORED_PTR_ARG));

    if (use_gateway)
    {
        STRICT_EXPECTED_CALL(STRING_construct(IGNORED_PTR_ARG));
    }

    EXPECTED_CALL(DList_InitializeListHead(IGNORED_PTR_ARG));
    EXPECTED_CALL(DList_InitializeListHead(IGNORED_PTR_ARG));
    EXPECTED_CALL(DList_InitializeListHead(IGNORED_PTR_ARG)); // pending_get_twin_queue
    STRICT_EXPECTED_CALL(get_time(IGNORED_PTR_ARG))
        .IgnoreArgument(1).SetReturn(TEST_SMALL_TIME_T).CallCannotFail();
}

// Initial calls when receiving a message
static void setup_message_receive_initial_calls(const char* topicName, bool isSubscribedToInputQueue)
{
    STRICT_EXPECTED_CALL(mqttmessage_getTopicName(TEST_MQTT_MESSAGE_HANDLE)).SetReturn(topicName);
    if (isSubscribedToInputQueue)
    {
        STRICT_EXPECTED_CALL(STRING_c_str(IGNORED_PTR_ARG)).CallCannotFail().SetReturn(NULL);
        STRICT_EXPECTED_CALL(STRING_c_str(IGNORED_PTR_ARG)).CallCannotFail().SetReturn(TEST_MQTT_INPUT_QUEUE_SUBSCRIBE_NAME_1);
    }
    else
    {
        STRICT_EXPECTED_CALL(STRING_c_str(IGNORED_PTR_ARG)).CallCannotFail().SetReturn(TEST_MQTT_MESSAGE_TOPIC);
    }
    STRICT_EXPECTED_CALL(mqttmessage_getApplicationMsg(TEST_MQTT_MESSAGE_HANDLE)).CallCannotFail();
    STRICT_EXPECTED_CALL(IoTHubMessage_CreateFromByteArray(appMessage, appMsgSize));
}

// Calls invoked when adding an application custom property to a C2D or IoT Hub module to module message
static void set_expected_calls_for_custom_message_property(bool auto_decode)
{
    STRICT_EXPECTED_CALL(gballoc_malloc(IGNORED_NUM_ARG));
    if (auto_decode)
    {
        STRICT_EXPECTED_CALL(URL_DecodeString(IGNORED_PTR_ARG));
        STRICT_EXPECTED_CALL(URL_DecodeString(IGNORED_PTR_ARG));
        STRICT_EXPECTED_CALL(STRING_c_str(IGNORED_PTR_ARG)).CallCannotFail();
        STRICT_EXPECTED_CALL(STRING_c_str(IGNORED_PTR_ARG)).CallCannotFail();
    }

    STRICT_EXPECTED_CALL(Map_AddOrUpdate(IGNORED_PTR_ARG, IGNORED_PTR_ARG, IGNORED_PTR_ARG));
    if (auto_decode)
    {
        STRICT_EXPECTED_CALL(STRING_delete(IGNORED_PTR_ARG));
        STRICT_EXPECTED_CALL(STRING_delete(IGNORED_PTR_ARG));
    }

    STRICT_EXPECTED_CALL(gballoc_free(IGNORED_PTR_ARG));
}

static void setup_set_message_disposition_context()
{
    STRICT_EXPECTED_CALL(gballoc_malloc(IGNORED_NUM_ARG));
    STRICT_EXPECTED_CALL(mqttmessage_getPacketId(IGNORED_PTR_ARG))
        .CallCannotFail();
    STRICT_EXPECTED_CALL(mqttmessage_getQosType(IGNORED_PTR_ARG))
        .CallCannotFail();
    STRICT_EXPECTED_CALL(IoTHubMessage_SetDispositionContext(IGNORED_PTR_ARG, IGNORED_PTR_ARG, IGNORED_PTR_ARG));
}

static void setup_message_recv_with_properties_mocks(
    bool has_content_type,
    bool has_content_encoding,
    bool auto_decode,
    bool msgCbResult)
{
    setup_message_receive_initial_calls(TEST_MQTT_MSG_TOPIC_W_1_PROP, false);
    STRICT_EXPECTED_CALL(STRING_c_str(IGNORED_PTR_ARG)).CallCannotFail().SetReturn(TEST_MQTT_MESSAGE_TOPIC);
    EXPECTED_CALL(STRING_TOKENIZER_create_from_char(TEST_MQTT_MSG_TOPIC_W_1_PROP));
    STRICT_EXPECTED_CALL(STRING_new());
    STRICT_EXPECTED_CALL(IoTHubMessage_Properties(TEST_IOTHUB_MSG_BYTEARRAY));


    if (has_content_type)
    {
        STRICT_EXPECTED_CALL(STRING_TOKENIZER_get_next_token(IGNORED_PTR_ARG, IGNORED_PTR_ARG, "&"))
            .CallCannotFail();
        STRICT_EXPECTED_CALL(STRING_c_str(IGNORED_PTR_ARG))
            .SetReturn("%24.ct=application/json")
            .CallCannotFail();
        if (auto_decode)
        {
            STRICT_EXPECTED_CALL(URL_DecodeString(IGNORED_PTR_ARG));
            STRICT_EXPECTED_CALL(STRING_c_str(IGNORED_PTR_ARG)).CallCannotFail();
        }
        STRICT_EXPECTED_CALL(IoTHubMessage_SetContentTypeSystemProperty(IGNORED_PTR_ARG, IGNORED_PTR_ARG));
        if (auto_decode)
        {
            STRICT_EXPECTED_CALL(STRING_delete(IGNORED_PTR_ARG));
        }
    }

    if (has_content_encoding)
    {
        STRICT_EXPECTED_CALL(STRING_TOKENIZER_get_next_token(IGNORED_PTR_ARG, IGNORED_PTR_ARG, "&"))
            .CallCannotFail();
        STRICT_EXPECTED_CALL(STRING_c_str(IGNORED_PTR_ARG))
            .SetReturn("%24.ce=utf8")
            .CallCannotFail();
        if (auto_decode)
        {
            STRICT_EXPECTED_CALL(URL_DecodeString(IGNORED_PTR_ARG));
            STRICT_EXPECTED_CALL(STRING_c_str(IGNORED_PTR_ARG)).CallCannotFail();
        }
        STRICT_EXPECTED_CALL(IoTHubMessage_SetContentEncodingSystemProperty(IGNORED_PTR_ARG, IGNORED_PTR_ARG));
        if (auto_decode)
        {
            STRICT_EXPECTED_CALL(STRING_delete(IGNORED_PTR_ARG));
        }
    }

    STRICT_EXPECTED_CALL(STRING_TOKENIZER_get_next_token(IGNORED_PTR_ARG, IGNORED_PTR_ARG, "&"))
        .CallCannotFail();
    STRICT_EXPECTED_CALL(STRING_c_str(IGNORED_PTR_ARG))
        .SetReturn("propName=propValue")
        .CallCannotFail();

    set_expected_calls_for_custom_message_property(auto_decode);

    STRICT_EXPECTED_CALL(STRING_TOKENIZER_get_next_token(IGNORED_PTR_ARG, IGNORED_PTR_ARG, "&"))
        .CallCannotFail();
    EXPECTED_CALL(STRING_delete(IGNORED_PTR_ARG));
    EXPECTED_CALL(STRING_TOKENIZER_destroy(IGNORED_PTR_ARG));
    setup_set_message_disposition_context();
    STRICT_EXPECTED_CALL(Transport_MessageCallback(IGNORED_PTR_ARG, IGNORED_PTR_ARG))
        .SetReturn(msgCbResult);

    if (!msgCbResult)
    {
        STRICT_EXPECTED_CALL(IoTHubMessage_Destroy(IGNORED_PTR_ARG));
        STRICT_EXPECTED_CALL(gballoc_free(IGNORED_PTR_ARG));
    }
}

static void setup_connection_success_mocks()
{
    STRICT_EXPECTED_CALL(retry_control_reset(TEST_RETRY_CONTROL_HANDLE));
    STRICT_EXPECTED_CALL(Transport_ConnectionStatusCallBack(IOTHUB_CLIENT_CONNECTION_AUTHENTICATED, IOTHUB_CLIENT_CONNECTION_OK, IGNORED_PTR_ARG));
}

static void setup_initialize_reconnection_mocks()
{
    RETRY_ACTION retry_action = RETRY_ACTION_RETRY_NOW;
    STRICT_EXPECTED_CALL(retry_control_should_retry(TEST_RETRY_CONTROL_HANDLE, IGNORED_PTR_ARG))
        .CopyOutArgumentBuffer_retry_action(&retry_action, sizeof(retry_action));
    STRICT_EXPECTED_CALL(tickcounter_get_current_ms(IGNORED_PTR_ARG, IGNORED_PTR_ARG));
    STRICT_EXPECTED_CALL(xio_retrieveoptions(IGNORED_PTR_ARG));
    STRICT_EXPECTED_CALL(mqtt_client_clear_xio(IGNORED_PTR_ARG));
    STRICT_EXPECTED_CALL(xio_destroy(IGNORED_PTR_ARG));
    STRICT_EXPECTED_CALL(IoTHubClient_Auth_Get_Credential_Type(IGNORED_PTR_ARG));
    EXPECTED_CALL(STRING_c_str(IGNORED_PTR_ARG)).SetReturn(TEST_STRING_VALUE).CallCannotFail();
    STRICT_EXPECTED_CALL(IoTHubClient_Auth_Get_SasToken(IGNORED_PTR_ARG, IGNORED_PTR_ARG, IGNORED_NUM_ARG, IGNORED_PTR_ARG));
    EXPECTED_CALL(STRING_c_str(IGNORED_PTR_ARG)).SetReturn(TEST_DEVICE_ID).CallCannotFail();
    EXPECTED_CALL(STRING_c_str(IGNORED_PTR_ARG)).SetReturn(NULL).CallCannotFail();
    EXPECTED_CALL(STRING_c_str(IGNORED_PTR_ARG)).SetReturn(TEST_STRING_VALUE).CallCannotFail();
    EXPECTED_CALL(STRING_c_str(IGNORED_PTR_ARG)).SetReturn(TEST_STRING_VALUE).CallCannotFail();
    EXPECTED_CALL(STRING_c_str(IGNORED_PTR_ARG)).SetReturn(TEST_STRING_VALUE).CallCannotFail();
    STRICT_EXPECTED_CALL(IoTHubClient_Auth_Get_Credential_Type(IGNORED_PTR_ARG));
    EXPECTED_CALL(mqtt_client_connect(IGNORED_PTR_ARG, IGNORED_PTR_ARG, IGNORED_PTR_ARG));
    STRICT_EXPECTED_CALL(tickcounter_get_current_ms(IGNORED_PTR_ARG, IGNORED_PTR_ARG));
    STRICT_EXPECTED_CALL(gballoc_free(IGNORED_PTR_ARG));
    STRICT_EXPECTED_CALL(STRING_delete(IGNORED_PTR_ARG)).IgnoreArgument_handle();
}

static void setup_devicemethod_response_mocks()
{
    EXPECTED_CALL(STRING_c_str(IGNORED_PTR_ARG)).CallCannotFail();
    EXPECTED_CALL(STRING_c_str(IGNORED_PTR_ARG)).CallCannotFail();
    EXPECTED_CALL(mqttmessage_create_in_place(IGNORED_NUM_ARG, IGNORED_PTR_ARG, DELIVER_AT_MOST_ONCE, appMessage, appMsgSize))
        .IgnoreArgument(1)
        .IgnoreArgument(2);
    STRICT_EXPECTED_CALL(mqtt_client_publish(IGNORED_PTR_ARG, IGNORED_PTR_ARG))
        .IgnoreArgument(1)
        .IgnoreArgument(2);
    STRICT_EXPECTED_CALL(mqttmessage_destroy(TEST_MQTT_MESSAGE_HANDLE))
        .IgnoreArgument(1);
    STRICT_EXPECTED_CALL(STRING_delete(IGNORED_PTR_ARG))
        .IgnoreArgument_handle();
    STRICT_EXPECTED_CALL(STRING_delete(IGNORED_PTR_ARG))
        .IgnoreArgument_handle();
    EXPECTED_CALL(gballoc_free(IGNORED_PTR_ARG));
}


static void setup_initialize_connection_mocks(bool useModelId)
{
    STRICT_EXPECTED_CALL(tickcounter_get_current_ms(IGNORED_PTR_ARG, IGNORED_PTR_ARG));
    STRICT_EXPECTED_CALL(IoTHubClient_Auth_Get_Credential_Type(IGNORED_PTR_ARG));
    EXPECTED_CALL(STRING_c_str(IGNORED_PTR_ARG)).SetReturn(TEST_STRING_VALUE).CallCannotFail();
    STRICT_EXPECTED_CALL(IoTHubClient_Auth_Get_SasToken(IGNORED_PTR_ARG, IGNORED_PTR_ARG, IGNORED_NUM_ARG, IGNORED_PTR_ARG));
    STRICT_EXPECTED_CALL(Transport_GetOption_Model_Id_Callback(IGNORED_PTR_ARG)).SetReturn(useModelId ? TEST_STRING_VALUE : NULL);
    STRICT_EXPECTED_CALL(Transport_GetOption_Product_Info_Callback(IGNORED_PTR_ARG));
    STRICT_EXPECTED_CALL(URL_EncodeString(IGNORED_PTR_ARG));
    STRICT_EXPECTED_CALL(STRING_c_str(IGNORED_PTR_ARG)).CallCannotFail();
    STRICT_EXPECTED_CALL(STRING_c_str(IGNORED_PTR_ARG)).CallCannotFail();

    if (useModelId)
    {
        STRICT_EXPECTED_CALL(URL_EncodeString(IGNORED_PTR_ARG));
        EXPECTED_CALL(STRING_c_str(IGNORED_PTR_ARG)).SetReturn(TEST_STRING_VALUE).CallCannotFail();
        STRICT_EXPECTED_CALL(STRING_concat_with_STRING(IGNORED_PTR_ARG, IGNORED_PTR_ARG));
    }

    STRICT_EXPECTED_CALL(STRING_delete(IGNORED_PTR_ARG)).IgnoreArgument_handle();
    STRICT_EXPECTED_CALL(STRING_delete(IGNORED_PTR_ARG)).IgnoreArgument_handle();
    STRICT_EXPECTED_CALL(STRING_delete(IGNORED_PTR_ARG)).IgnoreArgument_handle();
    STRICT_EXPECTED_CALL(STRING_delete(IGNORED_PTR_ARG)).IgnoreArgument_handle();
    STRICT_EXPECTED_CALL(STRING_delete(IGNORED_PTR_ARG)).IgnoreArgument_handle();

    EXPECTED_CALL(STRING_c_str(IGNORED_PTR_ARG)).SetReturn(TEST_DEVICE_ID).CallCannotFail();
    EXPECTED_CALL(STRING_c_str(IGNORED_PTR_ARG)).SetReturn(TEST_STRING_VALUE).CallCannotFail();
    EXPECTED_CALL(STRING_c_str(IGNORED_PTR_ARG)).SetReturn(TEST_STRING_VALUE).CallCannotFail();
    EXPECTED_CALL(STRING_c_str(IGNORED_PTR_ARG)).SetReturn(TEST_STRING_VALUE).CallCannotFail();

    // from GetTransportProviderIfNecessary()
    EXPECTED_CALL(STRING_c_str(IGNORED_PTR_ARG)).SetReturn(TEST_HOST_NAME).CallCannotFail();
    STRICT_EXPECTED_CALL(IoTHubClient_Auth_Get_Credential_Type(IGNORED_PTR_ARG));
    EXPECTED_CALL(mqtt_client_connect(IGNORED_PTR_ARG, IGNORED_PTR_ARG, IGNORED_PTR_ARG));
    STRICT_EXPECTED_CALL(tickcounter_get_current_ms(IGNORED_PTR_ARG, IGNORED_PTR_ARG));
    EXPECTED_CALL(gballoc_free(IGNORED_PTR_ARG));
    STRICT_EXPECTED_CALL(STRING_delete(IGNORED_PTR_ARG)).IgnoreArgument_handle();
}

static void setup_subscribe_devicetwin_dowork_mocks()
{
    STRICT_EXPECTED_CALL(tickcounter_get_current_ms(IGNORED_PTR_ARG, IGNORED_PTR_ARG));
    STRICT_EXPECTED_CALL(IoTHubClient_Auth_Get_Credential_Type(IGNORED_PTR_ARG));
    STRICT_EXPECTED_CALL(IoTHubClient_Auth_Get_SasToken_Expiry(IGNORED_PTR_ARG));
    STRICT_EXPECTED_CALL(STRING_c_str(IGNORED_PTR_ARG)).CallCannotFail();
    STRICT_EXPECTED_CALL(mqtt_client_subscribe(IGNORED_PTR_ARG, IGNORED_NUM_ARG, IGNORED_PTR_ARG, IGNORED_NUM_ARG));
    EXPECTED_CALL(mqtt_client_dowork(IGNORED_PTR_ARG));
    // process_queued_ack_messages
    STRICT_EXPECTED_CALL(tickcounter_get_current_ms(IGNORED_PTR_ARG, IGNORED_PTR_ARG));
    // removeExpiredTwinRequests
    STRICT_EXPECTED_CALL(tickcounter_get_current_ms(IGNORED_PTR_ARG, IGNORED_PTR_ARG));
}

static void setup_IoTHubTransport_MQTT_Common_DoWork_mocks()
{
    STRICT_EXPECTED_CALL(tickcounter_get_current_ms(IGNORED_PTR_ARG, IGNORED_PTR_ARG));
    STRICT_EXPECTED_CALL(IoTHubClient_Auth_Get_Credential_Type(IGNORED_PTR_ARG));
    STRICT_EXPECTED_CALL(IoTHubClient_Auth_Get_SasToken_Expiry(IGNORED_PTR_ARG));
    EXPECTED_CALL(STRING_c_str(IGNORED_PTR_ARG)).SetReturn(TEST_MQTT_MSG_TOPIC).CallCannotFail();
    EXPECTED_CALL(mqtt_client_subscribe(IGNORED_PTR_ARG, IGNORED_NUM_ARG, IGNORED_PTR_ARG, IGNORED_NUM_ARG));
    STRICT_EXPECTED_CALL(mqtt_client_dowork(IGNORED_PTR_ARG));
    STRICT_EXPECTED_CALL(tickcounter_get_current_ms(IGNORED_PTR_ARG, IGNORED_PTR_ARG));
    // removeExpiredTwinRequests
    STRICT_EXPECTED_CALL(tickcounter_get_current_ms(IGNORED_PTR_ARG, IGNORED_PTR_ARG));
}

<<<<<<< HEAD
static void setup_IoTHubTransport_MQTT_Common_DoWork_emtpy_msg_mocks(void)
{
    STRICT_EXPECTED_CALL(tickcounter_get_current_ms(IGNORED_PTR_ARG, IGNORED_PTR_ARG));
    STRICT_EXPECTED_CALL(IoTHubClient_Auth_Get_Credential_Type(IGNORED_PTR_ARG));
    STRICT_EXPECTED_CALL(IoTHubClient_Auth_Get_SasToken_Expiry(IGNORED_PTR_ARG));
    STRICT_EXPECTED_CALL(IoTHubMessage_GetContentType(IGNORED_PTR_ARG));
    STRICT_EXPECTED_CALL(IoTHubMessage_GetString(IGNORED_PTR_ARG)).SetReturn("");
    EXPECTED_CALL(gballoc_malloc(IGNORED_NUM_ARG));
    EXPECTED_CALL(STRING_c_str(IGNORED_PTR_ARG)).CallCannotFail();
    STRICT_EXPECTED_CALL(STRING_construct(IGNORED_PTR_ARG));

    //Add Properties
    STRICT_EXPECTED_CALL(IoTHubMessage_Properties(IGNORED_PTR_ARG));
    EXPECTED_CALL(Map_GetInternals(TEST_MESSAGE_PROP_MAP, IGNORED_PTR_ARG, IGNORED_PTR_ARG, IGNORED_PTR_ARG));
    STRICT_EXPECTED_CALL(IoTHubMessage_IsSecurityMessage(IGNORED_PTR_ARG));
    STRICT_EXPECTED_CALL(IoTHubMessage_GetDistributedTracingSystemProperty(IGNORED_PTR_ARG)).SetReturn(DISTRIBUTED_TRACING_TEST_TRACESTATE);
    STRICT_EXPECTED_CALL(IoTHubMessage_GetCorrelationId(IGNORED_PTR_ARG));
    STRICT_EXPECTED_CALL(IoTHubMessage_GetMessageId(IGNORED_PTR_ARG));
    STRICT_EXPECTED_CALL(IoTHubMessage_GetContentTypeSystemProperty(IGNORED_PTR_ARG));
    STRICT_EXPECTED_CALL(IoTHubMessage_GetContentEncodingSystemProperty(IGNORED_PTR_ARG));
    STRICT_EXPECTED_CALL(IoTHubMessage_GetMessageCreationTimeUtcSystemProperty(IGNORED_PTR_ARG));
    STRICT_EXPECTED_CALL(URL_EncodeString(IGNORED_PTR_ARG));
    STRICT_EXPECTED_CALL(STRING_c_str(IGNORED_PTR_ARG));
    STRICT_EXPECTED_CALL(STRING_delete(IGNORED_PTR_ARG));
    STRICT_EXPECTED_CALL(IoTHubMessage_GetDiagnosticPropertyData(IGNORED_PTR_ARG));

    STRICT_EXPECTED_CALL(IoTHubMessage_GetOutputName(IGNORED_PTR_ARG));
    EXPECTED_CALL(STRING_c_str(IGNORED_PTR_ARG)).CallCannotFail();
    EXPECTED_CALL(mqttmessage_create_in_place(IGNORED_NUM_ARG, IGNORED_PTR_ARG, DELIVER_AT_LEAST_ONCE, IGNORED_PTR_ARG, IGNORED_NUM_ARG));
    STRICT_EXPECTED_CALL(tickcounter_get_current_ms(IGNORED_PTR_ARG, IGNORED_PTR_ARG));
    STRICT_EXPECTED_CALL(mqtt_client_publish(IGNORED_PTR_ARG, IGNORED_PTR_ARG));
    STRICT_EXPECTED_CALL(mqttmessage_destroy(TEST_MQTT_MESSAGE_HANDLE));
    EXPECTED_CALL(STRING_delete(IGNORED_PTR_ARG));

    EXPECTED_CALL(DList_RemoveEntryList(IGNORED_PTR_ARG));
    STRICT_EXPECTED_CALL(DList_InsertTailList(IGNORED_PTR_ARG, IGNORED_PTR_ARG));
    EXPECTED_CALL(mqtt_client_dowork(IGNORED_PTR_ARG));
    STRICT_EXPECTED_CALL(tickcounter_get_current_ms(IGNORED_PTR_ARG, IGNORED_PTR_ARG));
    // removeExpiredTwinRequests
    STRICT_EXPECTED_CALL(tickcounter_get_current_ms(IGNORED_PTR_ARG, IGNORED_PTR_ARG));
}

=======
>>>>>>> 35914cf7
static void setup_invoke_message_callback_mocks(IOTHUB_CLIENT_CONFIRMATION_RESULT expected, bool removeEntryList, bool removeHeadList)
{
    if (removeEntryList)
    {
        EXPECTED_CALL(DList_RemoveEntryList(IGNORED_PTR_ARG));
    }

    if (removeHeadList)
    {
        EXPECTED_CALL(DList_RemoveHeadList(IGNORED_PTR_ARG));
    }

    EXPECTED_CALL(DList_InitializeListHead(IGNORED_PTR_ARG));
    EXPECTED_CALL(DList_InsertTailList(IGNORED_PTR_ARG, IGNORED_PTR_ARG));
    EXPECTED_CALL(Transport_SendComplete_Callback(IGNORED_PTR_ARG, expected, transport_cb_ctx));
    EXPECTED_CALL(free(IGNORED_PTR_ARG));
}

static void setup_IoTHubTransport_MQTT_Common_DoWork_events_mocks(
    const char* const** ppKeys,
    const char* const** ppValues,
    size_t propCount,
    IOTHUB_MESSAGE_HANDLE msg_handle,
    bool resend,
    const char* msg_id,
    const char* core_id,
    const char* content_type,
    const char* content_encoding,
    const char* diag_id,
    const char* diag_creation_time_utc,
    const char* message_creation_time_utc,
    bool auto_urlencode,
    const char* output_name,
    const char* component_name,
    bool security_msg)
{
    TEST_DIAG_DATA.diagnosticId = (char*)diag_id;
    TEST_DIAG_DATA.diagnosticCreationTimeUtc = (char*)diag_creation_time_utc;
    STRICT_EXPECTED_CALL(tickcounter_get_current_ms(IGNORED_PTR_ARG, IGNORED_PTR_ARG));
    STRICT_EXPECTED_CALL(IoTHubClient_Auth_Get_Credential_Type(IGNORED_PTR_ARG));
    STRICT_EXPECTED_CALL(IoTHubClient_Auth_Get_SasToken_Expiry(IGNORED_PTR_ARG));
    if (resend) {
        #ifdef RUN_SFC_TESTS
            STRICT_EXPECTED_CALL(IoTHubMessage_Properties(msg_handle));
            if (propCount == 0)
            {
                EXPECTED_CALL(Map_GetInternals(TEST_MESSAGE_PROP_MAP, IGNORED_PTR_ARG, IGNORED_PTR_ARG, IGNORED_PTR_ARG));
            }
            else
            {
                STRICT_EXPECTED_CALL(Map_GetInternals(TEST_MESSAGE_PROP_MAP, IGNORED_PTR_ARG, IGNORED_PTR_ARG, IGNORED_PTR_ARG))
                    .CopyOutArgumentBuffer(2, &ppKeys, sizeof(ppKeys))
                    .CopyOutArgumentBuffer(3, &ppValues, sizeof(ppValues))
                    .CopyOutArgumentBuffer(4, &propCount, sizeof(propCount));

                for (size_t i=0; i < propCount; i++)
                {
                    if (auto_urlencode)
                    {
                        STRICT_EXPECTED_CALL(URL_EncodeString((const char*)ppKeys[i]));
                        STRICT_EXPECTED_CALL(URL_EncodeString((const char*)ppValues[i]));
                        STRICT_EXPECTED_CALL(STRING_c_str(IGNORED_PTR_ARG)).CallCannotFail();
                        STRICT_EXPECTED_CALL(STRING_c_str(IGNORED_PTR_ARG)).CallCannotFail();
                        STRICT_EXPECTED_CALL(STRING_delete(IGNORED_PTR_ARG));
                        STRICT_EXPECTED_CALL(STRING_delete(IGNORED_PTR_ARG));
                    }
                }
            }
        #endif //RUN_SFC_TESTS
        STRICT_EXPECTED_CALL(mqtt_client_dowork(IGNORED_PTR_ARG));
    }
    STRICT_EXPECTED_CALL(tickcounter_get_current_ms(IGNORED_PTR_ARG, IGNORED_PTR_ARG));
    STRICT_EXPECTED_CALL(IoTHubMessage_GetContentType(msg_handle));
    if (msg_handle == TEST_IOTHUB_MSG_STRING)
    {
        STRICT_EXPECTED_CALL(IoTHubMessage_GetString(TEST_IOTHUB_MSG_STRING));
    }
    else
    {
        STRICT_EXPECTED_CALL(IoTHubMessage_GetByteArray(TEST_IOTHUB_MSG_BYTEARRAY, IGNORED_PTR_ARG, IGNORED_PTR_ARG));
    }
    if (!resend)
    {
        EXPECTED_CALL(gballoc_malloc(IGNORED_NUM_ARG));
        STRICT_EXPECTED_CALL(tickcounter_get_current_ms(IGNORED_PTR_ARG, IGNORED_PTR_ARG));
    }
    EXPECTED_CALL(STRING_c_str(IGNORED_PTR_ARG)).CallCannotFail();
    STRICT_EXPECTED_CALL(STRING_construct(IGNORED_PTR_ARG));
    //Add Properties
    STRICT_EXPECTED_CALL(IoTHubMessage_Properties(msg_handle));
    if (propCount == 0)
    {
        EXPECTED_CALL(Map_GetInternals(TEST_MESSAGE_PROP_MAP, IGNORED_PTR_ARG, IGNORED_PTR_ARG, IGNORED_PTR_ARG));
    }
    else
    {
        STRICT_EXPECTED_CALL(Map_GetInternals(TEST_MESSAGE_PROP_MAP, IGNORED_PTR_ARG, IGNORED_PTR_ARG, IGNORED_PTR_ARG))
            .CopyOutArgumentBuffer(2, &ppKeys, sizeof(ppKeys))
            .CopyOutArgumentBuffer(3, &ppValues, sizeof(ppValues))
            .CopyOutArgumentBuffer(4, &propCount, sizeof(propCount));

        for (size_t i=0; i < propCount; i++)
        {
            if (auto_urlencode)
            {
                STRICT_EXPECTED_CALL(URL_EncodeString((const char*)ppKeys[i]));
                STRICT_EXPECTED_CALL(URL_EncodeString((const char*)ppValues[i]));
                STRICT_EXPECTED_CALL(STRING_c_str(IGNORED_PTR_ARG)).CallCannotFail();
                STRICT_EXPECTED_CALL(STRING_c_str(IGNORED_PTR_ARG)).CallCannotFail();
                STRICT_EXPECTED_CALL(STRING_delete(IGNORED_PTR_ARG));
                STRICT_EXPECTED_CALL(STRING_delete(IGNORED_PTR_ARG));
            }
        }
    }
    STRICT_EXPECTED_CALL(IoTHubMessage_IsSecurityMessage(IGNORED_PTR_ARG)).SetReturn(security_msg);
<<<<<<< HEAD
    if (security_msg)
    {
        STRICT_EXPECTED_CALL(URL_EncodeString(IGNORED_PTR_ARG));
        STRICT_EXPECTED_CALL(STRING_c_str(IGNORED_PTR_ARG)).CallCannotFail();
        STRICT_EXPECTED_CALL(STRING_delete(IGNORED_PTR_ARG));
    }
    STRICT_EXPECTED_CALL(IoTHubMessage_GetDistributedTracingSystemProperty(IGNORED_PTR_ARG)).SetReturn(DISTRIBUTED_TRACING_TEST_TRACESTATE);
=======
>>>>>>> 35914cf7
    STRICT_EXPECTED_CALL(IoTHubMessage_GetCorrelationId(IGNORED_PTR_ARG)).SetReturn(core_id);
    if (auto_urlencode && (core_id != NULL))
    {
        STRICT_EXPECTED_CALL(URL_EncodeString(IGNORED_PTR_ARG));
        STRICT_EXPECTED_CALL(STRING_c_str(IGNORED_PTR_ARG)).CallCannotFail();
        STRICT_EXPECTED_CALL(STRING_delete(IGNORED_PTR_ARG));
    }
    STRICT_EXPECTED_CALL(IoTHubMessage_GetMessageId(IGNORED_PTR_ARG)).SetReturn(msg_id);
    if (auto_urlencode && (msg_id != NULL))
    {
        STRICT_EXPECTED_CALL(URL_EncodeString(IGNORED_PTR_ARG));
        STRICT_EXPECTED_CALL(STRING_c_str(IGNORED_PTR_ARG)).CallCannotFail();
        STRICT_EXPECTED_CALL(STRING_delete(IGNORED_PTR_ARG));
    }
    STRICT_EXPECTED_CALL(IoTHubMessage_GetContentTypeSystemProperty(IGNORED_PTR_ARG)).SetReturn(content_type);
    if (auto_urlencode && (content_type != NULL))
    {
        STRICT_EXPECTED_CALL(URL_EncodeString(IGNORED_PTR_ARG));
        STRICT_EXPECTED_CALL(STRING_c_str(IGNORED_PTR_ARG)).CallCannotFail();
        STRICT_EXPECTED_CALL(STRING_delete(IGNORED_PTR_ARG));
    }
    STRICT_EXPECTED_CALL(IoTHubMessage_GetContentEncodingSystemProperty(IGNORED_PTR_ARG)).SetReturn(content_encoding);
    if (security_msg || (auto_urlencode && (content_encoding != NULL)))
    {
        STRICT_EXPECTED_CALL(URL_EncodeString(IGNORED_PTR_ARG));
        STRICT_EXPECTED_CALL(STRING_c_str(IGNORED_PTR_ARG)).CallCannotFail();
        STRICT_EXPECTED_CALL(STRING_delete(IGNORED_PTR_ARG));
    }
    STRICT_EXPECTED_CALL(IoTHubMessage_GetMessageCreationTimeUtcSystemProperty(IGNORED_PTR_ARG)).SetReturn(message_creation_time_utc);
    if (auto_urlencode && (message_creation_time_utc != NULL))
    {
        STRICT_EXPECTED_CALL(URL_EncodeString(IGNORED_PTR_ARG));
        STRICT_EXPECTED_CALL(STRING_c_str(IGNORED_PTR_ARG)).CallCannotFail();
        STRICT_EXPECTED_CALL(STRING_delete(IGNORED_PTR_ARG));
    }
<<<<<<< HEAD
    STRICT_EXPECTED_CALL(URL_EncodeString(IGNORED_PTR_ARG));
    STRICT_EXPECTED_CALL(STRING_c_str(IGNORED_PTR_ARG));
    STRICT_EXPECTED_CALL(STRING_delete(IGNORED_PTR_ARG));
    STRICT_EXPECTED_CALL(IoTHubMessage_GetDiagnosticPropertyData(IGNORED_PTR_ARG)).SetReturn(&TEST_DIAG_DATA);

    bool validMessage = true;
    if (diag_id != NULL && diag_creation_time_utc != NULL)
    {
        STRICT_EXPECTED_CALL(URL_Encode(IGNORED_PTR_ARG));
        STRICT_EXPECTED_CALL(STRING_c_str(IGNORED_PTR_ARG)).CallCannotFail();
        STRICT_EXPECTED_CALL(STRING_delete(IGNORED_PTR_ARG));
        STRICT_EXPECTED_CALL(STRING_delete(IGNORED_PTR_ARG));
    }
    else if (diag_id != NULL || diag_creation_time_utc != NULL)
    {
        STRICT_EXPECTED_CALL(STRING_delete(IGNORED_PTR_ARG));
        validMessage = false;
    }

    //Publish
    if (validMessage)
    {
        STRICT_EXPECTED_CALL(IoTHubMessage_GetOutputName(IGNORED_PTR_ARG)).SetReturn(output_name);
        EXPECTED_CALL(STRING_c_str(IGNORED_PTR_ARG)).CallCannotFail();
        EXPECTED_CALL(mqttmessage_create_in_place(IGNORED_NUM_ARG, IGNORED_PTR_ARG, DELIVER_AT_LEAST_ONCE, IGNORED_PTR_ARG, appMsgSize));
        STRICT_EXPECTED_CALL(tickcounter_get_current_ms(IGNORED_PTR_ARG, IGNORED_PTR_ARG));
        STRICT_EXPECTED_CALL(mqtt_client_publish(IGNORED_PTR_ARG, IGNORED_PTR_ARG));
        STRICT_EXPECTED_CALL(mqttmessage_destroy(TEST_MQTT_MESSAGE_HANDLE));
        EXPECTED_CALL(STRING_delete(IGNORED_PTR_ARG));
        if (!resend)
        {
            EXPECTED_CALL(DList_RemoveEntryList(IGNORED_PTR_ARG));
            STRICT_EXPECTED_CALL(DList_InsertTailList(IGNORED_PTR_ARG, IGNORED_PTR_ARG));
        }
    }
    else
    {
        setup_invoke_message_callback_mocks(IOTHUB_CLIENT_CONFIRMATION_ERROR, true, false);
    }
    STRICT_EXPECTED_CALL(mqtt_client_dowork(IGNORED_PTR_ARG));
    STRICT_EXPECTED_CALL(tickcounter_get_current_ms(IGNORED_PTR_ARG, IGNORED_PTR_ARG));
    // removeExpiredTwinRequests
    STRICT_EXPECTED_CALL(tickcounter_get_current_ms(IGNORED_PTR_ARG, IGNORED_PTR_ARG));
}

static void setup_IoTHubTransport_MQTT_Common_DoWork_events_mocks(
    const char* const** ppKeys,
    const char* const** ppValues,
    size_t propCount,
    IOTHUB_MESSAGE_HANDLE msg_handle,
    bool resend,
    const char* msg_id,
    const char* core_id,
    const char* content_type,
    const char* content_encoding,
    const char* diag_id,
    const char* diag_creation_time_utc,
    const char* message_creation_time_utc,
    bool auto_urlencode,
    const char* output_name,
    bool security_msg)
{
    TEST_DIAG_DATA.diagnosticId = (char*)diag_id;
    TEST_DIAG_DATA.diagnosticCreationTimeUtc = (char*)diag_creation_time_utc;
    STRICT_EXPECTED_CALL(tickcounter_get_current_ms(IGNORED_PTR_ARG, IGNORED_PTR_ARG));
    STRICT_EXPECTED_CALL(IoTHubClient_Auth_Get_Credential_Type(IGNORED_PTR_ARG));
    STRICT_EXPECTED_CALL(IoTHubClient_Auth_Get_SasToken_Expiry(IGNORED_PTR_ARG));
    STRICT_EXPECTED_CALL(IoTHubMessage_GetContentType(msg_handle));
    if (msg_handle == TEST_IOTHUB_MSG_STRING)
    {
        STRICT_EXPECTED_CALL(IoTHubMessage_GetString(TEST_IOTHUB_MSG_STRING));
    }
    else
    {
        STRICT_EXPECTED_CALL(IoTHubMessage_GetByteArray(TEST_IOTHUB_MSG_BYTEARRAY, IGNORED_PTR_ARG, IGNORED_PTR_ARG));
    }
    if (!resend)
    {
        EXPECTED_CALL(gballoc_malloc(IGNORED_NUM_ARG));
    }
    EXPECTED_CALL(STRING_c_str(IGNORED_PTR_ARG)).CallCannotFail();
    STRICT_EXPECTED_CALL(STRING_construct(IGNORED_PTR_ARG));
    //Add Properties
    STRICT_EXPECTED_CALL(IoTHubMessage_Properties(msg_handle));
    if (propCount == 0)
    {
        EXPECTED_CALL(Map_GetInternals(TEST_MESSAGE_PROP_MAP, IGNORED_PTR_ARG, IGNORED_PTR_ARG, IGNORED_PTR_ARG));
    }
    else
    {
        STRICT_EXPECTED_CALL(Map_GetInternals(TEST_MESSAGE_PROP_MAP, IGNORED_PTR_ARG, IGNORED_PTR_ARG, IGNORED_PTR_ARG))
            .CopyOutArgumentBuffer(2, &ppKeys, sizeof(ppKeys))
            .CopyOutArgumentBuffer(3, &ppValues, sizeof(ppValues))
            .CopyOutArgumentBuffer(4, &propCount, sizeof(propCount));

        for (size_t i = 0; i < propCount; i++)
        {
            if (auto_urlencode)
            {
                STRICT_EXPECTED_CALL(URL_EncodeString((const char*)ppKeys[i]));
                STRICT_EXPECTED_CALL(URL_EncodeString((const char*)ppValues[i]));
                STRICT_EXPECTED_CALL(STRING_c_str(IGNORED_PTR_ARG)).CallCannotFail();
                STRICT_EXPECTED_CALL(STRING_c_str(IGNORED_PTR_ARG)).CallCannotFail();
                STRICT_EXPECTED_CALL(STRING_delete(IGNORED_PTR_ARG));
                STRICT_EXPECTED_CALL(STRING_delete(IGNORED_PTR_ARG));
            }
        }
    }
    STRICT_EXPECTED_CALL(IoTHubMessage_IsSecurityMessage(IGNORED_PTR_ARG)).SetReturn(security_msg);
    STRICT_EXPECTED_CALL(IoTHubMessage_GetDistributedTracingSystemProperty(IGNORED_PTR_ARG)).SetReturn(DISTRIBUTED_TRACING_TEST_TRACESTATE);
    STRICT_EXPECTED_CALL(IoTHubMessage_GetCorrelationId(IGNORED_PTR_ARG)).SetReturn(core_id);
    if (auto_urlencode && (core_id != NULL))
    {
        STRICT_EXPECTED_CALL(URL_EncodeString(IGNORED_PTR_ARG));
        STRICT_EXPECTED_CALL(STRING_c_str(IGNORED_PTR_ARG)).CallCannotFail();
        STRICT_EXPECTED_CALL(STRING_delete(IGNORED_PTR_ARG));
    }
    STRICT_EXPECTED_CALL(IoTHubMessage_GetMessageId(IGNORED_PTR_ARG)).SetReturn(msg_id);
    if (auto_urlencode && (msg_id != NULL))
    {
        STRICT_EXPECTED_CALL(URL_EncodeString(IGNORED_PTR_ARG));
        STRICT_EXPECTED_CALL(STRING_c_str(IGNORED_PTR_ARG)).CallCannotFail();
        STRICT_EXPECTED_CALL(STRING_delete(IGNORED_PTR_ARG));
    }
    STRICT_EXPECTED_CALL(IoTHubMessage_GetContentTypeSystemProperty(IGNORED_PTR_ARG)).SetReturn(content_type);
    if (auto_urlencode && (content_type != NULL))
    {
        STRICT_EXPECTED_CALL(URL_EncodeString(IGNORED_PTR_ARG));
        STRICT_EXPECTED_CALL(STRING_c_str(IGNORED_PTR_ARG)).CallCannotFail();
        STRICT_EXPECTED_CALL(STRING_delete(IGNORED_PTR_ARG));
    }
    STRICT_EXPECTED_CALL(IoTHubMessage_GetContentEncodingSystemProperty(IGNORED_PTR_ARG)).SetReturn(content_encoding);
    if (security_msg || (auto_urlencode && (content_encoding != NULL)))
=======
    if (security_msg)
>>>>>>> 35914cf7
    {
        STRICT_EXPECTED_CALL(URL_EncodeString(IGNORED_PTR_ARG));
        STRICT_EXPECTED_CALL(STRING_c_str(IGNORED_PTR_ARG)).CallCannotFail();
        STRICT_EXPECTED_CALL(STRING_delete(IGNORED_PTR_ARG));
    }

    STRICT_EXPECTED_CALL(IoTHubMessage_GetOutputName(IGNORED_PTR_ARG)).SetReturn(output_name);
    if (auto_urlencode && output_name != NULL)
    {
        STRICT_EXPECTED_CALL(URL_EncodeString(IGNORED_PTR_ARG));
        STRICT_EXPECTED_CALL(STRING_c_str(IGNORED_PTR_ARG)).CallCannotFail();
        STRICT_EXPECTED_CALL(STRING_delete(IGNORED_PTR_ARG));
    }
    
    STRICT_EXPECTED_CALL(IoTHubMessage_GetComponentName(IGNORED_PTR_ARG)).SetReturn(component_name);
    if (auto_urlencode && (component_name != NULL))
    {
        STRICT_EXPECTED_CALL(URL_EncodeString(IGNORED_PTR_ARG));
        STRICT_EXPECTED_CALL(STRING_c_str(IGNORED_PTR_ARG)).CallCannotFail();
        STRICT_EXPECTED_CALL(STRING_delete(IGNORED_PTR_ARG));
    }
<<<<<<< HEAD
    STRICT_EXPECTED_CALL(URL_EncodeString(IGNORED_PTR_ARG));
    STRICT_EXPECTED_CALL(STRING_c_str(IGNORED_PTR_ARG));
    STRICT_EXPECTED_CALL(STRING_delete(IGNORED_PTR_ARG));
=======
>>>>>>> 35914cf7

    STRICT_EXPECTED_CALL(IoTHubMessage_GetDiagnosticPropertyData(IGNORED_PTR_ARG)).SetReturn(&TEST_DIAG_DATA);

    bool validMessage = true;
    if (diag_id != NULL && diag_creation_time_utc != NULL)
    {
        STRICT_EXPECTED_CALL(URL_Encode(IGNORED_PTR_ARG));
        STRICT_EXPECTED_CALL(STRING_c_str(IGNORED_PTR_ARG)).CallCannotFail();
        STRICT_EXPECTED_CALL(STRING_delete(IGNORED_PTR_ARG));
        STRICT_EXPECTED_CALL(STRING_delete(IGNORED_PTR_ARG));
    }
    else if (diag_id != NULL || diag_creation_time_utc != NULL)
    {
        STRICT_EXPECTED_CALL(STRING_delete(IGNORED_PTR_ARG));
        validMessage = false;
    }

    //Publish
    if (validMessage)
    {
        EXPECTED_CALL(STRING_c_str(IGNORED_PTR_ARG)).CallCannotFail();
        EXPECTED_CALL(mqttmessage_create_in_place(IGNORED_NUM_ARG, IGNORED_PTR_ARG, DELIVER_AT_LEAST_ONCE, IGNORED_PTR_ARG, appMsgSize));
        STRICT_EXPECTED_CALL(mqttmessage_setIsDuplicateMsg(IGNORED_PTR_ARG, resend));
        STRICT_EXPECTED_CALL(tickcounter_get_current_ms(IGNORED_PTR_ARG, IGNORED_PTR_ARG));
        STRICT_EXPECTED_CALL(mqtt_client_publish(IGNORED_PTR_ARG, IGNORED_PTR_ARG));
        STRICT_EXPECTED_CALL(mqttmessage_destroy(TEST_MQTT_MESSAGE_HANDLE));
        EXPECTED_CALL(STRING_delete(IGNORED_PTR_ARG));
        if (!resend)
        {
            EXPECTED_CALL(DList_RemoveEntryList(IGNORED_PTR_ARG));
            STRICT_EXPECTED_CALL(DList_InsertTailList(IGNORED_PTR_ARG, IGNORED_PTR_ARG));
        }
    }
    else
    {
        setup_invoke_message_callback_mocks(IOTHUB_CLIENT_CONFIRMATION_ERROR, true, false);
    }
    if (!resend) {
        STRICT_EXPECTED_CALL(mqtt_client_dowork(IGNORED_PTR_ARG));
        STRICT_EXPECTED_CALL(tickcounter_get_current_ms(IGNORED_PTR_ARG, IGNORED_PTR_ARG));
    }
    // removeExpiredTwinRequests
    STRICT_EXPECTED_CALL(tickcounter_get_current_ms(IGNORED_PTR_ARG, IGNORED_PTR_ARG));
}

static void setup_calls_for_next_token_with_slash(int expectedTokens)
{
    for (int i = 0; i < expectedTokens; i++)
    {
        STRICT_EXPECTED_CALL(STRING_TOKENIZER_get_next_token(IGNORED_PTR_ARG, IGNORED_PTR_ARG, "/")).SetReturn(0);
    }
}

static void setup_message_recv_device_method_mocks()
{
    STRICT_EXPECTED_CALL(mqttmessage_getTopicName(TEST_MQTT_MESSAGE_HANDLE)).SetReturn(TEST_MQTT_DEV_METHOD_MSG);
    STRICT_EXPECTED_CALL(STRING_new());
    STRICT_EXPECTED_CALL(gballoc_malloc(IGNORED_NUM_ARG)).IgnoreArgument_size();
    STRICT_EXPECTED_CALL(STRING_new());
    STRICT_EXPECTED_CALL(STRING_TOKENIZER_create_from_char(IGNORED_PTR_ARG));
    STRICT_EXPECTED_CALL(STRING_new());
    setup_calls_for_next_token_with_slash(4);
    STRICT_EXPECTED_CALL(STRING_concat_with_STRING(IGNORED_PTR_ARG, IGNORED_PTR_ARG));
    STRICT_EXPECTED_CALL(STRING_TOKENIZER_get_next_token(IGNORED_PTR_ARG, IGNORED_PTR_ARG, "/")).SetReturn(0);
    STRICT_EXPECTED_CALL(STRING_length(IGNORED_PTR_ARG))
        .SetReturn(7);
    STRICT_EXPECTED_CALL(STRING_c_str(IGNORED_PTR_ARG))
        .SetReturn("?$rid=b")
        .CallCannotFail();
    STRICT_EXPECTED_CALL(STRING_concat(IGNORED_PTR_ARG, IGNORED_PTR_ARG));
    STRICT_EXPECTED_CALL(STRING_delete(IGNORED_PTR_ARG));
    STRICT_EXPECTED_CALL(STRING_TOKENIZER_destroy(IGNORED_PTR_ARG));
    STRICT_EXPECTED_CALL(mqttmessage_getApplicationMsg(TEST_MQTT_MESSAGE_HANDLE)).CallCannotFail();
    STRICT_EXPECTED_CALL(STRING_c_str(IGNORED_PTR_ARG)).CallCannotFail();
    STRICT_EXPECTED_CALL(Transport_DeviceMethod_Complete_Callback(IGNORED_PTR_ARG, IGNORED_PTR_ARG, IGNORED_NUM_ARG, IGNORED_PTR_ARG, IGNORED_PTR_ARG));
    STRICT_EXPECTED_CALL(STRING_delete(IGNORED_PTR_ARG));
}

static void setup_processItem_mocks(bool fail_test)
{
    STRICT_EXPECTED_CALL(tickcounter_get_current_ms(IGNORED_PTR_ARG, IGNORED_PTR_ARG));
    STRICT_EXPECTED_CALL(gballoc_malloc(IGNORED_NUM_ARG));
    STRICT_EXPECTED_CALL(DList_InsertTailList(IGNORED_PTR_ARG, IGNORED_PTR_ARG));
    STRICT_EXPECTED_CALL(CONSTBUFFER_GetContent(IGNORED_PTR_ARG)).SetReturn(&g_cbuff);

    STRICT_EXPECTED_CALL(STRING_c_str(IGNORED_PTR_ARG)).CallCannotFail();
    STRICT_EXPECTED_CALL(mqttmessage_create_in_place(IGNORED_NUM_ARG, IGNORED_PTR_ARG, DELIVER_AT_MOST_ONCE, IGNORED_PTR_ARG, IGNORED_NUM_ARG));
    if (!fail_test)
    {
        STRICT_EXPECTED_CALL(tickcounter_get_current_ms(IGNORED_PTR_ARG, IGNORED_PTR_ARG));
    }
    STRICT_EXPECTED_CALL(mqtt_client_publish(IGNORED_PTR_ARG, IGNORED_PTR_ARG));
    STRICT_EXPECTED_CALL(mqttmessage_destroy(TEST_MQTT_MESSAGE_HANDLE));
    EXPECTED_CALL(STRING_delete(IGNORED_PTR_ARG));
}

static void setup_message_recv_callback_device_twin_mocks(const char* token_type)
{
    STRICT_EXPECTED_CALL(mqttmessage_getTopicName(TEST_MQTT_MESSAGE_HANDLE)).SetReturn(TEST_MQTT_DEV_TWIN_MSG_TOPIC);
    STRICT_EXPECTED_CALL(STRING_TOKENIZER_create_from_char(IGNORED_PTR_ARG)).IgnoreArgument_input();
    STRICT_EXPECTED_CALL(STRING_new());
    STRICT_EXPECTED_CALL(STRING_TOKENIZER_get_next_token(IGNORED_PTR_ARG, IGNORED_PTR_ARG, IGNORED_PTR_ARG))
        .IgnoreArgument_output()
        .IgnoreArgument_delimiters()
        .IgnoreArgument_t()
        .SetReturn(0);
    STRICT_EXPECTED_CALL(STRING_TOKENIZER_get_next_token(IGNORED_PTR_ARG, IGNORED_PTR_ARG, IGNORED_PTR_ARG))
        .IgnoreArgument_output()
        .IgnoreArgument_delimiters()
        .IgnoreArgument_t()
        .SetReturn(0);
    STRICT_EXPECTED_CALL(STRING_TOKENIZER_get_next_token(IGNORED_PTR_ARG, IGNORED_PTR_ARG, IGNORED_PTR_ARG))
        .IgnoreArgument_output()
        .IgnoreArgument_delimiters()
        .IgnoreArgument_t()
        .SetReturn(0);

    STRICT_EXPECTED_CALL(STRING_c_str(IGNORED_PTR_ARG))
        .IgnoreArgument_handle()
        .SetReturn(token_type)
        .CallCannotFail();

    STRICT_EXPECTED_CALL(STRING_TOKENIZER_get_next_token(IGNORED_PTR_ARG, IGNORED_PTR_ARG, IGNORED_PTR_ARG)).SetReturn(0);

    STRICT_EXPECTED_CALL(STRING_c_str(IGNORED_PTR_ARG))
        .SetReturn("200")
        .CallCannotFail();
    STRICT_EXPECTED_CALL(STRING_TOKENIZER_get_next_token(IGNORED_PTR_ARG, IGNORED_PTR_ARG, IGNORED_PTR_ARG)).SetReturn(0);
    STRICT_EXPECTED_CALL(STRING_c_str(IGNORED_PTR_ARG))
        .SetReturn("?$rid=4")
        .IgnoreArgument_handle()
        .CallCannotFail();

    STRICT_EXPECTED_CALL(STRING_delete(IGNORED_PTR_ARG))
        .IgnoreArgument_handle();
    STRICT_EXPECTED_CALL(STRING_TOKENIZER_destroy(IGNORED_PTR_ARG))
        .IgnoreArgument_t();
    STRICT_EXPECTED_CALL(mqttmessage_getApplicationMsg(IGNORED_PTR_ARG))
        .IgnoreArgument_handle()
        .CallCannotFail();

    EXPECTED_CALL(DList_RemoveEntryList(IGNORED_PTR_ARG));
    STRICT_EXPECTED_CALL(Transport_Twin_ReportedStateComplete_Callback(1, 200, IGNORED_PTR_ARG));
    EXPECTED_CALL(STRING_construct(IGNORED_PTR_ARG)).IgnoreArgument_psz();
    EXPECTED_CALL(gballoc_free(NULL));
}

static void setup_message_recv_msg_callback_mocks(bool msgCbResult)
{
    setup_message_receive_initial_calls(TEST_MQTT_MSG_TOPIC, false);

    STRICT_EXPECTED_CALL(STRING_c_str(IGNORED_PTR_ARG)).CallCannotFail().SetReturn(TEST_MQTT_MESSAGE_TOPIC);
    EXPECTED_CALL(STRING_TOKENIZER_create_from_char(TEST_MQTT_MSG_TOPIC));
    STRICT_EXPECTED_CALL(STRING_new());
    STRICT_EXPECTED_CALL(IoTHubMessage_Properties(TEST_IOTHUB_MSG_BYTEARRAY));

    STRICT_EXPECTED_CALL(STRING_TOKENIZER_get_next_token(IGNORED_PTR_ARG, IGNORED_PTR_ARG, "&")).SetReturn(1);
    EXPECTED_CALL(STRING_delete(IGNORED_PTR_ARG));
    EXPECTED_CALL(STRING_TOKENIZER_destroy(IGNORED_PTR_ARG));

    setup_set_message_disposition_context();
    STRICT_EXPECTED_CALL(Transport_MessageCallback(IGNORED_PTR_ARG, IGNORED_PTR_ARG))
        .SetReturn(msgCbResult);

    if (!msgCbResult)
    {
        STRICT_EXPECTED_CALL(IoTHubMessage_Destroy(IGNORED_PTR_ARG));
        STRICT_EXPECTED_CALL(gballoc_free(IGNORED_PTR_ARG));
    }
}

static TRANSPORT_LL_HANDLE setup_iothub_mqtt_connection(IOTHUBTRANSPORT_CONFIG* config)
{
    TRANSPORT_LL_HANDLE handle = IoTHubTransport_MQTT_Common_Create(config, get_IO_transport, &transport_cb_info, transport_cb_ctx);
    setup_initialize_connection_mocks(false);
    IoTHubTransport_MQTT_Common_DoWork(handle);
    CONNECT_ACK connack;
    connack.isSessionPresent = true;
    connack.returnCode = CONNECTION_ACCEPTED;
    g_fnMqttOperationCallback(TEST_MQTT_CLIENT_HANDLE, MQTT_CLIENT_ON_CONNACK, &connack, g_callbackCtx);
    IoTHubTransport_MQTT_Common_DoWork(handle);

    return handle;
}

static void setup_message_recv_callback_STREAM_C2D_REQUEST_mocks(
    char** topicLevels,
    size_t topicLevelCount,
    char*** splitProperties,
    size_t splitPropertiesCount,
    const char* const** keys,
    const char* const** values,
    size_t keyValueCount,
    STRING_TOKEN_HANDLE stringToken)
{
    size_t h;
    size_t propCount = 2;

    STRICT_EXPECTED_CALL(mqttmessage_getTopicName(TEST_MQTT_MESSAGE_HANDLE))
        .SetReturn(TEST_MQTT_DEVICE_STREAMS_POST_TOPIC);

    STRICT_EXPECTED_CALL(STRING_c_str(IGNORED_PTR_ARG));
    STRICT_EXPECTED_CALL(STRING_c_str(IGNORED_PTR_ARG));
    // retrieve_topic_type() is not mockable

    STRICT_EXPECTED_CALL(malloc(IGNORED_NUM_ARG));
    STRICT_EXPECTED_CALL(mqttmessage_getTopicLevels(TEST_MQTT_MESSAGE_HANDLE, IGNORED_PTR_ARG, IGNORED_PTR_ARG))
        .CopyOutArgumentBuffer_levels(&topicLevels, sizeof(topicLevels))
        .CopyOutArgumentBuffer_count(&topicLevelCount, sizeof(topicLevelCount));
    STRICT_EXPECTED_CALL(mallocAndStrcpy_s(IGNORED_PTR_ARG, IGNORED_PTR_ARG));
    STRICT_EXPECTED_CALL(Map_Create(NULL));
    STRICT_EXPECTED_CALL(malloc(IGNORED_NUM_ARG));
    STRICT_EXPECTED_CALL(StringToken_GetFirst(IGNORED_PTR_ARG, IGNORED_NUM_ARG, IGNORED_PTR_ARG, IGNORED_NUM_ARG))
        .SetReturn(stringToken);

    for (h = 0; h < splitPropertiesCount; h++)
    {
        STRICT_EXPECTED_CALL(StringToken_GetValue(stringToken));
        STRICT_EXPECTED_CALL(StringToken_GetLength(stringToken));
        STRICT_EXPECTED_CALL(StringToken_Split(IGNORED_PTR_ARG, IGNORED_NUM_ARG, IGNORED_PTR_ARG, IGNORED_NUM_ARG, false, IGNORED_PTR_ARG, IGNORED_PTR_ARG))
            .CopyOutArgumentBuffer_tokens(&splitProperties[h], sizeof(splitProperties[h]))
            .CopyOutArgumentBuffer_token_count(&propCount, sizeof(propCount));
        STRICT_EXPECTED_CALL(Map_Add(IGNORED_PTR_ARG, IGNORED_PTR_ARG, IGNORED_PTR_ARG))
            .SetReturn(MAP_OK);
        STRICT_EXPECTED_CALL(free(IGNORED_PTR_ARG));
        STRICT_EXPECTED_CALL(free(IGNORED_PTR_ARG));
        STRICT_EXPECTED_CALL(free(IGNORED_PTR_ARG));
        STRICT_EXPECTED_CALL(StringToken_GetNext(stringToken, IGNORED_PTR_ARG, IGNORED_NUM_ARG))
            .SetReturn(h != (splitPropertiesCount - 1));
    }

    STRICT_EXPECTED_CALL(StringToken_Destroy(stringToken));

    STRICT_EXPECTED_CALL(Map_GetInternals(IGNORED_PTR_ARG, IGNORED_PTR_ARG, IGNORED_PTR_ARG, IGNORED_PTR_ARG))
        .CopyOutArgumentBuffer_keys(&keys, sizeof(keys))
        .CopyOutArgumentBuffer_values(&values, sizeof(values))
        .CopyOutArgumentBuffer_count(&keyValueCount, sizeof(keyValueCount));

    STRICT_EXPECTED_CALL(mallocAndStrcpy_s(IGNORED_PTR_ARG, IGNORED_PTR_ARG));

    STRICT_EXPECTED_CALL(URL_DecodeString(IGNORED_PTR_ARG));
    STRICT_EXPECTED_CALL(STRING_c_str(IGNORED_PTR_ARG));
    STRICT_EXPECTED_CALL(mallocAndStrcpy_s(IGNORED_PTR_ARG, IGNORED_PTR_ARG));
    STRICT_EXPECTED_CALL(STRING_delete(IGNORED_PTR_ARG));

    STRICT_EXPECTED_CALL(mallocAndStrcpy_s(IGNORED_PTR_ARG, IGNORED_PTR_ARG));

    STRICT_EXPECTED_CALL(Map_Destroy(IGNORED_PTR_ARG));
    STRICT_EXPECTED_CALL(free(IGNORED_PTR_ARG)); // topic level
    STRICT_EXPECTED_CALL(free(IGNORED_PTR_ARG)); // topic level
    STRICT_EXPECTED_CALL(free(IGNORED_PTR_ARG)); // topic level
    STRICT_EXPECTED_CALL(free(IGNORED_PTR_ARG)); // topic level
    STRICT_EXPECTED_CALL(free(IGNORED_PTR_ARG)); // topic level
    STRICT_EXPECTED_CALL(free(IGNORED_PTR_ARG)); // topic level array
    STRICT_EXPECTED_CALL(free(IGNORED_PTR_ARG));

    STRICT_EXPECTED_CALL(IoTHubClient_StreamC2DRequestDestroy(IGNORED_PTR_ARG));
}

static XIO_HANDLE get_IO_transport_fail(const char* fully_qualified_name, const MQTT_TRANSPORT_PROXY_OPTIONS* mqtt_transport_proxy_options)
{
    (void)fully_qualified_name;
    (void)mqtt_transport_proxy_options;
    return NULL;
}

static void setup_subscribe_inputqueue_dowork_mocks()
{
    STRICT_EXPECTED_CALL(tickcounter_get_current_ms(IGNORED_PTR_ARG, IGNORED_PTR_ARG));
    STRICT_EXPECTED_CALL(IoTHubClient_Auth_Get_Credential_Type(IGNORED_PTR_ARG));
    STRICT_EXPECTED_CALL(IoTHubClient_Auth_Get_SasToken_Expiry(IGNORED_PTR_ARG));
    STRICT_EXPECTED_CALL(STRING_c_str(IGNORED_PTR_ARG)).CallCannotFail();
    STRICT_EXPECTED_CALL(mqtt_client_subscribe(IGNORED_PTR_ARG, IGNORED_NUM_ARG, IGNORED_PTR_ARG, IGNORED_NUM_ARG));
    EXPECTED_CALL(mqtt_client_dowork(IGNORED_PTR_ARG));
    // process_queued_ack_messages
    STRICT_EXPECTED_CALL(tickcounter_get_current_ms(IGNORED_PTR_ARG, IGNORED_PTR_ARG));
    // removeExpiredTwinRequests
    STRICT_EXPECTED_CALL(tickcounter_get_current_ms(IGNORED_PTR_ARG, IGNORED_PTR_ARG));
}

static void set_expected_calls_around_unsubscribe()
{
    EXPECTED_CALL(STRING_c_str(IGNORED_PTR_ARG)).SetReturn(TEST_STRING_VALUE);
    EXPECTED_CALL(mqtt_client_unsubscribe(IGNORED_PTR_ARG, IGNORED_NUM_ARG, IGNORED_PTR_ARG, 1));
    EXPECTED_CALL(STRING_delete(IGNORED_PTR_ARG));
}

static void set_expected_calls_for_proxy_default_copy()
{
    STRICT_EXPECTED_CALL(mallocAndStrcpy_s(IGNORED_PTR_ARG, "test_proxy"));
    STRICT_EXPECTED_CALL(mallocAndStrcpy_s(IGNORED_PTR_ARG, "haha"));
    STRICT_EXPECTED_CALL(mallocAndStrcpy_s(IGNORED_PTR_ARG, "bleah"));
}

TEST_FUNCTION(IoTHubTransport_MQTT_Common_Create_with_NULL_parameter_Succeed)
{
    //arrange

    //act
    TRANSPORT_LL_HANDLE result = IoTHubTransport_MQTT_Common_Create(NULL, get_IO_transport, &transport_cb_info, transport_cb_ctx);

    //assert
    ASSERT_IS_NULL(result);

    //cleanup
}

TEST_FUNCTION(IoTHubTransport_MQTT_Common_Create_with_NULL_config_parameter_fails)
{
    //arrange
    IOTHUBTRANSPORT_CONFIG config = { 0 };
    config.waitingToSend = &g_waitingToSend;

    //act
    TRANSPORT_LL_HANDLE result = IoTHubTransport_MQTT_Common_Create(&config, get_IO_transport, &transport_cb_info, transport_cb_ctx);

    //assert
    ASSERT_IS_NULL(result);

    //cleanup
}

TEST_FUNCTION(IoTHubTransport_MQTT_Common_Create_with_NULL_waitingToSend_fails)
{
    // arrange
    IOTHUBTRANSPORT_CONFIG config = { 0 };
    SetupIothubTransportConfig(&config, TEST_DEVICE_ID, TEST_DEVICE_KEY, TEST_IOTHUB_NAME, TEST_IOTHUB_SUFFIX, TEST_PROTOCOL_GATEWAY_HOSTNAME, NULL);
    config.waitingToSend = NULL;

    // act
    TRANSPORT_LL_HANDLE result = IoTHubTransport_MQTT_Common_Create(&config, get_IO_transport, &transport_cb_info, transport_cb_ctx);

    // assert
    ASSERT_IS_NULL(result);
}

TEST_FUNCTION(IoTHubTransport_MQTT_Common_Create_with_NULL_protocol_fails)
{
    // arrange
    IOTHUBTRANSPORT_CONFIG config = { 0 };
    SetupIothubTransportConfig(&config, TEST_DEVICE_ID, TEST_DEVICE_KEY, TEST_IOTHUB_NAME, TEST_IOTHUB_SUFFIX, TEST_PROTOCOL_GATEWAY_HOSTNAME, NULL);
    g_iothubClientConfig.protocol = NULL;

    // act
    TRANSPORT_LL_HANDLE result = IoTHubTransport_MQTT_Common_Create(&config, get_IO_transport, &transport_cb_info, transport_cb_ctx);

    // assert
    ASSERT_IS_NULL(result);
}

TEST_FUNCTION(IoTHubTransport_MQTT_Common_Create_with_NULL_device_id_fails)
{
    // arrange
    IOTHUBTRANSPORT_CONFIG config = { 0 };
    SetupIothubTransportConfig(&config, NULL, TEST_DEVICE_KEY, TEST_IOTHUB_NAME, TEST_IOTHUB_SUFFIX, TEST_PROTOCOL_GATEWAY_HOSTNAME, NULL);

    // act
    TRANSPORT_LL_HANDLE result = IoTHubTransport_MQTT_Common_Create(&config, get_IO_transport, &transport_cb_info, transport_cb_ctx);

    // assert
    ASSERT_IS_NULL(result);
}

TEST_FUNCTION(IoTHubTransport_MQTT_Common_Create_with_deviceSasToken_blank_fails)
{
    // arrange
    IOTHUBTRANSPORT_CONFIG config = { 0 };
    SetupIothubTransportConfigWithKeyAndSasToken(&config, TEST_DEVICE_ID, NULL, TEST_EMPTY_STRING, TEST_IOTHUB_NAME, TEST_IOTHUB_SUFFIX, TEST_PROTOCOL_GATEWAY_HOSTNAME, NULL);

    // act
    TRANSPORT_LL_HANDLE result = IoTHubTransport_MQTT_Common_Create(&config, get_IO_transport, &transport_cb_info, transport_cb_ctx);

    // assert
    ASSERT_IS_NULL(result);
}

TEST_FUNCTION(IoTHubTransport_MQTT_Common_Create_with_deviceKey_blank_fails)
{
    // arrange
    IOTHUBTRANSPORT_CONFIG config = { 0 };
    SetupIothubTransportConfig(&config, TEST_DEVICE_ID, "", TEST_IOTHUB_NAME, TEST_IOTHUB_SUFFIX, TEST_PROTOCOL_GATEWAY_HOSTNAME, NULL);

    // act
    TRANSPORT_LL_HANDLE result = IoTHubTransport_MQTT_Common_Create(&config, get_IO_transport, &transport_cb_info, transport_cb_ctx);

    // assert
    ASSERT_IS_NULL(result);
}

TEST_FUNCTION(IoTHubTransport_MQTT_Common_Create_with_NULL_iothub_name_fails)
{
    // arrange
    IOTHUBTRANSPORT_CONFIG config = { 0 };
    SetupIothubTransportConfig(&config, TEST_DEVICE_ID, TEST_DEVICE_KEY, NULL, TEST_IOTHUB_SUFFIX, TEST_PROTOCOL_GATEWAY_HOSTNAME, NULL);

    // act
    TRANSPORT_LL_HANDLE result = IoTHubTransport_MQTT_Common_Create(&config, get_IO_transport, &transport_cb_info, transport_cb_ctx);

    // assert
    ASSERT_IS_NULL(result);
}

TEST_FUNCTION(IoTHubTransport_MQTT_Common_Create_with_very_long_device_id_fails)
{
    // arrange
    IOTHUBTRANSPORT_CONFIG config = { 0 };
    SetupIothubTransportConfig(&config, TEST_VERY_LONG_DEVICE_ID, TEST_DEVICE_KEY, TEST_IOTHUB_NAME, TEST_IOTHUB_SUFFIX, TEST_PROTOCOL_GATEWAY_HOSTNAME, NULL);

    // act
    TRANSPORT_LL_HANDLE result = IoTHubTransport_MQTT_Common_Create(&config, get_IO_transport, &transport_cb_info, transport_cb_ctx);

    // assert
    ASSERT_IS_NULL(result);
}

TEST_FUNCTION(IoTHubTransport_MQTT_Common_Create_with_empty_device_id_fails)
{
    // arrange
    IOTHUBTRANSPORT_CONFIG config = { 0 };
    SetupIothubTransportConfig(&config, TEST_EMPTY_STRING, TEST_DEVICE_KEY, TEST_IOTHUB_NAME, TEST_IOTHUB_SUFFIX, TEST_PROTOCOL_GATEWAY_HOSTNAME, NULL);

    // act
    TRANSPORT_LL_HANDLE result = IoTHubTransport_MQTT_Common_Create(&config, get_IO_transport, &transport_cb_info, transport_cb_ctx);

    // assert
    ASSERT_IS_NULL(result);
}

TEST_FUNCTION(IoTHubTransport_MQTT_Common_Create_with_empty_device_key_fails)
{
    // arrange
    IOTHUBTRANSPORT_CONFIG config = { 0 };
    SetupIothubTransportConfig(&config, TEST_DEVICE_ID, TEST_EMPTY_STRING, TEST_IOTHUB_NAME, TEST_IOTHUB_SUFFIX, TEST_PROTOCOL_GATEWAY_HOSTNAME, NULL);

    // act
    TRANSPORT_LL_HANDLE result = IoTHubTransport_MQTT_Common_Create(&config, get_IO_transport, &transport_cb_info, transport_cb_ctx);

    // assert
    ASSERT_IS_NULL(result);
}

TEST_FUNCTION(IoTHubTransport_MQTT_Common_Create_with_both_deviceKey_and_deviceSasToken_defined_fails)
{
    // arrange
    IOTHUBTRANSPORT_CONFIG config = { 0 };

    SetupIothubTransportConfigWithKeyAndSasToken(&config, TEST_DEVICE_ID, TEST_DEVICE_KEY, TEST_DEVICE_SAS, TEST_IOTHUB_NAME, TEST_IOTHUB_SUFFIX, TEST_PROTOCOL_GATEWAY_HOSTNAME, NULL);

    // act
    TRANSPORT_LL_HANDLE result = IoTHubTransport_MQTT_Common_Create(&config, get_IO_transport, &transport_cb_info, transport_cb_ctx);

    // assert
    ASSERT_IS_NULL(result);
}

TEST_FUNCTION(IoTHubTransport_MQTT_Common_Create_with_empty_iothub_name_fails)
{
    // arrange
    IOTHUBTRANSPORT_CONFIG config = { 0 };
    SetupIothubTransportConfig(&config, TEST_DEVICE_ID, TEST_DEVICE_KEY, TEST_EMPTY_STRING, TEST_IOTHUB_SUFFIX, TEST_PROTOCOL_GATEWAY_HOSTNAME, NULL);

    // act
    TRANSPORT_LL_HANDLE result = IoTHubTransport_MQTT_Common_Create(&config, get_IO_transport, &transport_cb_info, transport_cb_ctx);

    // assert
    ASSERT_IS_NULL(result);
}

TEST_FUNCTION(IoTHubTransport_MQTT_Common_Create_validConfig_Succeed)
{
    // arrange
    IOTHUBTRANSPORT_CONFIG config = { 0 };
    SetupIothubTransportConfig(&config, TEST_DEVICE_ID, TEST_DEVICE_KEY, TEST_IOTHUB_NAME, TEST_IOTHUB_SUFFIX, NULL, NULL);

    setup_IoTHubTransport_MQTT_Common_Create_mocks(false, NULL);

    // act
    TRANSPORT_LL_HANDLE result = IoTHubTransport_MQTT_Common_Create(&config, get_IO_transport, &transport_cb_info, transport_cb_ctx);

    // assert
    ASSERT_IS_NOT_NULL(result);
    ASSERT_ARE_EQUAL(char_ptr, umock_c_get_expected_calls(), umock_c_get_actual_calls());

    // clean up
    IoTHubTransport_MQTT_Common_Destroy(result);
}

TEST_FUNCTION(IoTHubTransport_MQTT_Common_Create_callbacks_NULL_fail)
{
    // arrange
    IOTHUBTRANSPORT_CONFIG config = { 0 };
    SetupIothubTransportConfig(&config, TEST_DEVICE_ID, TEST_DEVICE_KEY, TEST_IOTHUB_NAME, TEST_IOTHUB_SUFFIX, NULL, NULL);

    // act
    TRANSPORT_LL_HANDLE result = IoTHubTransport_MQTT_Common_Create(&config, get_IO_transport, NULL, transport_cb_ctx);

    // assert
    ASSERT_IS_NULL(result);
    ASSERT_ARE_EQUAL(char_ptr, umock_c_get_expected_calls(), umock_c_get_actual_calls());

    // clean up
    IoTHubTransport_MQTT_Common_Destroy(result);
}

TEST_FUNCTION(IoTHubTransport_MQTT_Common_Create_with_NULL_protocol_gateway_hostname_Succeeds)
{
    // arrange
    IOTHUBTRANSPORT_CONFIG config = { 0 };
    SetupIothubTransportConfig(&config, TEST_DEVICE_ID, TEST_DEVICE_KEY, TEST_IOTHUB_NAME, TEST_IOTHUB_SUFFIX, NULL, NULL);

    setup_IoTHubTransport_MQTT_Common_Create_mocks(false, NULL);

    // act
    TRANSPORT_LL_HANDLE result = IoTHubTransport_MQTT_Common_Create(&config, get_IO_transport, &transport_cb_info, transport_cb_ctx);

    // assert
    ASSERT_IS_NOT_NULL(result);
    ASSERT_ARE_EQUAL(char_ptr, umock_c_get_expected_calls(), umock_c_get_actual_calls());

    // clean up
    IoTHubTransport_MQTT_Common_Destroy(result);
}

TEST_FUNCTION(IoTHubTransport_MQTT_Common_Create_with_protocol_gateway_hostname_Succeeds)
{
    // arrange
    IOTHUBTRANSPORT_CONFIG config = { 0 };
    SetupIothubTransportConfig(&config, TEST_DEVICE_ID, TEST_DEVICE_KEY, TEST_IOTHUB_NAME, TEST_IOTHUB_SUFFIX, TEST_PROTOCOL_GATEWAY_HOSTNAME_NON_NULL, NULL);

    setup_IoTHubTransport_MQTT_Common_Create_mocks(true, NULL);

    // act
    TRANSPORT_LL_HANDLE result = IoTHubTransport_MQTT_Common_Create(&config, get_IO_transport, &transport_cb_info, transport_cb_ctx);

    // assert
    ASSERT_IS_NOT_NULL(result);
    ASSERT_ARE_EQUAL(char_ptr, umock_c_get_expected_calls(), umock_c_get_actual_calls());

    // clean up
    IoTHubTransport_MQTT_Common_Destroy(result);
}

TEST_FUNCTION(IoTHubTransport_MQTT_Common_Create_with_Module_Succeeds)
{
    // arrange
    IOTHUBTRANSPORT_CONFIG config = { 0 };
    SetupIothubTransportConfig(&config, TEST_DEVICE_ID, TEST_DEVICE_KEY, TEST_IOTHUB_NAME, TEST_IOTHUB_SUFFIX, TEST_PROTOCOL_GATEWAY_HOSTNAME_NON_NULL, TEST_MODULE_ID);

    setup_IoTHubTransport_MQTT_Common_Create_mocks(true, TEST_MODULE_ID);

    // act
    TRANSPORT_LL_HANDLE result = IoTHubTransport_MQTT_Common_Create(&config, get_IO_transport, &transport_cb_info, transport_cb_ctx);

    // assert
    ASSERT_IS_NOT_NULL(result);
    ASSERT_ARE_EQUAL(char_ptr, umock_c_get_expected_calls(), umock_c_get_actual_calls());

    // clean up
    IoTHubTransport_MQTT_Common_Destroy(result);
}

TEST_FUNCTION(IoTHubTransport_MQTT_Common_Create_validConfig_fail)
{
    // arrange
    int negativeTestsInitResult = umock_c_negative_tests_init();
    ASSERT_ARE_EQUAL(int, 0, negativeTestsInitResult);

    IOTHUBTRANSPORT_CONFIG config = { 0 };
    SetupIothubTransportConfig(&config, TEST_DEVICE_ID, TEST_DEVICE_KEY, TEST_IOTHUB_NAME, TEST_IOTHUB_SUFFIX, NULL, TEST_MODULE_ID);
    umock_c_reset_all_calls();

    setup_IoTHubTransport_MQTT_Common_Create_mocks(false, TEST_MODULE_ID);

    umock_c_negative_tests_snapshot();

    // act
    size_t count = umock_c_negative_tests_call_count();
    for (size_t index = 0; index < count; index++)
    {
        if (umock_c_negative_tests_can_call_fail(index))
        {
            umock_c_negative_tests_reset();
            umock_c_negative_tests_fail_call(index);

            char tmp_msg[128];
            sprintf(tmp_msg, "IoTHubTransport_MQTT_Common_Create failure in test %lu/%lu", (unsigned long)index, (unsigned long)count);
            TRANSPORT_LL_HANDLE result = IoTHubTransport_MQTT_Common_Create(&config, get_IO_transport, &transport_cb_info, transport_cb_ctx);

            // assert
            ASSERT_IS_NULL(result, tmp_msg);
        }
    }

    // clean up
    umock_c_negative_tests_deinit();
}

TEST_FUNCTION(IoTHubTransport_MQTT_Common_Destroy_parameter_NULL_succeed)
{
    // arrange

    // act
    IoTHubTransport_MQTT_Common_Destroy(NULL);

    // assert
}

static void IoTHubTransport_MQTT_Common_Destroy_Unsubscribe_impl(bool useModelId)
{
    // arrange
    IOTHUBTRANSPORT_CONFIG config = { 0 };
    SetupIothubTransportConfig(&config, TEST_DEVICE_ID, TEST_DEVICE_KEY, TEST_IOTHUB_NAME, TEST_IOTHUB_SUFFIX, TEST_PROTOCOL_GATEWAY_HOSTNAME, NULL);

    TRANSPORT_LL_HANDLE handle = IoTHubTransport_MQTT_Common_Create(&config, get_IO_transport, &transport_cb_info, transport_cb_ctx);
    (void)IoTHubTransport_MQTT_Common_Subscribe(handle);
    CONNECT_ACK connack = { true, CONNECTION_ACCEPTED };

    setup_initialize_connection_mocks(useModelId);
    IoTHubTransport_MQTT_Common_DoWork(handle);
    g_fnMqttOperationCallback(TEST_MQTT_CLIENT_HANDLE, MQTT_CLIENT_ON_CONNACK, &connack, g_callbackCtx);

    umock_c_reset_all_calls();

    EXPECTED_CALL(STRING_c_str(NULL)).SetReturn(TEST_STRING_VALUE);

    EXPECTED_CALL(DList_IsListEmpty(IGNORED_PTR_ARG));

    EXPECTED_CALL(STRING_delete(NULL));
    EXPECTED_CALL(STRING_delete(NULL));
    EXPECTED_CALL(STRING_delete(NULL));
    EXPECTED_CALL(STRING_delete(NULL));
    EXPECTED_CALL(STRING_delete(NULL));
    EXPECTED_CALL(STRING_delete(NULL));
    EXPECTED_CALL(STRING_delete(NULL));

    STRICT_EXPECTED_CALL(mqtt_client_disconnect(TEST_MQTT_CLIENT_HANDLE, NULL, NULL));
    STRICT_EXPECTED_CALL(mqtt_client_deinit(TEST_MQTT_CLIENT_HANDLE));
    STRICT_EXPECTED_CALL(mqtt_client_unsubscribe(TEST_MQTT_CLIENT_HANDLE, IGNORED_NUM_ARG, IGNORED_PTR_ARG, 1))
        .IgnoreArgument(2)
        .IgnoreArgument(3);
    EXPECTED_CALL(gballoc_free(NULL));
    STRICT_EXPECTED_CALL(xio_destroy(TEST_XIO_HANDLE));
    STRICT_EXPECTED_CALL(tickcounter_destroy(IGNORED_PTR_ARG));

    // act
    IoTHubTransport_MQTT_Common_Destroy(handle);

    // assert

}

TEST_FUNCTION(IoTHubTransport_MQTT_Common_Destroy_Unsubscribe_succeeds)
{
    IoTHubTransport_MQTT_Common_Destroy_Unsubscribe_impl(false);
}

TEST_FUNCTION(IoTHubTransport_MQTT_Common_Destroy_Unsubscribe_with_modelID_succeeds)
{
    IoTHubTransport_MQTT_Common_Destroy_Unsubscribe_impl(true);
}

static void set_expected_calls_for_free_transport_handle_data()
{
    STRICT_EXPECTED_CALL(mqtt_client_deinit(TEST_MQTT_CLIENT_HANDLE)).IgnoreArgument(1);
    STRICT_EXPECTED_CALL(retry_control_destroy(TEST_RETRY_CONTROL_HANDLE));
    STRICT_EXPECTED_CALL(tickcounter_destroy(IGNORED_PTR_ARG));

    EXPECTED_CALL(STRING_delete(NULL));
    EXPECTED_CALL(STRING_delete(NULL));
    EXPECTED_CALL(STRING_delete(NULL));
    EXPECTED_CALL(STRING_delete(NULL));
    EXPECTED_CALL(STRING_delete(NULL));
    EXPECTED_CALL(STRING_delete(NULL));
    EXPECTED_CALL(STRING_delete(NULL));
    EXPECTED_CALL(STRING_delete(NULL));
    EXPECTED_CALL(STRING_delete(NULL));
    EXPECTED_CALL(STRING_delete(NULL));
    EXPECTED_CALL(STRING_delete(NULL));
    EXPECTED_CALL(STRING_delete(NULL));
    EXPECTED_CALL(STRING_delete(NULL));

    STRICT_EXPECTED_CALL(mqtt_client_clear_xio(IGNORED_PTR_ARG));
    STRICT_EXPECTED_CALL(xio_destroy(IGNORED_PTR_ARG));

    EXPECTED_CALL(gballoc_free(NULL));
}

TEST_FUNCTION(IoTHubTransport_MQTT_Common_Destroy_One_Message_Ack_succeeds)
{
    // arrange
    IOTHUBTRANSPORT_CONFIG config = { 0 };
    SetupIothubTransportConfig(&config, TEST_DEVICE_ID, TEST_DEVICE_KEY, TEST_IOTHUB_NAME, TEST_IOTHUB_SUFFIX, TEST_PROTOCOL_GATEWAY_HOSTNAME, NULL);

    IOTHUB_MESSAGE_LIST message1;
    memset(&message1, 0, sizeof(IOTHUB_MESSAGE_LIST));
    message1.messageHandle = TEST_IOTHUB_MSG_BYTEARRAY;

    DList_InsertTailList(config.waitingToSend, &(message1.entry));

    TRANSPORT_LL_HANDLE handle = setup_iothub_mqtt_connection(&config);

    IoTHubTransport_MQTT_Common_DoWork(handle);
    umock_c_reset_all_calls();

    STRICT_EXPECTED_CALL(mqtt_client_disconnect(IGNORED_PTR_ARG, IGNORED_PTR_ARG, IGNORED_PTR_ARG));
    STRICT_EXPECTED_CALL(mqtt_client_dowork(IGNORED_PTR_ARG));
    STRICT_EXPECTED_CALL(ThreadAPI_Sleep(IGNORED_NUM_ARG));
    STRICT_EXPECTED_CALL(mqtt_client_clear_xio(IGNORED_PTR_ARG));
    STRICT_EXPECTED_CALL(xio_destroy(IGNORED_PTR_ARG));
    EXPECTED_CALL(DList_IsListEmpty(IGNORED_PTR_ARG));
    setup_invoke_message_callback_mocks(IOTHUB_CLIENT_CONFIRMATION_BECAUSE_DESTROY, false, true);

    EXPECTED_CALL(DList_IsListEmpty(IGNORED_PTR_ARG));
    EXPECTED_CALL(DList_IsListEmpty(IGNORED_PTR_ARG));
    EXPECTED_CALL(DList_IsListEmpty(IGNORED_PTR_ARG)); // pending_get_twin_queue
    set_expected_calls_for_free_transport_handle_data();

    // act
    IoTHubTransport_MQTT_Common_Destroy(handle);

    // assert
    ASSERT_ARE_EQUAL(char_ptr, umock_c_get_expected_calls(), umock_c_get_actual_calls());
}

TEST_FUNCTION(IoTHubTransport_MQTT_Common_Destroy_disconnect_timeout_succeeds)
{
    // arrange
    IOTHUBTRANSPORT_CONFIG config = { 0 };
    SetupIothubTransportConfig(&config, TEST_DEVICE_ID, TEST_DEVICE_KEY, TEST_IOTHUB_NAME, TEST_IOTHUB_SUFFIX, TEST_PROTOCOL_GATEWAY_HOSTNAME, NULL);

    IOTHUB_MESSAGE_LIST message1;
    memset(&message1, 0, sizeof(IOTHUB_MESSAGE_LIST));
    message1.messageHandle = TEST_IOTHUB_MSG_BYTEARRAY;

    g_skip_disconnect_callback = true;

    DList_InsertTailList(config.waitingToSend, &(message1.entry));

    TRANSPORT_LL_HANDLE handle = setup_iothub_mqtt_connection(&config);

    IoTHubTransport_MQTT_Common_DoWork(handle);
    umock_c_reset_all_calls();

    STRICT_EXPECTED_CALL(mqtt_client_disconnect(IGNORED_PTR_ARG, IGNORED_PTR_ARG, IGNORED_PTR_ARG));
    for (int i = 0; i < TEST_MAX_DISCONNECT_VALUE; ++i)
    {
        STRICT_EXPECTED_CALL(mqtt_client_dowork(IGNORED_PTR_ARG));
        STRICT_EXPECTED_CALL(ThreadAPI_Sleep(IGNORED_NUM_ARG));
    }
    STRICT_EXPECTED_CALL(mqtt_client_clear_xio(IGNORED_PTR_ARG));
    STRICT_EXPECTED_CALL(xio_destroy(IGNORED_PTR_ARG));
    EXPECTED_CALL(DList_IsListEmpty(IGNORED_PTR_ARG));
    setup_invoke_message_callback_mocks(IOTHUB_CLIENT_CONFIRMATION_BECAUSE_DESTROY, false, true);
    EXPECTED_CALL(DList_IsListEmpty(IGNORED_PTR_ARG));
    EXPECTED_CALL(DList_IsListEmpty(IGNORED_PTR_ARG));
    EXPECTED_CALL(DList_IsListEmpty(IGNORED_PTR_ARG)); // pending_get_twin_queue
    set_expected_calls_for_free_transport_handle_data();

    // act
    IoTHubTransport_MQTT_Common_Destroy(handle);

    // assert
    ASSERT_ARE_EQUAL(char_ptr, umock_c_get_expected_calls(), umock_c_get_actual_calls());
}

TEST_FUNCTION(IoTHubTransport_MQTT_Common_Destroy_succeeds)
{
    // arrange
    IOTHUBTRANSPORT_CONFIG config = { 0 };
    SetupIothubTransportConfig(&config, TEST_DEVICE_ID, TEST_DEVICE_KEY, TEST_IOTHUB_NAME, TEST_IOTHUB_SUFFIX, TEST_PROTOCOL_GATEWAY_HOSTNAME, NULL);

    TRANSPORT_LL_HANDLE handle = IoTHubTransport_MQTT_Common_Create(&config, get_IO_transport, &transport_cb_info, transport_cb_ctx);
    umock_c_reset_all_calls();

    EXPECTED_CALL(DList_IsListEmpty(IGNORED_PTR_ARG));

    EXPECTED_CALL(STRING_delete(NULL));
    EXPECTED_CALL(STRING_delete(NULL));
    EXPECTED_CALL(STRING_delete(NULL));
    EXPECTED_CALL(STRING_delete(NULL));
    EXPECTED_CALL(STRING_delete(NULL));
    EXPECTED_CALL(STRING_delete(NULL));
    EXPECTED_CALL(STRING_delete(NULL));

    STRICT_EXPECTED_CALL(mqtt_client_deinit(TEST_MQTT_CLIENT_HANDLE));
    STRICT_EXPECTED_CALL(xio_retrieveoptions(IGNORED_PTR_ARG));
    STRICT_EXPECTED_CALL(mqtt_client_disconnect(TEST_MQTT_CLIENT_HANDLE, NULL, NULL));
    EXPECTED_CALL(xio_destroy(NULL));
    EXPECTED_CALL(gballoc_free(IGNORED_PTR_ARG));
    STRICT_EXPECTED_CALL(tickcounter_destroy(IGNORED_PTR_ARG)).IgnoreArgument(1);

    // act
    IoTHubTransport_MQTT_Common_Destroy(handle);

    // assert
}


static void set_expected_calls_for_IoTHubTransport_MQTT_Common_Destroy()
{
    STRICT_EXPECTED_CALL(DList_IsListEmpty(IGNORED_PTR_ARG));
    STRICT_EXPECTED_CALL(DList_IsListEmpty(IGNORED_PTR_ARG));
    STRICT_EXPECTED_CALL(DList_IsListEmpty(IGNORED_PTR_ARG));
    set_expected_calls_for_free_transport_handle_data();
}

// Tests that if MQTT has entered a disconnected state and stays there over time, Destroy performs a proper cleanup
// https://github.com/Azure/azure-iot-sdk-c/issues/924 was hit in field where SDK previously wasn't performing this correctly.
TEST_FUNCTION(IoTHubTransport_MQTT_Common_Destroy_from_disconnected_state)
{
    // arrange
    IOTHUBTRANSPORT_CONFIG config = { 0 };
    SetupIothubTransportConfig(&config, TEST_DEVICE_ID, TEST_DEVICE_KEY, TEST_IOTHUB_NAME, TEST_IOTHUB_SUFFIX, TEST_PROTOCOL_GATEWAY_HOSTNAME, NULL);

    TRANSPORT_LL_HANDLE handle = IoTHubTransport_MQTT_Common_Create(&config, get_IO_transport, &transport_cb_info, transport_cb_ctx);
    (void)IoTHubTransport_MQTT_Common_Subscribe(handle);
    CONNECT_ACK connack = { true, CONNECTION_ACCEPTED };

    setup_initialize_connection_mocks(false);
    IoTHubTransport_MQTT_Common_DoWork(handle);
    g_fnMqttOperationCallback(TEST_MQTT_CLIENT_HANDLE, MQTT_CLIENT_ON_CONNACK, &connack, g_callbackCtx);


    // Signal an error to put us into the pending disconnect state.
    g_fnMqttErrorCallback(TEST_MQTT_CLIENT_HANDLE, MQTT_CLIENT_NO_PING_RESPONSE, g_callbackCtx);
    // The initial call to DoWork() is required to process the disconnection and move us into the disconnected state.
    IoTHubTransport_MQTT_Common_DoWork(handle);

    // A future Dowork call is required to re-allocate the xio.  As part of this, make the mqtt_client_connect fail.  
    // This has the effect of allocationg the xio but leaving us in a disconnected state.

    // Using the REGISTER_GLOBAL_MOCK_RETURN to force an error in a LONG list of calls there's not otherwise need
    // to STRICT_EXPECTED_CALL mocks on.
    REGISTER_GLOBAL_MOCK_RETURN(mqtt_client_connect, MU_FAILURE);
    IoTHubTransport_MQTT_Common_DoWork(handle);
    REGISTER_GLOBAL_MOCK_RETURN(mqtt_client_connect, 0);

    umock_c_reset_all_calls();

    set_expected_calls_for_IoTHubTransport_MQTT_Common_Destroy();

    // act
    IoTHubTransport_MQTT_Common_Destroy(handle);

    // assert
    ASSERT_ARE_EQUAL(char_ptr, umock_c_get_expected_calls(), umock_c_get_actual_calls());
}


TEST_FUNCTION(IoTHubTransport_MQTT_Common_Subscribe_parameter_NULL_fail)
{
    // arrange

    // act
    int res = IoTHubTransport_MQTT_Common_Subscribe(NULL);

    // assert
    ASSERT_ARE_NOT_EQUAL(int, 0, res);
}

TEST_FUNCTION(IoTHubTransport_MQTT_Common_Subscribe_Succeed)
{
    // arrange
    CONNECT_ACK connack = { true, CONNECTION_ACCEPTED };
    IOTHUBTRANSPORT_CONFIG config = { 0 };
    SetupIothubTransportConfig(&config, TEST_DEVICE_ID, TEST_DEVICE_KEY, TEST_IOTHUB_NAME, TEST_IOTHUB_SUFFIX, TEST_PROTOCOL_GATEWAY_HOSTNAME, NULL);

    TRANSPORT_LL_HANDLE handle = IoTHubTransport_MQTT_Common_Create(&config, get_IO_transport, &transport_cb_info, transport_cb_ctx);

    setup_initialize_connection_mocks(false);
    IoTHubTransport_MQTT_Common_DoWork(handle);
    g_fnMqttOperationCallback(TEST_MQTT_CLIENT_HANDLE, MQTT_CLIENT_ON_CONNACK, &connack, g_callbackCtx);

    umock_c_reset_all_calls();

    EXPECTED_CALL(STRING_c_str(IGNORED_PTR_ARG)).SetReturn(TEST_DEVICE_ID);
    setup_IoTHubTransport_MQTT_Common_DoWork_mocks();

    // act
    int result = IoTHubTransport_MQTT_Common_Subscribe(handle);
    IoTHubTransport_MQTT_Common_DoWork(handle);

    // assert
    ASSERT_ARE_EQUAL(int, result, 0);
    ASSERT_ARE_EQUAL(char_ptr, umock_c_get_expected_calls(), umock_c_get_actual_calls());

    //cleanup
    IoTHubTransport_MQTT_Common_Destroy(handle);
}

// This code path (subscribing with a module via IoTHubTransport_MQTT_Common_Subscribe) should never
// be invoked by the product in practice, as the IoTHub client layer when using modules doesn't call into it.
TEST_FUNCTION(IoTHubTransport_MQTT_Common_Subscribe_With_Module_fail)
{
    // arrange
    IOTHUBTRANSPORT_CONFIG config = { 0 };
    SetupIothubTransportConfig(&config, TEST_DEVICE_ID, TEST_DEVICE_KEY, TEST_IOTHUB_NAME, TEST_IOTHUB_SUFFIX, TEST_PROTOCOL_GATEWAY_HOSTNAME, TEST_MODULE_ID);

    TRANSPORT_LL_HANDLE handle = IoTHubTransport_MQTT_Common_Create(&config, get_IO_transport, &transport_cb_info, transport_cb_ctx);

    umock_c_reset_all_calls();

    // act
    int result = IoTHubTransport_MQTT_Common_Subscribe(handle);

    // assert
    ASSERT_ARE_NOT_EQUAL(int, result, 0);
    ASSERT_ARE_EQUAL(char_ptr, umock_c_get_expected_calls(), umock_c_get_actual_calls());

    //cleanup
    IoTHubTransport_MQTT_Common_Destroy(handle);

}

TEST_FUNCTION(IoTHubTransport_MQTT_Common_Subscribe_fail)
{
    // arrange
    int negativeTestsInitResult = umock_c_negative_tests_init();
    ASSERT_ARE_EQUAL(int, 0, negativeTestsInitResult);

    CONNECT_ACK connack = { true, CONNECTION_ACCEPTED };
    IOTHUBTRANSPORT_CONFIG config = { 0 };
    SetupIothubTransportConfig(&config, TEST_DEVICE_ID, TEST_DEVICE_KEY, TEST_IOTHUB_NAME, TEST_IOTHUB_SUFFIX, TEST_PROTOCOL_GATEWAY_HOSTNAME, NULL);

    TRANSPORT_LL_HANDLE handle = IoTHubTransport_MQTT_Common_Create(&config, get_IO_transport, &transport_cb_info, transport_cb_ctx);

    setup_initialize_connection_mocks(false);
    IoTHubTransport_MQTT_Common_DoWork(handle);
    g_fnMqttOperationCallback(TEST_MQTT_CLIENT_HANDLE, MQTT_CLIENT_ON_CONNACK, &connack, g_callbackCtx);

    umock_c_reset_all_calls();
    (void)IoTHubTransport_MQTT_Common_Subscribe(handle);

    setup_IoTHubTransport_MQTT_Common_DoWork_mocks();

    umock_c_negative_tests_snapshot();

    // act
    size_t count = umock_c_negative_tests_call_count();
    for (size_t index = 0; index < count; index++)
    {
        if (umock_c_negative_tests_can_call_fail(index))
        {
            umock_c_negative_tests_reset();
            umock_c_negative_tests_fail_call(index);

            char tmp_msg[128];
            sprintf(tmp_msg, "IoTHubTransport_MQTT_Common_DoWork failure in test %lu/%lu", (unsigned long)index, (unsigned long)count);

            IoTHubTransport_MQTT_Common_DoWork(handle);
        }
    }

    //cleanup
    IoTHubTransport_MQTT_Common_Destroy(handle);
    umock_c_negative_tests_deinit();
}

TEST_FUNCTION(IoTHubTransport_MQTT_Common_Subscribe_set_subscribe_type_Succeed)
{
    // arrange
    CONNECT_ACK connack = { true, CONNECTION_ACCEPTED };
    IOTHUBTRANSPORT_CONFIG config = { 0 };
    SetupIothubTransportConfig(&config, TEST_DEVICE_ID, TEST_DEVICE_KEY, TEST_IOTHUB_NAME, TEST_IOTHUB_SUFFIX, TEST_PROTOCOL_GATEWAY_HOSTNAME, NULL);

    TRANSPORT_LL_HANDLE handle = IoTHubTransport_MQTT_Common_Create(&config, get_IO_transport, &transport_cb_info, transport_cb_ctx);

    setup_initialize_connection_mocks(false);
    IoTHubTransport_MQTT_Common_DoWork(handle);
    g_fnMqttOperationCallback(TEST_MQTT_CLIENT_HANDLE, MQTT_CLIENT_ON_CONNACK, &connack, g_callbackCtx);
    umock_c_reset_all_calls();

    EXPECTED_CALL(STRING_c_str(IGNORED_PTR_ARG)).SetReturn(TEST_DEVICE_ID);
    setup_IoTHubTransport_MQTT_Common_DoWork_mocks();

    // act
    int result = IoTHubTransport_MQTT_Common_Subscribe(handle);
    IoTHubTransport_MQTT_Common_DoWork(handle);

    // assert
    ASSERT_ARE_EQUAL(int, result, 0);
    ASSERT_ARE_EQUAL(char_ptr, umock_c_get_expected_calls(), umock_c_get_actual_calls());

    //cleanup
    IoTHubTransport_MQTT_Common_Destroy(handle);
}

TEST_FUNCTION(IoTHubTransport_MQTT_Common_SetRetryPolicy_parameter_NULL_fail)
{
    // arrange

    // act
    int res = IoTHubTransport_MQTT_Common_SetRetryPolicy(NULL, TEST_RETRY_POLICY, TEST_RETRY_TIMEOUT_SECS);

    // assert
    ASSERT_ARE_NOT_EQUAL(int, 0, res);
}

TEST_FUNCTION(IoTHubTransport_MQTT_Common_SetRetryPolicy_failure)
{
    // arrange
    IOTHUBTRANSPORT_CONFIG config = { 0 };
    SetupIothubTransportConfig(&config, TEST_DEVICE_ID, TEST_DEVICE_KEY, TEST_IOTHUB_NAME, TEST_IOTHUB_SUFFIX, TEST_PROTOCOL_GATEWAY_HOSTNAME, NULL);

    TRANSPORT_LL_HANDLE handle = IoTHubTransport_MQTT_Common_Create(&config, get_IO_transport, &transport_cb_info, transport_cb_ctx);

    umock_c_reset_all_calls();
    STRICT_EXPECTED_CALL(retry_control_create(TEST_RETRY_POLICY, TEST_RETRY_TIMEOUT_SECS))
        .SetReturn(NULL);

    // act
    int res = IoTHubTransport_MQTT_Common_SetRetryPolicy(handle, TEST_RETRY_POLICY, TEST_RETRY_TIMEOUT_SECS);

    // assert
    ASSERT_ARE_EQUAL(char_ptr, umock_c_get_expected_calls(), umock_c_get_actual_calls());
    ASSERT_ARE_NOT_EQUAL(int, 0, res);

    //cleanup
    IoTHubTransport_MQTT_Common_Destroy(handle);
}

TEST_FUNCTION(IoTHubTransport_MQTT_Common_SetRetryPolicy_success)
{
    // arrange
    IOTHUBTRANSPORT_CONFIG config = { 0 };
    SetupIothubTransportConfig(&config, TEST_DEVICE_ID, TEST_DEVICE_KEY, TEST_IOTHUB_NAME, TEST_IOTHUB_SUFFIX, TEST_PROTOCOL_GATEWAY_HOSTNAME, NULL);

    TRANSPORT_LL_HANDLE handle = IoTHubTransport_MQTT_Common_Create(&config, get_IO_transport, &transport_cb_info, transport_cb_ctx);

    umock_c_reset_all_calls();
    STRICT_EXPECTED_CALL(retry_control_create(TEST_RETRY_POLICY, TEST_RETRY_TIMEOUT_SECS));
    STRICT_EXPECTED_CALL(retry_control_destroy(TEST_RETRY_CONTROL_HANDLE));

    // act
    int res = IoTHubTransport_MQTT_Common_SetRetryPolicy(handle, TEST_RETRY_POLICY, TEST_RETRY_TIMEOUT_SECS);

    // assert
    ASSERT_ARE_EQUAL(char_ptr, umock_c_get_expected_calls(), umock_c_get_actual_calls());
    ASSERT_ARE_EQUAL(int, 0, res);

    //cleanup
    IoTHubTransport_MQTT_Common_Destroy(handle);
}

TEST_FUNCTION(IoTHubTransport_MQTT_Common_SetRetryPolicy_change_policy_success)
{
    // arrange
    IOTHUBTRANSPORT_CONFIG config = { 0 };
    SetupIothubTransportConfig(&config, TEST_DEVICE_ID, TEST_DEVICE_KEY, TEST_IOTHUB_NAME, TEST_IOTHUB_SUFFIX, TEST_PROTOCOL_GATEWAY_HOSTNAME, NULL);

    TRANSPORT_LL_HANDLE handle = IoTHubTransport_MQTT_Common_Create(&config, get_IO_transport, &transport_cb_info, transport_cb_ctx);

    umock_c_reset_all_calls();
    STRICT_EXPECTED_CALL(retry_control_create(TEST_RETRY_POLICY, TEST_RETRY_TIMEOUT_SECS));
    STRICT_EXPECTED_CALL(retry_control_destroy(TEST_RETRY_CONTROL_HANDLE));
    STRICT_EXPECTED_CALL(retry_control_create(TEST_RETRY_POLICY, TEST_RETRY_TIMEOUT_SECS));
    STRICT_EXPECTED_CALL(retry_control_destroy(TEST_RETRY_CONTROL_HANDLE));

    // act
    int res = IoTHubTransport_MQTT_Common_SetRetryPolicy(handle, TEST_RETRY_POLICY, TEST_RETRY_TIMEOUT_SECS);
    res = IoTHubTransport_MQTT_Common_SetRetryPolicy(handle, TEST_RETRY_POLICY, TEST_RETRY_TIMEOUT_SECS);

    // assert
    ASSERT_ARE_EQUAL(char_ptr, umock_c_get_expected_calls(), umock_c_get_actual_calls());
    ASSERT_ARE_EQUAL(int, 0, res);

    //cleanup
    IoTHubTransport_MQTT_Common_Destroy(handle);
}

TEST_FUNCTION(IoTHubTransport_MQTT_Common_Unsubscribe_Succeed)
{
    // arrange
    CONNECT_ACK connack = { true, CONNECTION_ACCEPTED };
    IOTHUBTRANSPORT_CONFIG config = { 0 };
    SetupIothubTransportConfig(&config, TEST_DEVICE_ID, TEST_DEVICE_KEY, TEST_IOTHUB_NAME, TEST_IOTHUB_SUFFIX, TEST_PROTOCOL_GATEWAY_HOSTNAME, NULL);

    TRANSPORT_LL_HANDLE handle = IoTHubTransport_MQTT_Common_Create(&config, get_IO_transport, &transport_cb_info, transport_cb_ctx);

    g_fnMqttOperationCallback(TEST_MQTT_CLIENT_HANDLE, MQTT_CLIENT_ON_CONNACK, &connack, g_callbackCtx);
    umock_c_reset_all_calls();

    set_expected_calls_around_unsubscribe();

    // act
    IoTHubTransport_MQTT_Common_Unsubscribe(handle);

    // assert
    ASSERT_ARE_EQUAL(char_ptr, umock_c_get_expected_calls(), umock_c_get_actual_calls());

    //cleanup
    IoTHubTransport_MQTT_Common_Destroy(handle);
}

TEST_FUNCTION(IoTHubTransport_MQTT_Common_Unsubscribe_handle_NULL_fail)
{
    // arrange

    // act
    IoTHubTransport_MQTT_Common_Unsubscribe(NULL);

    // assert
    ASSERT_ARE_EQUAL(char_ptr, umock_c_get_expected_calls(), umock_c_get_actual_calls());

    //cleanup
}

TEST_FUNCTION(IoTHubTransport_MQTT_Common_Unsubscribe_DeviceTwin_Succeed)
{
    // arrange
    IOTHUBTRANSPORT_CONFIG config = { 0 };
    SetupIothubTransportConfig(&config, TEST_DEVICE_ID, TEST_DEVICE_KEY, TEST_IOTHUB_NAME, TEST_IOTHUB_SUFFIX, TEST_PROTOCOL_GATEWAY_HOSTNAME, NULL);

    TRANSPORT_LL_HANDLE handle = IoTHubTransport_MQTT_Common_Create(&config, get_IO_transport, &transport_cb_info, transport_cb_ctx);
    IoTHubTransport_MQTT_Common_Subscribe_DeviceTwin(handle);
    umock_c_reset_all_calls();

    STRICT_EXPECTED_CALL(STRING_delete(IGNORED_PTR_ARG)).IgnoreArgument_handle();

    // act
    IoTHubTransport_MQTT_Common_Unsubscribe_DeviceTwin(handle);

    // assert
    ASSERT_ARE_EQUAL(char_ptr, umock_c_get_expected_calls(), umock_c_get_actual_calls());

    //cleanup
    IoTHubTransport_MQTT_Common_Destroy(handle);
}

TEST_FUNCTION(IoTHubTransport_MQTT_Common_Unsubscribe_DeviceTwin_No_subscribe_Succeed)
{
    // arrange
    IOTHUBTRANSPORT_CONFIG config = { 0 };
    SetupIothubTransportConfig(&config, TEST_DEVICE_ID, TEST_DEVICE_KEY, TEST_IOTHUB_NAME, TEST_IOTHUB_SUFFIX, TEST_PROTOCOL_GATEWAY_HOSTNAME, NULL);

    TRANSPORT_LL_HANDLE handle = IoTHubTransport_MQTT_Common_Create(&config, get_IO_transport, &transport_cb_info, transport_cb_ctx);
    umock_c_reset_all_calls();

    // act
    IoTHubTransport_MQTT_Common_Unsubscribe_DeviceTwin(handle);

    // assert
    ASSERT_ARE_EQUAL(char_ptr, umock_c_get_expected_calls(), umock_c_get_actual_calls());

    //cleanup
    IoTHubTransport_MQTT_Common_Destroy(handle);
}

TEST_FUNCTION(IoTHubTransport_MQTT_Common_Unsubscribe_DeviceTwin_handle_NULL_fail)
{
    // arrange

    // act
    IoTHubTransport_MQTT_Common_Unsubscribe_DeviceTwin(NULL);

    // assert
    ASSERT_ARE_EQUAL(char_ptr, umock_c_get_expected_calls(), umock_c_get_actual_calls());

    //cleanup
}

TEST_FUNCTION(IoTHubTransport_MQTT_Common_GetTwinAsync_Succeed)
{
    // arrange
    IOTHUBTRANSPORT_CONFIG config = { 0 };
    SetupIothubTransportConfig(&config, TEST_DEVICE_ID, TEST_DEVICE_KEY, TEST_IOTHUB_NAME, TEST_IOTHUB_SUFFIX, TEST_PROTOCOL_GATEWAY_HOSTNAME, NULL);

    TRANSPORT_LL_HANDLE handle = IoTHubTransport_MQTT_Common_Create(&config, get_IO_transport, &transport_cb_info, transport_cb_ctx);

    umock_c_reset_all_calls();
    STRICT_EXPECTED_CALL(tickcounter_get_current_ms(IGNORED_PTR_ARG, IGNORED_PTR_ARG));
    STRICT_EXPECTED_CALL(malloc(IGNORED_NUM_ARG));
    STRICT_EXPECTED_CALL(tickcounter_get_current_ms(IGNORED_PTR_ARG, IGNORED_PTR_ARG));
    STRICT_EXPECTED_CALL(DList_InsertTailList(IGNORED_PTR_ARG, IGNORED_PTR_ARG));

    // act
    IOTHUB_CLIENT_RESULT result = IoTHubTransport_MQTT_Common_GetTwinAsync(handle, on_get_device_twin_completed_callback, (void*)0x4445);

    // assert
    ASSERT_ARE_EQUAL(char_ptr, umock_c_get_expected_calls(), umock_c_get_actual_calls());
    ASSERT_ARE_EQUAL(int, IOTHUB_CLIENT_OK, result);

    //cleanup
    IoTHubTransport_MQTT_Common_Destroy(handle);
}

TEST_FUNCTION(IoTHubTransport_MQTT_Common_GetTwinAsync_NULL_handle_failure)
{
    // arrange
    umock_c_reset_all_calls();

    // act
    IOTHUB_CLIENT_RESULT result = IoTHubTransport_MQTT_Common_GetTwinAsync(NULL, on_get_device_twin_completed_callback, (void*)0x4445);

    // assert
    ASSERT_ARE_EQUAL(char_ptr, umock_c_get_expected_calls(), umock_c_get_actual_calls());
    ASSERT_ARE_EQUAL(int, IOTHUB_CLIENT_INVALID_ARG, result);

    //cleanup
}

TEST_FUNCTION(IoTHubTransport_MQTT_Common_GetTwinAsync_NULL_completionCallback_failure)
{
    // arrange
    IOTHUBTRANSPORT_CONFIG config = { 0 };
    SetupIothubTransportConfig(&config, TEST_DEVICE_ID, TEST_DEVICE_KEY, TEST_IOTHUB_NAME, TEST_IOTHUB_SUFFIX, TEST_PROTOCOL_GATEWAY_HOSTNAME, NULL);

    TRANSPORT_LL_HANDLE handle = IoTHubTransport_MQTT_Common_Create(&config, get_IO_transport, &transport_cb_info, transport_cb_ctx);

    umock_c_reset_all_calls();

    // act
    IOTHUB_CLIENT_RESULT result = IoTHubTransport_MQTT_Common_GetTwinAsync(handle, NULL, (void*)0x4445);

    // assert
    ASSERT_ARE_EQUAL(char_ptr, umock_c_get_expected_calls(), umock_c_get_actual_calls());
    ASSERT_ARE_EQUAL(int, IOTHUB_CLIENT_INVALID_ARG, result);

    //cleanup
    IoTHubTransport_MQTT_Common_Destroy(handle);
}

TEST_FUNCTION(IoTHubTransport_MQTT_Common_GetTwinAsync_fails)
{
    // arrange
    ASSERT_ARE_EQUAL(int, 0, umock_c_negative_tests_init());

    IOTHUBTRANSPORT_CONFIG config = { 0 };
    SetupIothubTransportConfig(&config, TEST_DEVICE_ID, TEST_DEVICE_KEY, TEST_IOTHUB_NAME, TEST_IOTHUB_SUFFIX, TEST_PROTOCOL_GATEWAY_HOSTNAME, NULL);

    TRANSPORT_LL_HANDLE handle = IoTHubTransport_MQTT_Common_Create(&config, get_IO_transport, &transport_cb_info, transport_cb_ctx);

    umock_c_reset_all_calls();
    STRICT_EXPECTED_CALL(tickcounter_get_current_ms(IGNORED_PTR_ARG, IGNORED_PTR_ARG));
    STRICT_EXPECTED_CALL(malloc(IGNORED_NUM_ARG));
    STRICT_EXPECTED_CALL(tickcounter_get_current_ms(IGNORED_PTR_ARG, IGNORED_PTR_ARG));
    STRICT_EXPECTED_CALL(DList_InsertTailList(IGNORED_PTR_ARG, IGNORED_PTR_ARG));
    umock_c_negative_tests_snapshot();

    // act
    size_t count = umock_c_negative_tests_call_count();

    for (size_t index = 0; index < count; index++)
    {
        if (!umock_c_negative_tests_can_call_fail(index))
        {
            continue;
        }

        umock_c_negative_tests_reset();
        umock_c_negative_tests_fail_call(index);

        char tmp_msg[128];
        sprintf(tmp_msg, "Failure in test %lu/%lu", (unsigned long)index, (unsigned long)count);
        IOTHUB_CLIENT_RESULT result = IoTHubTransport_MQTT_Common_GetTwinAsync(handle, on_get_device_twin_completed_callback, (void*)0x4445);

        // assert
        ASSERT_ARE_NOT_EQUAL(IOTHUB_CLIENT_RESULT, IOTHUB_CLIENT_OK, result, tmp_msg);
    }

    //cleanup
    IoTHubTransport_MQTT_Common_Destroy(handle);
    umock_c_negative_tests_deinit();
}

TEST_FUNCTION(IoTHubTransport_MQTT_Common_Destroy_return_pending_get_twin_requests_Succeed)
{
    // arrange
    IOTHUBTRANSPORT_CONFIG config = { 0 };
    SetupIothubTransportConfig(&config, TEST_DEVICE_ID, TEST_DEVICE_KEY, TEST_IOTHUB_NAME, TEST_IOTHUB_SUFFIX, TEST_PROTOCOL_GATEWAY_HOSTNAME, NULL);

    TRANSPORT_LL_HANDLE handle = IoTHubTransport_MQTT_Common_Create(&config, get_IO_transport, &transport_cb_info, transport_cb_ctx);

    umock_c_reset_all_calls();
    STRICT_EXPECTED_CALL(malloc(IGNORED_NUM_ARG));
    STRICT_EXPECTED_CALL(tickcounter_get_current_ms(IGNORED_PTR_ARG, IGNORED_PTR_ARG));
    STRICT_EXPECTED_CALL(DList_InsertTailList(IGNORED_PTR_ARG, IGNORED_PTR_ARG));
    (void)IoTHubTransport_MQTT_Common_GetTwinAsync(handle, on_get_device_twin_completed_callback, (void*)0x4445);

    get_twin_size = 1234;
    get_twin_payLoad = (const unsigned char*)0x4567;

    umock_c_reset_all_calls();

    EXPECTED_CALL(mqtt_client_clear_xio(IGNORED_PTR_ARG));
    EXPECTED_CALL(xio_destroy(NULL));
    EXPECTED_CALL(DList_IsListEmpty(IGNORED_PTR_ARG));
    EXPECTED_CALL(DList_IsListEmpty(IGNORED_PTR_ARG));
    EXPECTED_CALL(DList_IsListEmpty(IGNORED_PTR_ARG));
    EXPECTED_CALL(DList_RemoveHeadList(IGNORED_PTR_ARG));
    EXPECTED_CALL(free(IGNORED_PTR_ARG));
    EXPECTED_CALL(DList_IsListEmpty(IGNORED_PTR_ARG));

    set_expected_calls_for_free_transport_handle_data();

    // act
    IoTHubTransport_MQTT_Common_Destroy(handle);

    // assert
    ASSERT_ARE_EQUAL(char_ptr, umock_c_get_expected_calls(), umock_c_get_actual_calls());
    ASSERT_ARE_EQUAL(void_ptr, (void*)0x4445, get_twin_userContextCallback);
    ASSERT_IS_NULL(get_twin_payLoad);
    ASSERT_ARE_EQUAL(int, 0, get_twin_size);

    //cleanup
}

TEST_FUNCTION(IoTHubTransport_MQTT_Common_SetOption_invokes_xio_setoption_when_option_not_consumed_by_mqtt_transport)
{
    // arrange
    const char* SOME_OPTION = "AnOption";
    const void* SOME_VALUE = (void*)42;

    IOTHUBTRANSPORT_CONFIG config = { 0 };
    SetupIothubTransportConfig(&config, TEST_DEVICE_ID, TEST_DEVICE_KEY, TEST_IOTHUB_NAME, TEST_IOTHUB_SUFFIX, TEST_PROTOCOL_GATEWAY_HOSTNAME, NULL);

    TRANSPORT_LL_HANDLE handle = IoTHubTransport_MQTT_Common_Create(&config, get_IO_transport, &transport_cb_info, transport_cb_ctx);
    umock_c_reset_all_calls();

    STRICT_EXPECTED_CALL(IoTHubClient_Auth_Get_Credential_Type(IGNORED_PTR_ARG));
    EXPECTED_CALL(STRING_c_str(NULL)).SetReturn(TEST_STRING_VALUE);
    STRICT_EXPECTED_CALL(IoTHubClient_Auth_Get_Credential_Type(IGNORED_PTR_ARG));
    STRICT_EXPECTED_CALL(xio_setoption(NULL, SOME_OPTION, SOME_VALUE))
        .IgnoreArgument(1);

    // act
    IOTHUB_CLIENT_RESULT result = IoTHubTransport_MQTT_Common_SetOption(handle, SOME_OPTION, SOME_VALUE);

    // assert
    ASSERT_ARE_EQUAL(IOTHUB_CLIENT_RESULT, IOTHUB_CLIENT_OK, result);
    ASSERT_ARE_EQUAL(char_ptr, umock_c_get_expected_calls(), umock_c_get_actual_calls());

    //cleanup
    IoTHubTransport_MQTT_Common_Destroy(handle);
}

TEST_FUNCTION(IoTHubTransport_MQTT_Common_SetOption_option_NULL_fail)
{
    // arrange
    IOTHUBTRANSPORT_CONFIG config = { 0 };
    SetupIothubTransportConfig(&config, TEST_DEVICE_ID, TEST_DEVICE_KEY, TEST_IOTHUB_NAME, TEST_IOTHUB_SUFFIX, TEST_PROTOCOL_GATEWAY_HOSTNAME, NULL);

    TRANSPORT_LL_HANDLE handle = IoTHubTransport_MQTT_Common_Create(&config, get_IO_transport, &transport_cb_info, transport_cb_ctx);
    umock_c_reset_all_calls();

    bool traceOn = true;

    // act
    IOTHUB_CLIENT_RESULT result = IoTHubTransport_MQTT_Common_SetOption(handle, NULL, &traceOn);

    // assert
    ASSERT_ARE_EQUAL(IOTHUB_CLIENT_RESULT, IOTHUB_CLIENT_INVALID_ARG, result);
    ASSERT_ARE_EQUAL(char_ptr, umock_c_get_expected_calls(), umock_c_get_actual_calls());

    //cleanup
    IoTHubTransport_MQTT_Common_Destroy(handle);
}

TEST_FUNCTION(IoTHubTransport_MQTT_Common_SetOption_value_NULL_fail)
{
    // arrange
    IOTHUBTRANSPORT_CONFIG config = { 0 };
    SetupIothubTransportConfig(&config, TEST_DEVICE_ID, TEST_DEVICE_KEY, TEST_IOTHUB_NAME, TEST_IOTHUB_SUFFIX, TEST_PROTOCOL_GATEWAY_HOSTNAME, NULL);

    TRANSPORT_LL_HANDLE handle = IoTHubTransport_MQTT_Common_Create(&config, get_IO_transport, &transport_cb_info, transport_cb_ctx);
    umock_c_reset_all_calls();

    // act
    IOTHUB_CLIENT_RESULT result = IoTHubTransport_MQTT_Common_SetOption(handle, OPTION_LOG_TRACE, NULL);

    // assert
    ASSERT_ARE_EQUAL(IOTHUB_CLIENT_RESULT, IOTHUB_CLIENT_INVALID_ARG, result);
    ASSERT_ARE_EQUAL(char_ptr, umock_c_get_expected_calls(), umock_c_get_actual_calls());

    //cleanup
    IoTHubTransport_MQTT_Common_Destroy(handle);
}

TEST_FUNCTION(IoTHubTransport_MQTT_Common_SetOption_x509Certificate_no_509_fail)
{
    // arrange
    IOTHUBTRANSPORT_CONFIG config = { 0 };
    SetupIothubTransportConfig(&config, TEST_DEVICE_ID, TEST_DEVICE_KEY, TEST_IOTHUB_NAME, TEST_IOTHUB_SUFFIX, TEST_PROTOCOL_GATEWAY_HOSTNAME, NULL);

    TRANSPORT_LL_HANDLE handle = IoTHubTransport_MQTT_Common_Create(&config, get_IO_transport, &transport_cb_info, transport_cb_ctx);
    umock_c_reset_all_calls();

    STRICT_EXPECTED_CALL(IoTHubClient_Auth_Get_Credential_Type(IGNORED_PTR_ARG));

    // act
    IOTHUB_CLIENT_RESULT result = IoTHubTransport_MQTT_Common_SetOption(handle, OPTION_X509_CERT, X509_CERT_CERTIFICATE);

    // assert
    ASSERT_ARE_EQUAL(IOTHUB_CLIENT_RESULT, IOTHUB_CLIENT_INVALID_ARG, result);
    ASSERT_ARE_EQUAL(char_ptr, umock_c_get_expected_calls(), umock_c_get_actual_calls());

    //cleanup
    IoTHubTransport_MQTT_Common_Destroy(handle);
}

TEST_FUNCTION(IoTHubTransport_MQTT_Common_SetOption_x509Private_key_no_509_fail)
{
    // arrange
    IOTHUBTRANSPORT_CONFIG config = { 0 };
    SetupIothubTransportConfig(&config, TEST_DEVICE_ID, TEST_DEVICE_KEY, TEST_IOTHUB_NAME, TEST_IOTHUB_SUFFIX, TEST_PROTOCOL_GATEWAY_HOSTNAME, NULL);

    TRANSPORT_LL_HANDLE handle = IoTHubTransport_MQTT_Common_Create(&config, get_IO_transport, &transport_cb_info, transport_cb_ctx);
    umock_c_reset_all_calls();

    STRICT_EXPECTED_CALL(IoTHubClient_Auth_Get_Credential_Type(IGNORED_PTR_ARG));

    // act
    IOTHUB_CLIENT_RESULT result = IoTHubTransport_MQTT_Common_SetOption(handle, X509_PRIVATE_KEY_OPTION, X509_PRIVATE_KEY);

    // assert
    ASSERT_ARE_EQUAL(IOTHUB_CLIENT_RESULT, IOTHUB_CLIENT_INVALID_ARG, result);
    ASSERT_ARE_EQUAL(char_ptr, umock_c_get_expected_calls(), umock_c_get_actual_calls());

    //cleanup
    IoTHubTransport_MQTT_Common_Destroy(handle);
}

TEST_FUNCTION(IoTHubTransport_MQTT_Common_SetOption_x509Certificate_succeed)
{
    // arrange
    IOTHUBTRANSPORT_CONFIG config = { 0 };
    SetupIothubTransportConfigWithKeyAndSasToken(&config, TEST_DEVICE_ID, NULL, NULL, TEST_IOTHUB_NAME, TEST_IOTHUB_SUFFIX, TEST_PROTOCOL_GATEWAY_HOSTNAME, NULL);

    TRANSPORT_LL_HANDLE handle = IoTHubTransport_MQTT_Common_Create(&config, get_IO_transport, &transport_cb_info, transport_cb_ctx);
    umock_c_reset_all_calls();

    STRICT_EXPECTED_CALL(IoTHubClient_Auth_Get_Credential_Type(IGNORED_PTR_ARG)).SetReturn(IOTHUB_CREDENTIAL_TYPE_UNKNOWN);
    STRICT_EXPECTED_CALL(IoTHubClient_Auth_Set_x509_Type(IGNORED_PTR_ARG, true));
    EXPECTED_CALL(STRING_c_str(IGNORED_PTR_ARG)).SetReturn(TEST_STRING_VALUE);
    STRICT_EXPECTED_CALL(IoTHubClient_Auth_Get_Credential_Type(IGNORED_PTR_ARG)).SetReturn(IOTHUB_CREDENTIAL_TYPE_X509_ECC);
    STRICT_EXPECTED_CALL(IoTHubClient_Auth_Set_xio_Certificate(IGNORED_PTR_ARG, IGNORED_PTR_ARG));
    STRICT_EXPECTED_CALL(xio_setoption(IGNORED_PTR_ARG, OPTION_X509_CERT, IGNORED_PTR_ARG));

    // act
    IOTHUB_CLIENT_RESULT result = IoTHubTransport_MQTT_Common_SetOption(handle, OPTION_X509_CERT, X509_CERT_CERTIFICATE);

    // assert
    ASSERT_ARE_EQUAL(IOTHUB_CLIENT_RESULT, IOTHUB_CLIENT_OK, result);
    ASSERT_ARE_EQUAL(char_ptr, umock_c_get_expected_calls(), umock_c_get_actual_calls());

    //cleanup
    IoTHubTransport_MQTT_Common_Destroy(handle);
}

TEST_FUNCTION(IoTHubTransport_MQTT_Common_SetOption_x509Private_key_succeed)
{
    // arrange
    IOTHUBTRANSPORT_CONFIG config = { 0 };
    SetupIothubTransportConfigWithKeyAndSasToken(&config, TEST_DEVICE_ID, NULL, NULL, TEST_IOTHUB_NAME, TEST_IOTHUB_SUFFIX, TEST_PROTOCOL_GATEWAY_HOSTNAME, NULL);

    TRANSPORT_LL_HANDLE handle = IoTHubTransport_MQTT_Common_Create(&config, get_IO_transport, &transport_cb_info, transport_cb_ctx);
    umock_c_reset_all_calls();

    STRICT_EXPECTED_CALL(IoTHubClient_Auth_Get_Credential_Type(IGNORED_PTR_ARG)).SetReturn(IOTHUB_CREDENTIAL_TYPE_UNKNOWN);
    STRICT_EXPECTED_CALL(IoTHubClient_Auth_Set_x509_Type(IGNORED_PTR_ARG, true));
    STRICT_EXPECTED_CALL(STRING_c_str(IGNORED_PTR_ARG)).SetReturn(TEST_STRING_VALUE);
    STRICT_EXPECTED_CALL(IoTHubClient_Auth_Get_Credential_Type(IGNORED_PTR_ARG)).SetReturn(IOTHUB_CREDENTIAL_TYPE_X509_ECC);
    STRICT_EXPECTED_CALL(IoTHubClient_Auth_Set_xio_Certificate(IGNORED_PTR_ARG, IGNORED_PTR_ARG));
    STRICT_EXPECTED_CALL(xio_setoption(IGNORED_PTR_ARG, X509_PRIVATE_KEY_OPTION, X509_PRIVATE_KEY));

    // act
    IOTHUB_CLIENT_RESULT result = IoTHubTransport_MQTT_Common_SetOption(handle, X509_PRIVATE_KEY_OPTION, X509_PRIVATE_KEY);

    // assert
    ASSERT_ARE_EQUAL(IOTHUB_CLIENT_RESULT, IOTHUB_CLIENT_OK, result);
    ASSERT_ARE_EQUAL(char_ptr, umock_c_get_expected_calls(), umock_c_get_actual_calls());

    //cleanup
    IoTHubTransport_MQTT_Common_Destroy(handle);
}

TEST_FUNCTION(IoTHubTransport_MQTT_Common_SetOption_succeed)
{
    // arrange
    IOTHUBTRANSPORT_CONFIG config = { 0 };
    SetupIothubTransportConfig(&config, TEST_DEVICE_ID, TEST_DEVICE_KEY, TEST_IOTHUB_NAME, TEST_IOTHUB_SUFFIX, TEST_PROTOCOL_GATEWAY_HOSTNAME, NULL);

    TRANSPORT_LL_HANDLE handle = IoTHubTransport_MQTT_Common_Create(&config, get_IO_transport, &transport_cb_info, transport_cb_ctx);
    umock_c_reset_all_calls();

    STRICT_EXPECTED_CALL(IoTHubClient_Auth_Get_Credential_Type(IGNORED_PTR_ARG));
    STRICT_EXPECTED_CALL(mqtt_client_set_trace(IGNORED_PTR_ARG, IGNORED_NUM_ARG, IGNORED_NUM_ARG))
        .IgnoreArgument(1)
        .IgnoreArgument(2)
        .IgnoreArgument(3);

    bool traceOn = true;

    // act
    IOTHUB_CLIENT_RESULT result = IoTHubTransport_MQTT_Common_SetOption(handle, OPTION_LOG_TRACE, &traceOn);

    // assert
    ASSERT_ARE_EQUAL(IOTHUB_CLIENT_RESULT, IOTHUB_CLIENT_OK, result);
    ASSERT_ARE_EQUAL(char_ptr, umock_c_get_expected_calls(), umock_c_get_actual_calls());

    //cleanup
    IoTHubTransport_MQTT_Common_Destroy(handle);
}

TEST_FUNCTION(IoTHubTransport_MQTT_Common_SetOption_keepAlive_succeed)
{
    // arrange
    IOTHUBTRANSPORT_CONFIG config = { 0 };
    SetupIothubTransportConfig(&config, TEST_DEVICE_ID, TEST_DEVICE_KEY, TEST_IOTHUB_NAME, TEST_IOTHUB_SUFFIX, TEST_PROTOCOL_GATEWAY_HOSTNAME, NULL);

    TRANSPORT_LL_HANDLE handle = IoTHubTransport_MQTT_Common_Create(&config, get_IO_transport, &transport_cb_info, transport_cb_ctx);
    umock_c_reset_all_calls();

    int keepAlive = 10;
    STRICT_EXPECTED_CALL(IoTHubClient_Auth_Get_Credential_Type(IGNORED_PTR_ARG));

    // act
    IOTHUB_CLIENT_RESULT result = IoTHubTransport_MQTT_Common_SetOption(handle, OPTION_KEEP_ALIVE, &keepAlive);

    // assert
    ASSERT_ARE_EQUAL(IOTHUB_CLIENT_RESULT, IOTHUB_CLIENT_OK, result);
    ASSERT_ARE_EQUAL(char_ptr, umock_c_get_expected_calls(), umock_c_get_actual_calls());

    //cleanup
    IoTHubTransport_MQTT_Common_Destroy(handle);
}

TEST_FUNCTION(IoTHubTransport_MQTT_Common_SetOption_keepAlive_previous_connection_succeed)
{
    // arrange
    IOTHUBTRANSPORT_CONFIG config = { 0 };
    SetupIothubTransportConfig(&config, TEST_DEVICE_ID, TEST_DEVICE_KEY, TEST_IOTHUB_NAME, TEST_IOTHUB_SUFFIX, TEST_PROTOCOL_GATEWAY_HOSTNAME, NULL);

    TRANSPORT_LL_HANDLE handle = IoTHubTransport_MQTT_Common_Create(&config, get_IO_transport, &transport_cb_info, transport_cb_ctx);

    IoTHubTransport_MQTT_Common_DoWork(handle);

    CONNECT_ACK connack = { true, CONNECTION_ACCEPTED };
    g_fnMqttOperationCallback(TEST_MQTT_CLIENT_HANDLE, MQTT_CLIENT_ON_CONNACK, &connack, g_callbackCtx);

    umock_c_reset_all_calls();

    STRICT_EXPECTED_CALL(IoTHubClient_Auth_Get_Credential_Type(IGNORED_PTR_ARG));
    STRICT_EXPECTED_CALL(xio_retrieveoptions(IGNORED_PTR_ARG));
    STRICT_EXPECTED_CALL(mqtt_client_disconnect(IGNORED_PTR_ARG, IGNORED_PTR_ARG, IGNORED_PTR_ARG));
    for (size_t index = 0; index < NUM_DOWORK_VALUE; index++)
    {
        STRICT_EXPECTED_CALL(mqtt_client_dowork(IGNORED_PTR_ARG));
        STRICT_EXPECTED_CALL(ThreadAPI_Sleep(IGNORED_NUM_ARG));
    }
    STRICT_EXPECTED_CALL(mqtt_client_clear_xio(IGNORED_PTR_ARG));
    STRICT_EXPECTED_CALL(xio_destroy(IGNORED_PTR_ARG));

    int keepAlive = 10;

    // act
    IOTHUB_CLIENT_RESULT result = IoTHubTransport_MQTT_Common_SetOption(handle, OPTION_KEEP_ALIVE, &keepAlive);

    // assert
    ASSERT_ARE_EQUAL(IOTHUB_CLIENT_RESULT, IOTHUB_CLIENT_OK, result);
    ASSERT_ARE_EQUAL(char_ptr, umock_c_get_expected_calls(), umock_c_get_actual_calls());

    //cleanup
    IoTHubTransport_MQTT_Common_Destroy(handle);
}

TEST_FUNCTION(IoTHubTransport_MQTT_Common_SetOption_xio_create_fail)
{
    // arrange
    const char* SOME_OPTION = "AnOption";
    const void* SOME_VALUE = (void*)42;

    IOTHUBTRANSPORT_CONFIG config = { 0 };
    SetupIothubTransportConfig(&config, TEST_DEVICE_ID, TEST_DEVICE_KEY, TEST_IOTHUB_NAME, TEST_IOTHUB_SUFFIX, TEST_PROTOCOL_GATEWAY_HOSTNAME, NULL);

    TRANSPORT_LL_HANDLE handle = IoTHubTransport_MQTT_Common_Create(&config, get_IO_transport_fail, &transport_cb_info, transport_cb_ctx);
    umock_c_reset_all_calls();

    STRICT_EXPECTED_CALL(IoTHubClient_Auth_Get_Credential_Type(IGNORED_PTR_ARG));
    EXPECTED_CALL(STRING_c_str(NULL)).SetReturn(TEST_STRING_VALUE);

    // act
    IOTHUB_CLIENT_RESULT result = IoTHubTransport_MQTT_Common_SetOption(handle, SOME_OPTION, SOME_VALUE);

    // assert
    ASSERT_ARE_EQUAL(IOTHUB_CLIENT_RESULT, IOTHUB_CLIENT_ERROR, result);

    ASSERT_ARE_EQUAL(char_ptr, umock_c_get_expected_calls(), umock_c_get_actual_calls());

    //cleanup
    IoTHubTransport_MQTT_Common_Destroy(handle);
}

TEST_FUNCTION(IoTHubTransport_MQTT_Common_SetOption_fails_when_xio_setoption_fails)
{
    // arrange
    const char* SOME_OPTION = "AnOption";
    const void* SOME_VALUE = (void*)42;

    IOTHUBTRANSPORT_CONFIG config = { 0 };
    SetupIothubTransportConfig(&config, TEST_DEVICE_ID, TEST_DEVICE_KEY, TEST_IOTHUB_NAME, TEST_IOTHUB_SUFFIX, TEST_PROTOCOL_GATEWAY_HOSTNAME, NULL);

    TRANSPORT_LL_HANDLE handle = IoTHubTransport_MQTT_Common_Create(&config, get_IO_transport, &transport_cb_info, transport_cb_ctx);
    umock_c_reset_all_calls();

    STRICT_EXPECTED_CALL(IoTHubClient_Auth_Get_Credential_Type(IGNORED_PTR_ARG));
    EXPECTED_CALL(STRING_c_str(IGNORED_PTR_ARG)).SetReturn(TEST_STRING_VALUE);
    STRICT_EXPECTED_CALL(IoTHubClient_Auth_Get_Credential_Type(IGNORED_PTR_ARG));
    STRICT_EXPECTED_CALL(xio_setoption(IGNORED_PTR_ARG, SOME_OPTION, SOME_VALUE))
        .IgnoreArgument(1)
        .SetReturn(MU_FAILURE);

    // act
    IOTHUB_CLIENT_RESULT result = IoTHubTransport_MQTT_Common_SetOption(handle, SOME_OPTION, SOME_VALUE);

    // assert
    ASSERT_ARE_EQUAL(IOTHUB_CLIENT_RESULT, IOTHUB_CLIENT_INVALID_ARG, result);
    ASSERT_ARE_EQUAL(char_ptr, umock_c_get_expected_calls(), umock_c_get_actual_calls());

    //cleanup
    IoTHubTransport_MQTT_Common_Destroy(handle);
}


TEST_FUNCTION(IoTHubTransport_MQTT_Common_SetOption_keepAlive_same_value_succeed)
{
    // arrange
    IOTHUBTRANSPORT_CONFIG config = { 0 };
    SetupIothubTransportConfig(&config, TEST_DEVICE_ID, TEST_DEVICE_KEY, TEST_IOTHUB_NAME, TEST_IOTHUB_SUFFIX, TEST_PROTOCOL_GATEWAY_HOSTNAME, NULL);

    TRANSPORT_LL_HANDLE handle = IoTHubTransport_MQTT_Common_Create(&config, get_IO_transport, &transport_cb_info, transport_cb_ctx);

    int keepAlive = 30;
    IOTHUB_CLIENT_RESULT result = IoTHubTransport_MQTT_Common_SetOption(handle, OPTION_KEEP_ALIVE, &keepAlive);

    CONNECT_ACK connack = { true, CONNECTION_ACCEPTED };
    g_fnMqttOperationCallback(TEST_MQTT_CLIENT_HANDLE, MQTT_CLIENT_ON_CONNACK, &connack, g_callbackCtx);

    umock_c_reset_all_calls();

    STRICT_EXPECTED_CALL(IoTHubClient_Auth_Get_Credential_Type(IGNORED_PTR_ARG));

    // act
    result = IoTHubTransport_MQTT_Common_SetOption(handle, OPTION_KEEP_ALIVE, &keepAlive);

    // assert
    ASSERT_ARE_EQUAL(IOTHUB_CLIENT_RESULT, IOTHUB_CLIENT_OK, result);
    ASSERT_ARE_EQUAL(char_ptr, umock_c_get_expected_calls(), umock_c_get_actual_calls());

    //cleanup
    IoTHubTransport_MQTT_Common_Destroy(handle);
}

TEST_FUNCTION(SetOption_with_proxy_data_copies_the_options_for_later_use)
{
    // arrange
    HTTP_PROXY_OPTIONS http_proxy_options;
    IOTHUBTRANSPORT_CONFIG config = { 0 };
    SetupIothubTransportConfig(&config, TEST_DEVICE_ID, TEST_DEVICE_KEY, TEST_IOTHUB_NAME, TEST_IOTHUB_SUFFIX, TEST_PROTOCOL_GATEWAY_HOSTNAME, NULL);

    TRANSPORT_LL_HANDLE handle = IoTHubTransport_MQTT_Common_Create(&config, get_IO_transport, &transport_cb_info, transport_cb_ctx);
    umock_c_reset_all_calls();

    http_proxy_options.host_address = "test_proxy";
    http_proxy_options.port = 2222;
    http_proxy_options.username = "me";
    http_proxy_options.password = "shhhh";

    STRICT_EXPECTED_CALL(IoTHubClient_Auth_Get_Credential_Type(IGNORED_PTR_ARG));
    STRICT_EXPECTED_CALL(mallocAndStrcpy_s(IGNORED_PTR_ARG, "test_proxy"));
    STRICT_EXPECTED_CALL(mallocAndStrcpy_s(IGNORED_PTR_ARG, "me"));
    STRICT_EXPECTED_CALL(mallocAndStrcpy_s(IGNORED_PTR_ARG, "shhhh"));

    // act
    IOTHUB_CLIENT_RESULT result = IoTHubTransport_MQTT_Common_SetOption(handle, "proxy_data", &http_proxy_options);

    // assert
    ASSERT_ARE_EQUAL(int, IOTHUB_CLIENT_OK, result);
    ASSERT_ARE_EQUAL(char_ptr, umock_c_get_expected_calls(), umock_c_get_actual_calls());

    // cleanup
    IoTHubTransport_MQTT_Common_Destroy(handle);
}

TEST_FUNCTION(SetOption_proxy_data_with_NULL_host_address_fails)
{
    // arrange
    HTTP_PROXY_OPTIONS http_proxy_options;
    IOTHUBTRANSPORT_CONFIG config = { 0 };
    SetupIothubTransportConfig(&config, TEST_DEVICE_ID, TEST_DEVICE_KEY, TEST_IOTHUB_NAME, TEST_IOTHUB_SUFFIX, TEST_PROTOCOL_GATEWAY_HOSTNAME, NULL);

    TRANSPORT_LL_HANDLE handle = IoTHubTransport_MQTT_Common_Create(&config, get_IO_transport, &transport_cb_info, transport_cb_ctx);
    umock_c_reset_all_calls();

    http_proxy_options.host_address = NULL;
    http_proxy_options.port = 2222;
    http_proxy_options.username = "me";
    http_proxy_options.password = "shhhh";

    STRICT_EXPECTED_CALL(IoTHubClient_Auth_Get_Credential_Type(IGNORED_PTR_ARG));

    // act
    IOTHUB_CLIENT_RESULT result = IoTHubTransport_MQTT_Common_SetOption(handle, "proxy_data", &http_proxy_options);

    // assert
    ASSERT_ARE_EQUAL(int, IOTHUB_CLIENT_INVALID_ARG, result);
    ASSERT_ARE_EQUAL(char_ptr, umock_c_get_expected_calls(), umock_c_get_actual_calls());

    // cleanup
    IoTHubTransport_MQTT_Common_Destroy(handle);
}

TEST_FUNCTION(SetOption_proxy_data_with_NULL_option_value_fails)
{
    // arrange
    IOTHUBTRANSPORT_CONFIG config = { 0 };
    SetupIothubTransportConfig(&config, TEST_DEVICE_ID, TEST_DEVICE_KEY, TEST_IOTHUB_NAME, TEST_IOTHUB_SUFFIX, TEST_PROTOCOL_GATEWAY_HOSTNAME, NULL);

    TRANSPORT_LL_HANDLE handle = IoTHubTransport_MQTT_Common_Create(&config, get_IO_transport, &transport_cb_info, transport_cb_ctx);
    umock_c_reset_all_calls();

    // act
    IOTHUB_CLIENT_RESULT result = IoTHubTransport_MQTT_Common_SetOption(handle, "proxy_data", NULL);

    // assert
    ASSERT_ARE_EQUAL(int, IOTHUB_CLIENT_INVALID_ARG, result);
    ASSERT_ARE_EQUAL(char_ptr, umock_c_get_expected_calls(), umock_c_get_actual_calls());

    // cleanup
    IoTHubTransport_MQTT_Common_Destroy(handle);
}

TEST_FUNCTION(SetOption_proxy_data_with_NULL_username_and_password_saves_only_the_hostname)
{
    // arrange
    HTTP_PROXY_OPTIONS http_proxy_options;
    IOTHUBTRANSPORT_CONFIG config = { 0 };
    SetupIothubTransportConfig(&config, TEST_DEVICE_ID, TEST_DEVICE_KEY, TEST_IOTHUB_NAME, TEST_IOTHUB_SUFFIX, TEST_PROTOCOL_GATEWAY_HOSTNAME, NULL);

    TRANSPORT_LL_HANDLE handle = IoTHubTransport_MQTT_Common_Create(&config, get_IO_transport, &transport_cb_info, transport_cb_ctx);
    umock_c_reset_all_calls();

    http_proxy_options.host_address = "test_proxy";
    http_proxy_options.port = 2222;
    http_proxy_options.username = NULL;
    http_proxy_options.password = NULL;

    STRICT_EXPECTED_CALL(IoTHubClient_Auth_Get_Credential_Type(IGNORED_PTR_ARG));
    STRICT_EXPECTED_CALL(mallocAndStrcpy_s(IGNORED_PTR_ARG, "test_proxy"));

    // act
    IOTHUB_CLIENT_RESULT result = IoTHubTransport_MQTT_Common_SetOption(handle, "proxy_data", &http_proxy_options);

    // assert
    ASSERT_ARE_EQUAL(int, IOTHUB_CLIENT_OK, result);
    ASSERT_ARE_EQUAL(char_ptr, umock_c_get_expected_calls(), umock_c_get_actual_calls());

    // cleanup
    IoTHubTransport_MQTT_Common_Destroy(handle);
}

TEST_FUNCTION(SetOption_proxy_data_with_NULL_username_but_non_NULL_password_fails)
{
    // arrange
    HTTP_PROXY_OPTIONS http_proxy_options;
    IOTHUBTRANSPORT_CONFIG config = { 0 };
    SetupIothubTransportConfig(&config, TEST_DEVICE_ID, TEST_DEVICE_KEY, TEST_IOTHUB_NAME, TEST_IOTHUB_SUFFIX, TEST_PROTOCOL_GATEWAY_HOSTNAME, NULL);

    TRANSPORT_LL_HANDLE handle = IoTHubTransport_MQTT_Common_Create(&config, get_IO_transport, &transport_cb_info, transport_cb_ctx);
    umock_c_reset_all_calls();

    http_proxy_options.host_address = "test_proxy";
    http_proxy_options.port = 2222;
    http_proxy_options.username = "the_other_me";
    http_proxy_options.password = NULL;

    STRICT_EXPECTED_CALL(IoTHubClient_Auth_Get_Credential_Type(IGNORED_PTR_ARG));

    // act
    IOTHUB_CLIENT_RESULT result = IoTHubTransport_MQTT_Common_SetOption(handle, "proxy_data", &http_proxy_options);

    // assert
    ASSERT_ARE_EQUAL(int, IOTHUB_CLIENT_INVALID_ARG, result);
    ASSERT_ARE_EQUAL(char_ptr, umock_c_get_expected_calls(), umock_c_get_actual_calls());

    // cleanup
    IoTHubTransport_MQTT_Common_Destroy(handle);
}

TEST_FUNCTION(SetOption_proxy_data_with_NULL_password_but_non_NULL_username_fails)
{
    // arrange
    HTTP_PROXY_OPTIONS http_proxy_options;
    IOTHUBTRANSPORT_CONFIG config = { 0 };
    SetupIothubTransportConfig(&config, TEST_DEVICE_ID, TEST_DEVICE_KEY, TEST_IOTHUB_NAME, TEST_IOTHUB_SUFFIX, TEST_PROTOCOL_GATEWAY_HOSTNAME, NULL);

    TRANSPORT_LL_HANDLE handle = IoTHubTransport_MQTT_Common_Create(&config, get_IO_transport, &transport_cb_info, transport_cb_ctx);
    umock_c_reset_all_calls();

    http_proxy_options.host_address = "test_proxy";
    http_proxy_options.port = 2222;
    http_proxy_options.username = NULL;
    http_proxy_options.password = "bleah";

    STRICT_EXPECTED_CALL(IoTHubClient_Auth_Get_Credential_Type(IGNORED_PTR_ARG));

    // act
    IOTHUB_CLIENT_RESULT result = IoTHubTransport_MQTT_Common_SetOption(handle, "proxy_data", &http_proxy_options);

    // assert
    ASSERT_ARE_EQUAL(int, IOTHUB_CLIENT_INVALID_ARG, result);
    ASSERT_ARE_EQUAL(char_ptr, umock_c_get_expected_calls(), umock_c_get_actual_calls());

    // cleanup
    IoTHubTransport_MQTT_Common_Destroy(handle);
}

TEST_FUNCTION(SetOption_proxy_data_frees_previously_Saved_proxy_options)
{
    // arrange
    HTTP_PROXY_OPTIONS http_proxy_options;
    IOTHUBTRANSPORT_CONFIG config = { 0 };
    SetupIothubTransportConfig(&config, TEST_DEVICE_ID, TEST_DEVICE_KEY, TEST_IOTHUB_NAME, TEST_IOTHUB_SUFFIX, TEST_PROTOCOL_GATEWAY_HOSTNAME, NULL);

    TRANSPORT_LL_HANDLE handle = IoTHubTransport_MQTT_Common_Create(&config, get_IO_transport, &transport_cb_info, transport_cb_ctx);
    umock_c_reset_all_calls();

    http_proxy_options.host_address = "test_proxy";
    http_proxy_options.port = 2222;
    http_proxy_options.username = "haha";
    http_proxy_options.password = "bleah";

    set_expected_calls_for_proxy_default_copy();

    (void)IoTHubTransport_MQTT_Common_SetOption(handle, "proxy_data", &http_proxy_options);

    umock_c_reset_all_calls();

    STRICT_EXPECTED_CALL(IoTHubClient_Auth_Get_Credential_Type(IGNORED_PTR_ARG));
    STRICT_EXPECTED_CALL(mallocAndStrcpy_s(IGNORED_PTR_ARG, "test_proxy"));
    STRICT_EXPECTED_CALL(mallocAndStrcpy_s(IGNORED_PTR_ARG, "me"));
    STRICT_EXPECTED_CALL(mallocAndStrcpy_s(IGNORED_PTR_ARG, "shhhh"));
    STRICT_EXPECTED_CALL(free(IGNORED_PTR_ARG));
    STRICT_EXPECTED_CALL(free(IGNORED_PTR_ARG));
    STRICT_EXPECTED_CALL(free(IGNORED_PTR_ARG));

    http_proxy_options.host_address = "test_proxy";
    http_proxy_options.port = 2222;
    http_proxy_options.username = "me";
    http_proxy_options.password = "shhhh";

    // act
    IOTHUB_CLIENT_RESULT result = IoTHubTransport_MQTT_Common_SetOption(handle, "proxy_data", &http_proxy_options);

    // assert
    ASSERT_ARE_EQUAL(int, IOTHUB_CLIENT_OK, result);
    ASSERT_ARE_EQUAL(char_ptr, umock_c_get_expected_calls(), umock_c_get_actual_calls());

    // cleanup
    IoTHubTransport_MQTT_Common_Destroy(handle);
}

TEST_FUNCTION(when_allocating_proxy_name_fails_SetOption_proxy_data_fails)
{
    // arrange
    HTTP_PROXY_OPTIONS http_proxy_options;
    IOTHUBTRANSPORT_CONFIG config = { 0 };
    SetupIothubTransportConfig(&config, TEST_DEVICE_ID, TEST_DEVICE_KEY, TEST_IOTHUB_NAME, TEST_IOTHUB_SUFFIX, TEST_PROTOCOL_GATEWAY_HOSTNAME, NULL);

    TRANSPORT_LL_HANDLE handle = IoTHubTransport_MQTT_Common_Create(&config, get_IO_transport, &transport_cb_info, transport_cb_ctx);
    umock_c_reset_all_calls();

    http_proxy_options.host_address = "test_proxy";
    http_proxy_options.port = 2222;
    http_proxy_options.username = "haha";
    http_proxy_options.password = "bleah";

    STRICT_EXPECTED_CALL(IoTHubClient_Auth_Get_Credential_Type(IGNORED_PTR_ARG));
    STRICT_EXPECTED_CALL(mallocAndStrcpy_s(IGNORED_PTR_ARG, "test_proxy"))
        .SetReturn(1);

    // act
    IOTHUB_CLIENT_RESULT result = IoTHubTransport_MQTT_Common_SetOption(handle, "proxy_data", &http_proxy_options);

    // assert
    ASSERT_ARE_EQUAL(int, IOTHUB_CLIENT_ERROR, result);
    ASSERT_ARE_EQUAL(char_ptr, umock_c_get_expected_calls(), umock_c_get_actual_calls());

    // cleanup
    IoTHubTransport_MQTT_Common_Destroy(handle);
}

TEST_FUNCTION(when_allocating_username_fails_SetOption_proxy_data_fails)
{
    // arrange
    HTTP_PROXY_OPTIONS http_proxy_options;
    IOTHUBTRANSPORT_CONFIG config = { 0 };
    SetupIothubTransportConfig(&config, TEST_DEVICE_ID, TEST_DEVICE_KEY, TEST_IOTHUB_NAME, TEST_IOTHUB_SUFFIX, TEST_PROTOCOL_GATEWAY_HOSTNAME, NULL);

    TRANSPORT_LL_HANDLE handle = IoTHubTransport_MQTT_Common_Create(&config, get_IO_transport, &transport_cb_info, transport_cb_ctx);
    umock_c_reset_all_calls();

    http_proxy_options.host_address = "test_proxy";
    http_proxy_options.port = 2222;
    http_proxy_options.username = "haha";
    http_proxy_options.password = "bleah";

    STRICT_EXPECTED_CALL(IoTHubClient_Auth_Get_Credential_Type(IGNORED_PTR_ARG));
    STRICT_EXPECTED_CALL(mallocAndStrcpy_s(IGNORED_PTR_ARG, "test_proxy"));
    STRICT_EXPECTED_CALL(mallocAndStrcpy_s(IGNORED_PTR_ARG, "haha"))
        .SetReturn(1);
    STRICT_EXPECTED_CALL(free(IGNORED_PTR_ARG));

    // act
    IOTHUB_CLIENT_RESULT result = IoTHubTransport_MQTT_Common_SetOption(handle, "proxy_data", &http_proxy_options);

    // assert
    ASSERT_ARE_EQUAL(int, IOTHUB_CLIENT_ERROR, result);
    ASSERT_ARE_EQUAL(char_ptr, umock_c_get_expected_calls(), umock_c_get_actual_calls());

    // cleanup
    IoTHubTransport_MQTT_Common_Destroy(handle);
}

TEST_FUNCTION(when_allocating_password_fails_SetOption_proxy_data_fails)
{
    // arrange
    HTTP_PROXY_OPTIONS http_proxy_options;
    IOTHUBTRANSPORT_CONFIG config = { 0 };
    SetupIothubTransportConfig(&config, TEST_DEVICE_ID, TEST_DEVICE_KEY, TEST_IOTHUB_NAME, TEST_IOTHUB_SUFFIX, TEST_PROTOCOL_GATEWAY_HOSTNAME, NULL);

    TRANSPORT_LL_HANDLE handle = IoTHubTransport_MQTT_Common_Create(&config, get_IO_transport, &transport_cb_info, transport_cb_ctx);
    umock_c_reset_all_calls();

    http_proxy_options.host_address = "test_proxy";
    http_proxy_options.port = 2222;
    http_proxy_options.username = "haha";
    http_proxy_options.password = "bleah";

    STRICT_EXPECTED_CALL(IoTHubClient_Auth_Get_Credential_Type(IGNORED_PTR_ARG));
    STRICT_EXPECTED_CALL(mallocAndStrcpy_s(IGNORED_PTR_ARG, "test_proxy"));
    STRICT_EXPECTED_CALL(mallocAndStrcpy_s(IGNORED_PTR_ARG, "haha"));
    STRICT_EXPECTED_CALL(mallocAndStrcpy_s(IGNORED_PTR_ARG, "bleah"))
        .SetReturn(1);
    STRICT_EXPECTED_CALL(free(IGNORED_PTR_ARG));
    STRICT_EXPECTED_CALL(free(IGNORED_PTR_ARG));

    // act
    IOTHUB_CLIENT_RESULT result = IoTHubTransport_MQTT_Common_SetOption(handle, "proxy_data", &http_proxy_options);

    // assert
    ASSERT_ARE_EQUAL(int, IOTHUB_CLIENT_ERROR, result);
    ASSERT_ARE_EQUAL(char_ptr, umock_c_get_expected_calls(), umock_c_get_actual_calls());

    // cleanup
    IoTHubTransport_MQTT_Common_Destroy(handle);
}

TEST_FUNCTION(when_allocating_proxy_name_fails_SetOption_proxy_data_does_not_free_previous_proxy_options)
{
    // arrange
    HTTP_PROXY_OPTIONS http_proxy_options;
    IOTHUBTRANSPORT_CONFIG config = { 0 };
    SetupIothubTransportConfig(&config, TEST_DEVICE_ID, TEST_DEVICE_KEY, TEST_IOTHUB_NAME, TEST_IOTHUB_SUFFIX, TEST_PROTOCOL_GATEWAY_HOSTNAME, NULL);

    TRANSPORT_LL_HANDLE handle = IoTHubTransport_MQTT_Common_Create(&config, get_IO_transport, &transport_cb_info, transport_cb_ctx);
    umock_c_reset_all_calls();

    http_proxy_options.host_address = "test_proxy";
    http_proxy_options.port = 2222;
    http_proxy_options.username = "haha";
    http_proxy_options.password = "bleah";

    set_expected_calls_for_proxy_default_copy();
    (void)IoTHubTransport_MQTT_Common_SetOption(handle, "proxy_data", &http_proxy_options);

    umock_c_reset_all_calls();

    http_proxy_options.host_address = "test_proxy";
    http_proxy_options.username = "haha";
    http_proxy_options.password = "bleah";

    STRICT_EXPECTED_CALL(IoTHubClient_Auth_Get_Credential_Type(IGNORED_PTR_ARG));
    STRICT_EXPECTED_CALL(mallocAndStrcpy_s(IGNORED_PTR_ARG, "test_proxy"))
        .SetReturn(1);

    // act
    IOTHUB_CLIENT_RESULT result = IoTHubTransport_MQTT_Common_SetOption(handle, "proxy_data", &http_proxy_options);

    // assert
    ASSERT_ARE_EQUAL(int, IOTHUB_CLIENT_ERROR, result);
    ASSERT_ARE_EQUAL(char_ptr, umock_c_get_expected_calls(), umock_c_get_actual_calls());

    // cleanup
    IoTHubTransport_MQTT_Common_Destroy(handle);
}

TEST_FUNCTION(when_allocating_username_fails_SetOption_proxy_data_does_not_free_previous_proxy_options)
{
    // arrange
    HTTP_PROXY_OPTIONS http_proxy_options;
    IOTHUBTRANSPORT_CONFIG config = { 0 };
    SetupIothubTransportConfig(&config, TEST_DEVICE_ID, TEST_DEVICE_KEY, TEST_IOTHUB_NAME, TEST_IOTHUB_SUFFIX, TEST_PROTOCOL_GATEWAY_HOSTNAME, NULL);

    TRANSPORT_LL_HANDLE handle = IoTHubTransport_MQTT_Common_Create(&config, get_IO_transport, &transport_cb_info, transport_cb_ctx);
    umock_c_reset_all_calls();

    http_proxy_options.host_address = "test_proxy";
    http_proxy_options.port = 2222;
    http_proxy_options.username = "haha";
    http_proxy_options.password = "bleah";

    set_expected_calls_for_proxy_default_copy();
    (void)IoTHubTransport_MQTT_Common_SetOption(handle, "proxy_data", &http_proxy_options);

    umock_c_reset_all_calls();

    http_proxy_options.host_address = "test_proxy";
    http_proxy_options.username = "haha";
    http_proxy_options.password = "bleah";

    STRICT_EXPECTED_CALL(IoTHubClient_Auth_Get_Credential_Type(IGNORED_PTR_ARG));
    STRICT_EXPECTED_CALL(mallocAndStrcpy_s(IGNORED_PTR_ARG, "test_proxy"));
    STRICT_EXPECTED_CALL(mallocAndStrcpy_s(IGNORED_PTR_ARG, "haha"))
        .SetReturn(1);
    STRICT_EXPECTED_CALL(free(IGNORED_PTR_ARG));

    // act
    IOTHUB_CLIENT_RESULT result = IoTHubTransport_MQTT_Common_SetOption(handle, "proxy_data", &http_proxy_options);

    // assert
    ASSERT_ARE_EQUAL(int, IOTHUB_CLIENT_ERROR, result);
    ASSERT_ARE_EQUAL(char_ptr, umock_c_get_expected_calls(), umock_c_get_actual_calls());

    // cleanup
    IoTHubTransport_MQTT_Common_Destroy(handle);
}

TEST_FUNCTION(when_allocating_password_fails_SetOption_proxy_data_does_not_free_previous_proxy_options)
{
    // arrange
    HTTP_PROXY_OPTIONS http_proxy_options;
    IOTHUBTRANSPORT_CONFIG config = { 0 };
    SetupIothubTransportConfig(&config, TEST_DEVICE_ID, TEST_DEVICE_KEY, TEST_IOTHUB_NAME, TEST_IOTHUB_SUFFIX, TEST_PROTOCOL_GATEWAY_HOSTNAME, NULL);

    TRANSPORT_LL_HANDLE handle = IoTHubTransport_MQTT_Common_Create(&config, get_IO_transport, &transport_cb_info, transport_cb_ctx);
    umock_c_reset_all_calls();

    http_proxy_options.host_address = "test_proxy";
    http_proxy_options.port = 2222;
    http_proxy_options.username = "haha";
    http_proxy_options.password = "bleah";

    set_expected_calls_for_proxy_default_copy();
    (void)IoTHubTransport_MQTT_Common_SetOption(handle, "proxy_data", &http_proxy_options);

    umock_c_reset_all_calls();

    http_proxy_options.host_address = "test_proxy";
    http_proxy_options.username = "haha";
    http_proxy_options.password = "bleah";

    STRICT_EXPECTED_CALL(IoTHubClient_Auth_Get_Credential_Type(IGNORED_PTR_ARG));
    STRICT_EXPECTED_CALL(mallocAndStrcpy_s(IGNORED_PTR_ARG, "test_proxy"));
    STRICT_EXPECTED_CALL(mallocAndStrcpy_s(IGNORED_PTR_ARG, "haha"));
    STRICT_EXPECTED_CALL(mallocAndStrcpy_s(IGNORED_PTR_ARG, "bleah"))
        .SetReturn(1);
    STRICT_EXPECTED_CALL(free(IGNORED_PTR_ARG));
    STRICT_EXPECTED_CALL(free(IGNORED_PTR_ARG));

    // act
    IOTHUB_CLIENT_RESULT result = IoTHubTransport_MQTT_Common_SetOption(handle, "proxy_data", &http_proxy_options);

    // assert
    ASSERT_ARE_EQUAL(int, IOTHUB_CLIENT_ERROR, result);
    ASSERT_ARE_EQUAL(char_ptr, umock_c_get_expected_calls(), umock_c_get_actual_calls());

    // cleanup
    IoTHubTransport_MQTT_Common_Destroy(handle);
}

TEST_FUNCTION(SetOption_proxy_data_with_NULL_hostname_does_not_free_previous_proxy_options)
{
    // arrange
    HTTP_PROXY_OPTIONS http_proxy_options;
    IOTHUBTRANSPORT_CONFIG config = { 0 };
    SetupIothubTransportConfig(&config, TEST_DEVICE_ID, TEST_DEVICE_KEY, TEST_IOTHUB_NAME, TEST_IOTHUB_SUFFIX, TEST_PROTOCOL_GATEWAY_HOSTNAME, NULL);

    TRANSPORT_LL_HANDLE handle = IoTHubTransport_MQTT_Common_Create(&config, get_IO_transport, &transport_cb_info, transport_cb_ctx);
    umock_c_reset_all_calls();

    http_proxy_options.host_address = "test_proxy";
    http_proxy_options.port = 2222;
    http_proxy_options.username = "haha";
    http_proxy_options.password = "bleah";

    set_expected_calls_for_proxy_default_copy();
    (void)IoTHubTransport_MQTT_Common_SetOption(handle, "proxy_data", &http_proxy_options);

    umock_c_reset_all_calls();

    http_proxy_options.host_address = NULL;
    http_proxy_options.username = "haha";
    http_proxy_options.password = "bleah";

    STRICT_EXPECTED_CALL(IoTHubClient_Auth_Get_Credential_Type(IGNORED_PTR_ARG));

    // act
    IOTHUB_CLIENT_RESULT result = IoTHubTransport_MQTT_Common_SetOption(handle, "proxy_data", &http_proxy_options);

    // assert
    ASSERT_ARE_EQUAL(int, IOTHUB_CLIENT_INVALID_ARG, result);
    ASSERT_ARE_EQUAL(char_ptr, umock_c_get_expected_calls(), umock_c_get_actual_calls());

    // cleanup
    IoTHubTransport_MQTT_Common_Destroy(handle);
}

TEST_FUNCTION(SetOption_proxy_data_with_NULL_username_and_non_NULL_password_does_not_free_previous_proxy_options)
{
    // arrange
    HTTP_PROXY_OPTIONS http_proxy_options;
    IOTHUBTRANSPORT_CONFIG config = { 0 };
    SetupIothubTransportConfig(&config, TEST_DEVICE_ID, TEST_DEVICE_KEY, TEST_IOTHUB_NAME, TEST_IOTHUB_SUFFIX, TEST_PROTOCOL_GATEWAY_HOSTNAME, NULL);

    TRANSPORT_LL_HANDLE handle = IoTHubTransport_MQTT_Common_Create(&config, get_IO_transport, &transport_cb_info, transport_cb_ctx);
    umock_c_reset_all_calls();

    http_proxy_options.host_address = "test_proxy";
    http_proxy_options.port = 2222;
    http_proxy_options.username = "haha";
    http_proxy_options.password = "bleah";

    set_expected_calls_for_proxy_default_copy();
    (void)IoTHubTransport_MQTT_Common_SetOption(handle, "proxy_data", &http_proxy_options);

    umock_c_reset_all_calls();

    http_proxy_options.host_address = "baba";
    http_proxy_options.username = NULL;
    http_proxy_options.password = "cloanta";

    STRICT_EXPECTED_CALL(IoTHubClient_Auth_Get_Credential_Type(IGNORED_PTR_ARG));

    // act
    IOTHUB_CLIENT_RESULT result = IoTHubTransport_MQTT_Common_SetOption(handle, "proxy_data", &http_proxy_options);

    // assert
    ASSERT_ARE_EQUAL(int, IOTHUB_CLIENT_INVALID_ARG, result);
    ASSERT_ARE_EQUAL(char_ptr, umock_c_get_expected_calls(), umock_c_get_actual_calls());

    // cleanup
    IoTHubTransport_MQTT_Common_Destroy(handle);
}

TEST_FUNCTION(SetOption_xio_option_get_underlying_TLS_when_proxy_data_was_not_set_passes_down_NULL)
{
    // arrange
    IOTHUBTRANSPORT_CONFIG config = { 0 };
    SetupIothubTransportConfig(&config, TEST_DEVICE_ID, TEST_DEVICE_KEY, TEST_IOTHUB_NAME, TEST_IOTHUB_SUFFIX, TEST_PROTOCOL_GATEWAY_HOSTNAME, NULL);

    TRANSPORT_LL_HANDLE handle = IoTHubTransport_MQTT_Common_Create(&config, get_IO_transport, &transport_cb_info, transport_cb_ctx);
    umock_c_reset_all_calls();

    bool value = true;

    STRICT_EXPECTED_CALL(IoTHubClient_Auth_Get_Credential_Type(IGNORED_PTR_ARG));
    STRICT_EXPECTED_CALL(STRING_c_str(IGNORED_PTR_ARG)).SetReturn(TEST_STRING_VALUE);
    STRICT_EXPECTED_CALL(IoTHubClient_Auth_Get_Credential_Type(IGNORED_PTR_ARG));
    STRICT_EXPECTED_CALL(xio_setoption(IGNORED_PTR_ARG, "Some XIO option name", &value));

    // act
    IOTHUB_CLIENT_RESULT result = IoTHubTransport_MQTT_Common_SetOption(handle, "Some XIO option name", &value);

    // assert
    ASSERT_ARE_EQUAL(int, IOTHUB_CLIENT_OK, result);
    ASSERT_ARE_EQUAL(int, 0, error_proxy_options);
    ASSERT_ARE_EQUAL(char_ptr, umock_c_get_expected_calls(), umock_c_get_actual_calls());

    // cleanup
    IoTHubTransport_MQTT_Common_Destroy(handle);
}

TEST_FUNCTION(SetOption_xio_option_get_underlying_TLS_when_proxy_data_was_set_passes_down_the_proxy_options)
{
    // arrange
    MQTT_TRANSPORT_PROXY_OPTIONS mqtt_transport_proxy_options;
    HTTP_PROXY_OPTIONS http_proxy_options;
    IOTHUBTRANSPORT_CONFIG config = { 0 };
    SetupIothubTransportConfig(&config, TEST_DEVICE_ID, TEST_DEVICE_KEY, TEST_IOTHUB_NAME, TEST_IOTHUB_SUFFIX, TEST_PROTOCOL_GATEWAY_HOSTNAME, NULL);

    TRANSPORT_LL_HANDLE handle = IoTHubTransport_MQTT_Common_Create(&config, get_IO_transport, &transport_cb_info, transport_cb_ctx);
    umock_c_reset_all_calls();

    http_proxy_options.host_address = "test_proxy";
    http_proxy_options.port = 2222;
    http_proxy_options.username = "haha";
    http_proxy_options.password = "bleah";

    set_expected_calls_for_proxy_default_copy();
    (void)IoTHubTransport_MQTT_Common_SetOption(handle, "proxy_data", &http_proxy_options);

    mqtt_transport_proxy_options.host_address = "test_proxy";
    mqtt_transport_proxy_options.port = 2222;
    mqtt_transport_proxy_options.username = "haha";
    mqtt_transport_proxy_options.password = "bleah";

    bool value = true;
    expected_MQTT_TRANSPORT_PROXY_OPTIONS = &mqtt_transport_proxy_options;

    umock_c_reset_all_calls();

    STRICT_EXPECTED_CALL(IoTHubClient_Auth_Get_Credential_Type(IGNORED_PTR_ARG));
    STRICT_EXPECTED_CALL(STRING_c_str(IGNORED_PTR_ARG)).SetReturn(TEST_STRING_VALUE);
    STRICT_EXPECTED_CALL(IoTHubClient_Auth_Get_Credential_Type(IGNORED_PTR_ARG));
    STRICT_EXPECTED_CALL(xio_setoption(IGNORED_PTR_ARG, "Some XIO option name", &value));

    // act
    IOTHUB_CLIENT_RESULT result = IoTHubTransport_MQTT_Common_SetOption(handle, "Some XIO option name", &value);

    // assert
    ASSERT_ARE_EQUAL(int, IOTHUB_CLIENT_OK, result);
    ASSERT_ARE_EQUAL(int, 0, error_proxy_options);
    ASSERT_ARE_EQUAL(char_ptr, umock_c_get_expected_calls(), umock_c_get_actual_calls());

    // cleanup
    IoTHubTransport_MQTT_Common_Destroy(handle);
}

TEST_FUNCTION(SetOption_proxy_data_when_underlying_IO_is_already_created_fails)
{
    // arrange
    HTTP_PROXY_OPTIONS http_proxy_options;
    IOTHUBTRANSPORT_CONFIG config = { 0 };
    SetupIothubTransportConfig(&config, TEST_DEVICE_ID, TEST_DEVICE_KEY, TEST_IOTHUB_NAME, TEST_IOTHUB_SUFFIX, TEST_PROTOCOL_GATEWAY_HOSTNAME, NULL);

    TRANSPORT_LL_HANDLE handle = IoTHubTransport_MQTT_Common_Create(&config, get_IO_transport, &transport_cb_info, transport_cb_ctx);
    umock_c_reset_all_calls();

    bool value = true;

    // act
    (void)IoTHubTransport_MQTT_Common_SetOption(handle, "Some XIO option name", &value);
    umock_c_reset_all_calls();

    http_proxy_options.host_address = "test_proxy";
    http_proxy_options.port = 2222;
    http_proxy_options.username = "haha";
    http_proxy_options.password = "bleah";

    STRICT_EXPECTED_CALL(IoTHubClient_Auth_Get_Credential_Type(IGNORED_PTR_ARG));

    IOTHUB_CLIENT_RESULT result = IoTHubTransport_MQTT_Common_SetOption(handle, "proxy_data", &http_proxy_options);

    // assert
    ASSERT_ARE_EQUAL(int, IOTHUB_CLIENT_ERROR, result);
    ASSERT_ARE_EQUAL(char_ptr, umock_c_get_expected_calls(), umock_c_get_actual_calls());

    // cleanup
    IoTHubTransport_MQTT_Common_Destroy(handle);
}

TEST_FUNCTION(IoTHubTransport_MQTT_Common_Destroy_frees_the_proxy_options)
{
    // arrange
    HTTP_PROXY_OPTIONS http_proxy_options;
    IOTHUBTRANSPORT_CONFIG config = { 0 };
    SetupIothubTransportConfig(&config, TEST_DEVICE_ID, TEST_DEVICE_KEY, TEST_IOTHUB_NAME, TEST_IOTHUB_SUFFIX, TEST_PROTOCOL_GATEWAY_HOSTNAME, NULL);

    TRANSPORT_LL_HANDLE handle = IoTHubTransport_MQTT_Common_Create(&config, get_IO_transport, &transport_cb_info, transport_cb_ctx);
    umock_c_reset_all_calls();

    http_proxy_options.host_address = "test_proxy";
    http_proxy_options.port = 2222;
    http_proxy_options.username = "haha";
    http_proxy_options.password = "bleah";

    set_expected_calls_for_proxy_default_copy();

    (void)IoTHubTransport_MQTT_Common_SetOption(handle, "proxy_data", &http_proxy_options);
    umock_c_reset_all_calls();

    STRICT_EXPECTED_CALL(mqtt_client_deinit(IGNORED_PTR_ARG))
        .IgnoreAllCalls();
    STRICT_EXPECTED_CALL(mqtt_client_clear_xio(IGNORED_PTR_ARG)).IgnoreAllCalls();
    STRICT_EXPECTED_CALL(xio_destroy(IGNORED_PTR_ARG))
        .IgnoreAllCalls();
    EXPECTED_CALL(DList_IsListEmpty(IGNORED_PTR_ARG))
        .IgnoreAllCalls();
    EXPECTED_CALL(STRING_delete(IGNORED_PTR_ARG))
        .IgnoreAllCalls();
    STRICT_EXPECTED_CALL(retry_control_destroy(TEST_RETRY_CONTROL_HANDLE));
    STRICT_EXPECTED_CALL(tickcounter_destroy(IGNORED_PTR_ARG));
    STRICT_EXPECTED_CALL(gballoc_free(IGNORED_PTR_ARG));
    STRICT_EXPECTED_CALL(gballoc_free(IGNORED_PTR_ARG));
    STRICT_EXPECTED_CALL(gballoc_free(IGNORED_PTR_ARG));
    STRICT_EXPECTED_CALL(gballoc_free(IGNORED_PTR_ARG));

    // act
    IoTHubTransport_MQTT_Common_Destroy(handle);

    // assert
    ASSERT_ARE_EQUAL(char_ptr, umock_c_get_expected_calls(), umock_c_get_actual_calls());
}

TEST_FUNCTION(IoTHubTransport_MQTT_Common_SetOption_retry_interval_succeed)
{
    // arrange
    IOTHUBTRANSPORT_CONFIG config = { 0 };
    SetupIothubTransportConfigWithKeyAndSasToken(&config, TEST_DEVICE_ID, NULL, NULL, TEST_IOTHUB_NAME, TEST_IOTHUB_SUFFIX, TEST_PROTOCOL_GATEWAY_HOSTNAME, NULL);

    TRANSPORT_LL_HANDLE handle = IoTHubTransport_MQTT_Common_Create(&config, get_IO_transport, &transport_cb_info, transport_cb_ctx);
    umock_c_reset_all_calls();

    STRICT_EXPECTED_CALL(IoTHubClient_Auth_Get_Credential_Type(IGNORED_PTR_ARG));
    STRICT_EXPECTED_CALL(retry_control_set_option(IGNORED_PTR_ARG, RETRY_CONTROL_OPTION_INITIAL_WAIT_TIME_IN_SECS, IGNORED_PTR_ARG));

    // act
    int retry_interval = 10;
    IOTHUB_CLIENT_RESULT result = IoTHubTransport_MQTT_Common_SetOption(handle, OPTION_RETRY_INTERVAL_SEC, &retry_interval);

    // assert
    ASSERT_ARE_EQUAL(IOTHUB_CLIENT_RESULT, IOTHUB_CLIENT_OK, result);
    ASSERT_ARE_EQUAL(char_ptr, umock_c_get_expected_calls(), umock_c_get_actual_calls());

    //cleanup
    IoTHubTransport_MQTT_Common_Destroy(handle);
}

TEST_FUNCTION(IoTHubTransport_MQTT_Common_SetOption_retry_max_delay_succeed)
{
    // arrange
    IOTHUBTRANSPORT_CONFIG config = { 0 };
    SetupIothubTransportConfigWithKeyAndSasToken(&config, TEST_DEVICE_ID, NULL, NULL, TEST_IOTHUB_NAME, TEST_IOTHUB_SUFFIX, TEST_PROTOCOL_GATEWAY_HOSTNAME, NULL);

    TRANSPORT_LL_HANDLE handle = IoTHubTransport_MQTT_Common_Create(&config, get_IO_transport, &transport_cb_info, transport_cb_ctx);
    umock_c_reset_all_calls();

    STRICT_EXPECTED_CALL(IoTHubClient_Auth_Get_Credential_Type(IGNORED_PTR_ARG));
    STRICT_EXPECTED_CALL(retry_control_set_option(IGNORED_PTR_ARG, RETRY_CONTROL_OPTION_MAX_DELAY_IN_SECS, IGNORED_PTR_ARG));

    // act
    int retry_interval = 10;
    IOTHUB_CLIENT_RESULT result = IoTHubTransport_MQTT_Common_SetOption(handle, OPTION_RETRY_MAX_DELAY_SECS, &retry_interval);

    // assert
    ASSERT_ARE_EQUAL(IOTHUB_CLIENT_RESULT, IOTHUB_CLIENT_OK, result);
    ASSERT_ARE_EQUAL(char_ptr, umock_c_get_expected_calls(), umock_c_get_actual_calls());

    //cleanup
    IoTHubTransport_MQTT_Common_Destroy(handle);
}

TEST_FUNCTION(IoTHubTransport_MQTT_Common_SetOption_retry_interval_fail)
{
    // arrange
    IOTHUBTRANSPORT_CONFIG config = { 0 };
    SetupIothubTransportConfigWithKeyAndSasToken(&config, TEST_DEVICE_ID, NULL, NULL, TEST_IOTHUB_NAME, TEST_IOTHUB_SUFFIX, TEST_PROTOCOL_GATEWAY_HOSTNAME, NULL);

    TRANSPORT_LL_HANDLE handle = IoTHubTransport_MQTT_Common_Create(&config, get_IO_transport, &transport_cb_info, transport_cb_ctx);
    umock_c_reset_all_calls();

    STRICT_EXPECTED_CALL(IoTHubClient_Auth_Get_Credential_Type(IGNORED_PTR_ARG));
    STRICT_EXPECTED_CALL(retry_control_set_option(IGNORED_PTR_ARG, RETRY_CONTROL_OPTION_INITIAL_WAIT_TIME_IN_SECS, IGNORED_PTR_ARG)).SetReturn(__LINE__);

    // act
    int retry_interval = 10;
    IOTHUB_CLIENT_RESULT result = IoTHubTransport_MQTT_Common_SetOption(handle, OPTION_RETRY_INTERVAL_SEC, &retry_interval);

    // assert
    ASSERT_ARE_NOT_EQUAL(IOTHUB_CLIENT_RESULT, IOTHUB_CLIENT_OK, result);
    ASSERT_ARE_EQUAL(char_ptr, umock_c_get_expected_calls(), umock_c_get_actual_calls());

    //cleanup
    IoTHubTransport_MQTT_Common_Destroy(handle);
}


TEST_FUNCTION(IoTHubTransport_MQTT_Common_mqtt_operation_complete_msgInfo_NULL_succeed)
{
    // arrange
    IOTHUBTRANSPORT_CONFIG config = { 0 };
    SetupIothubTransportConfig(&config, TEST_DEVICE_ID, TEST_DEVICE_KEY, TEST_IOTHUB_NAME, TEST_IOTHUB_SUFFIX, TEST_PROTOCOL_GATEWAY_HOSTNAME, NULL);

    TRANSPORT_LL_HANDLE handle = IoTHubTransport_MQTT_Common_Create(&config, get_IO_transport, &transport_cb_info, transport_cb_ctx);
    umock_c_reset_all_calls();

    // act
    g_fnMqttOperationCallback(NULL, MQTT_CLIENT_ON_CONNACK, NULL, g_callbackCtx);
    g_fnMqttOperationCallback(TEST_MQTT_CLIENT_HANDLE, MQTT_CLIENT_ON_CONNACK, NULL, NULL);
    g_fnMqttOperationCallback(TEST_MQTT_CLIENT_HANDLE, MQTT_CLIENT_ON_CONNACK, NULL, g_callbackCtx);
    g_fnMqttOperationCallback(TEST_MQTT_CLIENT_HANDLE, MQTT_CLIENT_ON_PUBLISH_ACK, NULL, g_callbackCtx);
    g_fnMqttOperationCallback(TEST_MQTT_CLIENT_HANDLE, MQTT_CLIENT_ON_PUBLISH_COMP, NULL, g_callbackCtx);
    g_fnMqttOperationCallback(TEST_MQTT_CLIENT_HANDLE, MQTT_CLIENT_ON_SUBSCRIBE_ACK, NULL, g_callbackCtx);

    // assert
    ASSERT_ARE_EQUAL(char_ptr, umock_c_get_expected_calls(), umock_c_get_actual_calls());

    //cleanup
    IoTHubTransport_MQTT_Common_Destroy(handle);
}

TEST_FUNCTION(IoTHubTransport_MQTT_Common_DoWork_parameter_handle_NULL_fail)
{
    // arrange

    // act
    IoTHubTransport_MQTT_Common_DoWork(NULL);
    // assert

}

TEST_FUNCTION(IoTHubTransport_MQTT_Common_DoWork_all_parameters_NULL_fail)
{
    // arrange

    // act
    IoTHubTransport_MQTT_Common_DoWork(NULL);
    // assert

}

TEST_FUNCTION(IoTHubTransport_MQTT_Common_DoWork_mqtt_client_connect_fail)
{
    // arrange
    IOTHUBTRANSPORT_CONFIG config = { 0 };
    SetupIothubTransportConfig(&config, TEST_DEVICE_ID, TEST_DEVICE_KEY, TEST_IOTHUB_NAME, TEST_IOTHUB_SUFFIX, TEST_PROTOCOL_GATEWAY_HOSTNAME, NULL);

    TRANSPORT_LL_HANDLE handle = IoTHubTransport_MQTT_Common_Create(&config, get_IO_transport, &transport_cb_info, transport_cb_ctx);
    umock_c_reset_all_calls();

    setup_initialize_connection_mocks(false);
    STRICT_EXPECTED_CALL(mqtt_client_dowork(IGNORED_PTR_ARG));
    STRICT_EXPECTED_CALL(tickcounter_get_current_ms(IGNORED_PTR_ARG, IGNORED_PTR_ARG));
    // removeExpiredTwinRequests
    STRICT_EXPECTED_CALL(tickcounter_get_current_ms(IGNORED_PTR_ARG, IGNORED_PTR_ARG));

    // act
    IoTHubTransport_MQTT_Common_DoWork(handle);

    //assert
    ASSERT_ARE_EQUAL(char_ptr, umock_c_get_expected_calls(), umock_c_get_actual_calls());

    //cleanup
    IoTHubTransport_MQTT_Common_Destroy(handle);
}

TEST_FUNCTION(IoTHubTransport_MQTT_Common_DoWork_Retry_Policy_First_connect_succeed)
{
    // arrange
    IOTHUBTRANSPORT_CONFIG config = { 0 };
    SetupIothubTransportConfig(&config, TEST_DEVICE_ID, TEST_DEVICE_KEY, TEST_IOTHUB_NAME, TEST_IOTHUB_SUFFIX, TEST_PROTOCOL_GATEWAY_HOSTNAME, NULL);

    TRANSPORT_LL_HANDLE handle = IoTHubTransport_MQTT_Common_Create(&config, get_IO_transport, &transport_cb_info, transport_cb_ctx);
    IoTHubTransport_MQTT_Common_SetRetryPolicy(handle, TEST_RETRY_POLICY, TEST_RETRY_TIMEOUT_SECS);
    umock_c_reset_all_calls();

    setup_initialize_connection_mocks(false);
    STRICT_EXPECTED_CALL(mqtt_client_dowork(IGNORED_PTR_ARG));
    STRICT_EXPECTED_CALL(tickcounter_get_current_ms(IGNORED_PTR_ARG, IGNORED_PTR_ARG));
    // removeExpiredTwinRequests
    STRICT_EXPECTED_CALL(tickcounter_get_current_ms(IGNORED_PTR_ARG, IGNORED_PTR_ARG));

    // act
    IoTHubTransport_MQTT_Common_DoWork(handle);

    //assert
    ASSERT_ARE_EQUAL(char_ptr, umock_c_get_expected_calls(), umock_c_get_actual_calls());

    //cleanup
    IoTHubTransport_MQTT_Common_Destroy(handle);
}

static void set_expected_calls_for_first_gettwin_dowork()
{
    STRICT_EXPECTED_CALL(tickcounter_get_current_ms(IGNORED_PTR_ARG, IGNORED_PTR_ARG));
    STRICT_EXPECTED_CALL(IoTHubClient_Auth_Get_Credential_Type(IGNORED_PTR_ARG));
    STRICT_EXPECTED_CALL(IoTHubClient_Auth_Get_SasToken_Expiry(IGNORED_PTR_ARG));
    STRICT_EXPECTED_CALL(tickcounter_get_current_ms(IGNORED_PTR_ARG, IGNORED_PTR_ARG));
    STRICT_EXPECTED_CALL(DList_RemoveEntryList(IGNORED_PTR_ARG));
    STRICT_EXPECTED_CALL(STRING_c_str(IGNORED_PTR_ARG)).CallCannotFail();
    // STRING_construct_sprintf
    STRICT_EXPECTED_CALL(mqttmessage_create(IGNORED_NUM_ARG, IGNORED_PTR_ARG, DELIVER_AT_MOST_ONCE, IGNORED_PTR_ARG, IGNORED_NUM_ARG));
    STRICT_EXPECTED_CALL(mqtt_client_publish(IGNORED_PTR_ARG, IGNORED_PTR_ARG));
    STRICT_EXPECTED_CALL(DList_InsertTailList(IGNORED_PTR_ARG, IGNORED_PTR_ARG));
    STRICT_EXPECTED_CALL(mqttmessage_destroy(IGNORED_PTR_ARG));
    STRICT_EXPECTED_CALL(STRING_delete(IGNORED_PTR_ARG));

    STRICT_EXPECTED_CALL(mqtt_client_dowork(IGNORED_PTR_ARG));
    STRICT_EXPECTED_CALL(tickcounter_get_current_ms(IGNORED_PTR_ARG, IGNORED_PTR_ARG));
    // removeExpiredTwinRequests
    STRICT_EXPECTED_CALL(tickcounter_get_current_ms(IGNORED_PTR_ARG, IGNORED_PTR_ARG));

}

TEST_FUNCTION(IoTHubTransport_MQTT_Common_DoWork_send_get_twin_succeed)
{
    // arrange
    IOTHUBTRANSPORT_CONFIG config = { 0 };
    SetupIothubTransportConfig(&config, TEST_DEVICE_ID, TEST_DEVICE_KEY, TEST_IOTHUB_NAME, TEST_IOTHUB_SUFFIX, TEST_PROTOCOL_GATEWAY_HOSTNAME, NULL);

    QOS_VALUE QosValue[] = { DELIVER_AT_LEAST_ONCE };
    SUBSCRIBE_ACK suback;
    suback.packetId = 0;
    suback.qosCount = 1;
    suback.qosReturn = QosValue;

    TRANSPORT_LL_HANDLE handle = setup_iothub_mqtt_connection(&config);

    g_fnMqttOperationCallback(TEST_MQTT_CLIENT_HANDLE, MQTT_CLIENT_ON_SUBSCRIBE_ACK, &suback, g_callbackCtx);
    IoTHubTransport_MQTT_Common_DoWork(handle);

    // Request the Twin content
    umock_c_reset_all_calls();
    STRICT_EXPECTED_CALL(gballoc_malloc(IGNORED_NUM_ARG));
    STRICT_EXPECTED_CALL(tickcounter_get_current_ms(IGNORED_PTR_ARG, IGNORED_PTR_ARG));
    STRICT_EXPECTED_CALL(DList_InsertTailList(IGNORED_PTR_ARG, IGNORED_PTR_ARG));
    (void)IoTHubTransport_MQTT_Common_GetTwinAsync(handle, on_get_device_twin_completed_callback, (void*)0x4445);

    // Send the GET request
    umock_c_reset_all_calls();
    set_expected_calls_for_first_gettwin_dowork();
    IoTHubTransport_MQTT_Common_DoWork(handle);

    // Receive the response with Twin document.
    ASSERT_IS_NOT_NULL(g_fnMqttMsgRecv);
    STRICT_EXPECTED_CALL(mqttmessage_getTopicName(TEST_MQTT_MESSAGE_HANDLE))
        .SetReturn(TEST_MQTT_MSG_TOPIC_GET_TWIN);
    STRICT_EXPECTED_CALL(STRING_TOKENIZER_create_from_char(IGNORED_PTR_ARG));
    STRICT_EXPECTED_CALL(STRING_new());
    STRICT_EXPECTED_CALL(STRING_TOKENIZER_get_next_token(IGNORED_PTR_ARG, IGNORED_PTR_ARG, IGNORED_PTR_ARG))
        .SetReturn(0);
    STRICT_EXPECTED_CALL(STRING_TOKENIZER_get_next_token(IGNORED_PTR_ARG, IGNORED_PTR_ARG, IGNORED_PTR_ARG))
        .SetReturn(0);
    STRICT_EXPECTED_CALL(STRING_TOKENIZER_get_next_token(IGNORED_PTR_ARG, IGNORED_PTR_ARG, IGNORED_PTR_ARG))
        .SetReturn(0);
    STRICT_EXPECTED_CALL(STRING_c_str(IGNORED_PTR_ARG))
        .SetReturn("res");
    STRICT_EXPECTED_CALL(STRING_TOKENIZER_get_next_token(IGNORED_PTR_ARG, IGNORED_PTR_ARG, IGNORED_PTR_ARG))
        .SetReturn(0);
    STRICT_EXPECTED_CALL(STRING_c_str(IGNORED_PTR_ARG))
        .SetReturn("200");
    STRICT_EXPECTED_CALL(STRING_TOKENIZER_get_next_token(IGNORED_PTR_ARG, IGNORED_PTR_ARG, IGNORED_PTR_ARG))
        .SetReturn(0);
    STRICT_EXPECTED_CALL(STRING_c_str(IGNORED_PTR_ARG))
        .SetReturn("?$rid=2");
    STRICT_EXPECTED_CALL(STRING_delete(IGNORED_PTR_ARG));
    STRICT_EXPECTED_CALL(STRING_TOKENIZER_destroy(IGNORED_PTR_ARG));

    STRICT_EXPECTED_CALL(mqttmessage_getApplicationMsg(IGNORED_PTR_ARG)).CallCannotFail();
    STRICT_EXPECTED_CALL(DList_RemoveEntryList(IGNORED_PTR_ARG));
    STRICT_EXPECTED_CALL(gballoc_free(IGNORED_PTR_ARG));

    // act
    g_fnMqttMsgRecv(TEST_MQTT_MESSAGE_HANDLE, g_callbackCtx);

    //assert
    ASSERT_ARE_EQUAL(char_ptr, umock_c_get_expected_calls(), umock_c_get_actual_calls());
    ASSERT_ARE_EQUAL(int, DEVICE_TWIN_UPDATE_COMPLETE, get_twin_update_state);
    ASSERT_ARE_EQUAL(void_ptr, appMessage, get_twin_payLoad, "Incorrect payload"); // Not a json, but good enough for testing.
    ASSERT_ARE_EQUAL(int, appMsgSize, get_twin_size, "Incorrect message size");
    ASSERT_ARE_EQUAL(void_ptr, (void*)0x4445, get_twin_userContextCallback, "Incorrect user context");

    //cleanup
    IoTHubTransport_MQTT_Common_Destroy(handle);
}

// Initial, common calls for a run through DoWork that is going to destined to have timeouts
static void set_expected_calls_for_DoWork_for_twin_timeouts()
{
    STRICT_EXPECTED_CALL(tickcounter_get_current_ms(IGNORED_PTR_ARG, IGNORED_PTR_ARG));
    STRICT_EXPECTED_CALL(IoTHubClient_Auth_Get_Credential_Type(IGNORED_PTR_ARG));
    STRICT_EXPECTED_CALL(IoTHubClient_Auth_Get_SasToken_Expiry(IGNORED_PTR_ARG));
    STRICT_EXPECTED_CALL(tickcounter_get_current_ms(IGNORED_PTR_ARG, IGNORED_PTR_ARG));
    STRICT_EXPECTED_CALL(mqtt_client_dowork(IGNORED_PTR_ARG));
    STRICT_EXPECTED_CALL(tickcounter_get_current_ms(IGNORED_PTR_ARG, IGNORED_PTR_ARG));
}

TEST_FUNCTION(IoTHubTransport_MQTT_Common_DoWork_send_get_twin_timesout)
{
    // arrange
    IOTHUBTRANSPORT_CONFIG config = { 0 };
    SetupIothubTransportConfig(&config, TEST_DEVICE_ID, TEST_DEVICE_KEY, TEST_IOTHUB_NAME, TEST_IOTHUB_SUFFIX, TEST_PROTOCOL_GATEWAY_HOSTNAME, NULL);

    QOS_VALUE QosValue[] = { DELIVER_AT_LEAST_ONCE };
    SUBSCRIBE_ACK suback;
    suback.packetId = 1234;
    suback.qosCount = 1;
    suback.qosReturn = QosValue;

    TRANSPORT_LL_HANDLE handle = setup_iothub_mqtt_connection(&config);

    g_fnMqttOperationCallback(TEST_MQTT_CLIENT_HANDLE, MQTT_CLIENT_ON_SUBSCRIBE_ACK, &suback, g_callbackCtx);
    IoTHubTransport_MQTT_Common_DoWork(handle);

    // Request the Twin content
    umock_c_reset_all_calls();
    STRICT_EXPECTED_CALL(gballoc_malloc(IGNORED_NUM_ARG));
    STRICT_EXPECTED_CALL(tickcounter_get_current_ms(IGNORED_PTR_ARG, IGNORED_PTR_ARG));
    STRICT_EXPECTED_CALL(DList_InsertTailList(IGNORED_PTR_ARG, IGNORED_PTR_ARG));
    (void)IoTHubTransport_MQTT_Common_GetTwinAsync(handle, on_get_device_twin_completed_callback, (void*)0x4445);

    // Send the GET request
    umock_c_reset_all_calls();
    set_expected_calls_for_first_gettwin_dowork();
    IoTHubTransport_MQTT_Common_DoWork(handle);

    umock_c_reset_all_calls();
    set_expected_calls_for_DoWork_for_twin_timeouts();

    // Set up the returned time such that it's far enough into the future to trigger time out related logic.
    g_current_ms += 6 * 60 * 1000;
    STRICT_EXPECTED_CALL(tickcounter_get_current_ms(IGNORED_PTR_ARG, IGNORED_PTR_ARG))
        .CopyOutArgumentBuffer(2, &g_current_ms, sizeof(g_current_ms));

    // The initial message removed is the implicit GetTwin() created on a listen for twin subscription.
    // This is not reported back to the application, by convention.
    STRICT_EXPECTED_CALL(DList_RemoveEntryList(IGNORED_PTR_ARG));
    STRICT_EXPECTED_CALL(gballoc_free(IGNORED_PTR_ARG));

    // act
    IoTHubTransport_MQTT_Common_DoWork(handle);

    // assert
    ASSERT_ARE_EQUAL(char_ptr, umock_c_get_expected_calls(), umock_c_get_actual_calls());

    ASSERT_ARE_EQUAL(int, DEVICE_TWIN_UPDATE_COMPLETE, get_twin_update_state);
    ASSERT_IS_NULL(get_twin_payLoad); // Not a json, but good enough for testing.
    ASSERT_ARE_EQUAL(int, 0, get_twin_size, "Incorrect message size");
    ASSERT_ARE_EQUAL(void_ptr, (void*)0x4445, get_twin_userContextCallback, "Incorrect user context");

    //cleanup
    IoTHubTransport_MQTT_Common_Destroy(handle);
}


TEST_FUNCTION(IoTHubTransport_MQTT_Common_DoWork_Retry_Policy_First_connect_succeed_calls_retry_control_reset)
{
    // arrange
    IOTHUBTRANSPORT_CONFIG config = { 0 };
    SetupIothubTransportConfig(&config, TEST_DEVICE_ID, TEST_DEVICE_KEY, TEST_IOTHUB_NAME, TEST_IOTHUB_SUFFIX, TEST_PROTOCOL_GATEWAY_HOSTNAME, NULL);

    TRANSPORT_LL_HANDLE handle = IoTHubTransport_MQTT_Common_Create(&config, get_IO_transport, &transport_cb_info, transport_cb_ctx);
    IoTHubTransport_MQTT_Common_SetRetryPolicy(handle, TEST_RETRY_POLICY, TEST_RETRY_TIMEOUT_SECS);
    CONNECT_ACK connack = { true, CONNECTION_ACCEPTED };

    umock_c_reset_all_calls();
    setup_initialize_connection_mocks(false);
    STRICT_EXPECTED_CALL(mqtt_client_dowork(IGNORED_PTR_ARG));
    STRICT_EXPECTED_CALL(tickcounter_get_current_ms(IGNORED_PTR_ARG, IGNORED_PTR_ARG));
    // removeExpiredTwinRequests
    STRICT_EXPECTED_CALL(tickcounter_get_current_ms(IGNORED_PTR_ARG, IGNORED_PTR_ARG));
    setup_connection_success_mocks();

    // act
    IoTHubTransport_MQTT_Common_DoWork(handle);
    g_fnMqttOperationCallback(TEST_MQTT_CLIENT_HANDLE, MQTT_CLIENT_ON_CONNACK, &connack, g_callbackCtx);
    //assert
    ASSERT_ARE_EQUAL(char_ptr, umock_c_get_expected_calls(), umock_c_get_actual_calls());

    //cleanup
    IoTHubTransport_MQTT_Common_Destroy(handle);
}

TEST_FUNCTION(IoTHubTransport_MQTT_Common_DoWork_Retry_Policy_First_Connect_Failed_Retry_Success)
{
    // arrange
    IOTHUBTRANSPORT_CONFIG config = { 0 };
    SetupIothubTransportConfig(&config, TEST_DEVICE_ID, TEST_DEVICE_KEY, TEST_IOTHUB_NAME, TEST_IOTHUB_SUFFIX, TEST_PROTOCOL_GATEWAY_HOSTNAME, NULL);

    TRANSPORT_LL_HANDLE handle = IoTHubTransport_MQTT_Common_Create(&config, get_IO_transport, &transport_cb_info, transport_cb_ctx);
    IoTHubTransport_MQTT_Common_SetRetryPolicy(handle, TEST_RETRY_POLICY, TEST_RETRY_TIMEOUT_SECS);
    setup_initialize_connection_mocks(false);
    IoTHubTransport_MQTT_Common_DoWork(handle);
    CONNECT_ACK connack;
    connack.isSessionPresent = false;
    connack.returnCode = CONN_REFUSED_SERVER_UNAVAIL;

    umock_c_reset_all_calls();
    STRICT_EXPECTED_CALL(Transport_ConnectionStatusCallBack(IOTHUB_CLIENT_CONNECTION_UNAUTHENTICATED, IOTHUB_CLIENT_CONNECTION_DEVICE_DISABLED, IGNORED_PTR_ARG));
    STRICT_EXPECTED_CALL(mqtt_client_disconnect(IGNORED_PTR_ARG, NULL, NULL));
    STRICT_EXPECTED_CALL(mqtt_client_dowork(IGNORED_PTR_ARG));
    STRICT_EXPECTED_CALL(tickcounter_get_current_ms(IGNORED_PTR_ARG, IGNORED_PTR_ARG));
    // removeExpiredTwinRequests
    STRICT_EXPECTED_CALL(tickcounter_get_current_ms(IGNORED_PTR_ARG, IGNORED_PTR_ARG));

    // act
    g_fnMqttOperationCallback(TEST_MQTT_CLIENT_HANDLE, MQTT_CLIENT_ON_CONNACK, &connack, g_callbackCtx);
    IoTHubTransport_MQTT_Common_DoWork(handle);

    //assert
    ASSERT_ARE_EQUAL(char_ptr, umock_c_get_expected_calls(), umock_c_get_actual_calls());

    //cleanup
    IoTHubTransport_MQTT_Common_Destroy(handle);
}

TEST_FUNCTION(IoTHubTransport_MQTT_Common_DoWork_Retry_Policy_Connection_Break_Wait_2_Times_Success)
{
    // arrange
    IOTHUBTRANSPORT_CONFIG config = { 0 };
    SetupIothubTransportConfig(&config, TEST_DEVICE_ID, TEST_DEVICE_KEY, TEST_IOTHUB_NAME, TEST_IOTHUB_SUFFIX, TEST_PROTOCOL_GATEWAY_HOSTNAME, NULL);

    TRANSPORT_LL_HANDLE handle = setup_iothub_mqtt_connection(&config);
    IoTHubTransport_MQTT_Common_SetRetryPolicy(handle, TEST_RETRY_POLICY, TEST_RETRY_TIMEOUT_SECS);

    umock_c_reset_all_calls();
    /*First Do_Work*/
    RETRY_ACTION retry_action = RETRY_ACTION_RETRY_LATER;
    EXPECTED_CALL(retry_control_should_retry(IGNORED_PTR_ARG, IGNORED_PTR_ARG))
        .CopyOutArgumentBuffer_retry_action(&retry_action, sizeof(retry_action));
    STRICT_EXPECTED_CALL(tickcounter_get_current_ms(IGNORED_PTR_ARG, IGNORED_PTR_ARG));
    // removeExpiredTwinRequests
    STRICT_EXPECTED_CALL(tickcounter_get_current_ms(IGNORED_PTR_ARG, IGNORED_PTR_ARG));

    /*Second Do_Work*/
    EXPECTED_CALL(retry_control_should_retry(IGNORED_PTR_ARG, IGNORED_PTR_ARG))
        .CopyOutArgumentBuffer_retry_action(&retry_action, sizeof(retry_action));
    STRICT_EXPECTED_CALL(tickcounter_get_current_ms(IGNORED_PTR_ARG, IGNORED_PTR_ARG));
    // removeExpiredTwinRequests
    STRICT_EXPECTED_CALL(tickcounter_get_current_ms(IGNORED_PTR_ARG, IGNORED_PTR_ARG));

    /* Attempt to connect again*/
    setup_initialize_reconnection_mocks();
    STRICT_EXPECTED_CALL(mqtt_client_dowork(IGNORED_PTR_ARG));
    STRICT_EXPECTED_CALL(tickcounter_get_current_ms(IGNORED_PTR_ARG, IGNORED_PTR_ARG));
    // removeExpiredTwinRequests
    STRICT_EXPECTED_CALL(tickcounter_get_current_ms(IGNORED_PTR_ARG, IGNORED_PTR_ARG));

    // act
    /* Break Connection */
    g_fnMqttOperationCallback(TEST_MQTT_CLIENT_HANDLE, MQTT_CLIENT_ON_DISCONNECT, NULL, g_callbackCtx);
    /* Retry connecting */
    IoTHubTransport_MQTT_Common_DoWork(handle);
    IoTHubTransport_MQTT_Common_DoWork(handle);
    IoTHubTransport_MQTT_Common_DoWork(handle);

    //assert
    ASSERT_ARE_EQUAL(char_ptr, umock_c_get_expected_calls(), umock_c_get_actual_calls());

    //cleanup
    IoTHubTransport_MQTT_Common_Destroy(handle);
}

TEST_FUNCTION(IoTHubTransport_MQTT_Common_DoWork_Retry_Policy_Connection_Break_Reconnection_Times_Out)
{
    // arrange
    IOTHUBTRANSPORT_CONFIG config = { 0 };
    SetupIothubTransportConfig(&config, TEST_DEVICE_ID, TEST_DEVICE_KEY, TEST_IOTHUB_NAME, TEST_IOTHUB_SUFFIX, TEST_PROTOCOL_GATEWAY_HOSTNAME, NULL);

    TRANSPORT_LL_HANDLE handle = setup_iothub_mqtt_connection(&config);
    IoTHubTransport_MQTT_Common_SetRetryPolicy(handle, TEST_RETRY_POLICY, TEST_RETRY_TIMEOUT_SECS);

    /* Break Connection */
    g_fnMqttOperationCallback(TEST_MQTT_CLIENT_HANDLE, MQTT_CLIENT_ON_DISCONNECT, NULL, g_callbackCtx);

    umock_c_reset_all_calls();

    /*Do_Work Festival*/
    size_t counter;
    RETRY_ACTION retry_action = RETRY_ACTION_RETRY_LATER;

    // setup_initialize_connection_mocks(false);
    for (counter = 0; counter < 100; counter++)
    {
        if (counter == 30) // This is a random number....
        {
            retry_action = RETRY_ACTION_STOP_RETRYING;
        }

        EXPECTED_CALL(retry_control_should_retry(IGNORED_PTR_ARG, IGNORED_PTR_ARG))
            .CopyOutArgumentBuffer_retry_action(&retry_action, sizeof(retry_action));

        if (counter == 30)
        {
            STRICT_EXPECTED_CALL(Transport_ConnectionStatusCallBack(IOTHUB_CLIENT_CONNECTION_UNAUTHENTICATED, IOTHUB_CLIENT_CONNECTION_RETRY_EXPIRED, IGNORED_PTR_ARG));
        }

        STRICT_EXPECTED_CALL(tickcounter_get_current_ms(IGNORED_PTR_ARG, IGNORED_PTR_ARG));
        // removeExpiredTwinRequests
        STRICT_EXPECTED_CALL(tickcounter_get_current_ms(IGNORED_PTR_ARG, IGNORED_PTR_ARG));

        IoTHubTransport_MQTT_Common_DoWork(handle);
    }

    //assert
    ASSERT_ARE_EQUAL(char_ptr, umock_c_get_expected_calls(), umock_c_get_actual_calls());

    //cleanup
    IoTHubTransport_MQTT_Common_Destroy(handle);
}

TEST_FUNCTION(IoTHubTransport_MQTT_Common_DoWork_Retry_Policy_Connection_Break_2_Reconnection_Attempts)
{
    // arrange
    IOTHUBTRANSPORT_CONFIG config = { 0 };
    SetupIothubTransportConfig(&config, TEST_DEVICE_ID, TEST_DEVICE_KEY, TEST_IOTHUB_NAME, TEST_IOTHUB_SUFFIX, TEST_PROTOCOL_GATEWAY_HOSTNAME, NULL);

    TRANSPORT_LL_HANDLE handle = setup_iothub_mqtt_connection(&config);
    IoTHubTransport_MQTT_Common_SetRetryPolicy(handle, TEST_RETRY_POLICY, TEST_RETRY_TIMEOUT_SECS);
    CONNECT_ACK connack;
    connack.isSessionPresent = false;
    connack.returnCode = CONN_REFUSED_UNKNOWN;
    /* Break Connection */
    g_fnMqttOperationCallback(TEST_MQTT_CLIENT_HANDLE, MQTT_CLIENT_ON_DISCONNECT, NULL, g_callbackCtx);
    umock_c_reset_all_calls();

    /*First Do_Work*/
    setup_initialize_reconnection_mocks();
    STRICT_EXPECTED_CALL(mqtt_client_dowork(IGNORED_PTR_ARG));
    // process_queued_ack_messages
    STRICT_EXPECTED_CALL(tickcounter_get_current_ms(IGNORED_PTR_ARG, IGNORED_PTR_ARG));
    // removeExpiredTwinRequests
    STRICT_EXPECTED_CALL(tickcounter_get_current_ms(IGNORED_PTR_ARG, IGNORED_PTR_ARG));

    /*Second Do_Work*/
    /* Attempt to connect again*/
    STRICT_EXPECTED_CALL(tickcounter_get_current_ms(IGNORED_PTR_ARG, IGNORED_PTR_ARG));
    STRICT_EXPECTED_CALL(mqtt_client_dowork(IGNORED_PTR_ARG));
    // process_queued_ack_messages
    STRICT_EXPECTED_CALL(tickcounter_get_current_ms(IGNORED_PTR_ARG, IGNORED_PTR_ARG));
    // removeExpiredTwinRequests
    STRICT_EXPECTED_CALL(tickcounter_get_current_ms(IGNORED_PTR_ARG, IGNORED_PTR_ARG));

    ///* Fail connection */
    STRICT_EXPECTED_CALL(mqtt_client_disconnect(IGNORED_PTR_ARG, NULL, NULL));
    STRICT_EXPECTED_CALL(mqtt_client_dowork(IGNORED_PTR_ARG));
    // process_queued_ack_messages
    STRICT_EXPECTED_CALL(tickcounter_get_current_ms(IGNORED_PTR_ARG, IGNORED_PTR_ARG));
    // removeExpiredTwinRequests
    STRICT_EXPECTED_CALL(tickcounter_get_current_ms(IGNORED_PTR_ARG, IGNORED_PTR_ARG));

    ///* Second Retry */
    //// setup retry-setup mocks
    ///* Attempt to connect again*/
    setup_initialize_reconnection_mocks();
    STRICT_EXPECTED_CALL(mqtt_client_dowork(IGNORED_PTR_ARG));
    STRICT_EXPECTED_CALL(tickcounter_get_current_ms(IGNORED_PTR_ARG, IGNORED_PTR_ARG));
    // removeExpiredTwinRequests
    STRICT_EXPECTED_CALL(tickcounter_get_current_ms(IGNORED_PTR_ARG, IGNORED_PTR_ARG));

    // act
    /* Retry connecting */
    IoTHubTransport_MQTT_Common_DoWork(handle);
    IoTHubTransport_MQTT_Common_DoWork(handle);
    /* Connect fail */
    g_fnMqttOperationCallback(TEST_MQTT_CLIENT_HANDLE, MQTT_CLIENT_ON_CONNACK, &connack, g_callbackCtx);
    /* Disconnecting */
    IoTHubTransport_MQTT_Common_DoWork(handle);
    /*Second Retry connecting */
    IoTHubTransport_MQTT_Common_DoWork(handle);

    //assert
    ASSERT_ARE_EQUAL(char_ptr, umock_c_get_expected_calls(), umock_c_get_actual_calls());

    //cleanup
    IoTHubTransport_MQTT_Common_Destroy(handle);
}

TEST_FUNCTION(IoTHubTransport_MQTT_Common_DoWork_no_messages_succeed)
{
    // arrange
    IOTHUBTRANSPORT_CONFIG config = { 0 };
    SetupIothubTransportConfig(&config, TEST_DEVICE_ID, TEST_DEVICE_KEY, TEST_IOTHUB_NAME, TEST_IOTHUB_SUFFIX, TEST_PROTOCOL_GATEWAY_HOSTNAME, NULL);

    TRANSPORT_LL_HANDLE handle = IoTHubTransport_MQTT_Common_Create(&config, get_IO_transport, &transport_cb_info, transport_cb_ctx);
    umock_c_reset_all_calls();

    setup_initialize_connection_mocks(false);
    STRICT_EXPECTED_CALL(mqtt_client_dowork(IGNORED_PTR_ARG));
    STRICT_EXPECTED_CALL(tickcounter_get_current_ms(IGNORED_PTR_ARG, IGNORED_PTR_ARG));
    // removeExpiredTwinRequests
    STRICT_EXPECTED_CALL(tickcounter_get_current_ms(IGNORED_PTR_ARG, IGNORED_PTR_ARG));

    // act
    IoTHubTransport_MQTT_Common_DoWork(handle);

    //assert
    ASSERT_ARE_EQUAL(char_ptr, umock_c_get_expected_calls(), umock_c_get_actual_calls());

    //cleanup
    IoTHubTransport_MQTT_Common_Destroy(handle);
}

TEST_FUNCTION(IoTHubTransport_MQTT_Common_DoWork_no_messages_fail)
{
    // arrange
    int negativeTestsInitResult = umock_c_negative_tests_init();
    ASSERT_ARE_EQUAL(int, 0, negativeTestsInitResult);

    CONNECT_ACK connack = { true, CONNECTION_ACCEPTED };
    IOTHUBTRANSPORT_CONFIG config = { 0 };
    SetupIothubTransportConfig(&config, TEST_DEVICE_ID, TEST_DEVICE_KEY, TEST_IOTHUB_NAME, TEST_IOTHUB_SUFFIX, TEST_PROTOCOL_GATEWAY_HOSTNAME, NULL);

    TRANSPORT_LL_HANDLE handle = IoTHubTransport_MQTT_Common_Create(&config, get_IO_transport, &transport_cb_info, transport_cb_ctx);
    g_fnMqttOperationCallback(TEST_MQTT_CLIENT_HANDLE, MQTT_CLIENT_ON_CONNACK, &connack, g_callbackCtx);
    umock_c_reset_all_calls();

    setup_initialize_connection_mocks(false);
    STRICT_EXPECTED_CALL(mqtt_client_dowork(IGNORED_PTR_ARG));
    STRICT_EXPECTED_CALL(tickcounter_get_current_ms(IGNORED_PTR_ARG, IGNORED_PTR_ARG));

    umock_c_negative_tests_snapshot();

    // act
    size_t count = umock_c_negative_tests_call_count();
    for (size_t index = 0; index < count; index++)
    {
        if (umock_c_negative_tests_can_call_fail(index))
        {
            umock_c_negative_tests_reset();
            umock_c_negative_tests_fail_call(index);

            char tmp_msg[128];
            sprintf(tmp_msg, "IoTHubTransport_MQTT_Common_DoWork failure in test %lu/%lu", (unsigned long)index, (unsigned long)count);

            IoTHubTransport_MQTT_Common_DoWork(handle);

            //assert
        }
    }

    //cleanup
    IoTHubTransport_MQTT_Common_Destroy(handle);
    umock_c_negative_tests_deinit();
}

TEST_FUNCTION(IoTHubTransport_MQTT_Common_DoWork_SAS_token_from_user_succeed)
{
    // arrange
    IOTHUBTRANSPORT_CONFIG config = { 0 };
    SetupIothubTransportConfigWithKeyAndSasToken(&config, TEST_DEVICE_ID, NULL, TEST_DEVICE_SAS, TEST_IOTHUB_NAME, TEST_IOTHUB_SUFFIX, TEST_PROTOCOL_GATEWAY_HOSTNAME, NULL);

    TRANSPORT_LL_HANDLE handle = IoTHubTransport_MQTT_Common_Create(&config, get_IO_transport, &transport_cb_info, transport_cb_ctx);
    umock_c_reset_all_calls();

    setup_initialize_connection_mocks(false);

    STRICT_EXPECTED_CALL(mqtt_client_dowork(IGNORED_PTR_ARG));
    STRICT_EXPECTED_CALL(tickcounter_get_current_ms(IGNORED_PTR_ARG, IGNORED_PTR_ARG));
    // removeExpiredTwinRequests
    STRICT_EXPECTED_CALL(tickcounter_get_current_ms(IGNORED_PTR_ARG, IGNORED_PTR_ARG));

    // act
    IoTHubTransport_MQTT_Common_DoWork(handle);

    //assert
    ASSERT_ARE_EQUAL(char_ptr, umock_c_get_expected_calls(), umock_c_get_actual_calls());

    //cleanup
    IoTHubTransport_MQTT_Common_Destroy(handle);
}

TEST_FUNCTION(IoTHubTransport_MQTT_Common_DoWork_x509_succeed)
{
    // arrange
    IOTHUBTRANSPORT_CONFIG config = { 0 };
    SetupIothubTransportConfigWithKeyAndSasToken(&config, TEST_DEVICE_ID, NULL, NULL, TEST_IOTHUB_NAME, TEST_IOTHUB_SUFFIX, TEST_PROTOCOL_GATEWAY_HOSTNAME, NULL);

    TRANSPORT_LL_HANDLE handle = IoTHubTransport_MQTT_Common_Create(&config, get_IO_transport, &transport_cb_info, transport_cb_ctx);
    umock_c_reset_all_calls();

    setup_initialize_connection_mocks(false);
    STRICT_EXPECTED_CALL(mqtt_client_dowork(IGNORED_PTR_ARG));
    STRICT_EXPECTED_CALL(tickcounter_get_current_ms(IGNORED_PTR_ARG, IGNORED_PTR_ARG));
    // removeExpiredTwinRequests
    STRICT_EXPECTED_CALL(tickcounter_get_current_ms(IGNORED_PTR_ARG, IGNORED_PTR_ARG));

    // act
    IoTHubTransport_MQTT_Common_DoWork(handle);

    //assert
    ASSERT_ARE_EQUAL(char_ptr, umock_c_get_expected_calls(), umock_c_get_actual_calls());

    //cleanup
    IoTHubTransport_MQTT_Common_Destroy(handle);
}

TEST_FUNCTION(IoTHubTransport_MQTT_Common_DoWork_with_1_event_item_succeeds)
{
    // arrange
    IOTHUBTRANSPORT_CONFIG config = { 0 };
    SetupIothubTransportConfig(&config, TEST_DEVICE_ID, TEST_DEVICE_KEY, TEST_IOTHUB_NAME, TEST_IOTHUB_SUFFIX, TEST_PROTOCOL_GATEWAY_HOSTNAME, NULL);

    QOS_VALUE QosValue[] = { DELIVER_AT_LEAST_ONCE };
    SUBSCRIBE_ACK suback;
    suback.packetId = 1234;
    suback.qosCount = 1;
    suback.qosReturn = QosValue;

    IOTHUB_MESSAGE_LIST message1;
    memset(&message1, 0, sizeof(IOTHUB_MESSAGE_LIST));
    message1.messageHandle = TEST_IOTHUB_MSG_BYTEARRAY;

    DList_InsertTailList(config.waitingToSend, &(message1.entry));
    TRANSPORT_LL_HANDLE handle = IoTHubTransport_MQTT_Common_Create(&config, get_IO_transport, &transport_cb_info, transport_cb_ctx);

    CONNECT_ACK connack = { true, CONNECTION_ACCEPTED };
    g_fnMqttOperationCallback(TEST_MQTT_CLIENT_HANDLE, MQTT_CLIENT_ON_CONNACK, &connack, g_callbackCtx);
    IoTHubTransport_MQTT_Common_DoWork(handle);

    g_fnMqttOperationCallback(TEST_MQTT_CLIENT_HANDLE, MQTT_CLIENT_ON_SUBSCRIBE_ACK, &suback, g_callbackCtx);
    setup_initialize_connection_mocks(false);
    IoTHubTransport_MQTT_Common_DoWork(handle);
    umock_c_reset_all_calls();

    setup_IoTHubTransport_MQTT_Common_DoWork_events_mocks(NULL, NULL, 0, TEST_IOTHUB_MSG_BYTEARRAY, false, NULL, NULL, NULL, NULL, NULL, NULL, NULL, false, NULL, NULL, false);

    // act
    IoTHubTransport_MQTT_Common_DoWork(handle);

    //assert
    ASSERT_ARE_EQUAL(char_ptr, umock_c_get_expected_calls(), umock_c_get_actual_calls());

    //cleanup
    IoTHubTransport_MQTT_Common_Destroy(handle);
}

TEST_FUNCTION(IoTHubTransport_MQTT_Common_DoWork_get_item_fails)
{
    // arrange
    IOTHUBTRANSPORT_CONFIG config = { 0 };
    SetupIothubTransportConfig(&config, TEST_DEVICE_ID, TEST_DEVICE_KEY, TEST_IOTHUB_NAME, TEST_IOTHUB_SUFFIX, TEST_PROTOCOL_GATEWAY_HOSTNAME, NULL);

    QOS_VALUE QosValue[] = { DELIVER_AT_LEAST_ONCE };
    SUBSCRIBE_ACK suback;
    suback.packetId = 1234;
    suback.qosCount = 1;
    suback.qosReturn = QosValue;

    IOTHUB_MESSAGE_LIST message1;
    memset(&message1, 0, sizeof(IOTHUB_MESSAGE_LIST));
    message1.messageHandle = TEST_IOTHUB_MSG_STRING;

    DList_InsertTailList(config.waitingToSend, &(message1.entry));
    TRANSPORT_LL_HANDLE handle = IoTHubTransport_MQTT_Common_Create(&config, get_IO_transport, &transport_cb_info, transport_cb_ctx);

    CONNECT_ACK connack = { true, CONNECTION_ACCEPTED };
    g_fnMqttOperationCallback(TEST_MQTT_CLIENT_HANDLE, MQTT_CLIENT_ON_CONNACK, &connack, g_callbackCtx);
    IoTHubTransport_MQTT_Common_DoWork(handle);

    g_fnMqttOperationCallback(TEST_MQTT_CLIENT_HANDLE, MQTT_CLIENT_ON_SUBSCRIBE_ACK, &suback, g_callbackCtx);
    setup_initialize_connection_mocks(true);
    IoTHubTransport_MQTT_Common_DoWork(handle);
    umock_c_reset_all_calls();

    STRICT_EXPECTED_CALL(tickcounter_get_current_ms(IGNORED_PTR_ARG, IGNORED_PTR_ARG));
    STRICT_EXPECTED_CALL(IoTHubClient_Auth_Get_Credential_Type(IGNORED_PTR_ARG));
    STRICT_EXPECTED_CALL(IoTHubClient_Auth_Get_SasToken_Expiry(IGNORED_PTR_ARG));
    STRICT_EXPECTED_CALL(tickcounter_get_current_ms(IGNORED_PTR_ARG, IGNORED_PTR_ARG));
    STRICT_EXPECTED_CALL(IoTHubMessage_GetContentType(IGNORED_PTR_ARG));
    STRICT_EXPECTED_CALL(IoTHubMessage_GetString(IGNORED_PTR_ARG)).SetReturn(NULL);

    EXPECTED_CALL(DList_RemoveEntryList(IGNORED_PTR_ARG));
    EXPECTED_CALL(DList_InitializeListHead(IGNORED_PTR_ARG));
    EXPECTED_CALL(DList_InsertTailList(IGNORED_PTR_ARG, IGNORED_PTR_ARG));
    EXPECTED_CALL(Transport_SendComplete_Callback(IGNORED_PTR_ARG, IOTHUB_CLIENT_CONFIRMATION_ERROR, transport_cb_ctx));
    EXPECTED_CALL(mqtt_client_dowork(IGNORED_PTR_ARG));
    STRICT_EXPECTED_CALL(tickcounter_get_current_ms(IGNORED_PTR_ARG, IGNORED_PTR_ARG));
    // removeExpiredTwinRequests
    STRICT_EXPECTED_CALL(tickcounter_get_current_ms(IGNORED_PTR_ARG, IGNORED_PTR_ARG));

    // act
    IoTHubTransport_MQTT_Common_DoWork(handle);

    //assert
    ASSERT_ARE_EQUAL(char_ptr, umock_c_get_expected_calls(), umock_c_get_actual_calls());

    //cleanup
    IoTHubTransport_MQTT_Common_Destroy(handle);
}

TEST_FUNCTION(IoTHubTransport_MQTT_Common_DoWork_x509_no_expire_success)
{
    // arrange
    IOTHUBTRANSPORT_CONFIG config = { 0 };
    SetupIothubTransportConfig(&config, TEST_DEVICE_ID, TEST_DEVICE_KEY, TEST_IOTHUB_NAME, TEST_IOTHUB_SUFFIX, TEST_PROTOCOL_GATEWAY_HOSTNAME, NULL);

    QOS_VALUE QosValue[] = { DELIVER_AT_LEAST_ONCE };
    SUBSCRIBE_ACK suback;
    suback.packetId = 1234;
    suback.qosCount = 1;
    suback.qosReturn = QosValue;

    IOTHUB_MESSAGE_LIST message1;
    memset(&message1, 0, sizeof(IOTHUB_MESSAGE_LIST));
    message1.messageHandle = TEST_IOTHUB_MSG_STRING;

    DList_InsertTailList(config.waitingToSend, &(message1.entry));
    TRANSPORT_LL_HANDLE handle = IoTHubTransport_MQTT_Common_Create(&config, get_IO_transport, &transport_cb_info, transport_cb_ctx);

    CONNECT_ACK connack = { true, CONNECTION_ACCEPTED };
    g_fnMqttOperationCallback(TEST_MQTT_CLIENT_HANDLE, MQTT_CLIENT_ON_CONNACK, &connack, g_callbackCtx);
    // Reset the calls to make sure we're mocket the following calls
    umock_c_reset_all_calls();

    STRICT_EXPECTED_CALL(tickcounter_get_current_ms(IGNORED_PTR_ARG, IGNORED_PTR_ARG));
    STRICT_EXPECTED_CALL(IoTHubClient_Auth_Get_Credential_Type(IGNORED_PTR_ARG)).SetReturn(IOTHUB_CREDENTIAL_TYPE_X509);
    // DoWork to process the CONNACK call
    IoTHubTransport_MQTT_Common_DoWork(handle);
    umock_c_reset_all_calls();

    STRICT_EXPECTED_CALL(tickcounter_get_current_ms(IGNORED_PTR_ARG, IGNORED_PTR_ARG));
    STRICT_EXPECTED_CALL(IoTHubClient_Auth_Get_Credential_Type(IGNORED_PTR_ARG)).SetReturn(IOTHUB_CREDENTIAL_TYPE_X509);

    STRICT_EXPECTED_CALL(tickcounter_get_current_ms(IGNORED_PTR_ARG, IGNORED_PTR_ARG));
    STRICT_EXPECTED_CALL(IoTHubMessage_GetContentType(IGNORED_PTR_ARG));
    STRICT_EXPECTED_CALL(IoTHubMessage_GetString(IGNORED_PTR_ARG)).SetReturn(NULL);

    EXPECTED_CALL(DList_RemoveEntryList(IGNORED_PTR_ARG));
    EXPECTED_CALL(DList_InitializeListHead(IGNORED_PTR_ARG));
    EXPECTED_CALL(DList_InsertTailList(IGNORED_PTR_ARG, IGNORED_PTR_ARG));
    EXPECTED_CALL(Transport_SendComplete_Callback(IGNORED_PTR_ARG, IOTHUB_CLIENT_CONFIRMATION_ERROR, transport_cb_ctx));
    EXPECTED_CALL(mqtt_client_dowork(IGNORED_PTR_ARG));
    STRICT_EXPECTED_CALL(tickcounter_get_current_ms(IGNORED_PTR_ARG, IGNORED_PTR_ARG));
    // removeExpiredTwinRequests
    STRICT_EXPECTED_CALL(tickcounter_get_current_ms(IGNORED_PTR_ARG, IGNORED_PTR_ARG));

    // act
    IoTHubTransport_MQTT_Common_DoWork(handle);

    //assert
    ASSERT_ARE_EQUAL(char_ptr, umock_c_get_expected_calls(), umock_c_get_actual_calls());

    //cleanup
    IoTHubTransport_MQTT_Common_Destroy(handle);
}

TEST_FUNCTION(IoTHubTransport_MQTT_Common_DoWork_with_emtpy_item_succeeds)
{
    // arrange
    IOTHUBTRANSPORT_CONFIG config = { 0 };
    SetupIothubTransportConfig(&config, TEST_DEVICE_ID, TEST_DEVICE_KEY, TEST_IOTHUB_NAME, TEST_IOTHUB_SUFFIX, TEST_PROTOCOL_GATEWAY_HOSTNAME, NULL);

    QOS_VALUE QosValue[] = { DELIVER_AT_LEAST_ONCE };
    SUBSCRIBE_ACK suback;
    suback.packetId = 1234;
    suback.qosCount = 1;
    suback.qosReturn = QosValue;

    IOTHUB_MESSAGE_LIST message1;
    memset(&message1, 0, sizeof(IOTHUB_MESSAGE_LIST));
    message1.messageHandle = TEST_IOTHUB_MSG_STRING;

    DList_InsertTailList(config.waitingToSend, &(message1.entry));
    TRANSPORT_LL_HANDLE handle = IoTHubTransport_MQTT_Common_Create(&config, get_IO_transport, &transport_cb_info, transport_cb_ctx);

    CONNECT_ACK connack = { true, CONNECTION_ACCEPTED };
    g_fnMqttOperationCallback(TEST_MQTT_CLIENT_HANDLE, MQTT_CLIENT_ON_CONNACK, &connack, g_callbackCtx);
    IoTHubTransport_MQTT_Common_DoWork(handle);

    g_fnMqttOperationCallback(TEST_MQTT_CLIENT_HANDLE, MQTT_CLIENT_ON_SUBSCRIBE_ACK, &suback, g_callbackCtx);
    setup_initialize_connection_mocks(false);
    IoTHubTransport_MQTT_Common_DoWork(handle);
    umock_c_reset_all_calls();

    setup_IoTHubTransport_MQTT_Common_DoWork_events_mocks(NULL, NULL, 0, TEST_IOTHUB_MSG_STRING, false, NULL, NULL, NULL, NULL, NULL, NULL, NULL, false, NULL, NULL, false);

    // act
    IoTHubTransport_MQTT_Common_DoWork(handle);

    //assert
    ASSERT_ARE_EQUAL(char_ptr, umock_c_get_expected_calls(), umock_c_get_actual_calls());

    //cleanup
    IoTHubTransport_MQTT_Common_Destroy(handle);
}

TEST_FUNCTION(IoTHubTransport_MQTT_Common_DoWork_with_security_msg_succeeds)
{
    // arrange
    IOTHUBTRANSPORT_CONFIG config = { 0 };
    SetupIothubTransportConfig(&config, TEST_DEVICE_ID, TEST_DEVICE_KEY, TEST_IOTHUB_NAME, TEST_IOTHUB_SUFFIX, TEST_PROTOCOL_GATEWAY_HOSTNAME, NULL);

    QOS_VALUE QosValue[] = { DELIVER_AT_LEAST_ONCE };
    SUBSCRIBE_ACK suback;
    suback.packetId = 1234;
    suback.qosCount = 1;
    suback.qosReturn = QosValue;

    IOTHUB_MESSAGE_LIST message1;
    memset(&message1, 0, sizeof(IOTHUB_MESSAGE_LIST));
    message1.messageHandle = TEST_IOTHUB_MSG_STRING;

    DList_InsertTailList(config.waitingToSend, &(message1.entry));
    TRANSPORT_LL_HANDLE handle = setup_iothub_mqtt_connection(&config);

    g_fnMqttOperationCallback(TEST_MQTT_CLIENT_HANDLE, MQTT_CLIENT_ON_SUBSCRIBE_ACK, &suback, g_callbackCtx);
    setup_initialize_connection_mocks(false);
    IoTHubTransport_MQTT_Common_DoWork(handle);
    umock_c_reset_all_calls();

    setup_IoTHubTransport_MQTT_Common_DoWork_events_mocks(NULL, NULL, 0, TEST_IOTHUB_MSG_STRING, false, NULL, NULL, NULL, "json/application", NULL, NULL, NULL, false, NULL, NULL, true);

    // act
    IoTHubTransport_MQTT_Common_DoWork(handle);

    //assert
    ASSERT_ARE_EQUAL(char_ptr, umock_c_get_expected_calls(), umock_c_get_actual_calls());

    //cleanup
    IoTHubTransport_MQTT_Common_Destroy(handle);
}

TEST_FUNCTION(IoTHubTransport_MQTT_Common_DoWork_with_1_event_item_fail)
{
    // arrange
    int negativeTestsInitResult = umock_c_negative_tests_init();
    ASSERT_ARE_EQUAL(int, 0, negativeTestsInitResult);

    IOTHUBTRANSPORT_CONFIG config = { 0 };
    SetupIothubTransportConfig(&config, TEST_DEVICE_ID, TEST_DEVICE_KEY, TEST_IOTHUB_NAME, TEST_IOTHUB_SUFFIX, TEST_PROTOCOL_GATEWAY_HOSTNAME, NULL);

    QOS_VALUE QosValue[] = { DELIVER_AT_LEAST_ONCE };
    SUBSCRIBE_ACK suback;
    suback.packetId = 1234;
    suback.qosCount = 1;
    suback.qosReturn = QosValue;

    IOTHUB_MESSAGE_LIST message1;
    memset(&message1, 0, sizeof(IOTHUB_MESSAGE_LIST));
    message1.messageHandle = TEST_IOTHUB_MSG_BYTEARRAY;

    DList_InsertTailList(config.waitingToSend, &(message1.entry));
    TRANSPORT_LL_HANDLE handle = IoTHubTransport_MQTT_Common_Create(&config, get_IO_transport, &transport_cb_info, transport_cb_ctx);
    g_fnMqttOperationCallback(TEST_MQTT_CLIENT_HANDLE, MQTT_CLIENT_ON_SUBSCRIBE_ACK, &suback, g_callbackCtx);
    IoTHubTransport_MQTT_Common_DoWork(handle);
    umock_c_reset_all_calls();

    setup_IoTHubTransport_MQTT_Common_DoWork_events_mocks(NULL, NULL, 0, TEST_IOTHUB_MSG_BYTEARRAY, false, NULL, NULL, NULL, NULL, NULL, NULL, NULL, false, NULL, NULL, false);
    umock_c_negative_tests_snapshot();

    // act
    size_t count = umock_c_negative_tests_call_count();
    for (size_t index = 0; index < count; index++)
    {
        if (umock_c_negative_tests_can_call_fail(index))
        {
            umock_c_negative_tests_reset();
            umock_c_negative_tests_fail_call(index);

            char tmp_msg[128];
            sprintf(tmp_msg, "IoTHubTransport_MQTT_Common_DoWork failure in test %lu/%lu", (unsigned long)index, (unsigned long)count);

            IoTHubTransport_MQTT_Common_DoWork(handle);

            //assert
        }
    }

    //cleanup
    IoTHubTransport_MQTT_Common_Destroy(handle);
    umock_c_negative_tests_deinit();
}

TEST_FUNCTION(IoTHubTransport_MQTT_Common_DoWork_with_1_event_item_with_properties_succeeds)
{
    // arrange
    IOTHUBTRANSPORT_CONFIG config = { 0 };
    SetupIothubTransportConfig(&config, TEST_DEVICE_ID, TEST_DEVICE_KEY, TEST_IOTHUB_NAME, TEST_IOTHUB_SUFFIX, TEST_PROTOCOL_GATEWAY_HOSTNAME, NULL);

    QOS_VALUE QosValue[] = { DELIVER_AT_LEAST_ONCE };
    SUBSCRIBE_ACK suback;
    suback.packetId = 1234;
    suback.qosCount = 1;
    suback.qosReturn = QosValue;

    g_nullMapVariable = false;

    const size_t propCount = 1;
    const char* keys[1] = { "propKey1" };
    const char* values[1] = { "propValue1" };

    IOTHUB_MESSAGE_LIST message1;
    memset(&message1, 0, sizeof(IOTHUB_MESSAGE_LIST));
    message1.messageHandle = TEST_IOTHUB_MSG_BYTEARRAY;

    DList_InsertTailList(config.waitingToSend, &(message1.entry));
    TRANSPORT_LL_HANDLE handle = IoTHubTransport_MQTT_Common_Create(&config, get_IO_transport, &transport_cb_info, transport_cb_ctx);

    CONNECT_ACK connack = { true, CONNECTION_ACCEPTED };
    g_fnMqttOperationCallback(TEST_MQTT_CLIENT_HANDLE, MQTT_CLIENT_ON_CONNACK, &connack, g_callbackCtx);
    IoTHubTransport_MQTT_Common_DoWork(handle);

    g_fnMqttOperationCallback(TEST_MQTT_CLIENT_HANDLE, MQTT_CLIENT_ON_SUBSCRIBE_ACK, &suback, g_callbackCtx);
    setup_initialize_connection_mocks(false);
    IoTHubTransport_MQTT_Common_DoWork(handle);
    umock_c_reset_all_calls();

    setup_IoTHubTransport_MQTT_Common_DoWork_events_mocks((const char* const**)&keys, (const char* const**)&values, propCount, TEST_IOTHUB_MSG_BYTEARRAY, false, NULL, NULL, NULL, NULL, NULL, NULL, NULL, false, NULL, NULL, false);

    // act
    IoTHubTransport_MQTT_Common_DoWork(handle);

    //assert
    ASSERT_ARE_EQUAL(char_ptr, umock_c_get_expected_calls(), umock_c_get_actual_calls());

    //cleanup
    IoTHubTransport_MQTT_Common_Destroy(handle);
}

TEST_FUNCTION(IoTHubTransport_MQTT_Common_DoWork_with_1_event_item_with_2_properties_succeeds)
{
    // arrange
    IOTHUBTRANSPORT_CONFIG config = { 0 };
    SetupIothubTransportConfig(&config, TEST_DEVICE_ID, TEST_DEVICE_KEY, TEST_IOTHUB_NAME, TEST_IOTHUB_SUFFIX, TEST_PROTOCOL_GATEWAY_HOSTNAME, NULL);

    QOS_VALUE QosValue[] = { DELIVER_AT_LEAST_ONCE };
    SUBSCRIBE_ACK suback;
    suback.packetId = 1234;
    suback.qosCount = 1;
    suback.qosReturn = QosValue;

    g_nullMapVariable = false;

    const size_t propCount = 2;
    const char* keys[2] = { "propKey1", "propKey2" };
    const char* values[2] = { "propValue1", "propValue2" };

    IOTHUB_MESSAGE_LIST message1;
    memset(&message1, 0, sizeof(IOTHUB_MESSAGE_LIST));
    message1.messageHandle = TEST_IOTHUB_MSG_BYTEARRAY;

    DList_InsertTailList(config.waitingToSend, &(message1.entry));
    TRANSPORT_LL_HANDLE handle = IoTHubTransport_MQTT_Common_Create(&config, get_IO_transport, &transport_cb_info, transport_cb_ctx);

    CONNECT_ACK connack = { true, CONNECTION_ACCEPTED };
    g_fnMqttOperationCallback(TEST_MQTT_CLIENT_HANDLE, MQTT_CLIENT_ON_CONNACK, &connack, g_callbackCtx);
    IoTHubTransport_MQTT_Common_DoWork(handle);

    g_fnMqttOperationCallback(TEST_MQTT_CLIENT_HANDLE, MQTT_CLIENT_ON_SUBSCRIBE_ACK, &suback, g_callbackCtx);
    setup_initialize_connection_mocks(false);
    IoTHubTransport_MQTT_Common_DoWork(handle);
    umock_c_reset_all_calls();

    setup_IoTHubTransport_MQTT_Common_DoWork_events_mocks((const char* const**)&keys, (const char* const**)&values, propCount, TEST_IOTHUB_MSG_BYTEARRAY, false, NULL, NULL, NULL, NULL, NULL, NULL, NULL, false, NULL, NULL, false);

    // act
    IoTHubTransport_MQTT_Common_DoWork(handle);

    //assert
    ASSERT_ARE_EQUAL(char_ptr, umock_c_get_expected_calls(), umock_c_get_actual_calls());

    //cleanup
    IoTHubTransport_MQTT_Common_Destroy(handle);
}

TEST_FUNCTION(IoTHubTransport_MQTT_Common_DoWork_with_1_event_item_with_properties_succeeds_autoencode)
{
    // arrange
    IOTHUBTRANSPORT_CONFIG config = { 0 };
    SetupIothubTransportConfig(&config, TEST_DEVICE_ID, TEST_DEVICE_KEY, TEST_IOTHUB_NAME, TEST_IOTHUB_SUFFIX, TEST_PROTOCOL_GATEWAY_HOSTNAME, NULL);

    QOS_VALUE QosValue[] = { DELIVER_AT_LEAST_ONCE };
    SUBSCRIBE_ACK suback;
    suback.packetId = 1234;
    suback.qosCount = 1;
    suback.qosReturn = QosValue;

    g_nullMapVariable = false;

    const size_t propCount = 1;
    const char* keys[1] = { "propKey1" };
    const char* values[1] = { "propValue1" };

    IOTHUB_MESSAGE_LIST message1;
    memset(&message1, 0, sizeof(IOTHUB_MESSAGE_LIST));
    message1.messageHandle = TEST_IOTHUB_MSG_BYTEARRAY;

    DList_InsertTailList(config.waitingToSend, &(message1.entry));
    TRANSPORT_LL_HANDLE handle = IoTHubTransport_MQTT_Common_Create(&config, get_IO_transport, &transport_cb_info, transport_cb_ctx);

    CONNECT_ACK connack = { true, CONNECTION_ACCEPTED };
    g_fnMqttOperationCallback(TEST_MQTT_CLIENT_HANDLE, MQTT_CLIENT_ON_CONNACK, &connack, g_callbackCtx);
    IoTHubTransport_MQTT_Common_DoWork(handle);

    bool urlencode = true;
    IoTHubTransport_MQTT_Common_SetOption(handle, OPTION_AUTO_URL_ENCODE_DECODE, &urlencode);
    g_fnMqttOperationCallback(TEST_MQTT_CLIENT_HANDLE, MQTT_CLIENT_ON_SUBSCRIBE_ACK, &suback, g_callbackCtx);
    setup_initialize_connection_mocks(false);
    IoTHubTransport_MQTT_Common_DoWork(handle);
    umock_c_reset_all_calls();

    setup_IoTHubTransport_MQTT_Common_DoWork_events_mocks((const char* const**)&keys, (const char* const**)&values, propCount, TEST_IOTHUB_MSG_BYTEARRAY, false, NULL, NULL, NULL, NULL, NULL, NULL, NULL, true, NULL, NULL, false);

    // act
    IoTHubTransport_MQTT_Common_DoWork(handle);

    //assert
    ASSERT_ARE_EQUAL(char_ptr, umock_c_get_expected_calls(), umock_c_get_actual_calls());

    //cleanup
    IoTHubTransport_MQTT_Common_Destroy(handle);
}

TEST_FUNCTION(IoTHubTransport_MQTT_Common_DoWork_with_1_event_item_with_2_properties_succeeds_autoencode)
{
    // arrange
    IOTHUBTRANSPORT_CONFIG config = { 0 };
    SetupIothubTransportConfig(&config, TEST_DEVICE_ID, TEST_DEVICE_KEY, TEST_IOTHUB_NAME, TEST_IOTHUB_SUFFIX, TEST_PROTOCOL_GATEWAY_HOSTNAME, NULL);

    QOS_VALUE QosValue[] = { DELIVER_AT_LEAST_ONCE };
    SUBSCRIBE_ACK suback;
    suback.packetId = 1234;
    suback.qosCount = 1;
    suback.qosReturn = QosValue;

    g_nullMapVariable = false;

    const size_t propCount = 2;
    const char* keys[2] = { "propKey1", "propKey2" };
    const char* values[2] = { "propValue1", "propValue2" };

    IOTHUB_MESSAGE_LIST message1;
    memset(&message1, 0, sizeof(IOTHUB_MESSAGE_LIST));
    message1.messageHandle = TEST_IOTHUB_MSG_BYTEARRAY;

    DList_InsertTailList(config.waitingToSend, &(message1.entry));
    TRANSPORT_LL_HANDLE handle = IoTHubTransport_MQTT_Common_Create(&config, get_IO_transport, &transport_cb_info, transport_cb_ctx);

    CONNECT_ACK connack = { true, CONNECTION_ACCEPTED };
    g_fnMqttOperationCallback(TEST_MQTT_CLIENT_HANDLE, MQTT_CLIENT_ON_CONNACK, &connack, g_callbackCtx);
    IoTHubTransport_MQTT_Common_DoWork(handle);

    bool urlencode = true;
    IoTHubTransport_MQTT_Common_SetOption(handle, OPTION_AUTO_URL_ENCODE_DECODE, &urlencode);
    g_fnMqttOperationCallback(TEST_MQTT_CLIENT_HANDLE, MQTT_CLIENT_ON_SUBSCRIBE_ACK, &suback, g_callbackCtx);
    setup_initialize_connection_mocks(false);
    IoTHubTransport_MQTT_Common_DoWork(handle);
    umock_c_reset_all_calls();

    setup_IoTHubTransport_MQTT_Common_DoWork_events_mocks((const char* const**)&keys, (const char* const**)&values, propCount, TEST_IOTHUB_MSG_BYTEARRAY, false, NULL, NULL, NULL, NULL, NULL, NULL, NULL, true, NULL, NULL, false);

    // act
    IoTHubTransport_MQTT_Common_DoWork(handle);

    //assert
    ASSERT_ARE_EQUAL(char_ptr, umock_c_get_expected_calls(), umock_c_get_actual_calls());

    //cleanup
    IoTHubTransport_MQTT_Common_Destroy(handle);
}

TEST_FUNCTION(IoTHubTransport_MQTT_Common_DoWork_no_resend_message_succeeds)
{
    // arrange
    IOTHUBTRANSPORT_CONFIG config = { 0 };
    SetupIothubTransportConfig(&config, TEST_DEVICE_ID, TEST_DEVICE_KEY, TEST_IOTHUB_NAME, TEST_IOTHUB_SUFFIX, TEST_PROTOCOL_GATEWAY_HOSTNAME, NULL);

    QOS_VALUE QosValue[] = { DELIVER_AT_LEAST_ONCE };
    SUBSCRIBE_ACK suback;
    suback.packetId = 1234;
    suback.qosCount = 1;
    suback.qosReturn = QosValue;

    IOTHUB_MESSAGE_LIST message2;
    memset(&message2, 0, sizeof(IOTHUB_MESSAGE_LIST));
    message2.messageHandle = TEST_IOTHUB_MSG_STRING;

    DList_InsertTailList(config.waitingToSend, &(message2.entry));
    TRANSPORT_LL_HANDLE handle = IoTHubTransport_MQTT_Common_Create(&config, get_IO_transport, &transport_cb_info, transport_cb_ctx);
    g_fnMqttOperationCallback(TEST_MQTT_CLIENT_HANDLE, MQTT_CLIENT_ON_SUBSCRIBE_ACK, &suback, g_callbackCtx);
    setup_initialize_connection_mocks(false);
    IoTHubTransport_MQTT_Common_DoWork(handle);
    IoTHubTransport_MQTT_Common_DoWork(handle);
    umock_c_reset_all_calls();

    STRICT_EXPECTED_CALL(tickcounter_get_current_ms(IGNORED_PTR_ARG, IGNORED_PTR_ARG));
    STRICT_EXPECTED_CALL(mqtt_client_dowork(IGNORED_PTR_ARG));
    STRICT_EXPECTED_CALL(tickcounter_get_current_ms(IGNORED_PTR_ARG, IGNORED_PTR_ARG));
    // removeExpiredTwinRequests
    STRICT_EXPECTED_CALL(tickcounter_get_current_ms(IGNORED_PTR_ARG, IGNORED_PTR_ARG));

    // act
    IoTHubTransport_MQTT_Common_DoWork(handle);

    //assert
    ASSERT_ARE_EQUAL(char_ptr, umock_c_get_expected_calls(), umock_c_get_actual_calls());

    //cleanup
    IoTHubTransport_MQTT_Common_Destroy(handle);
}

TEST_FUNCTION(IoTHubTransport_MQTT_Common_DoWork_resend_message_succeeds)
{
    // arrange
    IOTHUBTRANSPORT_CONFIG config = { 0 };
    SetupIothubTransportConfig(&config, TEST_DEVICE_ID, TEST_DEVICE_KEY, TEST_IOTHUB_NAME, TEST_IOTHUB_SUFFIX, TEST_PROTOCOL_GATEWAY_HOSTNAME, NULL);

    CONNECT_ACK connack = { true, CONNECTION_ACCEPTED };
    QOS_VALUE QosValue[] = { DELIVER_AT_LEAST_ONCE };
    SUBSCRIBE_ACK suback;
    suback.packetId = 1234;
    suback.qosCount = 1;
    suback.qosReturn = QosValue;

    IOTHUB_MESSAGE_LIST message2;
    memset(&message2, 0, sizeof(IOTHUB_MESSAGE_LIST));
    message2.messageHandle = TEST_IOTHUB_MSG_STRING;

    DList_InsertTailList(config.waitingToSend, &(message2.entry));
    TRANSPORT_LL_HANDLE handle = IoTHubTransport_MQTT_Common_Create(&config, get_IO_transport, &transport_cb_info, transport_cb_ctx);
    setup_initialize_connection_mocks(false);
    IoTHubTransport_MQTT_Common_DoWork(handle);
    g_fnMqttOperationCallback(TEST_MQTT_CLIENT_HANDLE, MQTT_CLIENT_ON_CONNACK, &connack, g_callbackCtx);
    g_fnMqttOperationCallback(TEST_MQTT_CLIENT_HANDLE, MQTT_CLIENT_ON_SUBSCRIBE_ACK, &suback, g_callbackCtx);
    IoTHubTransport_MQTT_Common_DoWork(handle);
    umock_c_reset_all_calls();

<<<<<<< HEAD
    g_current_ms += 5 * 60 * 1000;
    setup_IoTHubTransport_MQTT_Common_DoWork_resend_events_mocks(NULL, NULL, 0, TEST_IOTHUB_MSG_STRING, false, NULL, NULL, NULL, NULL, NULL, NULL, NULL, false, NULL, false);
=======
    g_current_ms += 5*60*1000;
    setup_IoTHubTransport_MQTT_Common_DoWork_events_mocks(NULL, NULL, 0, TEST_IOTHUB_MSG_STRING, false, NULL, NULL, NULL, NULL, NULL, NULL, NULL, false, NULL, NULL, false);

    // act
    IoTHubTransport_MQTT_Common_DoWork(handle);

    //assert
    ASSERT_ARE_EQUAL(char_ptr, umock_c_get_expected_calls(), umock_c_get_actual_calls());

    //cleanup
    IoTHubTransport_MQTT_Common_Destroy(handle);
}

/*  This test covers the scenario where there are multiple disconnects and
    reconnects in a row and the packet is resent each time without expiring by count.
*/
TEST_FUNCTION(IoTHubTransport_MQTT_Common_DoWork_resend_multiple_disconnects)
{
    CONNECT_ACK connack = { true, CONNECTION_ACCEPTED };
    SUBSCRIBE_ACK suback;
    QOS_VALUE QosValue[] = { DELIVER_AT_LEAST_ONCE };
    IOTHUB_MESSAGE_LIST message1;
    TRANSPORT_LL_HANDLE handle;

    // arrange
    IOTHUBTRANSPORT_CONFIG config = { 0 };
    SetupIothubTransportConfig(&config, TEST_DEVICE_ID, TEST_DEVICE_KEY, TEST_IOTHUB_NAME, TEST_IOTHUB_SUFFIX, TEST_PROTOCOL_GATEWAY_HOSTNAME, NULL);

    handle = IoTHubTransport_MQTT_Common_Create(&config, get_IO_transport, &transport_cb_info, transport_cb_ctx);

    IoTHubTransport_MQTT_Common_DoWork(handle);
    g_fnMqttOperationCallback(TEST_MQTT_CLIENT_HANDLE, MQTT_CLIENT_ON_CONNACK, &connack, g_callbackCtx);
    IoTHubTransport_MQTT_Common_DoWork(handle);

    suback.packetId = 1234;
    suback.qosCount = 1;
    suback.qosReturn = QosValue;
    g_fnMqttOperationCallback(TEST_MQTT_CLIENT_HANDLE, MQTT_CLIENT_ON_SUBSCRIBE_ACK, &suback, g_callbackCtx);
    IoTHubTransport_MQTT_Common_DoWork(handle);

    // create packet & add to sending queue
    memset(&message1, 0, sizeof(IOTHUB_MESSAGE_LIST));
    message1.messageHandle = TEST_IOTHUB_MSG_STRING;
    DList_InsertTailList(config.waitingToSend, &(message1.entry));

    // Send packet 1st time
    IoTHubTransport_MQTT_Common_DoWork(handle);

    // Disconnect
    g_fnMqttOperationCallback(TEST_MQTT_CLIENT_HANDLE, MQTT_CLIENT_ON_DISCONNECT, NULL, g_callbackCtx);

    // Reconnect
    g_fnMqttOperationCallback(TEST_MQTT_CLIENT_HANDLE, MQTT_CLIENT_ON_CONNACK, &connack, g_callbackCtx);

    // Dowork where packet is resent 1st time
    IoTHubTransport_MQTT_Common_DoWork(handle);

    // Disconnect
    g_fnMqttOperationCallback(TEST_MQTT_CLIENT_HANDLE, MQTT_CLIENT_ON_DISCONNECT, NULL, g_callbackCtx);
    // setup is now complete
    umock_c_reset_all_calls();

    // Reconnect
    setup_connection_success_mocks();

    // DoWork where packet is resent 2nd time (wouldn't happen without unlimited resend on reconnect)
    setup_IoTHubTransport_MQTT_Common_DoWork_events_mocks(NULL, NULL, 0, TEST_IOTHUB_MSG_STRING, true, NULL, NULL, NULL, NULL, NULL, NULL, NULL, false, NULL, NULL, false);
>>>>>>> 35914cf7

    // act
    g_fnMqttOperationCallback(TEST_MQTT_CLIENT_HANDLE, MQTT_CLIENT_ON_CONNACK, &connack, g_callbackCtx);
    IoTHubTransport_MQTT_Common_DoWork(handle);

    //assert
    ASSERT_ARE_EQUAL(char_ptr, umock_c_get_expected_calls(), umock_c_get_actual_calls());

    //cleanup
    IoTHubTransport_MQTT_Common_Destroy(handle);
}

TEST_FUNCTION(IoTHubTransport_MQTT_Common_DoWork_message_timeout_succeeds)
{
    CONNECT_ACK connack = { true, CONNECTION_ACCEPTED };
    SUBSCRIBE_ACK suback;
    QOS_VALUE QosValue[] = { DELIVER_AT_LEAST_ONCE };
    IOTHUB_MESSAGE_LIST message2;
    TRANSPORT_LL_HANDLE handle;

    // arrange
    IOTHUBTRANSPORT_CONFIG config = { 0 };
    SetupIothubTransportConfig(&config, TEST_DEVICE_ID, TEST_DEVICE_KEY, TEST_IOTHUB_NAME, TEST_IOTHUB_SUFFIX, TEST_PROTOCOL_GATEWAY_HOSTNAME, NULL);

    handle = IoTHubTransport_MQTT_Common_Create(&config, get_IO_transport, &transport_cb_info, transport_cb_ctx);

    IoTHubTransport_MQTT_Common_DoWork(handle);
    g_fnMqttOperationCallback(TEST_MQTT_CLIENT_HANDLE, MQTT_CLIENT_ON_CONNACK, &connack, g_callbackCtx);
    IoTHubTransport_MQTT_Common_DoWork(handle);

    suback.packetId = 1234;
    suback.qosCount = 1;
    suback.qosReturn = QosValue;
    g_fnMqttOperationCallback(TEST_MQTT_CLIENT_HANDLE, MQTT_CLIENT_ON_SUBSCRIBE_ACK, &suback, g_callbackCtx);
    IoTHubTransport_MQTT_Common_DoWork(handle);

    memset(&message2, 0, sizeof(IOTHUB_MESSAGE_LIST));
    message2.messageHandle = TEST_IOTHUB_MSG_STRING;
    DList_InsertTailList(config.waitingToSend, &(message2.entry));
    IoTHubTransport_MQTT_Common_DoWork(handle);

    IoTHubTransport_MQTT_Common_DoWork(handle);

    for (int i = 1; i < (MSG_TIMEOUT_VALUE_MS) / (RESEND_TIMEOUT_VALUE_MS); i++)
    {
        g_current_ms += RESEND_TIMEOUT_VALUE_MS;
        IoTHubTransport_MQTT_Common_DoWork(handle);
    }
    umock_c_reset_all_calls();

    g_current_ms += RESEND_TIMEOUT_VALUE_MS;
    STRICT_EXPECTED_CALL(tickcounter_get_current_ms(IGNORED_PTR_ARG, IGNORED_PTR_ARG))
        .CopyOutArgumentBuffer(2, &g_current_ms, sizeof(g_current_ms));
    STRICT_EXPECTED_CALL(IoTHubClient_Auth_Get_Credential_Type(IGNORED_PTR_ARG));
    STRICT_EXPECTED_CALL(IoTHubClient_Auth_Get_SasToken_Expiry(IGNORED_PTR_ARG));
    STRICT_EXPECTED_CALL(tickcounter_get_current_ms(IGNORED_PTR_ARG, IGNORED_PTR_ARG));
    STRICT_EXPECTED_CALL(DList_InitializeListHead(IGNORED_PTR_ARG));
    STRICT_EXPECTED_CALL(DList_InsertTailList(IGNORED_PTR_ARG, IGNORED_PTR_ARG));
    STRICT_EXPECTED_CALL(Transport_SendComplete_Callback(IGNORED_PTR_ARG, IOTHUB_CLIENT_CONFIRMATION_MESSAGE_TIMEOUT, transport_cb_ctx));
    STRICT_EXPECTED_CALL(DList_RemoveEntryList(IGNORED_PTR_ARG));
    STRICT_EXPECTED_CALL(gballoc_free(IGNORED_PTR_ARG));
    STRICT_EXPECTED_CALL(xio_retrieveoptions(IGNORED_PTR_ARG));
    STRICT_EXPECTED_CALL(mqtt_client_disconnect(IGNORED_PTR_ARG, IGNORED_PTR_ARG, IGNORED_PTR_ARG));
    for (size_t index = 0; index < NUM_DOWORK_VALUE; index++)
    {
        STRICT_EXPECTED_CALL(mqtt_client_dowork(IGNORED_PTR_ARG));
        STRICT_EXPECTED_CALL(ThreadAPI_Sleep(IGNORED_NUM_ARG));
    }
    STRICT_EXPECTED_CALL(mqtt_client_clear_xio(IGNORED_PTR_ARG));
    STRICT_EXPECTED_CALL(xio_destroy(IGNORED_PTR_ARG));
    STRICT_EXPECTED_CALL(Transport_ConnectionStatusCallBack(IOTHUB_CLIENT_CONNECTION_UNAUTHENTICATED, IOTHUB_CLIENT_CONNECTION_COMMUNICATION_ERROR, transport_cb_ctx));
    STRICT_EXPECTED_CALL(mqtt_client_dowork(IGNORED_PTR_ARG));

    // removeExpiredTwinRequests
    STRICT_EXPECTED_CALL(tickcounter_get_current_ms(IGNORED_PTR_ARG, IGNORED_PTR_ARG));
    STRICT_EXPECTED_CALL(tickcounter_get_current_ms(IGNORED_PTR_ARG, IGNORED_PTR_ARG));

    // act
    IoTHubTransport_MQTT_Common_DoWork(handle);

    //assert
    ASSERT_ARE_EQUAL(char_ptr, umock_c_get_expected_calls(), umock_c_get_actual_calls());

    //cleanup
    IoTHubTransport_MQTT_Common_Destroy(handle);
}

TEST_FUNCTION(IoTHubTransport_MQTT_Common_DoWork_2_message_timeout_succeeds)
{
    CONNECT_ACK connack = { true, CONNECTION_ACCEPTED };
    SUBSCRIBE_ACK suback;
    QOS_VALUE QosValue[] = { DELIVER_AT_LEAST_ONCE };
    IOTHUB_MESSAGE_LIST message2;
    IOTHUB_MESSAGE_LIST message1;
    TRANSPORT_LL_HANDLE handle;

    // arrange
    IOTHUBTRANSPORT_CONFIG config = { 0 };
    SetupIothubTransportConfig(&config, TEST_DEVICE_ID, TEST_DEVICE_KEY, TEST_IOTHUB_NAME, TEST_IOTHUB_SUFFIX, TEST_PROTOCOL_GATEWAY_HOSTNAME, NULL);

    handle = IoTHubTransport_MQTT_Common_Create(&config, get_IO_transport, &transport_cb_info, transport_cb_ctx);

    IoTHubTransport_MQTT_Common_DoWork(handle);
    g_fnMqttOperationCallback(TEST_MQTT_CLIENT_HANDLE, MQTT_CLIENT_ON_CONNACK, &connack, g_callbackCtx);
    IoTHubTransport_MQTT_Common_DoWork(handle);

    suback.packetId = 1234;
    suback.qosCount = 1;
    suback.qosReturn = QosValue;
    g_fnMqttOperationCallback(TEST_MQTT_CLIENT_HANDLE, MQTT_CLIENT_ON_SUBSCRIBE_ACK, &suback, g_callbackCtx);
    IoTHubTransport_MQTT_Common_DoWork(handle);

    memset(&message1, 0, sizeof(IOTHUB_MESSAGE_LIST));
    message1.messageHandle = TEST_IOTHUB_MSG_STRING;
    DList_InsertTailList(config.waitingToSend, &(message1.entry));

    memset(&message2, 0, sizeof(IOTHUB_MESSAGE_LIST));
    message2.messageHandle = TEST_IOTHUB_MSG_STRING;
    DList_InsertTailList(config.waitingToSend, &(message2.entry));
    IoTHubTransport_MQTT_Common_DoWork(handle);

    IoTHubTransport_MQTT_Common_DoWork(handle);

    for (int i = 1; i < (MSG_TIMEOUT_VALUE_MS) / (RESEND_TIMEOUT_VALUE_MS); i++)
    {
        g_current_ms += RESEND_TIMEOUT_VALUE_MS;
        IoTHubTransport_MQTT_Common_DoWork(handle);
    }

    umock_c_reset_all_calls();

    STRICT_EXPECTED_CALL(tickcounter_get_current_ms(IGNORED_PTR_ARG, IGNORED_PTR_ARG));
    STRICT_EXPECTED_CALL(IoTHubClient_Auth_Get_Credential_Type(IGNORED_PTR_ARG));
    STRICT_EXPECTED_CALL(IoTHubClient_Auth_Get_SasToken_Expiry(IGNORED_PTR_ARG));

    STRICT_EXPECTED_CALL(tickcounter_get_current_ms(IGNORED_PTR_ARG, IGNORED_PTR_ARG))
        .CopyOutArgumentBuffer(2, &g_current_ms, sizeof(g_current_ms));

    STRICT_EXPECTED_CALL(mqtt_client_dowork(IGNORED_PTR_ARG));

    g_current_ms += RESEND_TIMEOUT_VALUE_MS;
    STRICT_EXPECTED_CALL(tickcounter_get_current_ms(IGNORED_PTR_ARG, IGNORED_PTR_ARG))
        .CopyOutArgumentBuffer(2, &g_current_ms, sizeof(g_current_ms));

    STRICT_EXPECTED_CALL(DList_InitializeListHead(IGNORED_PTR_ARG));
    STRICT_EXPECTED_CALL(DList_InsertTailList(IGNORED_PTR_ARG, IGNORED_PTR_ARG));
    STRICT_EXPECTED_CALL(Transport_SendComplete_Callback(IGNORED_PTR_ARG, IOTHUB_CLIENT_CONFIRMATION_MESSAGE_TIMEOUT, transport_cb_ctx));
    STRICT_EXPECTED_CALL(DList_RemoveEntryList(IGNORED_PTR_ARG));
    STRICT_EXPECTED_CALL(gballoc_free(IGNORED_PTR_ARG));
    STRICT_EXPECTED_CALL(xio_retrieveoptions(IGNORED_PTR_ARG));
    STRICT_EXPECTED_CALL(mqtt_client_disconnect(IGNORED_PTR_ARG, IGNORED_PTR_ARG, IGNORED_PTR_ARG));
    for (size_t index = 0; index < NUM_DOWORK_VALUE; index++)
    {
        STRICT_EXPECTED_CALL(mqtt_client_dowork(IGNORED_PTR_ARG));
        STRICT_EXPECTED_CALL(ThreadAPI_Sleep(IGNORED_NUM_ARG));
    }
    STRICT_EXPECTED_CALL(mqtt_client_clear_xio(IGNORED_PTR_ARG));
    STRICT_EXPECTED_CALL(xio_destroy(IGNORED_PTR_ARG));
    STRICT_EXPECTED_CALL(Transport_ConnectionStatusCallBack(IOTHUB_CLIENT_CONNECTION_UNAUTHENTICATED, IOTHUB_CLIENT_CONNECTION_COMMUNICATION_ERROR, transport_cb_ctx));

    STRICT_EXPECTED_CALL(DList_InitializeListHead(IGNORED_PTR_ARG));
    STRICT_EXPECTED_CALL(DList_InsertTailList(IGNORED_PTR_ARG, IGNORED_PTR_ARG));
    STRICT_EXPECTED_CALL(Transport_SendComplete_Callback(IGNORED_PTR_ARG, IOTHUB_CLIENT_CONFIRMATION_MESSAGE_TIMEOUT, transport_cb_ctx));
    STRICT_EXPECTED_CALL(DList_RemoveEntryList(IGNORED_PTR_ARG));
    STRICT_EXPECTED_CALL(gballoc_free(IGNORED_PTR_ARG));
    STRICT_EXPECTED_CALL(Transport_ConnectionStatusCallBack(IOTHUB_CLIENT_CONNECTION_UNAUTHENTICATED, IOTHUB_CLIENT_CONNECTION_COMMUNICATION_ERROR, transport_cb_ctx));

    // removeExpiredTwinRequests
    STRICT_EXPECTED_CALL(tickcounter_get_current_ms(IGNORED_PTR_ARG, IGNORED_PTR_ARG));

    // act
    IoTHubTransport_MQTT_Common_DoWork(handle);

    //assert
    ASSERT_ARE_EQUAL(char_ptr, umock_c_get_expected_calls(), umock_c_get_actual_calls());

    //cleanup
    IoTHubTransport_MQTT_Common_Destroy(handle);
}

TEST_FUNCTION(IoTHubTransport_MQTT_Common_DoWork_device_twin_resend_message_succeeds)
{
    // arrange
    IOTHUBTRANSPORT_CONFIG config = { 0 };
    SetupIothubTransportConfig(&config, TEST_DEVICE_ID, TEST_DEVICE_KEY, TEST_IOTHUB_NAME, TEST_IOTHUB_SUFFIX, TEST_PROTOCOL_GATEWAY_HOSTNAME, NULL);
    TRANSPORT_LL_HANDLE handle = IoTHubTransport_MQTT_Common_Create(&config, get_IO_transport, &transport_cb_info, transport_cb_ctx);

    CONNECT_ACK connack = { true, CONNECTION_ACCEPTED };

    QOS_VALUE QosValue[] = { DELIVER_AT_LEAST_ONCE };
    SUBSCRIBE_ACK suback;
    suback.packetId = 1234;
    suback.qosCount = 1;
    suback.qosReturn = QosValue;

    (void)IoTHubTransport_MQTT_Common_Subscribe_DeviceTwin(handle);
    setup_initialize_connection_mocks(false);
    IoTHubTransport_MQTT_Common_DoWork(handle);
    g_fnMqttOperationCallback(TEST_MQTT_CLIENT_HANDLE, MQTT_CLIENT_ON_CONNACK, &connack, g_callbackCtx);
    IoTHubTransport_MQTT_Common_DoWork(handle);
    g_fnMqttOperationCallback(TEST_MQTT_CLIENT_HANDLE, MQTT_CLIENT_ON_SUBSCRIBE_ACK, &suback, g_callbackCtx);
    IoTHubTransport_MQTT_Common_DoWork(handle);

    // Disconnect due to sas reconnect
    g_current_ms += 3600 * 1000;
    IoTHubTransport_MQTT_Common_DoWork(handle);
    IoTHubTransport_MQTT_Common_DoWork(handle);
    g_fnMqttOperationCallback(TEST_MQTT_CLIENT_HANDLE, MQTT_CLIENT_ON_SUBSCRIBE_ACK, &suback, g_callbackCtx);

    umock_c_reset_all_calls();

    RETRY_ACTION retry_action = RETRY_ACTION_RETRY_NOW;
    STRICT_EXPECTED_CALL(retry_control_should_retry(TEST_RETRY_CONTROL_HANDLE, IGNORED_PTR_ARG))
        .CopyOutArgumentBuffer_retry_action(&retry_action, sizeof(retry_action));
    STRICT_EXPECTED_CALL(tickcounter_get_current_ms(IGNORED_PTR_ARG, IGNORED_PTR_ARG));
    STRICT_EXPECTED_CALL(IoTHubClient_Auth_Get_Credential_Type(IGNORED_PTR_ARG));
    EXPECTED_CALL(STRING_c_str(IGNORED_PTR_ARG)).SetReturn(TEST_STRING_VALUE);
    STRICT_EXPECTED_CALL(IoTHubClient_Auth_Get_SasToken(IGNORED_PTR_ARG, IGNORED_PTR_ARG, IGNORED_NUM_ARG, IGNORED_PTR_ARG));
    EXPECTED_CALL(STRING_c_str(IGNORED_PTR_ARG)).SetReturn(TEST_DEVICE_ID);
    EXPECTED_CALL(STRING_c_str(IGNORED_PTR_ARG)).SetReturn(NULL);
    EXPECTED_CALL(STRING_c_str(IGNORED_PTR_ARG)).SetReturn(TEST_STRING_VALUE);
    EXPECTED_CALL(STRING_c_str(IGNORED_PTR_ARG)).SetReturn(TEST_STRING_VALUE);
    EXPECTED_CALL(STRING_c_str(IGNORED_PTR_ARG)).SetReturn(TEST_STRING_VALUE);
    STRICT_EXPECTED_CALL(IoTHubClient_Auth_Get_Credential_Type(IGNORED_PTR_ARG));
    EXPECTED_CALL(mqtt_client_connect(IGNORED_PTR_ARG, IGNORED_PTR_ARG, IGNORED_PTR_ARG));
    STRICT_EXPECTED_CALL(tickcounter_get_current_ms(IGNORED_PTR_ARG, IGNORED_PTR_ARG));
    STRICT_EXPECTED_CALL(gballoc_free(IGNORED_PTR_ARG));
    STRICT_EXPECTED_CALL(STRING_delete(IGNORED_PTR_ARG));
    EXPECTED_CALL(mqtt_client_dowork(IGNORED_PTR_ARG));
    STRICT_EXPECTED_CALL(tickcounter_get_current_ms(IGNORED_PTR_ARG, IGNORED_PTR_ARG));
    // removeExpiredTwinRequests
    STRICT_EXPECTED_CALL(tickcounter_get_current_ms(IGNORED_PTR_ARG, IGNORED_PTR_ARG));

    // act
    IoTHubTransport_MQTT_Common_DoWork(handle);

    //assert
    ASSERT_ARE_EQUAL(char_ptr, umock_c_get_expected_calls(), umock_c_get_actual_calls());

    //cleanup
    IoTHubTransport_MQTT_Common_Destroy(handle);
}

TEST_FUNCTION(IoTHubTransport_MQTT_Common_DoWork_with_1_event_item_STRING_type_succeeds)
{
    // arrange
    IOTHUBTRANSPORT_CONFIG config = { 0 };
    SetupIothubTransportConfig(&config, TEST_DEVICE_ID, TEST_DEVICE_KEY, TEST_IOTHUB_NAME, TEST_IOTHUB_SUFFIX, TEST_PROTOCOL_GATEWAY_HOSTNAME, NULL);

    QOS_VALUE QosValue[] = { DELIVER_AT_LEAST_ONCE };
    SUBSCRIBE_ACK suback;
    suback.packetId = 1234;
    suback.qosCount = 1;
    suback.qosReturn = QosValue;

    IOTHUB_MESSAGE_LIST message2;
    memset(&message2, 0, sizeof(IOTHUB_MESSAGE_LIST));
    message2.messageHandle = TEST_IOTHUB_MSG_STRING;

    DList_InsertTailList(config.waitingToSend, &(message2.entry));
    TRANSPORT_LL_HANDLE handle = IoTHubTransport_MQTT_Common_Create(&config, get_IO_transport, &transport_cb_info, transport_cb_ctx);

    CONNECT_ACK connack = { true, CONNECTION_ACCEPTED };
    g_fnMqttOperationCallback(TEST_MQTT_CLIENT_HANDLE, MQTT_CLIENT_ON_CONNACK, &connack, g_callbackCtx);
    IoTHubTransport_MQTT_Common_DoWork(handle);

    g_fnMqttOperationCallback(TEST_MQTT_CLIENT_HANDLE, MQTT_CLIENT_ON_SUBSCRIBE_ACK, &suback, g_callbackCtx);
    setup_initialize_connection_mocks(false);
    IoTHubTransport_MQTT_Common_DoWork(handle);
    umock_c_reset_all_calls();

    setup_IoTHubTransport_MQTT_Common_DoWork_events_mocks(NULL, NULL, 0, TEST_IOTHUB_MSG_STRING, false, NULL, NULL, NULL, NULL, NULL, NULL, NULL, false, NULL, NULL, false);

    // act
    IoTHubTransport_MQTT_Common_DoWork(handle);

    //assert
    ASSERT_ARE_EQUAL(char_ptr, umock_c_get_expected_calls(), umock_c_get_actual_calls());

    //cleanup
    IoTHubTransport_MQTT_Common_Destroy(handle);
}

// As of now, this test covers: message id, correlation id, content type, content encoding, diagId, diagCreationTimeUtc.
TEST_FUNCTION(IoTHubTransport_MQTT_Common_DoWork_with_message_system_properties_succeeds)
{
    // arrange
    IOTHUBTRANSPORT_CONFIG config = { 0 };
    SetupIothubTransportConfig(&config, TEST_DEVICE_ID, TEST_DEVICE_KEY, TEST_IOTHUB_NAME, TEST_IOTHUB_SUFFIX, TEST_PROTOCOL_GATEWAY_HOSTNAME, NULL);

    QOS_VALUE QosValue[] = { DELIVER_AT_LEAST_ONCE };
    SUBSCRIBE_ACK suback;
    suback.packetId = 1234;
    suback.qosCount = 1;
    suback.qosReturn = QosValue;

    IOTHUB_MESSAGE_LIST message2;
    memset(&message2, 0, sizeof(IOTHUB_MESSAGE_LIST));
    message2.messageHandle = TEST_IOTHUB_MSG_STRING;

    DList_InsertTailList(config.waitingToSend, &(message2.entry));
    TRANSPORT_LL_HANDLE handle = IoTHubTransport_MQTT_Common_Create(&config, get_IO_transport, &transport_cb_info, transport_cb_ctx);

    CONNECT_ACK connack = { true, CONNECTION_ACCEPTED };
    g_fnMqttOperationCallback(TEST_MQTT_CLIENT_HANDLE, MQTT_CLIENT_ON_CONNACK, &connack, g_callbackCtx);
    IoTHubTransport_MQTT_Common_DoWork(handle);

    g_fnMqttOperationCallback(TEST_MQTT_CLIENT_HANDLE, MQTT_CLIENT_ON_SUBSCRIBE_ACK, &suback, g_callbackCtx);
    setup_initialize_connection_mocks(false);
    IoTHubTransport_MQTT_Common_DoWork(handle);
    umock_c_reset_all_calls();

    setup_IoTHubTransport_MQTT_Common_DoWork_events_mocks(NULL, NULL, 0, TEST_IOTHUB_MSG_STRING, false,
        "msg_id", "core_id", TEST_CONTENT_TYPE, TEST_CONTENT_ENCODING, TEST_DIAG_ID, TEST_DIAG_CREATION_TIME_UTC, TEST_MESSAGE_CREATION_TIME_UTC, false, TEST_OUTPUT_NAME, TEST_COMPONENT_NAME, false);

    // act
    IoTHubTransport_MQTT_Common_DoWork(handle);

    //assert
    ASSERT_ARE_EQUAL(char_ptr, umock_c_get_expected_calls(), umock_c_get_actual_calls());

    //cleanup
    IoTHubTransport_MQTT_Common_Destroy(handle);
}

TEST_FUNCTION(IoTHubTransport_MQTT_Common_DoWork_with_message_system_properties_succeeds_autoencode)
{
    // arrange
    IOTHUBTRANSPORT_CONFIG config = { 0 };
    SetupIothubTransportConfig(&config, TEST_DEVICE_ID, TEST_DEVICE_KEY, TEST_IOTHUB_NAME, TEST_IOTHUB_SUFFIX, TEST_PROTOCOL_GATEWAY_HOSTNAME, NULL);

    QOS_VALUE QosValue[] = { DELIVER_AT_LEAST_ONCE };
    SUBSCRIBE_ACK suback;
    suback.packetId = 1234;
    suback.qosCount = 1;
    suback.qosReturn = QosValue;

    IOTHUB_MESSAGE_LIST message2;
    memset(&message2, 0, sizeof(IOTHUB_MESSAGE_LIST));
    message2.messageHandle = TEST_IOTHUB_MSG_STRING;

    DList_InsertTailList(config.waitingToSend, &(message2.entry));
    TRANSPORT_LL_HANDLE handle = IoTHubTransport_MQTT_Common_Create(&config, get_IO_transport, &transport_cb_info, transport_cb_ctx);

    CONNECT_ACK connack = { true, CONNECTION_ACCEPTED };
    g_fnMqttOperationCallback(TEST_MQTT_CLIENT_HANDLE, MQTT_CLIENT_ON_CONNACK, &connack, g_callbackCtx);
    IoTHubTransport_MQTT_Common_DoWork(handle);

    bool urlencode = true;
    IoTHubTransport_MQTT_Common_SetOption(handle, OPTION_AUTO_URL_ENCODE_DECODE, &urlencode);
    g_fnMqttOperationCallback(TEST_MQTT_CLIENT_HANDLE, MQTT_CLIENT_ON_SUBSCRIBE_ACK, &suback, g_callbackCtx);
    setup_initialize_connection_mocks(false);
    IoTHubTransport_MQTT_Common_DoWork(handle);
    umock_c_reset_all_calls();

    setup_IoTHubTransport_MQTT_Common_DoWork_events_mocks(NULL, NULL, 0, TEST_IOTHUB_MSG_STRING, false,
        "msg_id", "core_id", TEST_CONTENT_TYPE, TEST_CONTENT_ENCODING, TEST_DIAG_ID, TEST_DIAG_CREATION_TIME_UTC, TEST_MESSAGE_CREATION_TIME_UTC, true, NULL, TEST_COMPONENT_NAME, false);

    // act
    IoTHubTransport_MQTT_Common_DoWork(handle);

    //assert
    ASSERT_ARE_EQUAL(char_ptr, umock_c_get_expected_calls(), umock_c_get_actual_calls());

    //cleanup
    IoTHubTransport_MQTT_Common_Destroy(handle);
}

/*  This test covers the scenario where upon reconnect, there are both packets
    in the waiting to send queue and the waiting for ack queue. It ensures
    packets are sent in order after a disconnect.
*/
TEST_FUNCTION(IoTHubTransport_MQTT_Common_DoWork_reconnect_send_order)
{
    CONNECT_ACK connack = { true, CONNECTION_ACCEPTED };
    SUBSCRIBE_ACK suback;
    PUBLISH_ACK puback;
    puback.packetId = 2;
    QOS_VALUE QosValue[] = { DELIVER_AT_LEAST_ONCE };
    IOTHUB_MESSAGE_LIST message1;
    IOTHUB_MESSAGE_LIST message2;
    IOTHUB_MESSAGE_LIST message3;
    TRANSPORT_LL_HANDLE handle;

    // arrange
    IOTHUBTRANSPORT_CONFIG config = { 0 };
    SetupIothubTransportConfig(&config, TEST_DEVICE_ID, TEST_DEVICE_KEY, TEST_IOTHUB_NAME, TEST_IOTHUB_SUFFIX, TEST_PROTOCOL_GATEWAY_HOSTNAME, NULL);

    handle = IoTHubTransport_MQTT_Common_Create(&config, get_IO_transport, &transport_cb_info, transport_cb_ctx);

    IoTHubTransport_MQTT_Common_DoWork(handle);
    g_fnMqttOperationCallback(TEST_MQTT_CLIENT_HANDLE, MQTT_CLIENT_ON_CONNACK, &connack, g_callbackCtx);
    IoTHubTransport_MQTT_Common_DoWork(handle);

    suback.packetId = 1234;
    suback.qosCount = 1;
    suback.qosReturn = QosValue;
    g_fnMqttOperationCallback(TEST_MQTT_CLIENT_HANDLE, MQTT_CLIENT_ON_SUBSCRIBE_ACK, &suback, g_callbackCtx);
    IoTHubTransport_MQTT_Common_DoWork(handle);

    // create first 2 packets
    memset(&message1, 0, sizeof(IOTHUB_MESSAGE_LIST));
    message1.messageHandle = TEST_IOTHUB_MSG_STRING;
    DList_InsertTailList(config.waitingToSend, &(message1.entry));

    memset(&message2, 0, sizeof(IOTHUB_MESSAGE_LIST));
    message2.messageHandle = TEST_IOTHUB_MSG_STRING;
    DList_InsertTailList(config.waitingToSend, &(message2.entry));


    // Send first 2 packets
    IoTHubTransport_MQTT_Common_DoWork(handle);
    IoTHubTransport_MQTT_Common_DoWork(handle);

    // receive first puback
    setup_invoke_message_callback_mocks(IOTHUB_CLIENT_CONFIRMATION_OK, true, false);
    g_fnMqttOperationCallback(TEST_MQTT_CLIENT_HANDLE, MQTT_CLIENT_ON_PUBLISH_ACK, &puback, g_callbackCtx);

    // add 1 more packets to waiting to send queue (so we have one packet in waiting to send and one in waiting to ack)
    memset(&message3, 0, sizeof(IOTHUB_MESSAGE_LIST));
    message3.messageHandle = TEST_IOTHUB_MSG_STRING;
    DList_InsertTailList(config.waitingToSend, &(message3.entry));

    // Disconnect
    g_fnMqttOperationCallback(TEST_MQTT_CLIENT_HANDLE, MQTT_CLIENT_ON_DISCONNECT, NULL, g_callbackCtx);
    // setup is now complete
    umock_c_reset_all_calls();

    // Reconnect
    setup_connection_success_mocks();

    // DoWork where packet 2 is resent
    setup_IoTHubTransport_MQTT_Common_DoWork_events_mocks(NULL, NULL, 0, TEST_IOTHUB_MSG_STRING, true, NULL, NULL, NULL, NULL, NULL, NULL, NULL, false, NULL, NULL, false);

    // DoWork where packet 3 is sent for the first time
    setup_IoTHubTransport_MQTT_Common_DoWork_events_mocks(NULL, NULL, 0, TEST_IOTHUB_MSG_STRING, false, NULL, NULL, NULL, NULL, NULL, NULL, NULL, false, NULL, NULL, false);

    // act
    g_fnMqttOperationCallback(TEST_MQTT_CLIENT_HANDLE, MQTT_CLIENT_ON_CONNACK, &connack, g_callbackCtx);
    IoTHubTransport_MQTT_Common_DoWork(handle);
    IoTHubTransport_MQTT_Common_DoWork(handle);

    //assert
    ASSERT_ARE_EQUAL(char_ptr, umock_c_get_expected_calls(), umock_c_get_actual_calls());

    //cleanup
    IoTHubTransport_MQTT_Common_Destroy(handle);
}

TEST_FUNCTION(IoTHubTransport_MQTT_Common_DoWork_with_message_incomplete_diagnostic_system_properties_fails)
{
    // arrange
    IOTHUBTRANSPORT_CONFIG config = { 0 };
    SetupIothubTransportConfig(&config, TEST_DEVICE_ID, TEST_DEVICE_KEY, TEST_IOTHUB_NAME, TEST_IOTHUB_SUFFIX, TEST_PROTOCOL_GATEWAY_HOSTNAME, NULL);

    QOS_VALUE QosValue[] = { DELIVER_AT_LEAST_ONCE };
    SUBSCRIBE_ACK suback;
    suback.packetId = 1234;
    suback.qosCount = 1;
    suback.qosReturn = QosValue;

    IOTHUB_MESSAGE_LIST message2;
    memset(&message2, 0, sizeof(IOTHUB_MESSAGE_LIST));
    message2.messageHandle = TEST_IOTHUB_MSG_STRING;

    DList_InsertTailList(config.waitingToSend, &(message2.entry));
    TRANSPORT_LL_HANDLE handle = IoTHubTransport_MQTT_Common_Create(&config, get_IO_transport, &transport_cb_info, transport_cb_ctx);

    CONNECT_ACK connack = { true, CONNECTION_ACCEPTED };
    g_fnMqttOperationCallback(TEST_MQTT_CLIENT_HANDLE, MQTT_CLIENT_ON_CONNACK, &connack, g_callbackCtx);
    IoTHubTransport_MQTT_Common_DoWork(handle);

    g_fnMqttOperationCallback(TEST_MQTT_CLIENT_HANDLE, MQTT_CLIENT_ON_SUBSCRIBE_ACK, &suback, g_callbackCtx);
    setup_initialize_connection_mocks(true);
    IoTHubTransport_MQTT_Common_DoWork(handle);
    umock_c_reset_all_calls();

    setup_IoTHubTransport_MQTT_Common_DoWork_events_mocks(NULL, NULL, 0, TEST_IOTHUB_MSG_STRING, false,
        NULL, NULL, NULL, NULL, TEST_DIAG_ID, NULL, NULL, false, NULL, NULL, false);

    // act
    IoTHubTransport_MQTT_Common_DoWork(handle);

    //assert
    ASSERT_ARE_EQUAL(char_ptr, umock_c_get_expected_calls(), umock_c_get_actual_calls());

    //cleanup
    IoTHubTransport_MQTT_Common_Destroy(handle);
}

TEST_FUNCTION(IoTHubTransport_MQTT_Common_DoWork_resend_max_recount_reached_message_succeeds)
{
    // arrange
    IOTHUBTRANSPORT_CONFIG config = { 0 };
    SetupIothubTransportConfig(&config, TEST_DEVICE_ID, TEST_DEVICE_KEY, TEST_IOTHUB_NAME, TEST_IOTHUB_SUFFIX, TEST_PROTOCOL_GATEWAY_HOSTNAME, NULL);

    CONNECT_ACK connack = { true, CONNECTION_ACCEPTED };
    QOS_VALUE QosValue[] = { DELIVER_AT_LEAST_ONCE };
    SUBSCRIBE_ACK suback;
    suback.packetId = 1234;
    suback.qosCount = 1;
    suback.qosReturn = QosValue;

    IOTHUB_MESSAGE_LIST message2;
    memset(&message2, 0, sizeof(IOTHUB_MESSAGE_LIST));
    message2.messageHandle = TEST_IOTHUB_MSG_STRING;

    DList_InsertTailList(config.waitingToSend, &(message2.entry));
    TRANSPORT_LL_HANDLE handle = IoTHubTransport_MQTT_Common_Create(&config, get_IO_transport, &transport_cb_info, transport_cb_ctx);
    g_fnMqttOperationCallback(TEST_MQTT_CLIENT_HANDLE, MQTT_CLIENT_ON_CONNACK, &connack, g_callbackCtx);
    g_fnMqttOperationCallback(TEST_MQTT_CLIENT_HANDLE, MQTT_CLIENT_ON_SUBSCRIBE_ACK, &suback, g_callbackCtx);

    RETRY_ACTION retry_action = RETRY_ACTION_RETRY_NOW;
    EXPECTED_CALL(retry_control_should_retry(IGNORED_PTR_ARG, IGNORED_PTR_ARG))
        .CopyOutArgumentBuffer_retry_action(&retry_action, sizeof(retry_action));
    EXPECTED_CALL(retry_control_should_retry(IGNORED_PTR_ARG, IGNORED_PTR_ARG))
        .CopyOutArgumentBuffer_retry_action(&retry_action, sizeof(retry_action));
    EXPECTED_CALL(retry_control_should_retry(IGNORED_PTR_ARG, IGNORED_PTR_ARG))
        .CopyOutArgumentBuffer_retry_action(&retry_action, sizeof(retry_action));

    for (size_t index = 0; index < 3; index++)
    {
        IoTHubTransport_MQTT_Common_DoWork(handle);
        g_current_ms = (tickcounter_ms_t)(index * 15 * 1000);
    }
    umock_c_reset_all_calls();

    set_expected_calls_for_DoWork_for_twin_timeouts();
    // removeExpiredTwinRequests
    STRICT_EXPECTED_CALL(tickcounter_get_current_ms(IGNORED_PTR_ARG, IGNORED_PTR_ARG));

    // act
    IoTHubTransport_MQTT_Common_DoWork(handle);

    //assert
    ASSERT_ARE_EQUAL(char_ptr, umock_c_get_expected_calls(), umock_c_get_actual_calls());

    //cleanup
    IoTHubTransport_MQTT_Common_Destroy(handle);
}

TEST_FUNCTION(IoTHubTransport_MQTT_Common_DoWork_connectFailCount_exceed_succeed)
{
    // arrange
    IOTHUBTRANSPORT_CONFIG config = { 0 };
    const size_t iterationCount = 7;
    SetupIothubTransportConfig(&config, TEST_DEVICE_ID, TEST_DEVICE_KEY, TEST_IOTHUB_NAME, TEST_IOTHUB_SUFFIX, TEST_PROTOCOL_GATEWAY_HOSTNAME, NULL);

    TRANSPORT_LL_HANDLE handle = IoTHubTransport_MQTT_Common_Create(&config, get_IO_transport, &transport_cb_info, transport_cb_ctx);
    umock_c_reset_all_calls();

    setup_initialize_connection_mocks(false);

    for (size_t index = 0; index < iterationCount - 1; index++)
    {
        STRICT_EXPECTED_CALL(mqtt_client_dowork(IGNORED_PTR_ARG));
        STRICT_EXPECTED_CALL(tickcounter_get_current_ms(IGNORED_PTR_ARG, IGNORED_PTR_ARG));
        STRICT_EXPECTED_CALL(tickcounter_get_current_ms(IGNORED_PTR_ARG, IGNORED_PTR_ARG));
        // removeExpiredTwinRequests
        STRICT_EXPECTED_CALL(tickcounter_get_current_ms(IGNORED_PTR_ARG, IGNORED_PTR_ARG));
    }
    STRICT_EXPECTED_CALL(mqtt_client_dowork(IGNORED_PTR_ARG));
    STRICT_EXPECTED_CALL(tickcounter_get_current_ms(IGNORED_PTR_ARG, IGNORED_PTR_ARG));
    // removeExpiredTwinRequests
    STRICT_EXPECTED_CALL(tickcounter_get_current_ms(IGNORED_PTR_ARG, IGNORED_PTR_ARG));

    // act
    for (size_t index = 0; index < iterationCount; index++)
    {
        IoTHubTransport_MQTT_Common_DoWork(handle);
    }

    //assert
    ASSERT_ARE_EQUAL(char_ptr, umock_c_get_expected_calls(), umock_c_get_actual_calls());

    //cleanup
    IoTHubTransport_MQTT_Common_Destroy(handle);
}

TEST_FUNCTION(IoTHubTransport_MQTT_Common_DoWork_mqtt_client_connect_times_out)
{
    // arrange
    IOTHUBTRANSPORT_CONFIG config = { 0 };
    CONNECT_ACK connack = { true, CONNECTION_ACCEPTED };

    SetupIothubTransportConfig(&config, TEST_DEVICE_ID, TEST_DEVICE_KEY, TEST_IOTHUB_NAME, TEST_IOTHUB_SUFFIX, TEST_PROTOCOL_GATEWAY_HOSTNAME, NULL);

    TRANSPORT_LL_HANDLE handle = IoTHubTransport_MQTT_Common_Create(&config, get_IO_transport, &transport_cb_info, transport_cb_ctx);

    umock_c_reset_all_calls();
    setup_initialize_connection_mocks(false);
    IoTHubTransport_MQTT_Common_DoWork(handle);
    g_fnMqttOperationCallback(TEST_MQTT_CLIENT_HANDLE, MQTT_CLIENT_ON_CONNACK, &connack, g_callbackCtx);

    g_current_ms += (5 * 600 * 2000); // 4+ minutes have passed.
    umock_c_reset_all_calls();

    STRICT_EXPECTED_CALL(tickcounter_get_current_ms(IGNORED_PTR_ARG, IGNORED_PTR_ARG));
    STRICT_EXPECTED_CALL(IoTHubClient_Auth_Get_Credential_Type(IGNORED_PTR_ARG));
    STRICT_EXPECTED_CALL(IoTHubClient_Auth_Get_SasToken_Expiry(IGNORED_PTR_ARG));
    STRICT_EXPECTED_CALL(xio_retrieveoptions(IGNORED_PTR_ARG));
    STRICT_EXPECTED_CALL(mqtt_client_disconnect(IGNORED_PTR_ARG, IGNORED_PTR_ARG, IGNORED_PTR_ARG));
    for (size_t index = 0; index < NUM_DOWORK_VALUE; index++)
    {
        STRICT_EXPECTED_CALL(mqtt_client_dowork(IGNORED_PTR_ARG));
        STRICT_EXPECTED_CALL(ThreadAPI_Sleep(IGNORED_NUM_ARG));
    }
    STRICT_EXPECTED_CALL(mqtt_client_clear_xio(IGNORED_PTR_ARG));
    STRICT_EXPECTED_CALL(xio_destroy(IGNORED_PTR_ARG));
    STRICT_EXPECTED_CALL(Transport_ConnectionStatusCallBack(IOTHUB_CLIENT_CONNECTION_UNAUTHENTICATED, IOTHUB_CLIENT_CONNECTION_EXPIRED_SAS_TOKEN, IGNORED_PTR_ARG));
    STRICT_EXPECTED_CALL(mqtt_client_dowork(IGNORED_PTR_ARG));
    STRICT_EXPECTED_CALL(tickcounter_get_current_ms(IGNORED_PTR_ARG, IGNORED_PTR_ARG));
    // removeExpiredTwinRequests
    STRICT_EXPECTED_CALL(tickcounter_get_current_ms(IGNORED_PTR_ARG, IGNORED_PTR_ARG));

    // act
    IoTHubTransport_MQTT_Common_DoWork(handle);

    //assert
    ASSERT_ARE_EQUAL(char_ptr, umock_c_get_expected_calls(), umock_c_get_actual_calls());

    //cleanup
    IoTHubTransport_MQTT_Common_Destroy(handle);
}

TEST_FUNCTION(IoTHubTransport_MQTT_Common_DoWork_mqtt_client_connecting_times_out)
{
    // arrange
    IOTHUBTRANSPORT_CONFIG config = { 0 };

    SetupIothubTransportConfig(&config, TEST_DEVICE_ID, TEST_DEVICE_KEY, TEST_IOTHUB_NAME, TEST_IOTHUB_SUFFIX, TEST_PROTOCOL_GATEWAY_HOSTNAME, NULL);

    TRANSPORT_LL_HANDLE handle = IoTHubTransport_MQTT_Common_Create(&config, get_IO_transport, &transport_cb_info, transport_cb_ctx);

    umock_c_reset_all_calls();
    setup_initialize_connection_mocks(false);
    IoTHubTransport_MQTT_Common_DoWork(handle);

    g_current_ms += (5 * 600 * 2000); // 4+ minutes have passed.
    umock_c_reset_all_calls();

    STRICT_EXPECTED_CALL(tickcounter_get_current_ms(IGNORED_PTR_ARG, IGNORED_PTR_ARG));
    STRICT_EXPECTED_CALL(xio_retrieveoptions(IGNORED_PTR_ARG));
    STRICT_EXPECTED_CALL(mqtt_client_clear_xio(IGNORED_PTR_ARG));
    STRICT_EXPECTED_CALL(xio_destroy(IGNORED_PTR_ARG));
    STRICT_EXPECTED_CALL(tickcounter_get_current_ms(IGNORED_PTR_ARG, IGNORED_PTR_ARG));
    // removeExpiredTwinRequests
    STRICT_EXPECTED_CALL(tickcounter_get_current_ms(IGNORED_PTR_ARG, IGNORED_PTR_ARG));

    //
    // client is not connected now, so mqtt_client_dowork shouldn't be called
    //

    // act
    IoTHubTransport_MQTT_Common_DoWork(handle);

    //assert
    ASSERT_ARE_EQUAL(char_ptr, umock_c_get_expected_calls(), umock_c_get_actual_calls());

    //cleanup
    IoTHubTransport_MQTT_Common_Destroy(handle);
}

TEST_FUNCTION(IoTHubTransport_MQTT_Common_GetSendStatus_InvalidHandleArgument_fail)
{
    // arrange
    IOTHUBTRANSPORT_CONFIG config = { 0 };
    SetupIothubTransportConfig(&config, TEST_DEVICE_ID, TEST_DEVICE_KEY, TEST_IOTHUB_NAME, TEST_IOTHUB_SUFFIX, TEST_PROTOCOL_GATEWAY_HOSTNAME, NULL);

    TRANSPORT_LL_HANDLE handle = IoTHubTransport_MQTT_Common_Create(&config, get_IO_transport, &transport_cb_info, transport_cb_ctx);
    umock_c_reset_all_calls();

    IOTHUB_CLIENT_STATUS status;

    // act
    IOTHUB_CLIENT_RESULT result = IoTHubTransport_MQTT_Common_GetSendStatus(NULL, &status);

    // assert
    ASSERT_ARE_EQUAL(IOTHUB_CLIENT_RESULT, result, IOTHUB_CLIENT_INVALID_ARG);

    ASSERT_ARE_EQUAL(char_ptr, umock_c_get_expected_calls(), umock_c_get_actual_calls());

    // cleanup
    IoTHubTransport_MQTT_Common_Destroy(handle);
}

TEST_FUNCTION(IoTHubTransport_MQTT_Common_GetSendStatus_InvalidStatusArgument_fail)
{
    // arrange
    IOTHUBTRANSPORT_CONFIG config = { 0 };
    SetupIothubTransportConfig(&config, TEST_DEVICE_ID, TEST_DEVICE_KEY, TEST_IOTHUB_NAME, TEST_IOTHUB_SUFFIX, TEST_PROTOCOL_GATEWAY_HOSTNAME, NULL);

    TRANSPORT_LL_HANDLE handle = IoTHubTransport_MQTT_Common_Create(&config, get_IO_transport, &transport_cb_info, transport_cb_ctx);
    umock_c_reset_all_calls();

    // act
    IOTHUB_CLIENT_RESULT result = IoTHubTransport_MQTT_Common_GetSendStatus(handle, NULL);

    // assert
    ASSERT_ARE_EQUAL(IOTHUB_CLIENT_RESULT, result, IOTHUB_CLIENT_INVALID_ARG);

    ASSERT_ARE_EQUAL(char_ptr, umock_c_get_expected_calls(), umock_c_get_actual_calls());

    // cleanup
    IoTHubTransport_MQTT_Common_Destroy(handle);
}

TEST_FUNCTION(IoTHubTransport_MQTT_Common_GetSendStatus_empty_waitingToSend_and_empty_waitingforAck_success)
{
    // arrange
    IOTHUBTRANSPORT_CONFIG config = { 0 };
    SetupIothubTransportConfig(&config, TEST_DEVICE_ID, TEST_DEVICE_KEY, TEST_IOTHUB_NAME, TEST_IOTHUB_SUFFIX, TEST_PROTOCOL_GATEWAY_HOSTNAME, NULL);

    TRANSPORT_LL_HANDLE handle = IoTHubTransport_MQTT_Common_Create(&config, get_IO_transport, &transport_cb_info, transport_cb_ctx);
    umock_c_reset_all_calls();

    STRICT_EXPECTED_CALL(DList_IsListEmpty(config.waitingToSend));
    STRICT_EXPECTED_CALL(DList_IsListEmpty(IGNORED_PTR_ARG)).IgnoreArgument(1);

    IOTHUB_CLIENT_STATUS status;

    // act
    IOTHUB_CLIENT_RESULT result = IoTHubTransport_MQTT_Common_GetSendStatus(handle, &status);

    // assert
    ASSERT_ARE_EQUAL(IOTHUB_CLIENT_RESULT, result, IOTHUB_CLIENT_OK);
    ASSERT_ARE_EQUAL(IOTHUB_CLIENT_STATUS, status, IOTHUB_CLIENT_SEND_STATUS_IDLE);

    ASSERT_ARE_EQUAL(char_ptr, umock_c_get_expected_calls(), umock_c_get_actual_calls());

    // cleanup
    IoTHubTransport_MQTT_Common_Destroy(handle);
}

TEST_FUNCTION(IoTHubTransport_MQTT_Common_GetSendStatus_waitingToSend_not_empty_success)
{
    // arrange
    IOTHUBTRANSPORT_CONFIG config = { 0 };
    SetupIothubTransportConfig(&config, TEST_DEVICE_ID, TEST_DEVICE_KEY, TEST_IOTHUB_NAME, TEST_IOTHUB_SUFFIX, TEST_PROTOCOL_GATEWAY_HOSTNAME, NULL);

    TRANSPORT_LL_HANDLE handle = IoTHubTransport_MQTT_Common_Create(&config, get_IO_transport, &transport_cb_info, transport_cb_ctx);

    IOTHUB_MESSAGE_HANDLE eventMessageHandle = IoTHubMessage_CreateFromByteArray(IGNORED_PTR_ARG, IGNORED_NUM_ARG);
    IOTHUB_MESSAGE_LIST newEntry;
    newEntry.messageHandle = eventMessageHandle;
    DList_InsertTailList(config.waitingToSend, &(newEntry.entry));

    umock_c_reset_all_calls();

    STRICT_EXPECTED_CALL(DList_IsListEmpty(config.waitingToSend));

    IOTHUB_CLIENT_STATUS status;

    // act
    IOTHUB_CLIENT_RESULT result = IoTHubTransport_MQTT_Common_GetSendStatus(handle, &status);

    // assert
    ASSERT_ARE_EQUAL(IOTHUB_CLIENT_RESULT, result, IOTHUB_CLIENT_OK);
    ASSERT_ARE_EQUAL(IOTHUB_CLIENT_STATUS, status, IOTHUB_CLIENT_SEND_STATUS_BUSY);

    ASSERT_ARE_EQUAL(char_ptr, umock_c_get_expected_calls(), umock_c_get_actual_calls());

    // cleanup
    IoTHubTransport_MQTT_Common_Destroy(handle);
    IoTHubMessage_Destroy(eventMessageHandle);
}

TEST_FUNCTION(IoTHubTransport_MQTT_Common_delivered_NULL_context_do_Nothing)
{
    // arrange
    IOTHUBTRANSPORT_CONFIG config = { 0 };
    SetupIothubTransportConfig(&config, TEST_DEVICE_ID, TEST_DEVICE_KEY, TEST_IOTHUB_NAME, TEST_IOTHUB_SUFFIX, TEST_PROTOCOL_GATEWAY_HOSTNAME, NULL);

    TRANSPORT_LL_HANDLE handle = IoTHubTransport_MQTT_Common_Create(&config, get_IO_transport, &transport_cb_info, transport_cb_ctx);

    umock_c_reset_all_calls();

    // act
    g_fnMqttErrorCallback(TEST_MQTT_CLIENT_HANDLE, MQTT_CLIENT_UNKNOWN_ERROR, g_callbackCtx);

    // assert
    ASSERT_ARE_EQUAL(char_ptr, umock_c_get_expected_calls(), umock_c_get_actual_calls());

    //cleanup
    IoTHubTransport_MQTT_Common_Destroy(handle);
}

TEST_FUNCTION(IoTHubTransport_MQTT_Common_delivered_MQTT_CLIENT_NO_PING_RESPONSE_success)
{
    // arrange
    IOTHUBTRANSPORT_CONFIG config = { 0 };
    SetupIothubTransportConfig(&config, TEST_DEVICE_ID, TEST_DEVICE_KEY, TEST_IOTHUB_NAME, TEST_IOTHUB_SUFFIX, TEST_PROTOCOL_GATEWAY_HOSTNAME, NULL);

    TRANSPORT_LL_HANDLE handle = IoTHubTransport_MQTT_Common_Create(&config, get_IO_transport, &transport_cb_info, transport_cb_ctx);

    umock_c_reset_all_calls();
    STRICT_EXPECTED_CALL(Transport_ConnectionStatusCallBack(IOTHUB_CLIENT_CONNECTION_UNAUTHENTICATED, IOTHUB_CLIENT_CONNECTION_NO_PING_RESPONSE, IGNORED_PTR_ARG));
    STRICT_EXPECTED_CALL(xio_retrieveoptions(IGNORED_PTR_ARG));
    STRICT_EXPECTED_CALL(mqtt_client_clear_xio(IGNORED_PTR_ARG));
    STRICT_EXPECTED_CALL(xio_destroy(IGNORED_PTR_ARG));
    STRICT_EXPECTED_CALL(mqtt_client_dowork(IGNORED_PTR_ARG));
    STRICT_EXPECTED_CALL(tickcounter_get_current_ms(IGNORED_PTR_ARG, IGNORED_PTR_ARG));
    // removeExpiredTwinRequests
    STRICT_EXPECTED_CALL(tickcounter_get_current_ms(IGNORED_PTR_ARG, IGNORED_PTR_ARG));

    // act
    g_fnMqttErrorCallback(TEST_MQTT_CLIENT_HANDLE, MQTT_CLIENT_NO_PING_RESPONSE, g_callbackCtx);
    IoTHubTransport_MQTT_Common_DoWork(handle);

    // assert
    ASSERT_ARE_EQUAL(char_ptr, umock_c_get_expected_calls(), umock_c_get_actual_calls());

    //cleanup
    IoTHubTransport_MQTT_Common_Destroy(handle);
}

TEST_FUNCTION(IoTHubTransport_MQTT_Common_delivered_MQTT_CLIENT_MQTT_CLIENT_MEMORY_ERROR_success)
{
    // arrange
    IOTHUBTRANSPORT_CONFIG config = { 0 };
    SetupIothubTransportConfig(&config, TEST_DEVICE_ID, TEST_DEVICE_KEY, TEST_IOTHUB_NAME, TEST_IOTHUB_SUFFIX, TEST_PROTOCOL_GATEWAY_HOSTNAME, NULL);

    TRANSPORT_LL_HANDLE handle = IoTHubTransport_MQTT_Common_Create(&config, get_IO_transport, &transport_cb_info, transport_cb_ctx);

    umock_c_reset_all_calls();
    STRICT_EXPECTED_CALL(xio_retrieveoptions(IGNORED_PTR_ARG));
    STRICT_EXPECTED_CALL(mqtt_client_clear_xio(IGNORED_PTR_ARG));
    STRICT_EXPECTED_CALL(xio_destroy(IGNORED_PTR_ARG));
    STRICT_EXPECTED_CALL(mqtt_client_dowork(IGNORED_PTR_ARG));
    STRICT_EXPECTED_CALL(tickcounter_get_current_ms(IGNORED_PTR_ARG, IGNORED_PTR_ARG));
    // removeExpiredTwinRequests
    STRICT_EXPECTED_CALL(tickcounter_get_current_ms(IGNORED_PTR_ARG, IGNORED_PTR_ARG));

    // act
    g_fnMqttErrorCallback(TEST_MQTT_CLIENT_HANDLE, MQTT_CLIENT_MEMORY_ERROR, g_callbackCtx);
    IoTHubTransport_MQTT_Common_DoWork(handle);

    // assert
    ASSERT_ARE_EQUAL(char_ptr, umock_c_get_expected_calls(), umock_c_get_actual_calls());

    //cleanup
    IoTHubTransport_MQTT_Common_Destroy(handle);
}

TEST_FUNCTION(IoTHubTransportMqtt_delivered_MQTT_CLIENT_NO_NETWORK_success)
{
    // arrange
    IOTHUBTRANSPORT_CONFIG config = { 0 };
    SetupIothubTransportConfig(&config, TEST_DEVICE_ID, TEST_DEVICE_KEY, TEST_IOTHUB_NAME, TEST_IOTHUB_SUFFIX, TEST_PROTOCOL_GATEWAY_HOSTNAME, NULL);

    TRANSPORT_LL_HANDLE handle = IoTHubTransport_MQTT_Common_Create(&config, get_IO_transport, &transport_cb_info, transport_cb_ctx);

    umock_c_reset_all_calls();

    STRICT_EXPECTED_CALL(Transport_ConnectionStatusCallBack(IOTHUB_CLIENT_CONNECTION_UNAUTHENTICATED, IOTHUB_CLIENT_CONNECTION_NO_NETWORK, IGNORED_PTR_ARG));

    // act
    g_fnMqttErrorCallback(TEST_MQTT_CLIENT_HANDLE, MQTT_CLIENT_CONNECTION_ERROR, g_callbackCtx);

    // assert
    ASSERT_ARE_EQUAL(char_ptr, umock_c_get_expected_calls(), umock_c_get_actual_calls());

    //cleanup
    IoTHubTransport_MQTT_Common_Destroy(handle);
}

TEST_FUNCTION(IoTHubTransportMqtt_delivered_MQTT_CLIENT_COMMUNICATION_ERROR_success)
{
    // arrange
    IOTHUBTRANSPORT_CONFIG config = { 0 };
    SetupIothubTransportConfig(&config, TEST_DEVICE_ID, TEST_DEVICE_KEY, TEST_IOTHUB_NAME, TEST_IOTHUB_SUFFIX, TEST_PROTOCOL_GATEWAY_HOSTNAME, NULL);

    TRANSPORT_LL_HANDLE handle = IoTHubTransport_MQTT_Common_Create(&config, get_IO_transport, &transport_cb_info, transport_cb_ctx);

    umock_c_reset_all_calls();

    STRICT_EXPECTED_CALL(Transport_ConnectionStatusCallBack(IOTHUB_CLIENT_CONNECTION_UNAUTHENTICATED, IOTHUB_CLIENT_CONNECTION_COMMUNICATION_ERROR, IGNORED_PTR_ARG));

    // act
    g_fnMqttErrorCallback(TEST_MQTT_CLIENT_HANDLE, MQTT_CLIENT_COMMUNICATION_ERROR, g_callbackCtx);

    // assert
    ASSERT_ARE_EQUAL(char_ptr, umock_c_get_expected_calls(), umock_c_get_actual_calls());

    //cleanup
    IoTHubTransport_MQTT_Common_Destroy(handle);
}

TEST_FUNCTION(IoTHubTransport_MQTT_Common_MqttOpCompleteCallback_DISCONNECT_succeed)
{
    // arrange
    IOTHUBTRANSPORT_CONFIG config = { 0 };
    SetupIothubTransportConfig(&config, TEST_DEVICE_ID, TEST_DEVICE_KEY, TEST_IOTHUB_NAME, TEST_IOTHUB_SUFFIX, TEST_PROTOCOL_GATEWAY_HOSTNAME, NULL);

    TRANSPORT_LL_HANDLE handle = IoTHubTransport_MQTT_Common_Create(&config, get_IO_transport, &transport_cb_info, transport_cb_ctx);
    umock_c_reset_all_calls();

    // act
    g_fnMqttOperationCallback(TEST_MQTT_CLIENT_HANDLE, MQTT_CLIENT_ON_DISCONNECT, NULL, g_callbackCtx);

    //assert
    ASSERT_ARE_EQUAL(char_ptr, umock_c_get_expected_calls(), umock_c_get_actual_calls());

    //cleanup
    IoTHubTransport_MQTT_Common_Destroy(handle);
}

TEST_FUNCTION(IoTHubTransport_MQTT_Common_MqttOpCompleteCallback_CONN_ACK_NOT_CONNECTED_succeed)
{
    // arrange
    IOTHUBTRANSPORT_CONFIG config = { 0 };
    SetupIothubTransportConfig(&config, TEST_DEVICE_ID, TEST_DEVICE_KEY, TEST_IOTHUB_NAME, TEST_IOTHUB_SUFFIX, TEST_PROTOCOL_GATEWAY_HOSTNAME, NULL);

    CONNECT_ACK connack;
    connack.isSessionPresent = false;
    connack.returnCode = CONN_REFUSED_BAD_USERNAME_PASSWORD;

    TRANSPORT_LL_HANDLE handle = IoTHubTransport_MQTT_Common_Create(&config, get_IO_transport, &transport_cb_info, transport_cb_ctx);
    umock_c_reset_all_calls();

    STRICT_EXPECTED_CALL(Transport_ConnectionStatusCallBack(IOTHUB_CLIENT_CONNECTION_UNAUTHENTICATED, IOTHUB_CLIENT_CONNECTION_BAD_CREDENTIAL, IGNORED_PTR_ARG));

    // act
    g_fnMqttOperationCallback(TEST_MQTT_CLIENT_HANDLE, MQTT_CLIENT_ON_CONNACK, &connack, g_callbackCtx);

    //assert
    ASSERT_ARE_EQUAL(char_ptr, umock_c_get_expected_calls(), umock_c_get_actual_calls());

    //cleanup
    IoTHubTransport_MQTT_Common_Destroy(handle);
}

TEST_FUNCTION(IoTHubTransportMqtt_MqttOpCompleteCallback_CONN_ACK_CONN_REFUSED_NOT_CONNECTED_succeed)
{
    // arrange
    IOTHUBTRANSPORT_CONFIG config = { 0 };
    SetupIothubTransportConfig(&config, TEST_DEVICE_ID, TEST_DEVICE_KEY, TEST_IOTHUB_NAME, TEST_IOTHUB_SUFFIX, TEST_PROTOCOL_GATEWAY_HOSTNAME, NULL);

    CONNECT_ACK connack;
    connack.isSessionPresent = false;
    connack.returnCode = CONN_REFUSED_NOT_AUTHORIZED;

    TRANSPORT_LL_HANDLE handle = IoTHubTransport_MQTT_Common_Create(&config, get_IO_transport, &transport_cb_info, transport_cb_ctx);
    umock_c_reset_all_calls();

    STRICT_EXPECTED_CALL(Transport_ConnectionStatusCallBack(IOTHUB_CLIENT_CONNECTION_UNAUTHENTICATED, IOTHUB_CLIENT_CONNECTION_BAD_CREDENTIAL, IGNORED_PTR_ARG));

    // act
    g_fnMqttOperationCallback(TEST_MQTT_CLIENT_HANDLE, MQTT_CLIENT_ON_CONNACK, &connack, g_callbackCtx);

    //assert
    ASSERT_ARE_EQUAL(char_ptr, umock_c_get_expected_calls(), umock_c_get_actual_calls());

    //cleanup
    IoTHubTransport_MQTT_Common_Destroy(handle);
}

TEST_FUNCTION(IoTHubTransport_MQTT_Common_MqttOpCompleteCallback_PUBLISH_ACK_succeed)
{
    // arrange
    IOTHUBTRANSPORT_CONFIG config = { 0 };
    SetupIothubTransportConfig(&config, TEST_DEVICE_ID, TEST_DEVICE_KEY, TEST_IOTHUB_NAME, TEST_IOTHUB_SUFFIX, TEST_PROTOCOL_GATEWAY_HOSTNAME, NULL);

    PUBLISH_ACK puback;
    puback.packetId = 2;

    QOS_VALUE QosValue[] = { DELIVER_AT_LEAST_ONCE };
    SUBSCRIBE_ACK suback;
    suback.packetId = 1234;
    suback.qosCount = 1;
    suback.qosReturn = QosValue;

    IOTHUB_MESSAGE_LIST message1;
    memset(&message1, 0, sizeof(IOTHUB_MESSAGE_LIST));
    message1.messageHandle = TEST_IOTHUB_MSG_BYTEARRAY;

    DList_InsertTailList(config.waitingToSend, &(message1.entry));
    TRANSPORT_LL_HANDLE handle = setup_iothub_mqtt_connection(&config);
    g_fnMqttOperationCallback(TEST_MQTT_CLIENT_HANDLE, MQTT_CLIENT_ON_SUBSCRIBE_ACK, &suback, g_callbackCtx);
    IoTHubTransport_MQTT_Common_DoWork(handle);
    IoTHubTransport_MQTT_Common_DoWork(handle);
    umock_c_reset_all_calls();

    setup_invoke_message_callback_mocks(IOTHUB_CLIENT_CONFIRMATION_OK, true, false);

    // act
    g_fnMqttOperationCallback(TEST_MQTT_CLIENT_HANDLE, MQTT_CLIENT_ON_PUBLISH_ACK, &puback, g_callbackCtx);

    //assert
    ASSERT_ARE_EQUAL(char_ptr, umock_c_get_expected_calls(), umock_c_get_actual_calls());

    //cleanup
    IoTHubTransport_MQTT_Common_Destroy(handle);
}

TEST_FUNCTION(IoTHubTransport_MQTT_Common_MessageRecv_message_NULL_fail)
{
    // arrange
    IOTHUBTRANSPORT_CONFIG config = { 0 };
    SetupIothubTransportConfig(&config, TEST_DEVICE_ID, TEST_DEVICE_KEY, TEST_IOTHUB_NAME, TEST_IOTHUB_SUFFIX, TEST_PROTOCOL_GATEWAY_HOSTNAME, NULL);

    TRANSPORT_LL_HANDLE handle = IoTHubTransport_MQTT_Common_Create(&config, get_IO_transport, &transport_cb_info, transport_cb_ctx);

    umock_c_reset_all_calls();

    // act
    ASSERT_IS_NOT_NULL(g_fnMqttMsgRecv);
    g_fnMqttMsgRecv(NULL, g_callbackCtx);

    // assert
    ASSERT_ARE_EQUAL(char_ptr, umock_c_get_expected_calls(), umock_c_get_actual_calls());

    //cleanup
    IoTHubTransport_MQTT_Common_Destroy(handle);
}

TEST_FUNCTION(IoTHubTransport_MQTT_Common_MessageRecv_context_NULL_fail)
{
    // arrange
    IOTHUBTRANSPORT_CONFIG config = { 0 };
    SetupIothubTransportConfig(&config, TEST_DEVICE_ID, TEST_DEVICE_KEY, TEST_IOTHUB_NAME, TEST_IOTHUB_SUFFIX, TEST_PROTOCOL_GATEWAY_HOSTNAME, NULL);

    TRANSPORT_LL_HANDLE handle = IoTHubTransport_MQTT_Common_Create(&config, get_IO_transport, &transport_cb_info, transport_cb_ctx);

    umock_c_reset_all_calls();

    // act
    ASSERT_IS_NOT_NULL(g_fnMqttMsgRecv);
    g_fnMqttMsgRecv(TEST_MQTT_MESSAGE_HANDLE, NULL);

    // assert
    ASSERT_ARE_EQUAL(char_ptr, umock_c_get_expected_calls(), umock_c_get_actual_calls());

    //cleanup
    IoTHubTransport_MQTT_Common_Destroy(handle);
}

TEST_FUNCTION(IoTHubTransport_MQTT_Common_MessageRecv_Message_context_NULL_fail)
{
    // arrange
    IOTHUBTRANSPORT_CONFIG config = { 0 };
    SetupIothubTransportConfig(&config, TEST_DEVICE_ID, TEST_DEVICE_KEY, TEST_IOTHUB_NAME, TEST_IOTHUB_SUFFIX, TEST_PROTOCOL_GATEWAY_HOSTNAME, NULL);

    TRANSPORT_LL_HANDLE handle = IoTHubTransport_MQTT_Common_Create(&config, get_IO_transport, &transport_cb_info, transport_cb_ctx);

    umock_c_reset_all_calls();

    // act
    ASSERT_IS_NOT_NULL(g_fnMqttMsgRecv);
    g_fnMqttMsgRecv(NULL, NULL);

    // assert
    ASSERT_ARE_EQUAL(char_ptr, umock_c_get_expected_calls(), umock_c_get_actual_calls());

    //cleanup
    IoTHubTransport_MQTT_Common_Destroy(handle);
}

TEST_FUNCTION(IoTHubTransport_MQTT_Common_MessageRecv_succeed)
{
    // arrange
    IOTHUBTRANSPORT_CONFIG config = { 0 };
    SetupIothubTransportConfig(&config, TEST_DEVICE_ID, TEST_DEVICE_KEY, TEST_IOTHUB_NAME, TEST_IOTHUB_SUFFIX, TEST_PROTOCOL_GATEWAY_HOSTNAME, NULL);

    TRANSPORT_LL_HANDLE handle = IoTHubTransport_MQTT_Common_Create(&config, get_IO_transport, &transport_cb_info, transport_cb_ctx);
    IoTHubTransport_MQTT_Common_DoWork(handle);
    umock_c_reset_all_calls();

    setup_message_recv_msg_callback_mocks(true);

    // act
    ASSERT_IS_NOT_NULL(g_fnMqttMsgRecv);
    g_fnMqttMsgRecv(TEST_MQTT_MESSAGE_HANDLE, g_callbackCtx);

    // assert
    ASSERT_ARE_EQUAL(char_ptr, umock_c_get_expected_calls(), umock_c_get_actual_calls());

    //cleanup
    IoTHubTransport_MQTT_Common_Destroy(handle);
}

TEST_FUNCTION(IoTHubTransportMqtt_MessageRecv_device_twin_succeed)
{
    // arrange
    IOTHUBTRANSPORT_CONFIG config = { 0 };
    SetupIothubTransportConfig(&config, TEST_DEVICE_ID, TEST_DEVICE_KEY, TEST_IOTHUB_NAME, TEST_IOTHUB_SUFFIX, TEST_PROTOCOL_GATEWAY_HOSTNAME, NULL);

    TRANSPORT_LL_HANDLE handle = IoTHubTransport_MQTT_Common_Create(&config, get_IO_transport, &transport_cb_info, transport_cb_ctx);
    (void)IoTHubTransport_MQTT_Common_Subscribe_DeviceTwin(handle);

    CONNECT_ACK connack = { true, CONNECTION_ACCEPTED };
    g_fnMqttOperationCallback(TEST_MQTT_CLIENT_HANDLE, MQTT_CLIENT_ON_CONNACK, &connack, g_callbackCtx);
    IoTHubTransport_MQTT_Common_DoWork(handle);

    QOS_VALUE QosValue[] = { DELIVER_AT_LEAST_ONCE };
    SUBSCRIBE_ACK suback;
    suback.packetId = 2;
    suback.qosCount = 1;
    suback.qosReturn = QosValue;
    g_fnMqttOperationCallback(TEST_MQTT_CLIENT_HANDLE, MQTT_CLIENT_ON_SUBSCRIBE_ACK, &suback, g_callbackCtx);

    IoTHubTransport_MQTT_Common_DoWork(handle);
    CONSTBUFFER cbuff;
    cbuff.buffer = appMessage;
    cbuff.size = appMsgSize;
    STRICT_EXPECTED_CALL(CONSTBUFFER_GetContent(IGNORED_PTR_ARG)).SetReturn(&cbuff);
    IOTHUB_DEVICE_TWIN device_twin;
    device_twin.report_data_handle = TEST_CONST_BUFFER_HANDLE;
    device_twin.item_id = 1;
    IOTHUB_IDENTITY_INFO identity_info;
    identity_info.device_twin = &device_twin;
    (void)IoTHubTransport_MQTT_Common_ProcessItem(handle, IOTHUB_TYPE_DEVICE_TWIN, &identity_info);

    umock_c_reset_all_calls();

    g_tokenizerIndex = 1;

    setup_message_recv_callback_device_twin_mocks("res");

    // act
    ASSERT_IS_NOT_NULL(g_fnMqttMsgRecv);
    g_fnMqttMsgRecv(TEST_MQTT_MESSAGE_HANDLE, g_callbackCtx);

    // assert
    ASSERT_ARE_EQUAL(char_ptr, umock_c_get_expected_calls(), umock_c_get_actual_calls());

    //cleanup
    IoTHubTransport_MQTT_Common_Destroy(handle);
}

static void test_invalid_mqtt_twin_topic_setup(const char* mqtt_topic, const char* status_code, const char* response_id)
{
    // arrange
    IOTHUBTRANSPORT_CONFIG config = { 0 };
    SetupIothubTransportConfig(&config, TEST_DEVICE_ID, TEST_DEVICE_KEY, TEST_IOTHUB_NAME, TEST_IOTHUB_SUFFIX, TEST_PROTOCOL_GATEWAY_HOSTNAME, NULL);

    TRANSPORT_LL_HANDLE handle = IoTHubTransport_MQTT_Common_Create(&config, get_IO_transport, &transport_cb_info, transport_cb_ctx);
    (void)IoTHubTransport_MQTT_Common_Subscribe_DeviceTwin(handle);

    CONNECT_ACK connack = { true, CONNECTION_ACCEPTED };
    g_fnMqttOperationCallback(TEST_MQTT_CLIENT_HANDLE, MQTT_CLIENT_ON_CONNACK, &connack, g_callbackCtx);
    IoTHubTransport_MQTT_Common_DoWork(handle);

    QOS_VALUE QosValue[] = { DELIVER_AT_LEAST_ONCE };
    SUBSCRIBE_ACK suback;
    suback.packetId = 2;
    suback.qosCount = 1;
    suback.qosReturn = QosValue;
    g_fnMqttOperationCallback(TEST_MQTT_CLIENT_HANDLE, MQTT_CLIENT_ON_SUBSCRIBE_ACK, &suback, g_callbackCtx);

    IoTHubTransport_MQTT_Common_DoWork(handle);
    CONSTBUFFER cbuff;
    cbuff.buffer = appMessage;
    cbuff.size = appMsgSize;
    STRICT_EXPECTED_CALL(CONSTBUFFER_GetContent(IGNORED_PTR_ARG)).SetReturn(&cbuff);
    IOTHUB_DEVICE_TWIN device_twin;
    device_twin.report_data_handle = TEST_CONST_BUFFER_HANDLE;
    device_twin.item_id = 1;
    IOTHUB_IDENTITY_INFO identity_info;
    identity_info.device_twin = &device_twin;
    (void)IoTHubTransport_MQTT_Common_ProcessItem(handle, IOTHUB_TYPE_DEVICE_TWIN, &identity_info);

    umock_c_reset_all_calls();

    g_tokenizerIndex = 1;

    STRICT_EXPECTED_CALL(mqttmessage_getTopicName(TEST_MQTT_MESSAGE_HANDLE)).SetReturn(mqtt_topic);
    STRICT_EXPECTED_CALL(STRING_TOKENIZER_create_from_char(IGNORED_PTR_ARG)).IgnoreArgument_input();
    STRICT_EXPECTED_CALL(STRING_new());
    STRICT_EXPECTED_CALL(STRING_TOKENIZER_get_next_token(IGNORED_PTR_ARG, IGNORED_PTR_ARG, IGNORED_PTR_ARG)).SetReturn(0);
    STRICT_EXPECTED_CALL(STRING_TOKENIZER_get_next_token(IGNORED_PTR_ARG, IGNORED_PTR_ARG, IGNORED_PTR_ARG)).SetReturn(0);
    STRICT_EXPECTED_CALL(STRING_TOKENIZER_get_next_token(IGNORED_PTR_ARG, IGNORED_PTR_ARG, IGNORED_PTR_ARG)).SetReturn(0);
    STRICT_EXPECTED_CALL(STRING_c_str(IGNORED_PTR_ARG)).SetReturn("res");

    if (status_code != NULL)
    {
        STRICT_EXPECTED_CALL(STRING_TOKENIZER_get_next_token(IGNORED_PTR_ARG, IGNORED_PTR_ARG, IGNORED_PTR_ARG)).SetReturn(0);
        STRICT_EXPECTED_CALL(STRING_c_str(IGNORED_PTR_ARG)).SetReturn(status_code);

        if (response_id != NULL)
        {
            STRICT_EXPECTED_CALL(STRING_TOKENIZER_get_next_token(IGNORED_PTR_ARG, IGNORED_PTR_ARG, IGNORED_PTR_ARG)).SetReturn(0);
            STRICT_EXPECTED_CALL(STRING_c_str(IGNORED_PTR_ARG)).SetReturn(response_id);
        }
        else
        {
            STRICT_EXPECTED_CALL(STRING_TOKENIZER_get_next_token(IGNORED_PTR_ARG, IGNORED_PTR_ARG, IGNORED_PTR_ARG)).SetReturn(1);
        }
    }
    else
    {
        STRICT_EXPECTED_CALL(STRING_TOKENIZER_get_next_token(IGNORED_PTR_ARG, IGNORED_PTR_ARG, IGNORED_PTR_ARG)).SetReturn(1);
    }

    STRICT_EXPECTED_CALL(STRING_delete(IGNORED_PTR_ARG))
        .IgnoreArgument_handle();
    STRICT_EXPECTED_CALL(STRING_TOKENIZER_destroy(IGNORED_PTR_ARG))
        .IgnoreArgument_t();

    // act
    ASSERT_IS_NOT_NULL(g_fnMqttMsgRecv);
    g_fnMqttMsgRecv(TEST_MQTT_MESSAGE_HANDLE, g_callbackCtx);

    // assert
    ASSERT_ARE_EQUAL(char_ptr, umock_c_get_expected_calls(), umock_c_get_actual_calls());

    //cleanup
    IoTHubTransport_MQTT_Common_Destroy(handle);
}

TEST_FUNCTION(IoTHubTransportMqtt_MessageRecv_device_twin_missing_status_code_fails)
{
    test_invalid_mqtt_twin_topic_setup(TEST_MQTT_DEV_TWIN_MSG_TOPIC_INVALID_REQUEST_ID, NULL, NULL);
}

TEST_FUNCTION(IoTHubTransportMqtt_MessageRecv_device_twin_invalid_request_id_fails)
{
    test_invalid_mqtt_twin_topic_setup(TEST_MQTT_DEV_TWIN_MSG_TOPIC_INVALID_REQUEST_ID, "200", "?$NotSetRequestId=2");
}

TEST_FUNCTION(IoTHubTransportMqtt_MessageRecv_device_twin_missing_request_id_fails)
{
    test_invalid_mqtt_twin_topic_setup(TEST_MQTT_DEV_TWIN_MSG_TOPIC_MISSING_REQUEST_ID, "200", NULL);
}

TEST_FUNCTION(IoTHubTransportMqtt_MessageRecv_device_twin_fail)
{
    // arrange
    int negativeTestsInitResult = umock_c_negative_tests_init();
    ASSERT_ARE_EQUAL(int, 0, negativeTestsInitResult);

    IOTHUBTRANSPORT_CONFIG config = { 0 };
    SetupIothubTransportConfig(&config, TEST_DEVICE_ID, TEST_DEVICE_KEY, TEST_IOTHUB_NAME, TEST_IOTHUB_SUFFIX, TEST_PROTOCOL_GATEWAY_HOSTNAME, NULL);

    TRANSPORT_LL_HANDLE handle = IoTHubTransport_MQTT_Common_Create(&config, get_IO_transport, &transport_cb_info, transport_cb_ctx);

    QOS_VALUE QosValue[] = { DELIVER_AT_LEAST_ONCE };
    SUBSCRIBE_ACK suback;
    suback.packetId = 1234;
    suback.qosCount = 1;
    suback.qosReturn = QosValue;

    g_fnMqttOperationCallback(TEST_MQTT_CLIENT_HANDLE, MQTT_CLIENT_ON_SUBSCRIBE_ACK, &suback, g_callbackCtx);

    IoTHubTransport_MQTT_Common_DoWork(handle);
    CONSTBUFFER cbuff;
    cbuff.buffer = appMessage;
    cbuff.size = appMsgSize;
    STRICT_EXPECTED_CALL(CONSTBUFFER_GetContent(IGNORED_PTR_ARG)).SetReturn(&cbuff);
    IOTHUB_DEVICE_TWIN device_twin;
    device_twin.report_data_handle = TEST_CONST_BUFFER_HANDLE;
    device_twin.item_id = 1;
    IOTHUB_IDENTITY_INFO identity_info;
    identity_info.device_twin = &device_twin;
    (void)IoTHubTransport_MQTT_Common_ProcessItem(handle, IOTHUB_TYPE_DEVICE_TWIN, &identity_info);
    umock_c_reset_all_calls();

    g_tokenizerIndex = 8;

    setup_message_recv_callback_device_twin_mocks("res");

    umock_c_negative_tests_snapshot();

    ASSERT_IS_NOT_NULL(g_fnMqttMsgRecv);

    // act
    size_t count = umock_c_negative_tests_call_count();
    for (size_t index = 0; index < count; index++)
    {
        if (umock_c_negative_tests_can_call_fail(index))
        {
            umock_c_negative_tests_reset();
            umock_c_negative_tests_fail_call(index);

            char tmp_msg[128];
            sprintf(tmp_msg, "MessageRecv_device_twin failure in test %lu/%lu", (unsigned long)index, (unsigned long)count);

            g_fnMqttMsgRecv(TEST_MQTT_MESSAGE_HANDLE, g_callbackCtx);
            // assert
        }
    }

    //cleanup
    IoTHubTransport_MQTT_Common_Destroy(handle);
    umock_c_negative_tests_deinit();
}

// Subscribe for a twin notification, which implicitly initiates a GetTwin, and have the request timeout.
TEST_FUNCTION(IoTHubTransportMqtt_implicit_gettwin_timeout)
{
    // arrange
    IOTHUBTRANSPORT_CONFIG config = { 0 };
    SetupIothubTransportConfig(&config, TEST_DEVICE_ID, TEST_DEVICE_KEY, TEST_IOTHUB_NAME, TEST_IOTHUB_SUFFIX, TEST_PROTOCOL_GATEWAY_HOSTNAME, NULL);

    TRANSPORT_LL_HANDLE handle = IoTHubTransport_MQTT_Common_Create(&config, get_IO_transport, &transport_cb_info, transport_cb_ctx);
    (void)IoTHubTransport_MQTT_Common_Subscribe_DeviceTwin(handle);

    CONNECT_ACK connack = { true, CONNECTION_ACCEPTED };
    g_fnMqttOperationCallback(TEST_MQTT_CLIENT_HANDLE, MQTT_CLIENT_ON_CONNACK, &connack, g_callbackCtx);
    IoTHubTransport_MQTT_Common_DoWork(handle);

    QOS_VALUE QosValue[] = { DELIVER_AT_LEAST_ONCE };
    SUBSCRIBE_ACK suback;
    suback.packetId = 2;
    suback.qosCount = 1;
    suback.qosReturn = QosValue;
    g_fnMqttOperationCallback(TEST_MQTT_CLIENT_HANDLE, MQTT_CLIENT_ON_SUBSCRIBE_ACK, &suback, g_callbackCtx);

    IoTHubTransport_MQTT_Common_DoWork(handle);

    umock_c_reset_all_calls();
    set_expected_calls_for_DoWork_for_twin_timeouts();

    // Set up the returned time such that it's far enough into the future to trigger time out related logic.
    g_current_ms += 6 * 60 * 1000;
    STRICT_EXPECTED_CALL(tickcounter_get_current_ms(IGNORED_PTR_ARG, IGNORED_PTR_ARG))
        .CopyOutArgumentBuffer(2, &g_current_ms, sizeof(g_current_ms));

    // The initial message removed is the implicit GetTwin() created on a listen for twin subscription.
    // This is not reported back to the application, by convention.
    STRICT_EXPECTED_CALL(DList_RemoveEntryList(IGNORED_PTR_ARG));
    STRICT_EXPECTED_CALL(gballoc_free(IGNORED_PTR_ARG));

    // act
    IoTHubTransport_MQTT_Common_DoWork(handle);

    // assert
    ASSERT_ARE_EQUAL(char_ptr, umock_c_get_expected_calls(), umock_c_get_actual_calls());

    //cleanup
    IoTHubTransport_MQTT_Common_Destroy(handle);
}


// Test that if a Reported Property is timed out, then appropriate application callbacks are notified
TEST_FUNCTION(IoTHubTransportMqtt_reported_property_timeout)
{
    // arrange
    IOTHUBTRANSPORT_CONFIG config = { 0 };
    SetupIothubTransportConfig(&config, TEST_DEVICE_ID, TEST_DEVICE_KEY, TEST_IOTHUB_NAME, TEST_IOTHUB_SUFFIX, TEST_PROTOCOL_GATEWAY_HOSTNAME, NULL);

    TRANSPORT_LL_HANDLE handle = IoTHubTransport_MQTT_Common_Create(&config, get_IO_transport, &transport_cb_info, transport_cb_ctx);
    (void)IoTHubTransport_MQTT_Common_Subscribe_DeviceTwin(handle);

    CONNECT_ACK connack = { true, CONNECTION_ACCEPTED };
    g_fnMqttOperationCallback(TEST_MQTT_CLIENT_HANDLE, MQTT_CLIENT_ON_CONNACK, &connack, g_callbackCtx);
    IoTHubTransport_MQTT_Common_DoWork(handle);

    QOS_VALUE QosValue[] = { DELIVER_AT_LEAST_ONCE };
    SUBSCRIBE_ACK suback;
    suback.packetId = 2;
    suback.qosCount = 1;
    suback.qosReturn = QosValue;
    g_fnMqttOperationCallback(TEST_MQTT_CLIENT_HANDLE, MQTT_CLIENT_ON_SUBSCRIBE_ACK, &suback, g_callbackCtx);

    IoTHubTransport_MQTT_Common_DoWork(handle);
    CONSTBUFFER cbuff;
    cbuff.buffer = appMessage;
    cbuff.size = appMsgSize;
    STRICT_EXPECTED_CALL(CONSTBUFFER_GetContent(IGNORED_PTR_ARG)).SetReturn(&cbuff);
    IOTHUB_DEVICE_TWIN device_twin;
    device_twin.report_data_handle = TEST_CONST_BUFFER_HANDLE;
    device_twin.item_id = 1;
    IOTHUB_IDENTITY_INFO identity_info;
    identity_info.device_twin = &device_twin;
    (void)IoTHubTransport_MQTT_Common_ProcessItem(handle, IOTHUB_TYPE_DEVICE_TWIN, &identity_info);

    umock_c_reset_all_calls();
    set_expected_calls_for_DoWork_for_twin_timeouts();

    // Set up the returned time such that it's far enough into the future to trigger time out related logic.
    g_current_ms += 6 * 60 * 1000;
    STRICT_EXPECTED_CALL(tickcounter_get_current_ms(IGNORED_PTR_ARG, IGNORED_PTR_ARG))
        .CopyOutArgumentBuffer(2, &g_current_ms, sizeof(g_current_ms));

    // The initial message removed is the implicit GetTwin() created on a listen for twin subscription.
    // This is not reported back to the application, by convention.
    STRICT_EXPECTED_CALL(DList_RemoveEntryList(IGNORED_PTR_ARG));
    STRICT_EXPECTED_CALL(gballoc_free(IGNORED_PTR_ARG));

    // The next message was queued there by the UT's request to send a reported property.
    STRICT_EXPECTED_CALL(Transport_Twin_ReportedStateComplete_Callback(1, STATUS_CODE_TIMEOUT_VALUE, IGNORED_PTR_ARG));
    STRICT_EXPECTED_CALL(DList_RemoveEntryList(IGNORED_PTR_ARG));
    STRICT_EXPECTED_CALL(gballoc_free(IGNORED_PTR_ARG));

    // act
    IoTHubTransport_MQTT_Common_DoWork(handle);

    // assert
    ASSERT_ARE_EQUAL(char_ptr, umock_c_get_expected_calls(), umock_c_get_actual_calls());

    //cleanup
    IoTHubTransport_MQTT_Common_Destroy(handle);
}


TEST_FUNCTION(IoTHubTransport_MQTT_Common_MessageRecv_with_sys_Properties_succeed)
{
    // arrange
    IOTHUBTRANSPORT_CONFIG config = { 0 };
    SetupIothubTransportConfig(&config, TEST_DEVICE_ID, TEST_DEVICE_KEY, TEST_IOTHUB_NAME, TEST_IOTHUB_SUFFIX, TEST_PROTOCOL_GATEWAY_HOSTNAME, NULL);

    TRANSPORT_LL_HANDLE handle = IoTHubTransport_MQTT_Common_Create(&config, get_IO_transport, &transport_cb_info, transport_cb_ctx);
    IoTHubTransport_MQTT_Common_DoWork(handle);
    umock_c_reset_all_calls();

    setup_message_receive_initial_calls(TEST_MQTT_MSG_TOPIC_W_1_PROP, false);
    STRICT_EXPECTED_CALL(STRING_c_str(IGNORED_PTR_ARG)).CallCannotFail().SetReturn(TEST_MQTT_MESSAGE_TOPIC);

    EXPECTED_CALL(STRING_TOKENIZER_create_from_char(TEST_MQTT_MSG_TOPIC_W_1_PROP));
    STRICT_EXPECTED_CALL(STRING_new());
    STRICT_EXPECTED_CALL(IoTHubMessage_Properties(TEST_IOTHUB_MSG_BYTEARRAY));

    STRICT_EXPECTED_CALL(STRING_TOKENIZER_get_next_token(IGNORED_PTR_ARG, IGNORED_PTR_ARG, "&")).SetReturn(0);
    STRICT_EXPECTED_CALL(STRING_c_str(IGNORED_PTR_ARG))
        .SetReturn("iothub-ack=Full");

    STRICT_EXPECTED_CALL(STRING_TOKENIZER_get_next_token(IGNORED_PTR_ARG, IGNORED_PTR_ARG, "&")).SetReturn(1);
    EXPECTED_CALL(STRING_delete(IGNORED_PTR_ARG));
    EXPECTED_CALL(STRING_TOKENIZER_destroy(IGNORED_PTR_ARG));

    setup_set_message_disposition_context();
    STRICT_EXPECTED_CALL(Transport_MessageCallback(IGNORED_PTR_ARG, IGNORED_PTR_ARG))
        .SetReturn(true);

    // act
    ASSERT_IS_NOT_NULL(g_fnMqttMsgRecv);
    g_fnMqttMsgRecv(TEST_MQTT_MESSAGE_HANDLE, g_callbackCtx);

    // assert
    ASSERT_ARE_EQUAL(char_ptr, umock_c_get_expected_calls(), umock_c_get_actual_calls());

    //cleanup
    g_messageDispositionDestroyFunction(g_messageDispositionContext);
    IoTHubTransport_MQTT_Common_Destroy(handle);
}

TEST_FUNCTION(IoTHubTransport_MQTT_Common_MessageRecv_with_sys_Properties_succeed_autodecode)
{
    // arrange
    IOTHUBTRANSPORT_CONFIG config = { 0 };
    SetupIothubTransportConfig(&config, TEST_DEVICE_ID, TEST_DEVICE_KEY, TEST_IOTHUB_NAME, TEST_IOTHUB_SUFFIX, TEST_PROTOCOL_GATEWAY_HOSTNAME, NULL);

    TRANSPORT_LL_HANDLE handle = IoTHubTransport_MQTT_Common_Create(&config, get_IO_transport, &transport_cb_info, transport_cb_ctx);
    bool urlencode = true;
    IoTHubTransport_MQTT_Common_SetOption(handle, OPTION_AUTO_URL_ENCODE_DECODE, &urlencode);
    IoTHubTransport_MQTT_Common_DoWork(handle);
    umock_c_reset_all_calls();

    setup_message_receive_initial_calls(TEST_MQTT_MSG_TOPIC_W_1_PROP, false);
    STRICT_EXPECTED_CALL(STRING_c_str(IGNORED_PTR_ARG)).CallCannotFail().SetReturn(TEST_MQTT_MESSAGE_TOPIC);

    EXPECTED_CALL(STRING_TOKENIZER_create_from_char(TEST_MQTT_MSG_TOPIC_W_1_PROP));
    STRICT_EXPECTED_CALL(STRING_new());
    STRICT_EXPECTED_CALL(IoTHubMessage_Properties(TEST_IOTHUB_MSG_BYTEARRAY));

    // "%24.cid&%24.uid";
    STRICT_EXPECTED_CALL(STRING_TOKENIZER_get_next_token(IGNORED_PTR_ARG, IGNORED_PTR_ARG, "&")).SetReturn(0);
    STRICT_EXPECTED_CALL(STRING_c_str(IGNORED_PTR_ARG))
        .SetReturn("iothub-ack=Full");
    // iothub-ack-full is a "system" property but not mapped to IOTHUB_MESSAGE_HANDLE so it is silently ignored

    STRICT_EXPECTED_CALL(STRING_TOKENIZER_get_next_token(IGNORED_PTR_ARG, IGNORED_PTR_ARG, "&")).SetReturn(0);
    STRICT_EXPECTED_CALL(STRING_c_str(IGNORED_PTR_ARG))
        .SetReturn("propName=PropValue");

    set_expected_calls_for_custom_message_property(true);

    STRICT_EXPECTED_CALL(STRING_TOKENIZER_get_next_token(IGNORED_PTR_ARG, IGNORED_PTR_ARG, "&")).SetReturn(0);
    STRICT_EXPECTED_CALL(STRING_c_str(IGNORED_PTR_ARG))
        .SetReturn("DeviceInfo=smokeTest");

    set_expected_calls_for_custom_message_property(true);

    STRICT_EXPECTED_CALL(STRING_TOKENIZER_get_next_token(IGNORED_PTR_ARG, IGNORED_PTR_ARG, "&")).SetReturn(0);
    STRICT_EXPECTED_CALL(STRING_c_str(IGNORED_PTR_ARG))
        .SetReturn("%24.to=%2Fdevices%2FmyDeviceId%2Fmessages%2FdeviceBound&");
    // %24.to is also silently ignored

    STRICT_EXPECTED_CALL(STRING_TOKENIZER_get_next_token(IGNORED_PTR_ARG, IGNORED_PTR_ARG, "&")).SetReturn(0);
    STRICT_EXPECTED_CALL(STRING_c_str(IGNORED_PTR_ARG))
        .SetReturn("%24.cid=123");

    STRICT_EXPECTED_CALL(URL_DecodeString(IGNORED_PTR_ARG));
    STRICT_EXPECTED_CALL(STRING_c_str(IGNORED_PTR_ARG)).CallCannotFail();
    STRICT_EXPECTED_CALL(IoTHubMessage_SetCorrelationId(IGNORED_PTR_ARG, IGNORED_PTR_ARG));
    STRICT_EXPECTED_CALL(STRING_delete(IGNORED_PTR_ARG));

    STRICT_EXPECTED_CALL(STRING_TOKENIZER_get_next_token(IGNORED_PTR_ARG, IGNORED_PTR_ARG, "&")).SetReturn(0);
    STRICT_EXPECTED_CALL(STRING_c_str(IGNORED_PTR_ARG))
        .SetReturn("%24.uid=456");

    STRICT_EXPECTED_CALL(URL_DecodeString(IGNORED_PTR_ARG));
    STRICT_EXPECTED_CALL(STRING_c_str(IGNORED_PTR_ARG)).CallCannotFail();
    STRICT_EXPECTED_CALL(IoTHubMessage_SetMessageUserIdSystemProperty(IGNORED_PTR_ARG, IGNORED_PTR_ARG));
    STRICT_EXPECTED_CALL(STRING_delete(IGNORED_PTR_ARG));

    STRICT_EXPECTED_CALL(STRING_TOKENIZER_get_next_token(IGNORED_PTR_ARG, IGNORED_PTR_ARG, "&")).SetReturn(1);
    EXPECTED_CALL(STRING_delete(IGNORED_PTR_ARG));
    EXPECTED_CALL(STRING_TOKENIZER_destroy(IGNORED_PTR_ARG));

    setup_set_message_disposition_context();
    STRICT_EXPECTED_CALL(Transport_MessageCallback(IGNORED_PTR_ARG, IGNORED_PTR_ARG))
        .SetReturn(true);

    // act
    ASSERT_IS_NOT_NULL(g_fnMqttMsgRecv);
    g_fnMqttMsgRecv(TEST_MQTT_MESSAGE_HANDLE, g_callbackCtx);

    // assert
    ASSERT_ARE_EQUAL(char_ptr, umock_c_get_expected_calls(), umock_c_get_actual_calls());

    //cleanup
    g_messageDispositionDestroyFunction(g_messageDispositionContext);
    IoTHubTransport_MQTT_Common_Destroy(handle);
}

TEST_FUNCTION(IoTHubTransport_MQTT_Common_MessageRecv_with_Properties_succeed)
{
    // arrange
    IOTHUBTRANSPORT_CONFIG config = { 0 };
    SetupIothubTransportConfig(&config, TEST_DEVICE_ID, TEST_DEVICE_KEY, TEST_IOTHUB_NAME, TEST_IOTHUB_SUFFIX, TEST_PROTOCOL_GATEWAY_HOSTNAME, NULL);

    TRANSPORT_LL_HANDLE handle = IoTHubTransport_MQTT_Common_Create(&config, get_IO_transport, &transport_cb_info, transport_cb_ctx);
    IoTHubTransport_MQTT_Common_DoWork(handle);
    umock_c_reset_all_calls();

    g_tokenizerIndex = 4;
    setup_message_recv_with_properties_mocks(true, true, false, true);

    // act
    ASSERT_IS_NOT_NULL(g_fnMqttMsgRecv);
    g_fnMqttMsgRecv(TEST_MQTT_MESSAGE_HANDLE, g_callbackCtx);

    // assert
    ASSERT_ARE_EQUAL(char_ptr, umock_c_get_expected_calls(), umock_c_get_actual_calls());

    //cleanup
    g_messageDispositionDestroyFunction(g_messageDispositionContext);
    IoTHubTransport_MQTT_Common_Destroy(handle);
}

TEST_FUNCTION(IoTHubTransport_MQTT_Common_MessageRecv_no_Properties_no_ct_no_ce_succeed)
{
    // arrange
    IOTHUBTRANSPORT_CONFIG config = { 0 };
    SetupIothubTransportConfig(&config, TEST_DEVICE_ID, TEST_DEVICE_KEY, TEST_IOTHUB_NAME, TEST_IOTHUB_SUFFIX, TEST_PROTOCOL_GATEWAY_HOSTNAME, NULL);

    TRANSPORT_LL_HANDLE handle = IoTHubTransport_MQTT_Common_Create(&config, get_IO_transport, &transport_cb_info, transport_cb_ctx);
    g_tokenizerIndex = 6;
    IoTHubTransport_MQTT_Common_DoWork(handle);
    umock_c_reset_all_calls();

    setup_message_recv_with_properties_mocks(false, false, false, true);

    // act
    ASSERT_IS_NOT_NULL(g_fnMqttMsgRecv);
    g_fnMqttMsgRecv(TEST_MQTT_MESSAGE_HANDLE, g_callbackCtx);

    // assert
    ASSERT_ARE_EQUAL(char_ptr, umock_c_get_expected_calls(), umock_c_get_actual_calls());

    //cleanup
    g_messageDispositionDestroyFunction(g_messageDispositionContext);
    IoTHubTransport_MQTT_Common_Destroy(handle);
}

TEST_FUNCTION(IoTHubTransport_MQTT_Common_MessageRecv_no_Properties_no_ct_no_ce_cb_fail)
{
    // arrange
    IOTHUBTRANSPORT_CONFIG config = { 0 };
    SetupIothubTransportConfig(&config, TEST_DEVICE_ID, TEST_DEVICE_KEY, TEST_IOTHUB_NAME, TEST_IOTHUB_SUFFIX, TEST_PROTOCOL_GATEWAY_HOSTNAME, NULL);

    TRANSPORT_LL_HANDLE handle = IoTHubTransport_MQTT_Common_Create(&config, get_IO_transport, &transport_cb_info, transport_cb_ctx);
    g_tokenizerIndex = 6;
    IoTHubTransport_MQTT_Common_DoWork(handle);
    umock_c_reset_all_calls();

    setup_message_recv_with_properties_mocks(false, false, false, false);

    // act
    ASSERT_IS_NOT_NULL(g_fnMqttMsgRecv);
    g_fnMqttMsgRecv(TEST_MQTT_MESSAGE_HANDLE, g_callbackCtx);

    // assert
    ASSERT_ARE_EQUAL(char_ptr, umock_c_get_expected_calls(), umock_c_get_actual_calls());

    //cleanup
    IoTHubTransport_MQTT_Common_Destroy(handle);
}

TEST_FUNCTION(IoTHubTransport_MQTT_Common_MessageRecv_with_Properties_succeed_autodecode)
{
    // arrange
    IOTHUBTRANSPORT_CONFIG config = { 0 };
    SetupIothubTransportConfig(&config, TEST_DEVICE_ID, TEST_DEVICE_KEY, TEST_IOTHUB_NAME, TEST_IOTHUB_SUFFIX, TEST_PROTOCOL_GATEWAY_HOSTNAME, NULL);

    TRANSPORT_LL_HANDLE handle = IoTHubTransport_MQTT_Common_Create(&config, get_IO_transport, &transport_cb_info, transport_cb_ctx);
    bool urlencode = true;
    IoTHubTransport_MQTT_Common_SetOption(handle, OPTION_AUTO_URL_ENCODE_DECODE, &urlencode);
    IoTHubTransport_MQTT_Common_DoWork(handle);
    umock_c_reset_all_calls();

    g_tokenizerIndex = 2;
    setup_message_recv_with_properties_mocks(true, true, true, true);

    // act
    ASSERT_IS_NOT_NULL(g_fnMqttMsgRecv);
    g_fnMqttMsgRecv(TEST_MQTT_MESSAGE_HANDLE, g_callbackCtx);

    // assert
    ASSERT_ARE_EQUAL(char_ptr, umock_c_get_expected_calls(), umock_c_get_actual_calls());

    //cleanup
    g_messageDispositionDestroyFunction(g_messageDispositionContext);
    IoTHubTransport_MQTT_Common_Destroy(handle);
}

TEST_FUNCTION(IoTHubTransport_MQTT_Common_MessageRecv_with_Properties_fail)
{
    // arrange
    int negativeTestsInitResult = umock_c_negative_tests_init();
    ASSERT_ARE_EQUAL(int, 0, negativeTestsInitResult);

    IOTHUBTRANSPORT_CONFIG config = { 0 };
    SetupIothubTransportConfig(&config, TEST_DEVICE_ID, TEST_DEVICE_KEY, TEST_IOTHUB_NAME, TEST_IOTHUB_SUFFIX, TEST_PROTOCOL_GATEWAY_HOSTNAME, NULL);

    TRANSPORT_LL_HANDLE handle = IoTHubTransport_MQTT_Common_Create(&config, get_IO_transport, &transport_cb_info, transport_cb_ctx);
    g_tokenizerIndex = 6;
    IoTHubTransport_MQTT_Common_DoWork(handle);
    umock_c_reset_all_calls();

    setup_message_recv_with_properties_mocks(false, false, false, true);

    umock_c_negative_tests_snapshot();

    // act
    size_t count = umock_c_negative_tests_call_count();
    for (size_t index = 0; index < count; index++)
    {
        if (umock_c_negative_tests_can_call_fail(index))
        {
            g_messageDispositionContext = NULL;
            g_messageDispositionDestroyFunction = NULL;
            umock_c_negative_tests_reset();
            umock_c_negative_tests_fail_call(index);

            g_tokenizerIndex = 6;
            g_fnMqttMsgRecv(TEST_MQTT_MESSAGE_HANDLE, g_callbackCtx);

            if (g_messageDispositionContext != NULL)
            {
                g_messageDispositionDestroyFunction(g_messageDispositionContext);
            }
        }
    }

    // assert

    //cleanup
    IoTHubTransport_MQTT_Common_Destroy(handle);
    umock_c_negative_tests_deinit();
}

TEST_FUNCTION(IoTHubTransport_MQTT_Common_MessageRecv_with_Properties_fail_autodecode)
{
    // arrange
    int negativeTestsInitResult = umock_c_negative_tests_init();
    ASSERT_ARE_EQUAL(int, 0, negativeTestsInitResult);

    IOTHUBTRANSPORT_CONFIG config = { 0 };
    SetupIothubTransportConfig(&config, TEST_DEVICE_ID, TEST_DEVICE_KEY, TEST_IOTHUB_NAME, TEST_IOTHUB_SUFFIX, TEST_PROTOCOL_GATEWAY_HOSTNAME, NULL);

    TRANSPORT_LL_HANDLE handle = IoTHubTransport_MQTT_Common_Create(&config, get_IO_transport, &transport_cb_info, transport_cb_ctx);
    bool urlencode = true;
    IoTHubTransport_MQTT_Common_SetOption(handle, OPTION_AUTO_URL_ENCODE_DECODE, &urlencode);
    g_tokenizerIndex = 6;
    IoTHubTransport_MQTT_Common_DoWork(handle);
    umock_c_reset_all_calls();

    setup_message_recv_with_properties_mocks(false, false, true, true);

    umock_c_negative_tests_snapshot();

    // act
    size_t count = umock_c_negative_tests_call_count();
    for (size_t index = 0; index < count; index++)
    {
        if (umock_c_negative_tests_can_call_fail(index))
        {
            g_messageDispositionContext = NULL;
            g_messageDispositionDestroyFunction = NULL;
            umock_c_negative_tests_reset();
            umock_c_negative_tests_fail_call(index);

            char tmp_msg[128];
            sprintf(tmp_msg, "g_fnMqttMsgRecv failure in test %lu/%lu", (unsigned long)index, (unsigned long)count);

            g_tokenizerIndex = 6;
            g_fnMqttMsgRecv(TEST_MQTT_MESSAGE_HANDLE, g_callbackCtx);

            if (g_messageDispositionContext != NULL)
            {
                g_messageDispositionDestroyFunction(g_messageDispositionContext);
            }
        }
    }

    // assert

    //cleanup
    IoTHubTransport_MQTT_Common_Destroy(handle);
    umock_c_negative_tests_deinit();
}

TEST_FUNCTION(IoTHubTransport_MQTT_Common_MessageRecv_messagecallback_fail)
{
    // arrange
    IOTHUBTRANSPORT_CONFIG config = { 0 };
    SetupIothubTransportConfig(&config, TEST_DEVICE_ID, TEST_DEVICE_KEY, TEST_IOTHUB_NAME, TEST_IOTHUB_SUFFIX, TEST_PROTOCOL_GATEWAY_HOSTNAME, NULL);

    QOS_VALUE QosValue[] = { DELIVER_AT_LEAST_ONCE };
    SUBSCRIBE_ACK suback;
    suback.packetId = 1234;
    suback.qosCount = 1;
    suback.qosReturn = QosValue;

    IOTHUB_MESSAGE_LIST message1;
    memset(&message1, 0, sizeof(IOTHUB_MESSAGE_LIST));
    message1.messageHandle = TEST_IOTHUB_MSG_BYTEARRAY;

    DList_InsertTailList(config.waitingToSend, &(message1.entry));
    TRANSPORT_LL_HANDLE handle = IoTHubTransport_MQTT_Common_Create(&config, get_IO_transport, &transport_cb_info, transport_cb_ctx);
    g_fnMqttOperationCallback(TEST_MQTT_CLIENT_HANDLE, MQTT_CLIENT_ON_SUBSCRIBE_ACK, &suback, g_callbackCtx);
    IoTHubTransport_MQTT_Common_DoWork(handle);
    IoTHubTransport_MQTT_Common_DoWork(handle);
    umock_c_reset_all_calls();

    setup_message_recv_msg_callback_mocks(false);

    // act
    ASSERT_IS_NOT_NULL(g_fnMqttMsgRecv);
    g_fnMqttMsgRecv(TEST_MQTT_MESSAGE_HANDLE, g_callbackCtx);

    // assert
    ASSERT_ARE_EQUAL(char_ptr, umock_c_get_expected_calls(), umock_c_get_actual_calls());

    //cleanup
    IoTHubTransport_MQTT_Common_Destroy(handle);
}

TEST_FUNCTION(IoTHubTransportMqtt_MessageRecv_device_method_succeed)
{
    // arrange
    IOTHUBTRANSPORT_CONFIG config = { 0 };
    SetupIothubTransportConfig(&config, TEST_DEVICE_ID, TEST_DEVICE_KEY, TEST_IOTHUB_NAME, TEST_IOTHUB_SUFFIX, TEST_PROTOCOL_GATEWAY_HOSTNAME, NULL);

    TRANSPORT_LL_HANDLE handle = IoTHubTransport_MQTT_Common_Create(&config, get_IO_transport, &transport_cb_info, transport_cb_ctx);
    g_tokenizerIndex = 8;
    IoTHubTransport_MQTT_Common_DoWork(handle);
    umock_c_reset_all_calls();

    setup_message_recv_device_method_mocks();

    // act
    ASSERT_IS_NOT_NULL(g_fnMqttMsgRecv);
    g_fnMqttMsgRecv(TEST_MQTT_MESSAGE_HANDLE, g_callbackCtx);

    // assert
    ASSERT_ARE_EQUAL(char_ptr, umock_c_get_expected_calls(), umock_c_get_actual_calls());

    //cleanup
    IoTHubTransport_MQTT_Common_DeviceMethod_Response(handle, g_method_handle_value, NULL, 0, 0);
    IoTHubTransport_MQTT_Common_Destroy(handle);

}

TEST_FUNCTION(IoTHubTransportMqtt_MessageRecv_device_method_fail)
{
    // arrange
    int negativeTestsInitResult = umock_c_negative_tests_init();
    ASSERT_ARE_EQUAL(int, 0, negativeTestsInitResult);

    IOTHUBTRANSPORT_CONFIG config = { 0 };
    SetupIothubTransportConfig(&config, TEST_DEVICE_ID, TEST_DEVICE_KEY, TEST_IOTHUB_NAME, TEST_IOTHUB_SUFFIX, TEST_PROTOCOL_GATEWAY_HOSTNAME, NULL);

    pfTransport_DeviceMethod_Complete_Callback old_method_complete_cb = transport_cb_info.method_complete_cb;
    transport_cb_info.method_complete_cb = my_Transport_DeviceMethod_Complete_Callback;
    TRANSPORT_LL_HANDLE handle = IoTHubTransport_MQTT_Common_Create(&config, get_IO_transport, &transport_cb_info, transport_cb_ctx);
    g_tokenizerIndex = 6;
    IoTHubTransport_MQTT_Common_DoWork(handle);
    umock_c_reset_all_calls();

    setup_message_recv_device_method_mocks();

    umock_c_negative_tests_snapshot();

    // act
    size_t count = umock_c_negative_tests_call_count();
    for (size_t index = 0; index < count; index++)
    {
        if (umock_c_negative_tests_can_call_fail(index))
        {
            umock_c_negative_tests_reset();
            umock_c_negative_tests_fail_call(index);

            char tmp_msg[128];
            sprintf(tmp_msg, "IoTHubTransport_MQTT_Common_DoWork failure in test %lu/%lu", (unsigned long)index, (unsigned long)count);

            g_fnMqttMsgRecv(TEST_MQTT_MESSAGE_HANDLE, g_callbackCtx);

            if (g_method_handle_value != NULL)
            {
                IoTHubTransport_MQTT_Common_DeviceMethod_Response(handle, g_method_handle_value, TEST_DEVICE_METHOD_RESPONSE, TEST_DEVICE_RESP_LENGTH, TEST_DEVICE_STATUS_CODE);
                g_method_handle_value = NULL;
            }
        }
    }

    // assert

    //cleanup
    transport_cb_info.method_complete_cb = old_method_complete_cb;
    IoTHubTransport_MQTT_Common_Destroy(handle);
    umock_c_negative_tests_deinit();
}

TEST_FUNCTION(IoTHubTransport_MQTT_Common_Register_deviceKey_null_and_deviceSasToken_null_returns_null)
{
    // arrange
    IOTHUBTRANSPORT_CONFIG config = { 0 };
    SetupIothubTransportConfig(&config, TEST_DEVICE_ID, TEST_DEVICE_KEY, TEST_IOTHUB_NAME, TEST_IOTHUB_SUFFIX, TEST_PROTOCOL_GATEWAY_HOSTNAME, NULL);
    IOTHUB_DEVICE_CONFIG deviceConfig;
    deviceConfig.deviceId = TEST_DEVICE_ID;
    deviceConfig.deviceKey = NULL;
    deviceConfig.deviceSasToken = NULL;
    deviceConfig.moduleId = NULL;

    TRANSPORT_LL_HANDLE handle = IoTHubTransport_MQTT_Common_Create(&config, get_IO_transport, &transport_cb_info, transport_cb_ctx);
    umock_c_reset_all_calls();

    EXPECTED_CALL(STRING_c_str(IGNORED_PTR_ARG));

    // act
    IOTHUB_DEVICE_HANDLE devHandle = IoTHubTransport_MQTT_Common_Register(handle, &deviceConfig, config.waitingToSend);

    // assert
    ASSERT_IS_NULL(devHandle);
    ASSERT_ARE_EQUAL(char_ptr, umock_c_get_expected_calls(), umock_c_get_actual_calls());

    //cleanup
    IoTHubTransport_MQTT_Common_Destroy(handle);
}

TEST_FUNCTION(IoTHubTransport_MQTT_Common_Register_deviceKey_provided_null_returns_null)
{
    // arrange
    IOTHUBTRANSPORT_CONFIG config = { 0 };
    SetupIothubTransportConfig(&config, TEST_DEVICE_ID, TEST_DEVICE_KEY, TEST_IOTHUB_NAME, TEST_IOTHUB_SUFFIX, TEST_PROTOCOL_GATEWAY_HOSTNAME, NULL);
    IOTHUB_DEVICE_CONFIG deviceConfig;
    deviceConfig.deviceId = TEST_DEVICE_ID;
    deviceConfig.deviceKey = NULL;
    deviceConfig.deviceSasToken = TEST_DEVICE_SAS;
    deviceConfig.moduleId = NULL;
    //deviceConfig.authorization_module.cred_type = IOTHUB_CREDENTIAL_TYPE_DEVICE_KEY;

    TRANSPORT_LL_HANDLE handle = IoTHubTransport_MQTT_Common_Create(&config, get_IO_transport, &transport_cb_info, transport_cb_ctx);
    umock_c_reset_all_calls();

    STRICT_EXPECTED_CALL(STRING_c_str(IGNORED_PTR_ARG)).SetReturn(TEST_DEVICE_ID);
    STRICT_EXPECTED_CALL(STRING_c_str(IGNORED_PTR_ARG)).SetReturn(NULL);
    STRICT_EXPECTED_CALL(IoTHubClient_Auth_Get_Credential_Type(IGNORED_PTR_ARG)).SetReturn(IOTHUB_CREDENTIAL_TYPE_DEVICE_KEY);

    // act
    IOTHUB_DEVICE_HANDLE devHandle = IoTHubTransport_MQTT_Common_Register(handle, &deviceConfig, config.waitingToSend);

    // assert
    ASSERT_IS_NULL(devHandle);
    ASSERT_ARE_EQUAL(char_ptr, umock_c_get_expected_calls(), umock_c_get_actual_calls());

    //cleanup
    IoTHubTransport_MQTT_Common_Destroy(handle);
}

static void set_expected_call_for_get_cred_and_devicekey()
{
    EXPECTED_CALL(STRING_c_str(IGNORED_PTR_ARG)).SetReturn(TEST_DEVICE_ID);
    EXPECTED_CALL(STRING_c_str(IGNORED_PTR_ARG)).SetReturn(NULL);
    STRICT_EXPECTED_CALL(IoTHubClient_Auth_Get_Credential_Type(IGNORED_PTR_ARG));
    STRICT_EXPECTED_CALL(IoTHubClient_Auth_Get_DeviceKey(IGNORED_PTR_ARG));
}

TEST_FUNCTION(IoTHubTransport_MQTT_Common_Register_succeeds_returns_transport)
{
    // arrange
    IOTHUBTRANSPORT_CONFIG config = { 0 };
    SetupIothubTransportConfig(&config, TEST_DEVICE_ID, TEST_DEVICE_KEY, TEST_IOTHUB_NAME, TEST_IOTHUB_SUFFIX, TEST_PROTOCOL_GATEWAY_HOSTNAME, NULL);

    IOTHUB_DEVICE_CONFIG TEST_DEVICE_1;
    TEST_DEVICE_1.deviceId = TEST_DEVICE_ID;
    TEST_DEVICE_1.deviceKey = TEST_DEVICE_KEY;
    TEST_DEVICE_1.deviceSasToken = NULL;
    TEST_DEVICE_1.moduleId = NULL;

    TRANSPORT_LL_HANDLE handle = IoTHubTransport_MQTT_Common_Create(&config, get_IO_transport, &transport_cb_info, transport_cb_ctx);
    umock_c_reset_all_calls();

    set_expected_call_for_get_cred_and_devicekey();

    // act
    IOTHUB_DEVICE_HANDLE devHandle = IoTHubTransport_MQTT_Common_Register(handle, &TEST_DEVICE_1, config.waitingToSend);

    // assert
    ASSERT_IS_NOT_NULL(devHandle);
    ASSERT_ARE_EQUAL(void_ptr, handle, devHandle);
    ASSERT_ARE_EQUAL(char_ptr, umock_c_get_expected_calls(), umock_c_get_actual_calls());

    //cleanup
    IoTHubTransport_MQTT_Common_Destroy(handle);
}

TEST_FUNCTION(IoTHubTransport_MQTT_Common_Register_twice_fails_second_time)
{
    // arrange
    IOTHUBTRANSPORT_CONFIG config = { 0 };
    SetupIothubTransportConfig(&config, TEST_DEVICE_ID, TEST_DEVICE_KEY, TEST_IOTHUB_NAME, TEST_IOTHUB_SUFFIX, TEST_PROTOCOL_GATEWAY_HOSTNAME, NULL);

    IOTHUB_DEVICE_CONFIG TEST_DEVICE_1;
    TEST_DEVICE_1.deviceId = TEST_DEVICE_ID;
    TEST_DEVICE_1.deviceKey = TEST_DEVICE_KEY;
    TEST_DEVICE_1.deviceSasToken = NULL;
    TEST_DEVICE_1.moduleId = NULL;

    TRANSPORT_LL_HANDLE handle = IoTHubTransport_MQTT_Common_Create(&config, get_IO_transport, &transport_cb_info, transport_cb_ctx);

    umock_c_reset_all_calls();

    set_expected_call_for_get_cred_and_devicekey();
    EXPECTED_CALL(STRING_c_str(IGNORED_PTR_ARG)).SetReturn(TEST_DEVICE_KEY);

    // act
    IOTHUB_DEVICE_HANDLE devHandle = IoTHubTransport_MQTT_Common_Register(handle, &TEST_DEVICE_1, config.waitingToSend);
    IOTHUB_DEVICE_HANDLE devHandle2 = IoTHubTransport_MQTT_Common_Register(handle, &TEST_DEVICE_1, config.waitingToSend);

    // assert
    ASSERT_IS_NOT_NULL(devHandle);
    ASSERT_IS_NULL(devHandle2);
    ASSERT_ARE_EQUAL(char_ptr, umock_c_get_expected_calls(), umock_c_get_actual_calls());

    //cleanup
    IoTHubTransport_MQTT_Common_Destroy(handle);
}

TEST_FUNCTION(IoTHubTransport_MQTT_Common_Register_deviceKey_mismatch_returns_null)
{
    // arrange
    IOTHUBTRANSPORT_CONFIG config = { 0 };
    SetupIothubTransportConfig(&config, TEST_DEVICE_ID, TEST_DEVICE_KEY, TEST_IOTHUB_NAME, TEST_IOTHUB_SUFFIX, TEST_PROTOCOL_GATEWAY_HOSTNAME, NULL);
    IOTHUB_DEVICE_CONFIG deviceConfig;
    deviceConfig.deviceId = TEST_DEVICE_ID;
    deviceConfig.deviceKey = "not the right device key";
    deviceConfig.deviceSasToken = NULL;
    deviceConfig.moduleId = NULL;


    TRANSPORT_LL_HANDLE handle = IoTHubTransport_MQTT_Common_Create(&config, get_IO_transport, &transport_cb_info, transport_cb_ctx);
    umock_c_reset_all_calls();

    set_expected_call_for_get_cred_and_devicekey();

    // act
    IOTHUB_DEVICE_HANDLE devHandle = IoTHubTransport_MQTT_Common_Register(handle, &deviceConfig, config.waitingToSend);

    // assert
    ASSERT_IS_NULL(devHandle);
    ASSERT_ARE_EQUAL(char_ptr, umock_c_get_expected_calls(), umock_c_get_actual_calls());

    //cleanup
    IoTHubTransport_MQTT_Common_Destroy(handle);
}

TEST_FUNCTION(IoTHubTransport_MQTT_Common_Register_deviceid_mismatch_returns_null)
{
    // arrange
    IOTHUBTRANSPORT_CONFIG config = { 0 };
    SetupIothubTransportConfig(&config, TEST_DEVICE_ID, TEST_DEVICE_KEY, TEST_IOTHUB_NAME, TEST_IOTHUB_SUFFIX, TEST_PROTOCOL_GATEWAY_HOSTNAME, NULL);
    IOTHUB_DEVICE_CONFIG deviceConfig;
    deviceConfig.deviceId = "not a good id after all";
    deviceConfig.deviceKey = TEST_DEVICE_KEY;
    deviceConfig.deviceSasToken = NULL;
    deviceConfig.moduleId = NULL;

    TRANSPORT_LL_HANDLE handle = IoTHubTransport_MQTT_Common_Create(&config, get_IO_transport, &transport_cb_info, transport_cb_ctx);
    umock_c_reset_all_calls();

    EXPECTED_CALL(STRING_c_str(IGNORED_PTR_ARG));

    // act
    IOTHUB_DEVICE_HANDLE devHandle = IoTHubTransport_MQTT_Common_Register(handle, &deviceConfig, config.waitingToSend);

    // assert
    ASSERT_IS_NULL(devHandle);
    ASSERT_ARE_EQUAL(char_ptr, umock_c_get_expected_calls(), umock_c_get_actual_calls());

    //cleanup
    IoTHubTransport_MQTT_Common_Destroy(handle);
}

TEST_FUNCTION(IoTHubTransport_MQTT_Common_Register_wts_null_returns_null)
{
    // arrange
    IOTHUBTRANSPORT_CONFIG config = { 0 };
    SetupIothubTransportConfig(&config, TEST_DEVICE_ID, TEST_DEVICE_KEY, TEST_IOTHUB_NAME, TEST_IOTHUB_SUFFIX, TEST_PROTOCOL_GATEWAY_HOSTNAME, NULL);

    IOTHUB_DEVICE_CONFIG TEST_DEVICE_1;
    TEST_DEVICE_1.deviceId = TEST_DEVICE_ID;
    TEST_DEVICE_1.deviceKey = TEST_DEVICE_KEY;
    TEST_DEVICE_1.deviceSasToken = NULL;
    TEST_DEVICE_1.moduleId = NULL;

    TRANSPORT_LL_HANDLE handle = IoTHubTransport_MQTT_Common_Create(&config, get_IO_transport, &transport_cb_info, transport_cb_ctx);
    umock_c_reset_all_calls();

    // act
    IOTHUB_DEVICE_HANDLE devHandle = IoTHubTransport_MQTT_Common_Register(handle, &TEST_DEVICE_1, NULL);

    // assert
    ASSERT_IS_NULL(devHandle);
    ASSERT_ARE_EQUAL(char_ptr, umock_c_get_expected_calls(), umock_c_get_actual_calls());

    //cleanup
    IoTHubTransport_MQTT_Common_Destroy(handle);
}

TEST_FUNCTION(IoTHubTransport_MQTT_Common_Register_device_null_returns_null)
{
    // arrange
    IOTHUBTRANSPORT_CONFIG config = { 0 };
    SetupIothubTransportConfig(&config, TEST_DEVICE_ID, TEST_DEVICE_KEY, TEST_IOTHUB_NAME, TEST_IOTHUB_SUFFIX, TEST_PROTOCOL_GATEWAY_HOSTNAME, NULL);

    TRANSPORT_LL_HANDLE handle = IoTHubTransport_MQTT_Common_Create(&config, get_IO_transport, &transport_cb_info, transport_cb_ctx);
    umock_c_reset_all_calls();

    // act
    IOTHUB_DEVICE_HANDLE devHandle = IoTHubTransport_MQTT_Common_Register(handle, NULL, config.waitingToSend);

    // assert
    ASSERT_IS_NULL(devHandle);
    ASSERT_ARE_EQUAL(char_ptr, umock_c_get_expected_calls(), umock_c_get_actual_calls());

    //cleanup
    IoTHubTransport_MQTT_Common_Destroy(handle);
}

TEST_FUNCTION(IoTHubTransport_MQTT_Common_Register_deviceId_null_returns_null)
{
    // arrange
    IOTHUBTRANSPORT_CONFIG config = { 0 };
    SetupIothubTransportConfig(&config, TEST_DEVICE_ID, TEST_DEVICE_KEY, TEST_IOTHUB_NAME, TEST_IOTHUB_SUFFIX, TEST_PROTOCOL_GATEWAY_HOSTNAME, NULL);
    IOTHUB_DEVICE_CONFIG deviceConfig;
    deviceConfig.deviceId = NULL;
    deviceConfig.deviceKey = TEST_DEVICE_KEY;
    deviceConfig.deviceSasToken = NULL;
    deviceConfig.moduleId = NULL;

    TRANSPORT_LL_HANDLE handle = IoTHubTransport_MQTT_Common_Create(&config, get_IO_transport, &transport_cb_info, transport_cb_ctx);
    umock_c_reset_all_calls();

    // act
    IOTHUB_DEVICE_HANDLE devHandle = IoTHubTransport_MQTT_Common_Register(handle, &deviceConfig, config.waitingToSend);

    // assert
    ASSERT_IS_NULL(devHandle);
    ASSERT_ARE_EQUAL(char_ptr, umock_c_get_expected_calls(), umock_c_get_actual_calls());

    //cleanup
    IoTHubTransport_MQTT_Common_Destroy(handle);
}

TEST_FUNCTION(IoTHubTransport_MQTT_Common_Register_deviceKey_and_deviceSasToken_both_provided_returns_null)
{
    // arrange
    IOTHUBTRANSPORT_CONFIG config = { 0 };
    SetupIothubTransportConfigWithKeyAndSasToken(&config, TEST_DEVICE_ID, TEST_DEVICE_KEY, TEST_DEVICE_SAS, TEST_IOTHUB_NAME, TEST_IOTHUB_SUFFIX, TEST_PROTOCOL_GATEWAY_HOSTNAME, NULL);
    IOTHUB_DEVICE_CONFIG deviceConfig;
    deviceConfig.deviceId = TEST_DEVICE_ID;
    deviceConfig.deviceKey = TEST_DEVICE_KEY;
    deviceConfig.deviceSasToken = TEST_DEVICE_SAS;
    deviceConfig.moduleId = NULL;

    TRANSPORT_LL_HANDLE handle = IoTHubTransport_MQTT_Common_Create(&config, get_IO_transport, &transport_cb_info, transport_cb_ctx);
    umock_c_reset_all_calls();

    // act
    IOTHUB_DEVICE_HANDLE devHandle = IoTHubTransport_MQTT_Common_Register(handle, &deviceConfig, config.waitingToSend);

    // assert
    ASSERT_IS_NULL(devHandle);
    ASSERT_ARE_EQUAL(char_ptr, umock_c_get_expected_calls(), umock_c_get_actual_calls());

    //cleanup
    IoTHubTransport_MQTT_Common_Destroy(handle);
}

// SRS_IOTHUB_MQTT_TRANSPORT_17_004: [IoTHubTransport_MQTT_Common_Register shall return the TRANSPORT_LL_HANDLE as the IOTHUB_DEVICE_HANDLE.]
TEST_FUNCTION(IoTHubTransport_MQTT_Common_Register_deviceKey_null_and_deviceSas_valid_succeeds)
{
    // arrange
    IOTHUBTRANSPORT_CONFIG config = { 0 };
    SetupIothubTransportConfigWithKeyAndSasToken(&config, TEST_DEVICE_ID, NULL, TEST_DEVICE_SAS, TEST_IOTHUB_NAME, TEST_IOTHUB_SUFFIX, TEST_PROTOCOL_GATEWAY_HOSTNAME, NULL);
    IOTHUB_DEVICE_CONFIG deviceConfig;
    deviceConfig.deviceId = TEST_DEVICE_ID;
    deviceConfig.deviceKey = NULL;
    deviceConfig.deviceSasToken = TEST_DEVICE_SAS;
    deviceConfig.moduleId = NULL;

    TRANSPORT_LL_HANDLE handle = IoTHubTransport_MQTT_Common_Create(&config, get_IO_transport, &transport_cb_info, transport_cb_ctx);
    umock_c_reset_all_calls();

    EXPECTED_CALL(STRING_c_str(IGNORED_PTR_ARG)).SetReturn(TEST_DEVICE_ID);
    EXPECTED_CALL(STRING_c_str(IGNORED_PTR_ARG)).SetReturn(NULL);
    EXPECTED_CALL(IoTHubClient_Auth_Get_Credential_Type(IGNORED_PTR_ARG)).SetReturn(IOTHUB_CREDENTIAL_TYPE_SAS_TOKEN);

    // act
    IOTHUB_DEVICE_HANDLE devHandle = IoTHubTransport_MQTT_Common_Register(handle, &deviceConfig, config.waitingToSend);

    // assert
    ASSERT_IS_NOT_NULL(devHandle);
    ASSERT_ARE_EQUAL(char_ptr, umock_c_get_expected_calls(), umock_c_get_actual_calls());

    //cleanup
    IoTHubTransport_MQTT_Common_Destroy(handle);
}

TEST_FUNCTION(IoTHubTransport_MQTT_Common_Register_transport_null_returns_null)
{
    // arrange
    IOTHUBTRANSPORT_CONFIG config = { 0 };
    SetupIothubTransportConfig(&config, TEST_DEVICE_ID, TEST_DEVICE_KEY, TEST_IOTHUB_NAME, TEST_IOTHUB_SUFFIX, TEST_PROTOCOL_GATEWAY_HOSTNAME, NULL);

    IOTHUB_DEVICE_CONFIG TEST_DEVICE_1;
    TEST_DEVICE_1.deviceId = TEST_DEVICE_ID;
    TEST_DEVICE_1.deviceKey = TEST_DEVICE_KEY;
    TEST_DEVICE_1.deviceSasToken = NULL;
    TEST_DEVICE_1.moduleId = NULL;

    TRANSPORT_LL_HANDLE handle = IoTHubTransport_MQTT_Common_Create(&config, get_IO_transport, &transport_cb_info, transport_cb_ctx);
    umock_c_reset_all_calls();

    // act
    IOTHUB_DEVICE_HANDLE devHandle = IoTHubTransport_MQTT_Common_Register(NULL, &TEST_DEVICE_1, config.waitingToSend);

    // assert
    ASSERT_IS_NULL(devHandle);
    ASSERT_ARE_EQUAL(char_ptr, umock_c_get_expected_calls(), umock_c_get_actual_calls());

    //cleanup
    IoTHubTransport_MQTT_Common_Destroy(handle);
}

TEST_FUNCTION(IoTHubTransport_MQTT_Common_Unregister_succeeds)
{
    // arrange
    IOTHUBTRANSPORT_CONFIG config = { 0 };
    SetupIothubTransportConfig(&config, TEST_DEVICE_ID, TEST_DEVICE_KEY, TEST_IOTHUB_NAME, TEST_IOTHUB_SUFFIX, TEST_PROTOCOL_GATEWAY_HOSTNAME, NULL);

    IOTHUB_DEVICE_CONFIG TEST_DEVICE_1;
    TEST_DEVICE_1.deviceId = TEST_DEVICE_ID;
    TEST_DEVICE_1.deviceKey = TEST_DEVICE_KEY;
    TEST_DEVICE_1.deviceSasToken = NULL;
    TEST_DEVICE_1.moduleId = NULL;

    TRANSPORT_LL_HANDLE handle = IoTHubTransport_MQTT_Common_Create(&config, get_IO_transport, &transport_cb_info, transport_cb_ctx);
    umock_c_reset_all_calls();

    set_expected_call_for_get_cred_and_devicekey();

    // act
    IOTHUB_DEVICE_HANDLE devHandle = IoTHubTransport_MQTT_Common_Register(handle, &TEST_DEVICE_1, config.waitingToSend);

    IoTHubTransport_MQTT_Common_Unregister(devHandle);

    // assert
    ASSERT_ARE_EQUAL(char_ptr, umock_c_get_expected_calls(), umock_c_get_actual_calls());

    //cleanup
    IoTHubTransport_MQTT_Common_Destroy(handle);
}

TEST_FUNCTION(IoTHubTransport_MQTT_Common_Register_Unregister_Register_returns_handle)
{
    // arrange
    IOTHUBTRANSPORT_CONFIG config = { 0 };
    SetupIothubTransportConfig(&config, TEST_DEVICE_ID, TEST_DEVICE_KEY, TEST_IOTHUB_NAME, TEST_IOTHUB_SUFFIX, TEST_PROTOCOL_GATEWAY_HOSTNAME, NULL);

    IOTHUB_DEVICE_CONFIG TEST_DEVICE_1;
    TEST_DEVICE_1.deviceId = TEST_DEVICE_ID;
    TEST_DEVICE_1.deviceKey = TEST_DEVICE_KEY;
    TEST_DEVICE_1.deviceSasToken = NULL;
    TEST_DEVICE_1.moduleId = NULL;

    TRANSPORT_LL_HANDLE handle = IoTHubTransport_MQTT_Common_Create(&config, get_IO_transport, &transport_cb_info, transport_cb_ctx);
    IOTHUB_DEVICE_HANDLE devHandle = IoTHubTransport_MQTT_Common_Register(handle, &TEST_DEVICE_1, config.waitingToSend);
    IoTHubTransport_MQTT_Common_Unregister(devHandle);

    umock_c_reset_all_calls();

    set_expected_call_for_get_cred_and_devicekey();

    // act
    IOTHUB_DEVICE_HANDLE devHandle2 = IoTHubTransport_MQTT_Common_Register(handle, &TEST_DEVICE_1, config.waitingToSend);

    // assert
    ASSERT_IS_NOT_NULL(devHandle2);
    ASSERT_ARE_EQUAL(void_ptr, handle, devHandle2);
    ASSERT_ARE_EQUAL(char_ptr, umock_c_get_expected_calls(), umock_c_get_actual_calls());

    //cleanup
    IoTHubTransport_MQTT_Common_Destroy(handle);
}

TEST_FUNCTION(IoTHubTransport_MQTT_Common_GetHostname_with_NULL_handle_fails)
{
    //arrange

    //act
    STRING_HANDLE hostname = IoTHubTransport_MQTT_Common_GetHostname(NULL);

    //assert
    ASSERT_IS_NULL(hostname);
    ASSERT_ARE_EQUAL(char_ptr, umock_c_get_expected_calls(), umock_c_get_actual_calls());

    //cleanup
}

TEST_FUNCTION(IoTHubTransport_MQTT_Common_GetHostname_with_non_NULL_handle_succeeds)
{
    //arrange
    IOTHUBTRANSPORT_CONFIG config = { 0 };
    SetupIothubTransportConfig(&config, TEST_DEVICE_ID, TEST_DEVICE_KEY, TEST_IOTHUB_NAME, TEST_IOTHUB_SUFFIX, TEST_PROTOCOL_GATEWAY_HOSTNAME, NULL);
    TRANSPORT_LL_HANDLE handle = IoTHubTransport_MQTT_Common_Create(&config, get_IO_transport, &transport_cb_info, transport_cb_ctx);
    umock_c_reset_all_calls();

    EXPECTED_CALL(STRING_clone(IGNORED_PTR_ARG))
        .IgnoreArgument_handle()
        .SetReturn(TEST_HOSTNAME_STRING_HANDLE);

    //act
    STRING_HANDLE hostname = IoTHubTransport_MQTT_Common_GetHostname(handle);

    //assert
    ASSERT_ARE_EQUAL(void_ptr, TEST_HOSTNAME_STRING_HANDLE, hostname);
    ASSERT_ARE_EQUAL(char_ptr, umock_c_get_expected_calls(), umock_c_get_actual_calls());

    //cleanup
    // No need to destroy STRING_HANDLE since it's a fake mem address.
    IoTHubTransport_MQTT_Common_Destroy(handle);
}

TEST_FUNCTION(IoTHubTransport_MQTT_Common_Subscribe_DeviceTwin_Succeed)
{
    // arrange
    CONNECT_ACK connack = { true, CONNECTION_ACCEPTED };
    IOTHUBTRANSPORT_CONFIG config = { 0 };
    SetupIothubTransportConfig(&config, TEST_DEVICE_ID, TEST_DEVICE_KEY, TEST_IOTHUB_NAME, TEST_IOTHUB_SUFFIX, TEST_PROTOCOL_GATEWAY_HOSTNAME, NULL);

    TRANSPORT_LL_HANDLE handle = IoTHubTransport_MQTT_Common_Create(&config, get_IO_transport, &transport_cb_info, transport_cb_ctx);

    g_fnMqttOperationCallback(TEST_MQTT_CLIENT_HANDLE, MQTT_CLIENT_ON_CONNACK, &connack, g_callbackCtx);
    umock_c_reset_all_calls();

    EXPECTED_CALL(STRING_construct(IGNORED_PTR_ARG)).IgnoreArgument_psz();

    // act
    int result = IoTHubTransport_MQTT_Common_Subscribe_DeviceTwin(handle);

    // assert
    ASSERT_ARE_EQUAL(int, result, 0);
    ASSERT_ARE_EQUAL(char_ptr, umock_c_get_expected_calls(), umock_c_get_actual_calls());

    //cleanup
    IoTHubTransport_MQTT_Common_Destroy(handle);
}

TEST_FUNCTION(IoTHubTransport_MQTT_Common_Subscribe_DeviceTwin_DoWork_Succeed)
{
    // arrange
    IOTHUBTRANSPORT_CONFIG config = { 0 };
    SetupIothubTransportConfig(&config, TEST_DEVICE_ID, TEST_DEVICE_KEY, TEST_IOTHUB_NAME, TEST_IOTHUB_SUFFIX, TEST_PROTOCOL_GATEWAY_HOSTNAME, NULL);
    TRANSPORT_LL_HANDLE handle = IoTHubTransport_MQTT_Common_Create(&config, get_IO_transport, &transport_cb_info, transport_cb_ctx);

    (void)IoTHubTransport_MQTT_Common_Subscribe_DeviceTwin(handle);

    IoTHubTransport_MQTT_Common_DoWork(handle);

    CONNECT_ACK connack = { true, CONNECTION_ACCEPTED };
    g_fnMqttOperationCallback(TEST_MQTT_CLIENT_HANDLE, MQTT_CLIENT_ON_CONNACK, &connack, g_callbackCtx);

    umock_c_reset_all_calls();

    setup_subscribe_devicetwin_dowork_mocks();

    // act
    IoTHubTransport_MQTT_Common_DoWork(handle);

    // assert
    ASSERT_ARE_EQUAL(char_ptr, umock_c_get_expected_calls(), umock_c_get_actual_calls());

    //cleanup
    IoTHubTransport_MQTT_Common_Destroy(handle);
}

TEST_FUNCTION(IoTHubTransport_MQTT_Common_Subscribe_DeviceTwin_DoWork_fails)
{
    // arrange
    int negativeTestsInitResult = umock_c_negative_tests_init();
    ASSERT_ARE_EQUAL(int, 0, negativeTestsInitResult);

    IOTHUBTRANSPORT_CONFIG config = { 0 };
    SetupIothubTransportConfig(&config, TEST_DEVICE_ID, TEST_DEVICE_KEY, TEST_IOTHUB_NAME, TEST_IOTHUB_SUFFIX, TEST_PROTOCOL_GATEWAY_HOSTNAME, NULL);
    TRANSPORT_LL_HANDLE handle = IoTHubTransport_MQTT_Common_Create(&config, get_IO_transport, &transport_cb_info, transport_cb_ctx);

    (void)IoTHubTransport_MQTT_Common_Subscribe_DeviceTwin(handle);

    IoTHubTransport_MQTT_Common_DoWork(handle);

    umock_c_reset_all_calls();

    setup_subscribe_devicetwin_dowork_mocks();

    umock_c_negative_tests_snapshot();

    // act
    size_t count = umock_c_negative_tests_call_count();
    for (size_t index = 0; index < count; index++)
    {
        if (umock_c_negative_tests_can_call_fail(index))
        {
            CONNECT_ACK connack = { true, CONNECTION_ACCEPTED };
            g_fnMqttOperationCallback(TEST_MQTT_CLIENT_HANDLE, MQTT_CLIENT_ON_CONNACK, &connack, g_callbackCtx);

            umock_c_negative_tests_reset();
            umock_c_negative_tests_fail_call(index);

            char tmp_msg[128];
            sprintf(tmp_msg, "IoTHubTransport_MQTT_Common_DoWork failure in test %lu/%lu", (unsigned long)index, (unsigned long)count);

            IoTHubTransport_MQTT_Common_DoWork(handle);

            // assert
        }
    }

    //cleanup
    IoTHubTransport_MQTT_Common_Destroy(handle);
    umock_c_negative_tests_deinit();
}

TEST_FUNCTION(IoTHubTransport_MQTT_Common_Subscribe_DeviceTwin_DoWork_2nd_fails)
{
    // arrange
    int negativeTestsInitResult = umock_c_negative_tests_init();
    ASSERT_ARE_EQUAL(int, 0, negativeTestsInitResult);

    IOTHUBTRANSPORT_CONFIG config = { 0 };
    SetupIothubTransportConfig(&config, TEST_DEVICE_ID, TEST_DEVICE_KEY, TEST_IOTHUB_NAME, TEST_IOTHUB_SUFFIX, TEST_PROTOCOL_GATEWAY_HOSTNAME, NULL);
    TRANSPORT_LL_HANDLE handle = IoTHubTransport_MQTT_Common_Create(&config, get_IO_transport, &transport_cb_info, transport_cb_ctx);

    (void)IoTHubTransport_MQTT_Common_Subscribe_DeviceTwin(handle);

    IoTHubTransport_MQTT_Common_DoWork(handle);

    umock_c_reset_all_calls();

    STRICT_EXPECTED_CALL(tickcounter_get_current_ms(IGNORED_PTR_ARG, IGNORED_PTR_ARG))
        .IgnoreArgument(1)
        .IgnoreArgument(2);
    EXPECTED_CALL(gballoc_malloc(IGNORED_NUM_ARG));
    EXPECTED_CALL(STRING_c_str(IGNORED_PTR_ARG)).CallCannotFail();
    EXPECTED_CALL(mqttmessage_create(IGNORED_NUM_ARG, IGNORED_PTR_ARG, DELIVER_AT_MOST_ONCE, appMessage, appMsgSize))
        .IgnoreArgument(1)
        .IgnoreArgument(2);
    STRICT_EXPECTED_CALL(mqtt_client_publish(TEST_MQTT_CLIENT_HANDLE, IGNORED_PTR_ARG))
        .IgnoreArgument(1)
        .IgnoreArgument(2);
    STRICT_EXPECTED_CALL(DList_InsertTailList(IGNORED_PTR_ARG, IGNORED_PTR_ARG))
        .IgnoreArgument(1)
        .IgnoreArgument(2);
    STRICT_EXPECTED_CALL(mqttmessage_destroy(TEST_MQTT_MESSAGE_HANDLE))
        .IgnoreArgument(1);
    EXPECTED_CALL(STRING_delete(IGNORED_PTR_ARG));
    EXPECTED_CALL(mqtt_client_dowork(IGNORED_PTR_ARG));

    umock_c_negative_tests_snapshot();

    // act
    size_t count = umock_c_negative_tests_call_count();
    for (size_t index = 0; index < count; index++)
    {
        if (umock_c_negative_tests_can_call_fail(index))
        {
            umock_c_negative_tests_reset();
            umock_c_negative_tests_fail_call(index);

            QOS_VALUE QosValue[] = { DELIVER_AT_LEAST_ONCE };
            SUBSCRIBE_ACK suback;
            suback.packetId = 1234;
            suback.qosCount = 1;
            suback.qosReturn = QosValue;

            g_fnMqttOperationCallback(TEST_MQTT_CLIENT_HANDLE, MQTT_CLIENT_ON_SUBSCRIBE_ACK, &suback, g_callbackCtx);

            char tmp_msg[128];
            sprintf(tmp_msg, "IoTHubTransport_MQTT_Common_DoWork failure in test %lu/%lu", (unsigned long)index, (unsigned long)count);

            IoTHubTransport_MQTT_Common_DoWork(handle);

            // assert
        }
    }

    //cleanup
    IoTHubTransport_MQTT_Common_Destroy(handle);
    umock_c_negative_tests_deinit();
}

TEST_FUNCTION(IoTHubTransport_MQTT_Common_Subscribe_DeviceTwin_notify_Succeed)
{
    // arrange
    CONNECT_ACK connack = { true, CONNECTION_ACCEPTED };
    IOTHUBTRANSPORT_CONFIG config = { 0 };
    SetupIothubTransportConfig(&config, TEST_DEVICE_ID, TEST_DEVICE_KEY, TEST_IOTHUB_NAME, TEST_IOTHUB_SUFFIX, TEST_PROTOCOL_GATEWAY_HOSTNAME, NULL);

    TRANSPORT_LL_HANDLE handle = IoTHubTransport_MQTT_Common_Create(&config, get_IO_transport, &transport_cb_info, transport_cb_ctx);

    g_fnMqttOperationCallback(TEST_MQTT_CLIENT_HANDLE, MQTT_CLIENT_ON_CONNACK, &connack, g_callbackCtx);
    umock_c_reset_all_calls();

    EXPECTED_CALL(STRING_construct(IGNORED_PTR_ARG)).IgnoreArgument_psz();

    // act
    int result = IoTHubTransport_MQTT_Common_Subscribe_DeviceTwin(handle);

    // assert
    ASSERT_ARE_EQUAL(int, result, 0);
    ASSERT_ARE_EQUAL(char_ptr, umock_c_get_expected_calls(), umock_c_get_actual_calls());

    //cleanup
    IoTHubTransport_MQTT_Common_Destroy(handle);
}

TEST_FUNCTION(IoTHubTransport_MQTT_Common_Subscribe_DeviceTwin_handle_NULL_fail)
{
    // arrange
    umock_c_reset_all_calls();

    // act
    int result = IoTHubTransport_MQTT_Common_Subscribe_DeviceTwin(NULL);

    // assert
    ASSERT_ARE_NOT_EQUAL(int, result, 0);
    ASSERT_ARE_EQUAL(char_ptr, umock_c_get_expected_calls(), umock_c_get_actual_calls());

    //cleanup
}

TEST_FUNCTION(IoTHubTransport_MQTT_Common_Subscribe_DeviceTwin_fail)
{
    // arrange
    int negativeTestsInitResult = umock_c_negative_tests_init();
    ASSERT_ARE_EQUAL(int, 0, negativeTestsInitResult);

    CONNECT_ACK connack = { true, CONNECTION_ACCEPTED };
    IOTHUBTRANSPORT_CONFIG config = { 0 };
    SetupIothubTransportConfig(&config, TEST_DEVICE_ID, TEST_DEVICE_KEY, TEST_IOTHUB_NAME, TEST_IOTHUB_SUFFIX, TEST_PROTOCOL_GATEWAY_HOSTNAME, NULL);

    TRANSPORT_LL_HANDLE handle = IoTHubTransport_MQTT_Common_Create(&config, get_IO_transport, &transport_cb_info, transport_cb_ctx);

    g_fnMqttOperationCallback(TEST_MQTT_CLIENT_HANDLE, MQTT_CLIENT_ON_CONNACK, &connack, g_callbackCtx);
    umock_c_reset_all_calls();

    EXPECTED_CALL(STRING_construct(IGNORED_PTR_ARG)).IgnoreArgument_psz();

    umock_c_negative_tests_snapshot();

    // act
    size_t count = umock_c_negative_tests_call_count();
    for (size_t index = 0; index < count; index++)
    {
        umock_c_negative_tests_reset();
        umock_c_negative_tests_fail_call(index);

        char tmp_msg[128];
        sprintf(tmp_msg, "IoTHubTransport_MQTT_Common_Subscribe_DeviceTwin failure in test %lu/%lu", (unsigned long)index, (unsigned long)count);

        int result = IoTHubTransport_MQTT_Common_Subscribe_DeviceTwin(handle);

        // assert
        ASSERT_ARE_NOT_EQUAL(int, 0, result, tmp_msg);
    }

    //cleanup
    IoTHubTransport_MQTT_Common_Destroy(handle);
    umock_c_negative_tests_deinit();
}

TEST_FUNCTION(IoTHubTransport_MQTT_Common_Subscribe_DeviceTwin_notify_fail)
{
    // arrange
    int negativeTestsInitResult = umock_c_negative_tests_init();
    ASSERT_ARE_EQUAL(int, 0, negativeTestsInitResult);

    CONNECT_ACK connack = { true, CONNECTION_ACCEPTED };
    IOTHUBTRANSPORT_CONFIG config = { 0 };
    SetupIothubTransportConfig(&config, TEST_DEVICE_ID, TEST_DEVICE_KEY, TEST_IOTHUB_NAME, TEST_IOTHUB_SUFFIX, TEST_PROTOCOL_GATEWAY_HOSTNAME, NULL);

    TRANSPORT_LL_HANDLE handle = IoTHubTransport_MQTT_Common_Create(&config, get_IO_transport, &transport_cb_info, transport_cb_ctx);

    g_fnMqttOperationCallback(TEST_MQTT_CLIENT_HANDLE, MQTT_CLIENT_ON_CONNACK, &connack, g_callbackCtx);
    umock_c_reset_all_calls();

    EXPECTED_CALL(STRING_construct(IGNORED_PTR_ARG)).IgnoreArgument_psz();

    umock_c_negative_tests_snapshot();

    // act
    size_t count = umock_c_negative_tests_call_count();
    for (size_t index = 0; index < count; index++)
    {
        umock_c_negative_tests_reset();
        umock_c_negative_tests_fail_call(index);

        char tmp_msg[128];
        sprintf(tmp_msg, "IoTHubTransport_MQTT_Common_Subscribe_DeviceTwin failure in test %lu/%lu", (unsigned long)index, (unsigned long)count);

        int result = IoTHubTransport_MQTT_Common_Subscribe_DeviceTwin(handle);
        // assert
        ASSERT_ARE_NOT_EQUAL(int, result, 0, tmp_msg);
    }

    //cleanup
    IoTHubTransport_MQTT_Common_Destroy(handle);
    umock_c_negative_tests_deinit();
}

TEST_FUNCTION(IoTHubTransport_MQTT_Common_Subscribe_DeviceMethod_Succeed)
{
    // arrange
    CONNECT_ACK connack = { true, CONNECTION_ACCEPTED };
    IOTHUBTRANSPORT_CONFIG config = { 0 };
    SetupIothubTransportConfig(&config, TEST_DEVICE_ID, TEST_DEVICE_KEY, TEST_IOTHUB_NAME, TEST_IOTHUB_SUFFIX, TEST_PROTOCOL_GATEWAY_HOSTNAME, NULL);

    TRANSPORT_LL_HANDLE handle = IoTHubTransport_MQTT_Common_Create(&config, get_IO_transport, &transport_cb_info, transport_cb_ctx);

    g_fnMqttOperationCallback(TEST_MQTT_CLIENT_HANDLE, MQTT_CLIENT_ON_CONNACK, &connack, g_callbackCtx);
    umock_c_reset_all_calls();

    EXPECTED_CALL(STRING_construct(IGNORED_PTR_ARG)).IgnoreArgument_psz();

    // act
    int result = IoTHubTransport_MQTT_Common_Subscribe_DeviceMethod(handle);

    // assert
    ASSERT_ARE_EQUAL(int, result, 0);
    ASSERT_ARE_EQUAL(char_ptr, umock_c_get_expected_calls(), umock_c_get_actual_calls());

    //cleanup
    IoTHubTransport_MQTT_Common_Destroy(handle);
}

TEST_FUNCTION(IoTHubTransport_MQTT_Common_Subscribe_DeviceMethod_handle_NULL_fail)
{
    // arrange
    umock_c_reset_all_calls();

    // act
    int result = IoTHubTransport_MQTT_Common_Subscribe_DeviceMethod(NULL);

    // assert
    ASSERT_ARE_NOT_EQUAL(int, result, 0);
    ASSERT_ARE_EQUAL(char_ptr, umock_c_get_expected_calls(), umock_c_get_actual_calls());

    //cleanup
}

TEST_FUNCTION(IoTHubTransport_MQTT_Common_Subscribe_DeviceMethod_fail)
{
    // arrange
    int negativeTestsInitResult = umock_c_negative_tests_init();
    ASSERT_ARE_EQUAL(int, 0, negativeTestsInitResult);

    CONNECT_ACK connack = { true, CONNECTION_ACCEPTED };
    IOTHUBTRANSPORT_CONFIG config = { 0 };
    SetupIothubTransportConfig(&config, TEST_DEVICE_ID, TEST_DEVICE_KEY, TEST_IOTHUB_NAME, TEST_IOTHUB_SUFFIX, TEST_PROTOCOL_GATEWAY_HOSTNAME, NULL);

    TRANSPORT_LL_HANDLE handle = IoTHubTransport_MQTT_Common_Create(&config, get_IO_transport, &transport_cb_info, transport_cb_ctx);

    g_fnMqttOperationCallback(TEST_MQTT_CLIENT_HANDLE, MQTT_CLIENT_ON_CONNACK, &connack, g_callbackCtx);
    umock_c_reset_all_calls();

    EXPECTED_CALL(STRING_construct(IGNORED_PTR_ARG)).IgnoreArgument_psz();

    umock_c_negative_tests_snapshot();

    // act
    size_t count = umock_c_negative_tests_call_count();
    for (size_t index = 0; index < count; index++)
    {
        umock_c_negative_tests_reset();
        umock_c_negative_tests_fail_call(index);

        char tmp_msg[128];
        sprintf(tmp_msg, "IoTHubTransport_MQTT_Common_Subscribe_DeviceMethod failure in test %lu/%lu", (unsigned long)index, (unsigned long)count);

        int result = IoTHubTransport_MQTT_Common_Subscribe_DeviceMethod(handle);
        // assert
        ASSERT_ARE_NOT_EQUAL(int, result, 0);
    }

    //cleanup
    IoTHubTransport_MQTT_Common_Destroy(handle);
    umock_c_negative_tests_deinit();
}

TEST_FUNCTION(IoTHubTransport_MQTT_Common_Unsubscribe_DeviceMethod_handle_OK)
{
    // arrange
    CONNECT_ACK connack = { true, CONNECTION_ACCEPTED };
    IOTHUBTRANSPORT_CONFIG config = { 0 };
    SetupIothubTransportConfig(&config, TEST_DEVICE_ID, TEST_DEVICE_KEY, TEST_IOTHUB_NAME, TEST_IOTHUB_SUFFIX, TEST_PROTOCOL_GATEWAY_HOSTNAME, NULL);

    TRANSPORT_LL_HANDLE handle = IoTHubTransport_MQTT_Common_Create(&config, get_IO_transport, &transport_cb_info, transport_cb_ctx);
    IoTHubTransport_MQTT_Common_Subscribe_DeviceMethod(handle);

    g_fnMqttOperationCallback(TEST_MQTT_CLIENT_HANDLE, MQTT_CLIENT_ON_CONNACK, &connack, g_callbackCtx);
    umock_c_reset_all_calls();

    set_expected_calls_around_unsubscribe();

    // act
    IoTHubTransport_MQTT_Common_Unsubscribe_DeviceMethod(handle);

    // assert
    ASSERT_ARE_EQUAL(char_ptr, umock_c_get_expected_calls(), umock_c_get_actual_calls());

    //cleanup
    IoTHubTransport_MQTT_Common_Destroy(handle);
}

TEST_FUNCTION(IoTHubTransport_MQTT_Common_Unsubscribe_DeviceMethod_handle_null)
{
    // arrange
    umock_c_reset_all_calls();

    // act
    IoTHubTransport_MQTT_Common_Unsubscribe_DeviceMethod(NULL);

    // assert
    ASSERT_ARE_EQUAL(char_ptr, umock_c_get_expected_calls(), umock_c_get_actual_calls());

    //cleanup
}

TEST_FUNCTION(IoTHubTransport_MQTT_Common_Unsubscribe_DeviceMethod_negative_cases)
{
    // arrange
    CONNECT_ACK connack = { true, CONNECTION_ACCEPTED };
    IOTHUBTRANSPORT_CONFIG config = { 0 };
    SetupIothubTransportConfig(&config, TEST_DEVICE_ID, TEST_DEVICE_KEY, TEST_IOTHUB_NAME, TEST_IOTHUB_SUFFIX, TEST_PROTOCOL_GATEWAY_HOSTNAME, NULL);

    TRANSPORT_LL_HANDLE handle = IoTHubTransport_MQTT_Common_Create(&config, get_IO_transport, &transport_cb_info, transport_cb_ctx);
    IoTHubTransport_MQTT_Common_Subscribe_DeviceMethod(handle);

    g_fnMqttOperationCallback(TEST_MQTT_CLIENT_HANDLE, MQTT_CLIENT_ON_CONNACK, &connack, g_callbackCtx);
    umock_c_reset_all_calls();
    umock_c_negative_tests_init();
    set_expected_calls_around_unsubscribe();

    umock_c_negative_tests_snapshot();

    // act
    IoTHubTransport_MQTT_Common_Unsubscribe_DeviceMethod(handle);

    // assert
    ASSERT_ARE_EQUAL(char_ptr, umock_c_get_expected_calls(), umock_c_get_actual_calls());

    //cleanup
    IoTHubTransport_MQTT_Common_Destroy(handle);
    umock_c_negative_tests_deinit();
}

TEST_FUNCTION(IoTHubTransport_MQTT_Common_ProcessItem_Succeed)
{
    // arrange
    IOTHUBTRANSPORT_CONFIG config = { 0 };
    SetupIothubTransportConfig(&config, TEST_DEVICE_ID, TEST_DEVICE_KEY, TEST_IOTHUB_NAME, TEST_IOTHUB_SUFFIX, TEST_PROTOCOL_GATEWAY_HOSTNAME, NULL);

    TRANSPORT_LL_HANDLE handle = IoTHubTransport_MQTT_Common_Create(&config, get_IO_transport, &transport_cb_info, transport_cb_ctx);
    (void)IoTHubTransport_MQTT_Common_Subscribe_DeviceTwin(handle);

    CONNECT_ACK connack = { true, CONNECTION_ACCEPTED };
    g_fnMqttOperationCallback(TEST_MQTT_CLIENT_HANDLE, MQTT_CLIENT_ON_CONNACK, &connack, g_callbackCtx);
    IoTHubTransport_MQTT_Common_DoWork(handle);

    QOS_VALUE QosValue[] = { DELIVER_AT_LEAST_ONCE };
    SUBSCRIBE_ACK suback;
    suback.packetId = 2;
    suback.qosCount = 1;
    suback.qosReturn = QosValue;
    g_fnMqttOperationCallback(TEST_MQTT_CLIENT_HANDLE, MQTT_CLIENT_ON_SUBSCRIBE_ACK, &suback, g_callbackCtx);
    IoTHubTransport_MQTT_Common_DoWork(handle);

    IOTHUB_DEVICE_TWIN device_twin;
    device_twin.report_data_handle = TEST_CONST_BUFFER_HANDLE;
    device_twin.item_id = 1;
    IOTHUB_IDENTITY_INFO identity_info;
    identity_info.device_twin = &device_twin;
    umock_c_reset_all_calls();

    setup_processItem_mocks(false);

    // act
    IOTHUB_PROCESS_ITEM_RESULT result_item = IoTHubTransport_MQTT_Common_ProcessItem(handle, IOTHUB_TYPE_DEVICE_TWIN, &identity_info);

    // assert
    ASSERT_ARE_EQUAL(char_ptr, umock_c_get_expected_calls(), umock_c_get_actual_calls());
    ASSERT_ARE_EQUAL(int, IOTHUB_PROCESS_OK, result_item);

    //cleanup
    IoTHubTransport_MQTT_Common_Destroy(handle);
}

TEST_FUNCTION(IoTHubTransport_MQTT_Common_ProcessItem_iothub_item_NULL_fail)
{
    // arrange
    IOTHUBTRANSPORT_CONFIG config = { 0 };
    SetupIothubTransportConfig(&config, TEST_DEVICE_ID, TEST_DEVICE_KEY, TEST_IOTHUB_NAME, TEST_IOTHUB_SUFFIX, TEST_PROTOCOL_GATEWAY_HOSTNAME, NULL);

    TRANSPORT_LL_HANDLE handle = IoTHubTransport_MQTT_Common_Create(&config, get_IO_transport, &transport_cb_info, transport_cb_ctx);

    QOS_VALUE QosValue[] = { DELIVER_AT_LEAST_ONCE };
    SUBSCRIBE_ACK suback;
    suback.packetId = 1234;
    suback.qosCount = 1;
    suback.qosReturn = QosValue;

    g_fnMqttOperationCallback(TEST_MQTT_CLIENT_HANDLE, MQTT_CLIENT_ON_SUBSCRIBE_ACK, &suback, g_callbackCtx);
    IoTHubTransport_MQTT_Common_DoWork(handle);
    umock_c_reset_all_calls();

    // act
    IOTHUB_PROCESS_ITEM_RESULT result_item = IoTHubTransport_MQTT_Common_ProcessItem(handle, IOTHUB_TYPE_DEVICE_TWIN, NULL);

    // assert
    ASSERT_ARE_EQUAL(int, IOTHUB_PROCESS_ERROR, result_item);
    ASSERT_ARE_EQUAL(char_ptr, umock_c_get_expected_calls(), umock_c_get_actual_calls());

    //cleanup
    IoTHubTransport_MQTT_Common_Destroy(handle);
}

TEST_FUNCTION(IoTHubTransport_MQTT_Common_ProcessItem_NULL_handle_fail)
{
    // arrange

    IOTHUB_DEVICE_TWIN device_twin;
    device_twin.report_data_handle = (CONSTBUFFER_HANDLE)0x48;
    device_twin.item_id = 1;
    IOTHUB_IDENTITY_INFO identity_info;
    identity_info.device_twin = &device_twin;
    umock_c_reset_all_calls();

    // act
    IOTHUB_PROCESS_ITEM_RESULT result_item = IoTHubTransport_MQTT_Common_ProcessItem(NULL, IOTHUB_TYPE_DEVICE_TWIN, &identity_info);

    // assert
    ASSERT_ARE_EQUAL(int, IOTHUB_PROCESS_ERROR, result_item);
    ASSERT_ARE_EQUAL(char_ptr, umock_c_get_expected_calls(), umock_c_get_actual_calls());

    //cleanup
}

TEST_FUNCTION(IoTHubTransport_MQTT_Common_ProcessItem_not_connected_Succeed)
{
    // arrange
    IOTHUBTRANSPORT_CONFIG config = { 0 };
    SetupIothubTransportConfig(&config, TEST_DEVICE_ID, TEST_DEVICE_KEY, TEST_IOTHUB_NAME, TEST_IOTHUB_SUFFIX, TEST_PROTOCOL_GATEWAY_HOSTNAME, NULL);

    CONSTBUFFER cbuff;
    cbuff.buffer = appMessage;
    cbuff.size = appMsgSize;
    STRICT_EXPECTED_CALL(CONSTBUFFER_GetContent(IGNORED_PTR_ARG)).SetReturn(&cbuff);
    IOTHUB_DEVICE_TWIN device_twin;
    device_twin.report_data_handle = TEST_CONST_BUFFER_HANDLE;
    device_twin.item_id = 1;
    IOTHUB_IDENTITY_INFO identity_info;
    identity_info.device_twin = &device_twin;
    umock_c_reset_all_calls();

    TRANSPORT_LL_HANDLE handle = IoTHubTransport_MQTT_Common_Create(&config, get_IO_transport, &transport_cb_info, transport_cb_ctx);
    umock_c_reset_all_calls();

    // act
    IOTHUB_PROCESS_ITEM_RESULT result_item = IoTHubTransport_MQTT_Common_ProcessItem(handle, IOTHUB_TYPE_DEVICE_TWIN, &identity_info);

    // assert
    ASSERT_ARE_EQUAL(int, IOTHUB_PROCESS_NOT_CONNECTED, result_item);
    ASSERT_ARE_EQUAL(char_ptr, umock_c_get_expected_calls(), umock_c_get_actual_calls());

    //cleanup
    IoTHubTransport_MQTT_Common_Destroy(handle);
}

TEST_FUNCTION(IoTHubTransport_MQTT_Common_ProcessItem_continue_Succeed)
{
    // arrange
    IOTHUBTRANSPORT_CONFIG config = { 0 };
    SetupIothubTransportConfig(&config, TEST_DEVICE_ID, TEST_DEVICE_KEY, TEST_IOTHUB_NAME, TEST_IOTHUB_SUFFIX, TEST_PROTOCOL_GATEWAY_HOSTNAME, NULL);

    QOS_VALUE QosValue[] = { DELIVER_AT_LEAST_ONCE };
    SUBSCRIBE_ACK suback;
    suback.packetId = 1234;
    suback.qosCount = 1;
    suback.qosReturn = QosValue;

    TRANSPORT_LL_HANDLE handle = setup_iothub_mqtt_connection(&config);

    g_fnMqttOperationCallback(TEST_MQTT_CLIENT_HANDLE, MQTT_CLIENT_ON_SUBSCRIBE_ACK, &suback, g_callbackCtx);
    IoTHubTransport_MQTT_Common_DoWork(handle);

    CONSTBUFFER data_buff;
    data_buff.buffer = (const unsigned char*)0x46;
    data_buff.size = 22;

    CONSTBUFFER cbuff;
    cbuff.buffer = appMessage;
    cbuff.size = appMsgSize;
    STRICT_EXPECTED_CALL(CONSTBUFFER_GetContent(IGNORED_PTR_ARG)).SetReturn(&cbuff);
    IOTHUB_DEVICE_TWIN device_twin;
    device_twin.report_data_handle = TEST_CONST_BUFFER_HANDLE;
    device_twin.item_id = 1;
    IOTHUB_IDENTITY_INFO identity_info;
    identity_info.device_twin = &device_twin;
    umock_c_reset_all_calls();

    // act
    IOTHUB_PROCESS_ITEM_RESULT result_item = IoTHubTransport_MQTT_Common_ProcessItem(handle, IOTHUB_TYPE_TELEMETRY, &identity_info);

    // assert
    ASSERT_ARE_EQUAL(int, IOTHUB_PROCESS_CONTINUE, result_item);
    ASSERT_ARE_EQUAL(char_ptr, umock_c_get_expected_calls(), umock_c_get_actual_calls());

    //cleanup
    IoTHubTransport_MQTT_Common_Destroy(handle);
}

TEST_FUNCTION(IoTHubTransport_MQTT_Common_ProcessItem_fail)
{
    // arrange
    int negativeTestsInitResult = umock_c_negative_tests_init();
    ASSERT_ARE_EQUAL(int, 0, negativeTestsInitResult);

    IOTHUBTRANSPORT_CONFIG config = { 0 };
    SetupIothubTransportConfig(&config, TEST_DEVICE_ID, TEST_DEVICE_KEY, TEST_IOTHUB_NAME, TEST_IOTHUB_SUFFIX, TEST_PROTOCOL_GATEWAY_HOSTNAME, NULL);

    TRANSPORT_LL_HANDLE handle = IoTHubTransport_MQTT_Common_Create(&config, get_IO_transport, &transport_cb_info, transport_cb_ctx);

    QOS_VALUE QosValue[] = { DELIVER_AT_LEAST_ONCE };
    SUBSCRIBE_ACK suback;
    suback.packetId = 1234;
    suback.qosCount = 1;
    suback.qosReturn = QosValue;

    g_fnMqttOperationCallback(TEST_MQTT_CLIENT_HANDLE, MQTT_CLIENT_ON_SUBSCRIBE_ACK, &suback, g_callbackCtx);
    IoTHubTransport_MQTT_Common_DoWork(handle);

    CONSTBUFFER cbuff;
    cbuff.buffer = appMessage;
    cbuff.size = appMsgSize;
    STRICT_EXPECTED_CALL(CONSTBUFFER_GetContent(IGNORED_PTR_ARG)).SetReturn(&cbuff);
    IOTHUB_DEVICE_TWIN device_twin;
    device_twin.report_data_handle = TEST_CONST_BUFFER_HANDLE;
    device_twin.item_id = 1;
    IOTHUB_IDENTITY_INFO identity_info;
    identity_info.device_twin = &device_twin;
    umock_c_reset_all_calls();

    setup_processItem_mocks(true);
    STRICT_EXPECTED_CALL(DList_RemoveEntryList(NULL)).IgnoreArgument_listEntry();

    STRICT_EXPECTED_CALL(gballoc_free(NULL)).IgnoreArgument_ptr();

    umock_c_negative_tests_snapshot();

    // act
    size_t count = umock_c_negative_tests_call_count();
    for (size_t index = 0; index < count; index++)
    {
        if (umock_c_negative_tests_can_call_fail(index))
        {
            umock_c_negative_tests_reset();
            umock_c_negative_tests_fail_call(index);

            char tmp_msg[128];
            sprintf(tmp_msg, "IoTHubTransport_MQTT_Common_ProcessItem failure in test %lu/%lu", (unsigned long)index, (unsigned long)count);

            IOTHUB_PROCESS_ITEM_RESULT result_item = IoTHubTransport_MQTT_Common_ProcessItem(handle, IOTHUB_TYPE_DEVICE_TWIN, &identity_info);
            // assert
            ASSERT_ARE_NOT_EQUAL(int, IOTHUB_PROCESS_OK, result_item, tmp_msg);
        }
    }

    //cleanup
    IoTHubTransport_MQTT_Common_Destroy(handle);
    umock_c_negative_tests_deinit();
}

TEST_FUNCTION(IoTHubTransport_MQTT_Common_DeviceMethod_Response_handle_NULL_fail)
{
    // arrange
    STRICT_EXPECTED_CALL(STRING_delete(IGNORED_PTR_ARG));
    STRICT_EXPECTED_CALL(gballoc_free(IGNORED_PTR_ARG));

    // act
    int result = IoTHubTransport_MQTT_Common_DeviceMethod_Response(NULL, TEST_METHOD_ID, TEST_DEVICE_METHOD_RESPONSE, TEST_DEVICE_RESP_LENGTH, TEST_DEVICE_STATUS_CODE);

    // assert
    ASSERT_ARE_NOT_EQUAL(int, 0, result);
    ASSERT_ARE_EQUAL(char_ptr, umock_c_get_expected_calls(), umock_c_get_actual_calls());

    //cleanup
}

TEST_FUNCTION(IoTHubTransport_MQTT_Common_DeviceMethod_Response_succeeds)
{
    // arrange
    IOTHUBTRANSPORT_CONFIG config = { 0 };
    SetupIothubTransportConfig(&config, TEST_DEVICE_ID, TEST_DEVICE_KEY, TEST_IOTHUB_NAME, TEST_IOTHUB_SUFFIX, TEST_PROTOCOL_GATEWAY_HOSTNAME, NULL);

    TRANSPORT_LL_HANDLE handle = IoTHubTransport_MQTT_Common_Create(&config, get_IO_transport, &transport_cb_info, transport_cb_ctx);

    umock_c_reset_all_calls();

    g_tokenizerIndex = 8;
    setup_message_recv_device_method_mocks();
    g_fnMqttMsgRecv(TEST_MQTT_MESSAGE_HANDLE, g_callbackCtx);

    umock_c_reset_all_calls();

    setup_devicemethod_response_mocks();

    // act
    int result = IoTHubTransport_MQTT_Common_DeviceMethod_Response(handle, g_method_handle_value, TEST_DEVICE_METHOD_RESPONSE, TEST_DEVICE_RESP_LENGTH, TEST_DEVICE_STATUS_CODE);

    // assert
    ASSERT_ARE_EQUAL(int, 0, result);
    ASSERT_ARE_EQUAL(char_ptr, umock_c_get_expected_calls(), umock_c_get_actual_calls());

    //cleanup
    IoTHubTransport_MQTT_Common_Destroy(handle);
}

TEST_FUNCTION(IoTHubTransport_MQTT_Common_DeviceMethod_Response_NULL_RESPONSE_succeeds)
{
    // arrange
    IOTHUBTRANSPORT_CONFIG config = { 0 };
    SetupIothubTransportConfig(&config, TEST_DEVICE_ID, TEST_DEVICE_KEY, TEST_IOTHUB_NAME, TEST_IOTHUB_SUFFIX, TEST_PROTOCOL_GATEWAY_HOSTNAME, NULL);

    TRANSPORT_LL_HANDLE handle = IoTHubTransport_MQTT_Common_Create(&config, get_IO_transport, &transport_cb_info, transport_cb_ctx);

    umock_c_reset_all_calls();
    g_tokenizerIndex = 8;
    setup_message_recv_device_method_mocks();

    g_fnMqttMsgRecv(TEST_MQTT_MESSAGE_HANDLE, g_callbackCtx);

    umock_c_reset_all_calls();

    setup_devicemethod_response_mocks();

    // act
    int result = IoTHubTransport_MQTT_Common_DeviceMethod_Response(handle, g_method_handle_value, NULL, 0, TEST_DEVICE_STATUS_CODE);

    // assert
    ASSERT_ARE_EQUAL(int, 0, result);
    ASSERT_ARE_EQUAL(char_ptr, umock_c_get_expected_calls(), umock_c_get_actual_calls());

    //cleanup
    IoTHubTransport_MQTT_Common_Destroy(handle);
}

TEST_FUNCTION(IoTHubTransport_MQTT_Common_DeviceMethod_Response_fail)
{
    // arrange
    int negativeTestsInitResult = umock_c_negative_tests_init();
    ASSERT_ARE_EQUAL(int, 0, negativeTestsInitResult);

    IOTHUBTRANSPORT_CONFIG config = { 0 };
    SetupIothubTransportConfig(&config, TEST_DEVICE_ID, TEST_DEVICE_KEY, TEST_IOTHUB_NAME, TEST_IOTHUB_SUFFIX, TEST_PROTOCOL_GATEWAY_HOSTNAME, NULL);

    TRANSPORT_LL_HANDLE handle = IoTHubTransport_MQTT_Common_Create(&config, get_IO_transport, &transport_cb_info, transport_cb_ctx);

    umock_c_reset_all_calls();

    setup_devicemethod_response_mocks();

    umock_c_negative_tests_snapshot();

    size_t count = umock_c_negative_tests_call_count();
    for (size_t index = 0; index < count; index++)
    {
        if (umock_c_negative_tests_can_call_fail(index))
        {
            umock_c_reset_all_calls();
            g_tokenizerIndex = 8;
            setup_message_recv_device_method_mocks();
            g_fnMqttMsgRecv(TEST_MQTT_MESSAGE_HANDLE, g_callbackCtx);

            umock_c_negative_tests_reset();
            umock_c_negative_tests_fail_call(index);

            char tmp_msg[128];
            (void)sprintf(tmp_msg, "IoTHubTransport_MQTT_Common_DeviceMethod_Response failure in test %lu/%lu", (unsigned long)index, (unsigned long)count);

            // act
            int result = IoTHubTransport_MQTT_Common_DeviceMethod_Response(handle, g_method_handle_value, TEST_DEVICE_METHOD_RESPONSE, TEST_DEVICE_RESP_LENGTH, TEST_DEVICE_STATUS_CODE);

            // assert
            ASSERT_ARE_NOT_EQUAL(int, 0, result, tmp_msg);
        }
    }

    //cleanup
    IoTHubTransport_MQTT_Common_Destroy(handle);
    umock_c_negative_tests_deinit();
}

TEST_FUNCTION(IoTHubTransport_MQTT_Common_SendMessageDisposition_NULL_fails)
{
    //arrange
    IOTHUBTRANSPORT_CONFIG config = { 0 };
    SetupIothubTransportConfig(&config, TEST_DEVICE_ID, TEST_DEVICE_KEY, TEST_IOTHUB_NAME, TEST_IOTHUB_SUFFIX, TEST_PROTOCOL_GATEWAY_HOSTNAME, NULL);

    IOTHUB_DEVICE_CONFIG TEST_DEVICE_1;
    TEST_DEVICE_1.deviceId = TEST_DEVICE_ID;
    TEST_DEVICE_1.deviceKey = TEST_DEVICE_KEY;
    TEST_DEVICE_1.deviceSasToken = NULL;
    TEST_DEVICE_1.moduleId = NULL;

    TRANSPORT_LL_HANDLE handle = IoTHubTransport_MQTT_Common_Create(&config, get_IO_transport, &transport_cb_info, transport_cb_ctx);
    umock_c_reset_all_calls();
    set_expected_call_for_get_cred_and_devicekey();
    IOTHUB_DEVICE_HANDLE devHandle = IoTHubTransport_MQTT_Common_Register(handle, &TEST_DEVICE_1, config.waitingToSend);

    umock_c_reset_all_calls();

    // act
    IOTHUB_CLIENT_RESULT result = IoTHubTransport_MQTT_Common_SendMessageDisposition(devHandle, NULL, IOTHUBMESSAGE_ACCEPTED);

    // assert
    ASSERT_ARE_EQUAL(IOTHUB_CLIENT_RESULT, IOTHUB_CLIENT_INVALID_ARG, result);
    ASSERT_ARE_EQUAL(char_ptr, umock_c_get_expected_calls(), umock_c_get_actual_calls());

    //cleanup
    IoTHubTransport_MQTT_Common_Destroy(handle);
}

TEST_FUNCTION(IoTHubTransport_MQTT_Common_SendMessageDisposition_Message_NULL_fails)
{
    //arrange
    IOTHUBTRANSPORT_CONFIG config = { 0 };
    SetupIothubTransportConfig(&config, TEST_DEVICE_ID, TEST_DEVICE_KEY, TEST_IOTHUB_NAME, TEST_IOTHUB_SUFFIX, TEST_PROTOCOL_GATEWAY_HOSTNAME, NULL);

    IOTHUB_DEVICE_CONFIG TEST_DEVICE_1;
    TEST_DEVICE_1.deviceId = TEST_DEVICE_ID;
    TEST_DEVICE_1.deviceKey = TEST_DEVICE_KEY;
    TEST_DEVICE_1.deviceSasToken = NULL;
    TEST_DEVICE_1.moduleId = NULL;

    TRANSPORT_LL_HANDLE handle = IoTHubTransport_MQTT_Common_Create(&config, get_IO_transport, &transport_cb_info, transport_cb_ctx);
    umock_c_reset_all_calls();
    set_expected_call_for_get_cred_and_devicekey();
    IOTHUB_DEVICE_HANDLE devHandle = IoTHubTransport_MQTT_Common_Register(handle, &TEST_DEVICE_1, config.waitingToSend);

    TEST_MESSAGE_DISPOSITION_CONTEXT* msgDispCtx = (TEST_MESSAGE_DISPOSITION_CONTEXT*)malloc(sizeof(TEST_MESSAGE_DISPOSITION_CONTEXT));;
    msgDispCtx->packet_id = 10;
    msgDispCtx->qos_value = DELIVER_AT_LEAST_ONCE;

    umock_c_reset_all_calls();

    // act
    IOTHUB_CLIENT_RESULT result = IoTHubTransport_MQTT_Common_SendMessageDisposition(devHandle, NULL, IOTHUBMESSAGE_ACCEPTED);

    // assert
    ASSERT_ARE_EQUAL(IOTHUB_CLIENT_RESULT, IOTHUB_CLIENT_INVALID_ARG, result);
    ASSERT_ARE_EQUAL(char_ptr, umock_c_get_expected_calls(), umock_c_get_actual_calls());

    //cleanup
    free(msgDispCtx);
    IoTHubTransport_MQTT_Common_Destroy(handle);
}

TEST_FUNCTION(IoTHubTransport_MQTT_Common_SendMessageDisposition_succeeds)
{
    //arrange
    IOTHUBTRANSPORT_CONFIG config = { 0 };
    SetupIothubTransportConfig(&config, TEST_DEVICE_ID, TEST_DEVICE_KEY, TEST_IOTHUB_NAME, TEST_IOTHUB_SUFFIX, TEST_PROTOCOL_GATEWAY_HOSTNAME, NULL);

    IOTHUB_DEVICE_CONFIG TEST_DEVICE_1;
    TEST_DEVICE_1.deviceId = TEST_DEVICE_ID;
    TEST_DEVICE_1.deviceKey = TEST_DEVICE_KEY;
    TEST_DEVICE_1.deviceSasToken = NULL;
    TEST_DEVICE_1.moduleId = NULL;

    TRANSPORT_LL_HANDLE handle = IoTHubTransport_MQTT_Common_Create(&config, get_IO_transport, &transport_cb_info, transport_cb_ctx);
    umock_c_reset_all_calls();
    set_expected_call_for_get_cred_and_devicekey();
    IOTHUB_DEVICE_HANDLE devHandle = IoTHubTransport_MQTT_Common_Register(handle, &TEST_DEVICE_1, config.waitingToSend);

    TEST_MESSAGE_DISPOSITION_CONTEXT msgDispCtx;
    msgDispCtx.packet_id = 10;
    msgDispCtx.qos_value = DELIVER_AT_LEAST_ONCE;

    MESSAGE_DISPOSITION_CONTEXT_HANDLE msgDispCtxHandle = (MESSAGE_DISPOSITION_CONTEXT_HANDLE)&msgDispCtx;

    umock_c_reset_all_calls();
    STRICT_EXPECTED_CALL(IoTHubMessage_GetDispositionContext(IGNORED_PTR_ARG, IGNORED_PTR_ARG))
        .CopyOutArgumentBuffer_dispositionContext(&msgDispCtxHandle, sizeof(&msgDispCtxHandle));
    STRICT_EXPECTED_CALL(mqtt_client_send_message_response(IGNORED_PTR_ARG, IGNORED_NUM_ARG, DELIVER_AT_LEAST_ONCE));
    STRICT_EXPECTED_CALL(IoTHubMessage_Destroy(IGNORED_PTR_ARG));
    STRICT_EXPECTED_CALL(gballoc_free(IGNORED_PTR_ARG));

    // act
    IOTHUB_CLIENT_RESULT result = IoTHubTransport_MQTT_Common_SendMessageDisposition(devHandle, (IOTHUB_MESSAGE_HANDLE)0x42, IOTHUBMESSAGE_ACCEPTED);

    // assert
    ASSERT_ARE_EQUAL(IOTHUB_CLIENT_RESULT, IOTHUB_CLIENT_OK, result);
    ASSERT_ARE_EQUAL(char_ptr, umock_c_get_expected_calls(), umock_c_get_actual_calls());

    //cleanup
    IoTHubTransport_MQTT_Common_Destroy(handle);
}

TEST_FUNCTION(IoTHubTransport_MQTT_Common_Subscribe_InputQueue_Succeed)
{
    // arrange
    CONNECT_ACK connack = { true, CONNECTION_ACCEPTED };
    IOTHUBTRANSPORT_CONFIG config = { 0 };
    SetupIothubTransportConfig(&config, TEST_DEVICE_ID, TEST_DEVICE_KEY, TEST_IOTHUB_NAME, TEST_IOTHUB_SUFFIX, TEST_PROTOCOL_GATEWAY_HOSTNAME, TEST_MODULE_ID);

    TRANSPORT_LL_HANDLE handle = IoTHubTransport_MQTT_Common_Create(&config, get_IO_transport, &transport_cb_info, transport_cb_ctx);

    g_fnMqttOperationCallback(TEST_MQTT_CLIENT_HANDLE, MQTT_CLIENT_ON_CONNACK, &connack, g_callbackCtx);
    umock_c_reset_all_calls();

    EXPECTED_CALL(STRING_c_str(IGNORED_PTR_ARG)).SetReturn(TEST_STRING_VALUE);
    EXPECTED_CALL(STRING_c_str(IGNORED_PTR_ARG)).SetReturn(TEST_STRING_VALUE);

    // act
    int result = IoTHubTransport_MQTT_Common_Subscribe_InputQueue(handle);

    // assert
    ASSERT_ARE_EQUAL(int, result, 0);
    ASSERT_ARE_EQUAL(char_ptr, umock_c_get_expected_calls(), umock_c_get_actual_calls());

    //cleanup
    IoTHubTransport_MQTT_Common_Destroy(handle);
}

TEST_FUNCTION(IoTHubTransport_MQTT_Common_Subscribe_InputQueue_Message_NULL_fails)
{
    // arrange
    CONNECT_ACK connack = { true, CONNECTION_ACCEPTED };
    IOTHUBTRANSPORT_CONFIG config = { 0 };
    SetupIothubTransportConfig(&config, TEST_DEVICE_ID, TEST_DEVICE_KEY, TEST_IOTHUB_NAME, TEST_IOTHUB_SUFFIX, TEST_PROTOCOL_GATEWAY_HOSTNAME, TEST_MODULE_ID);

    TRANSPORT_LL_HANDLE handle = IoTHubTransport_MQTT_Common_Create(&config, get_IO_transport, &transport_cb_info, transport_cb_ctx);

    g_fnMqttOperationCallback(TEST_MQTT_CLIENT_HANDLE, MQTT_CLIENT_ON_CONNACK, &connack, g_callbackCtx);
    umock_c_reset_all_calls();

    // act
    int result = IoTHubTransport_MQTT_Common_Subscribe_InputQueue(NULL);

    // assert
    ASSERT_ARE_NOT_EQUAL(int, result, 0);
    ASSERT_ARE_EQUAL(char_ptr, umock_c_get_expected_calls(), umock_c_get_actual_calls());

    //cleanup
    IoTHubTransport_MQTT_Common_Destroy(handle);
}

TEST_FUNCTION(IoTHubTransport_MQTT_Common_Subscribe_InputQueue_ModuleId_Null_fails)
{
    // arrange
    CONNECT_ACK connack = { true, CONNECTION_ACCEPTED };
    IOTHUBTRANSPORT_CONFIG config = { 0 };
    SetupIothubTransportConfig(&config, TEST_DEVICE_ID, TEST_DEVICE_KEY, TEST_IOTHUB_NAME, TEST_IOTHUB_SUFFIX, TEST_PROTOCOL_GATEWAY_HOSTNAME, NULL);

    TRANSPORT_LL_HANDLE handle = IoTHubTransport_MQTT_Common_Create(&config, get_IO_transport, &transport_cb_info, transport_cb_ctx);

    g_fnMqttOperationCallback(TEST_MQTT_CLIENT_HANDLE, MQTT_CLIENT_ON_CONNACK, &connack, g_callbackCtx);
    umock_c_reset_all_calls();

    // act
    int result = IoTHubTransport_MQTT_Common_Subscribe_InputQueue(handle);

    // assert
    ASSERT_ARE_NOT_EQUAL(int, result, 0);
    ASSERT_ARE_EQUAL(char_ptr, umock_c_get_expected_calls(), umock_c_get_actual_calls());

    //cleanup
    IoTHubTransport_MQTT_Common_Destroy(handle);
}

TEST_FUNCTION(IoTHubTransport_MQTT_Common_Unsubscribe_InputQueue_Succeed)
{
    // arrange
    IOTHUBTRANSPORT_CONFIG config = { 0 };
    SetupIothubTransportConfig(&config, TEST_DEVICE_ID, TEST_DEVICE_KEY, TEST_IOTHUB_NAME, TEST_IOTHUB_SUFFIX, TEST_PROTOCOL_GATEWAY_HOSTNAME, TEST_MODULE_ID);

    TRANSPORT_LL_HANDLE handle = IoTHubTransport_MQTT_Common_Create(&config, get_IO_transport, &transport_cb_info, transport_cb_ctx);
    IoTHubTransport_MQTT_Common_Subscribe_InputQueue(handle);
    umock_c_reset_all_calls();

    set_expected_calls_around_unsubscribe();

    // act
    IoTHubTransport_MQTT_Common_Unsubscribe_InputQueue(handle);

    // assert
    ASSERT_ARE_EQUAL(char_ptr, umock_c_get_expected_calls(), umock_c_get_actual_calls());

    //cleanup
    IoTHubTransport_MQTT_Common_Destroy(handle);
}

TEST_FUNCTION(IoTHubTransport_MQTT_Common_Unsubscribe_InputQueue_Handle_Null_fails)
{
    // arrange
    // act
    IoTHubTransport_MQTT_Common_Unsubscribe_InputQueue(NULL);

    // assert
    ASSERT_ARE_EQUAL(char_ptr, umock_c_get_expected_calls(), umock_c_get_actual_calls());

    //cleanup
}

TEST_FUNCTION(IoTHubTransport_MQTT_Common_Unsubscribe_InputQueue_No_InputQueue_fails)
{
    // arrange
    IOTHUBTRANSPORT_CONFIG config = { 0 };
    SetupIothubTransportConfig(&config, TEST_DEVICE_ID, TEST_DEVICE_KEY, TEST_IOTHUB_NAME, TEST_IOTHUB_SUFFIX, TEST_PROTOCOL_GATEWAY_HOSTNAME, TEST_MODULE_ID);

    TRANSPORT_LL_HANDLE handle = IoTHubTransport_MQTT_Common_Create(&config, get_IO_transport, &transport_cb_info, transport_cb_ctx);
    umock_c_reset_all_calls();

    // act
    IoTHubTransport_MQTT_Common_Unsubscribe_InputQueue(handle);

    // assert
    ASSERT_ARE_EQUAL(char_ptr, umock_c_get_expected_calls(), umock_c_get_actual_calls());

    //cleanup
    IoTHubTransport_MQTT_Common_Destroy(handle);
}

TEST_FUNCTION(IoTHubTransport_MQTT_Common_Subscribe_InputQueue_DoWork_Succeed)
{
    // arrange
    IOTHUBTRANSPORT_CONFIG config = { 0 };
    SetupIothubTransportConfig(&config, TEST_DEVICE_ID, TEST_DEVICE_KEY, TEST_IOTHUB_NAME, TEST_IOTHUB_SUFFIX, TEST_PROTOCOL_GATEWAY_HOSTNAME, TEST_MODULE_ID);
    TRANSPORT_LL_HANDLE handle = IoTHubTransport_MQTT_Common_Create(&config, get_IO_transport, &transport_cb_info, transport_cb_ctx);

    IoTHubTransport_MQTT_Common_Subscribe_InputQueue(handle);

    IoTHubTransport_MQTT_Common_DoWork(handle);

    CONNECT_ACK connack = { true, CONNECTION_ACCEPTED };
    g_fnMqttOperationCallback(TEST_MQTT_CLIENT_HANDLE, MQTT_CLIENT_ON_CONNACK, &connack, g_callbackCtx);

    umock_c_reset_all_calls();

    setup_subscribe_inputqueue_dowork_mocks();

    // act
    IoTHubTransport_MQTT_Common_DoWork(handle);

    // assert
    ASSERT_ARE_EQUAL(char_ptr, umock_c_get_expected_calls(), umock_c_get_actual_calls());

    //cleanup
    IoTHubTransport_MQTT_Common_Destroy(handle);
}

TEST_FUNCTION(IoTHubTransport_MQTT_Common_Subscribe_InputQueue_DoWork_fails)
{
    // arrange
    int negativeTestsInitResult = umock_c_negative_tests_init();
    ASSERT_ARE_EQUAL(int, 0, negativeTestsInitResult);

    IOTHUBTRANSPORT_CONFIG config = { 0 };
    SetupIothubTransportConfig(&config, TEST_DEVICE_ID, TEST_DEVICE_KEY, TEST_IOTHUB_NAME, TEST_IOTHUB_SUFFIX, TEST_PROTOCOL_GATEWAY_HOSTNAME, TEST_MODULE_ID);
    TRANSPORT_LL_HANDLE handle = IoTHubTransport_MQTT_Common_Create(&config, get_IO_transport, &transport_cb_info, transport_cb_ctx);

    (void)IoTHubTransport_MQTT_Common_Subscribe_InputQueue(handle);

    IoTHubTransport_MQTT_Common_DoWork(handle);

    umock_c_reset_all_calls();

    setup_subscribe_inputqueue_dowork_mocks();

    umock_c_negative_tests_snapshot();

    // act
    size_t count = umock_c_negative_tests_call_count();
    for (size_t index = 0; index < count; index++)
    {
        if (umock_c_negative_tests_can_call_fail(index))
        {
            CONNECT_ACK connack = { true, CONNECTION_ACCEPTED };
            g_fnMqttOperationCallback(TEST_MQTT_CLIENT_HANDLE, MQTT_CLIENT_ON_CONNACK, &connack, g_callbackCtx);

            umock_c_negative_tests_reset();
            umock_c_negative_tests_fail_call(index);

            char tmp_msg[128];
            sprintf(tmp_msg, "IoTHubTransport_MQTT_Common_DoWork failure in test %lu/%lu", (unsigned long)index, (unsigned long)count);

            IoTHubTransport_MQTT_Common_DoWork(handle);

            // assert
        }
    }

    //cleanup
    IoTHubTransport_MQTT_Common_Destroy(handle);
    umock_c_negative_tests_deinit();
}


static void setup_message_recv_extractMqttProperties(const char* topicName, const char* inputQueueSubscribeName, const char* inputQueueName, bool connectedSystemProps)
{
    (void)inputQueueName;
    // findMessagePropertyStart
    STRICT_EXPECTED_CALL(STRING_c_str(IGNORED_PTR_ARG)).IgnoreArgument(1).SetReturn(inputQueueSubscribeName).CallCannotFail();

    // addInputNamePropertyToMsg
    STRICT_EXPECTED_CALL(gballoc_malloc(IGNORED_NUM_ARG));
    STRICT_EXPECTED_CALL(IoTHubMessage_SetInputName(IGNORED_PTR_ARG, IGNORED_PTR_ARG));
    STRICT_EXPECTED_CALL(gballoc_free(NULL)).IgnoreArgument_ptr();

    EXPECTED_CALL(STRING_TOKENIZER_create_from_char(topicName));
    STRICT_EXPECTED_CALL(STRING_new());
    STRICT_EXPECTED_CALL(IoTHubMessage_Properties(TEST_IOTHUB_MSG_BYTEARRAY));

    if (connectedSystemProps)
    {
        // Parse out connected_device
        STRICT_EXPECTED_CALL(STRING_TOKENIZER_get_next_token(IGNORED_PTR_ARG, IGNORED_PTR_ARG, "&"))
            .IgnoreArgument(3)
            .CallCannotFail();
        STRICT_EXPECTED_CALL(STRING_c_str(IGNORED_PTR_ARG))
            .IgnoreArgument(1)
            .SetReturn("%24.cdid=connected_device").
            CallCannotFail();

        STRICT_EXPECTED_CALL(IoTHubMessage_SetConnectionDeviceId(IGNORED_PTR_ARG, IGNORED_PTR_ARG));

        // Parse out connected_module
        STRICT_EXPECTED_CALL(STRING_TOKENIZER_get_next_token(IGNORED_PTR_ARG, IGNORED_PTR_ARG, "&"))
            .IgnoreArgument(3)
            .SetReturn(0);
        STRICT_EXPECTED_CALL(STRING_c_str(IGNORED_PTR_ARG))
            .IgnoreArgument(1)
            .SetReturn("%24.cmid=connected_module/")
            .CallCannotFail();

        STRICT_EXPECTED_CALL(IoTHubMessage_SetConnectionModuleId(IGNORED_PTR_ARG, IGNORED_PTR_ARG));
    }

    STRICT_EXPECTED_CALL(STRING_TOKENIZER_get_next_token(IGNORED_PTR_ARG, IGNORED_PTR_ARG, "&"))
        .IgnoreArgument(3)
        .SetReturn(1);

    EXPECTED_CALL(STRING_delete(IGNORED_PTR_ARG));
    EXPECTED_CALL(STRING_TOKENIZER_destroy(IGNORED_PTR_ARG));
}

static void setup_message_recv_with_input_queue_mocks(
    const char* topicName,
    const char* inputQueueSubscribeName,
    const char* inputQueueName,
    bool connectedSystemProps,
    bool msgCbResult)
{
    STRICT_EXPECTED_CALL(mqttmessage_getTopicName(TEST_MQTT_MESSAGE_HANDLE)).SetReturn(topicName);
    STRICT_EXPECTED_CALL(STRING_c_str(IGNORED_PTR_ARG))
        .SetReturn(NULL)
        .CallCannotFail();
    STRICT_EXPECTED_CALL(STRING_c_str(IGNORED_PTR_ARG))
        .SetReturn(inputQueueSubscribeName)
        .CallCannotFail();
    STRICT_EXPECTED_CALL(mqttmessage_getApplicationMsg(TEST_MQTT_MESSAGE_HANDLE)).CallCannotFail();
    STRICT_EXPECTED_CALL(IoTHubMessage_CreateFromByteArray(appMessage, appMsgSize));

    // Retrieve the input queue name
    setup_message_recv_extractMqttProperties(topicName, inputQueueSubscribeName, inputQueueName, connectedSystemProps);

    setup_set_message_disposition_context();
    STRICT_EXPECTED_CALL(Transport_MessageCallbackFromInput(IGNORED_PTR_ARG, IGNORED_PTR_ARG))
        .SetReturn(msgCbResult);

    if (!msgCbResult)
    {
        STRICT_EXPECTED_CALL(IoTHubMessage_Destroy(IGNORED_PTR_ARG));
        STRICT_EXPECTED_CALL(gballoc_free(IGNORED_PTR_ARG));
    }
}

TEST_FUNCTION(IoTHubTransport_MQTT_Common_MessageRecv_with_InputQueue_succeed)
{
    // arrange
    IOTHUBTRANSPORT_CONFIG config = { 0 };
    SetupIothubTransportConfig(&config, TEST_DEVICE_ID, TEST_DEVICE_KEY, TEST_IOTHUB_NAME, TEST_IOTHUB_SUFFIX, TEST_PROTOCOL_GATEWAY_HOSTNAME, TEST_MODULE_ID);

    TRANSPORT_LL_HANDLE handle = IoTHubTransport_MQTT_Common_Create(&config, get_IO_transport, &transport_cb_info, transport_cb_ctx);

    IoTHubTransport_MQTT_Common_DoWork(handle);
    umock_c_reset_all_calls();

    g_tokenizerIndex = 4;
    setup_message_recv_with_input_queue_mocks(TEST_MQTT_INPUT_1, TEST_MQTT_INPUT_QUEUE_SUBSCRIBE_NAME_1, TEST_INPUT_QUEUE_1, true, true);

    // act
    ASSERT_IS_NOT_NULL(g_fnMqttMsgRecv);
    g_fnMqttMsgRecv(TEST_MQTT_MESSAGE_HANDLE, g_callbackCtx);

    // assert
    ASSERT_ARE_EQUAL(char_ptr, umock_c_get_expected_calls(), umock_c_get_actual_calls());

    //cleanup
    IoTHubTransport_MQTT_Common_Destroy(handle);
}

TEST_FUNCTION(IoTHubTransport_MQTT_Common_MessageRecv_with_InputQueue_no_system_properties_succeed)
{
    // arrange
    IOTHUBTRANSPORT_CONFIG config = { 0 };
    SetupIothubTransportConfig(&config, TEST_DEVICE_ID, TEST_DEVICE_KEY, TEST_IOTHUB_NAME, TEST_IOTHUB_SUFFIX, TEST_PROTOCOL_GATEWAY_HOSTNAME, TEST_MODULE_ID);

    TRANSPORT_LL_HANDLE handle = IoTHubTransport_MQTT_Common_Create(&config, get_IO_transport, &transport_cb_info, transport_cb_ctx);

    IoTHubTransport_MQTT_Common_DoWork(handle);
    umock_c_reset_all_calls();

    setup_message_receive_initial_calls(TEST_MQTT_INPUT_NO_PROPERTIES, true);
    // We only have an input queue but no properties.  In this case far fewer calls will be invoked than typical case with properties.
    STRICT_EXPECTED_CALL(STRING_c_str(IGNORED_PTR_ARG));
    STRICT_EXPECTED_CALL(gballoc_malloc(IGNORED_NUM_ARG));
    STRICT_EXPECTED_CALL(IoTHubMessage_SetInputName(IGNORED_PTR_ARG, IGNORED_PTR_ARG))
        .SetReturn(IOTHUB_MESSAGE_OK);
    STRICT_EXPECTED_CALL(gballoc_free(NULL)).IgnoreArgument_ptr();

    STRICT_EXPECTED_CALL(STRING_TOKENIZER_create_from_char(IGNORED_PTR_ARG));
    STRICT_EXPECTED_CALL(STRING_new());
    STRICT_EXPECTED_CALL(IoTHubMessage_Properties(IGNORED_PTR_ARG));
    STRICT_EXPECTED_CALL(STRING_TOKENIZER_get_next_token(IGNORED_PTR_ARG, IGNORED_PTR_ARG, IGNORED_PTR_ARG));
    STRICT_EXPECTED_CALL(STRING_delete(IGNORED_PTR_ARG));
    STRICT_EXPECTED_CALL(STRING_TOKENIZER_destroy(IGNORED_PTR_ARG));
    STRICT_EXPECTED_CALL(gballoc_malloc(IGNORED_NUM_ARG));
    STRICT_EXPECTED_CALL(mqttmessage_getPacketId(IGNORED_PTR_ARG));
    STRICT_EXPECTED_CALL(mqttmessage_getQosType(IGNORED_PTR_ARG));
    STRICT_EXPECTED_CALL(IoTHubMessage_SetDispositionContext(IGNORED_PTR_ARG, IGNORED_PTR_ARG, IGNORED_PTR_ARG));
    STRICT_EXPECTED_CALL(Transport_MessageCallbackFromInput(IGNORED_PTR_ARG, IGNORED_PTR_ARG))
        .SetReturn(true);

    // act
    ASSERT_IS_NOT_NULL(g_fnMqttMsgRecv);
    g_fnMqttMsgRecv(TEST_MQTT_MESSAGE_HANDLE, g_callbackCtx);

    // assert
    ASSERT_ARE_EQUAL(char_ptr, umock_c_get_expected_calls(), umock_c_get_actual_calls());

    //cleanup
    g_messageDispositionDestroyFunction(g_messageDispositionContext);
    IoTHubTransport_MQTT_Common_Destroy(handle);
}

TEST_FUNCTION(IoTHubTransport_MQTT_Common_MessageRecv_with_InputQueue_missing_queue_name_fail)
{
    // arrange
    IOTHUBTRANSPORT_CONFIG config = { 0 };
    SetupIothubTransportConfig(&config, TEST_DEVICE_ID, TEST_DEVICE_KEY, TEST_IOTHUB_NAME, TEST_IOTHUB_SUFFIX, TEST_PROTOCOL_GATEWAY_HOSTNAME, TEST_MODULE_ID);

    TRANSPORT_LL_HANDLE handle = IoTHubTransport_MQTT_Common_Create(&config, get_IO_transport, &transport_cb_info, transport_cb_ctx);

    IoTHubTransport_MQTT_Common_DoWork(handle);
    umock_c_reset_all_calls();

    setup_message_receive_initial_calls(TEST_MQTT_INPUT_MISSING_INPUT_QUEUE_NAME, true);
    STRICT_EXPECTED_CALL(STRING_c_str(IGNORED_PTR_ARG)).CallCannotFail().SetReturn(TEST_MQTT_INPUT_MISSING_INPUT_QUEUE_NAME);
    // Because the MQTT topic isn't formatted correctly and we detect this early, don't parse through it.

    STRICT_EXPECTED_CALL(gballoc_free(IGNORED_PTR_ARG));
    EXPECTED_CALL(STRING_delete(IGNORED_PTR_ARG));
    EXPECTED_CALL(STRING_TOKENIZER_destroy(IGNORED_PTR_ARG));
    STRICT_EXPECTED_CALL(IoTHubMessage_Destroy(IGNORED_PTR_ARG));

    // act
    ASSERT_IS_NOT_NULL(g_fnMqttMsgRecv);
    g_fnMqttMsgRecv(TEST_MQTT_MESSAGE_HANDLE, g_callbackCtx);

    // assert
    ASSERT_ARE_EQUAL(char_ptr, umock_c_get_expected_calls(), umock_c_get_actual_calls());

    //cleanup
    IoTHubTransport_MQTT_Common_Destroy(handle);
}

TEST_FUNCTION(IoTHubTransportMqtt_MessageRecv_with_InputQueue_fail)
{
    // arrange
    int negativeTestsInitResult = umock_c_negative_tests_init();
    ASSERT_ARE_EQUAL(int, 0, negativeTestsInitResult);

    IOTHUBTRANSPORT_CONFIG config = { 0 };
    SetupIothubTransportConfig(&config, TEST_DEVICE_ID, TEST_DEVICE_KEY, TEST_IOTHUB_NAME, TEST_IOTHUB_SUFFIX, TEST_PROTOCOL_GATEWAY_HOSTNAME, TEST_MODULE_ID);

    TRANSPORT_LL_HANDLE handle = IoTHubTransport_MQTT_Common_Create(&config, get_IO_transport, &transport_cb_info, transport_cb_ctx);
    IoTHubTransport_MQTT_Common_DoWork(handle);
    umock_c_reset_all_calls();

    setup_message_recv_with_input_queue_mocks(TEST_MQTT_INPUT_1, TEST_MQTT_INPUT_QUEUE_SUBSCRIBE_NAME_1, TEST_INPUT_QUEUE_1, true, false);

    umock_c_negative_tests_snapshot();

    // act
    size_t count = umock_c_negative_tests_call_count();
    for (size_t index = 0; index < count; index++)
    {
        if (umock_c_negative_tests_can_call_fail(index))
        {
            g_messageDispositionContext = NULL;
            g_messageDispositionDestroyFunction = NULL;
            umock_c_negative_tests_reset();
            umock_c_negative_tests_fail_call(index);

            g_fnMqttMsgRecv(TEST_MQTT_MESSAGE_HANDLE, g_callbackCtx);

            if (g_messageDispositionContext != NULL)
            {
                g_messageDispositionDestroyFunction(g_messageDispositionContext);
            }
        }
    }

    // assert

    //cleanup
    IoTHubTransport_MQTT_Common_Destroy(handle);
    umock_c_negative_tests_deinit();
}

// Tests_SRS_IOTHUB_TRANSPORT_MQTT_COMMON_09_050: [ If `handle` or `response` are NULL, IoTHubTransport_MQTT_Common_SendStreamResponse shall return a non-zero value ]
TEST_FUNCTION(IoTHubTransport_MQTT_Common_SendStreamResponse_NULL_handle)
{
    // arrange
    int result;

    umock_c_reset_all_calls();

    // act
    result = IoTHubTransport_MQTT_Common_SendStreamResponse(NULL, (DEVICE_STREAM_C2D_RESPONSE*)0x4445);

    // assert
    ASSERT_ARE_EQUAL(char_ptr, umock_c_get_expected_calls(), umock_c_get_actual_calls());
    ASSERT_ARE_NOT_EQUAL(int, 0, result);

    //cleanup
}

// Tests_SRS_IOTHUB_TRANSPORT_MQTT_COMMON_09_050: [ If `handle` or `response` are NULL, IoTHubTransport_MQTT_Common_SendStreamResponse shall return a non-zero value ]
TEST_FUNCTION(IoTHubTransport_MQTT_Common_SendStreamResponse_NULL_response)
{
    // arrange
    int result;

    umock_c_reset_all_calls();

    // act
    result = IoTHubTransport_MQTT_Common_SendStreamResponse((TRANSPORT_LL_HANDLE)0x4444, NULL);

    // assert
    ASSERT_ARE_EQUAL(char_ptr, umock_c_get_expected_calls(), umock_c_get_actual_calls());
    ASSERT_ARE_NOT_EQUAL(int, 0, result);

    //cleanup
}

// Tests_SRS_IOTHUB_TRANSPORT_MQTT_COMMON_09_051: [ A mqtt message shall be created and `response->data` be set as its body ]
// Tests_SRS_IOTHUB_TRANSPORT_MQTT_COMMON_09_053: [ The destination topic name shall be set to $iothub/streams/res/`result_code`/?$rid=`response->request_id` ]
// Tests_SRS_IOTHUB_TRANSPORT_MQTT_COMMON_09_054: [ If `response->accept` is TRUE, `response_code` shall be set as "200", otherwise it shall be "400" ]
// Tests_SRS_IOTHUB_TRANSPORT_MQTT_COMMON_09_055: [ If `response->content_type` is not NULL, "$ct=" shall be appended to the topic name followed by the url-encoded value of `response->content_type` ]
// Tests_SRS_IOTHUB_TRANSPORT_MQTT_COMMON_09_056: [ If `response->content_encoding` is not NULL, "$ce=" shall be appended to the topic name followed by the url-encoded value of `response->content_encoding` ]
// Tests_SRS_IOTHUB_TRANSPORT_MQTT_COMMON_09_057: [ The mqtt message shall be published to the destination topic ]
// Tests_SRS_IOTHUB_TRANSPORT_MQTT_COMMON_09_059: [ If no errors occur, IoTHubTransport_MQTT_Common_SendStreamResponse shall return zero ]
TEST_FUNCTION(IoTHubTransport_MQTT_Common_SendStreamResponse_Success)
{
    // arrange
    IOTHUBTRANSPORT_CONFIG config = { 0 };
    TRANSPORT_LL_HANDLE handle;
    int result;
    DEVICE_STREAM_C2D_RESPONSE response;

    SetupIothubTransportConfig(&config, TEST_DEVICE_ID, TEST_DEVICE_KEY, TEST_IOTHUB_NAME, TEST_IOTHUB_SUFFIX, TEST_PROTOCOL_GATEWAY_HOSTNAME, TEST_MODULE_ID);

    handle = IoTHubTransport_MQTT_Common_Create(&config, get_IO_transport, &transport_cb_info, transport_cb_ctx);

    response.accept = true;
    response.request_id = "1";

    umock_c_reset_all_calls();
    // STRING_construct_sprintf
    STRICT_EXPECTED_CALL(STRING_c_str(IGNORED_PTR_ARG));
    STRICT_EXPECTED_CALL(mqttmessage_create(IGNORED_NUM_ARG, IGNORED_PTR_ARG, DELIVER_AT_MOST_ONCE, IGNORED_PTR_ARG, IGNORED_NUM_ARG));
    STRICT_EXPECTED_CALL(mqtt_client_publish(IGNORED_PTR_ARG, IGNORED_PTR_ARG));
    STRICT_EXPECTED_CALL(mqttmessage_destroy(IGNORED_PTR_ARG));
    STRICT_EXPECTED_CALL(STRING_delete(IGNORED_PTR_ARG));

    // act
    result = IoTHubTransport_MQTT_Common_SendStreamResponse(handle, &response);

    // assert
    ASSERT_ARE_EQUAL(char_ptr, umock_c_get_expected_calls(), umock_c_get_actual_calls());
    ASSERT_ARE_EQUAL(int, 0, result);

    //cleanup
    IoTHubTransport_MQTT_Common_Destroy(handle);
}

// Tests_SRS_IOTHUB_TRANSPORT_MQTT_COMMON_09_052: [ If the mqtt message fails to be created, IoTHubTransport_MQTT_Common_SendStreamResponse shall fail and return a non-zero value ]
// Tests_SRS_IOTHUB_TRANSPORT_MQTT_COMMON_09_058: [ If publishing fails, the function shall fail and return a non-zero value ]
TEST_FUNCTION(IoTHubTransport_MQTT_Common_SendStreamResponse_negative_tests)
{
    // arrange
    IOTHUBTRANSPORT_CONFIG config = { 0 };
    TRANSPORT_LL_HANDLE handle;
    DEVICE_STREAM_C2D_RESPONSE response;
    size_t i;

    ASSERT_ARE_EQUAL(int, 0, umock_c_negative_tests_init());

    SetupIothubTransportConfig(&config, TEST_DEVICE_ID, TEST_DEVICE_KEY, TEST_IOTHUB_NAME, TEST_IOTHUB_SUFFIX, TEST_PROTOCOL_GATEWAY_HOSTNAME, TEST_MODULE_ID);

    handle = IoTHubTransport_MQTT_Common_Create(&config, get_IO_transport, &transport_cb_info, transport_cb_ctx);

    response.accept = true;
    response.request_id = "1";

    umock_c_reset_all_calls();
    // STRING_construct_sprintf
    STRICT_EXPECTED_CALL(STRING_c_str(IGNORED_PTR_ARG)); // 8
    STRICT_EXPECTED_CALL(mqttmessage_create(IGNORED_NUM_ARG, IGNORED_PTR_ARG, DELIVER_AT_MOST_ONCE, IGNORED_PTR_ARG, IGNORED_NUM_ARG));
    STRICT_EXPECTED_CALL(mqtt_client_publish(IGNORED_PTR_ARG, IGNORED_PTR_ARG));
    STRICT_EXPECTED_CALL(mqttmessage_destroy(IGNORED_PTR_ARG)); // 11
    STRICT_EXPECTED_CALL(STRING_delete(IGNORED_PTR_ARG)); // 12
    umock_c_negative_tests_snapshot();

    for (i = 0; i < umock_c_negative_tests_call_count(); i++)
    {
        // arrange
        char error_msg[64];
        int result;

        if (i == 0 || i == 3 || i == 4)
        {
            continue;
        }

        umock_c_negative_tests_reset();
        umock_c_negative_tests_fail_call(i);

        // act
        result = IoTHubTransport_MQTT_Common_SendStreamResponse(handle, &response);

        // assert
        sprintf(error_msg, "On failed call %zu", i);
        ASSERT_ARE_NOT_EQUAL(int, 0, result, error_msg);
    }

    //cleanup
    IoTHubTransport_MQTT_Common_Destroy(handle);
    umock_c_negative_tests_deinit();
}

// Tests_SRS_IOTHUB_MQTT_TRANSPORT_09_069: [ If type is IOTHUB_TYPE_DEVICE_STREAM_REQUEST, the mqtt message shall be parsed to a DEVICE_STREAM_C2D_REQUEST ]
// Tests_SRS_IOTHUB_MQTT_TRANSPORT_09_070: [ The DEVICE_STREAM_C2D_REQUEST instance shall be passed to the upper layer through the callback set using IoTHubTransport_MQTT_Common_SetStreamRequestCallback]
// Tests_SRS_IOTHUB_MQTT_TRANSPORT_09_071: [ If a response is provided by the callback invokation, it shall be published to "$iothub/streams/res/`response_code`/?$rid=`response->request_id`" ]
// Tests_SRS_IOTHUB_MQTT_TRANSPORT_09_072: [ If `response->accept` is TRUE, `response_code` shall be set as "200", otherwise it shall be "400" ]
TEST_FUNCTION(mqtt_notification_callback_IOTHUB_TYPE_DEVICE_STREAM_REQUEST_succeed)
{
    // arrange
    IOTHUBTRANSPORT_CONFIG config = { 0 };

    umock_c_reset_all_calls();
    SetupIothubTransportConfig(&config, TEST_DEVICE_ID, TEST_DEVICE_KEY, TEST_IOTHUB_NAME, TEST_IOTHUB_SUFFIX, TEST_PROTOCOL_GATEWAY_HOSTNAME, NULL);

    TRANSPORT_LL_HANDLE handle = IoTHubTransport_MQTT_Common_Create(&config, get_IO_transport, &transport_cb_info, transport_cb_ctx);
    IoTHubTransport_MQTT_Common_DoWork(handle);

    ASSERT_IS_NOT_NULL(g_fnMqttMsgRecv);

    STRICT_EXPECTED_CALL(STRING_construct(IGNORED_PTR_ARG)); // POST topic
    STRICT_EXPECTED_CALL(STRING_construct(IGNORED_PTR_ARG)); // RESPONSE topic
    (void)IoTHubTransport_MQTT_Common_SetStreamRequestCallback(handle, on_stream_request_received, (void*)0x4446);

    char** TEST_STREAM_C2D_REQUEST_TOPIC_LEVELS = (char**)my_gballoc_malloc(sizeof(char*) * 5);
    (void)my_mallocAndStrcpy_s(&TEST_STREAM_C2D_REQUEST_TOPIC_LEVELS[0], "$iothub");
    (void)my_mallocAndStrcpy_s(&TEST_STREAM_C2D_REQUEST_TOPIC_LEVELS[1], "streams");
    (void)my_mallocAndStrcpy_s(&TEST_STREAM_C2D_REQUEST_TOPIC_LEVELS[2], "POST");
    (void)my_mallocAndStrcpy_s(&TEST_STREAM_C2D_REQUEST_TOPIC_LEVELS[3], "TestStream");
    (void)my_mallocAndStrcpy_s(&TEST_STREAM_C2D_REQUEST_TOPIC_LEVELS[4], "?$rid=1&$url=wss%3A%2F%2Fservername.streaming.private.azure-devices-int.net%3A443%2Fbridges%2F3acd50143144f6b82e0f7299afe911bd&$auth=ucHqFGN0o9Vh-ojlhELmXyTUol05iuAhigMckeI-vlb&$ip=111.222.333.444");

    char* keys[4];
    keys[0] = "$rid";
    keys[1] = "$url";
    keys[2] = "$auth";
    keys[3] = "$ip";
    char* values[4];
    values[0] = "1";
    values[1] = "wss%3A%2F%2Fservername.streaming.private.azure-devices-int.net%3A443%2Fbridges%2F3acd50143144f6b82e0f7299afe911bd";
    values[2] = "ucHqFGN0o9Vh-ojlhELmXyTUol05iuAhigMckeI-vlb";
    values[3] = "111.222.333.444";

    char** TEST_SPLIT_PROPERTIES[4];
    TEST_SPLIT_PROPERTIES[0] = (char**)malloc(sizeof(char**) * 2);
    TEST_SPLIT_PROPERTIES[1] = (char**)malloc(sizeof(char**) * 2);
    TEST_SPLIT_PROPERTIES[2] = (char**)malloc(sizeof(char**) * 2);
    TEST_SPLIT_PROPERTIES[3] = (char**)malloc(sizeof(char**) * 2);
    (void)my_mallocAndStrcpy_s(&TEST_SPLIT_PROPERTIES[0][0], keys[0]);
    (void)my_mallocAndStrcpy_s(&TEST_SPLIT_PROPERTIES[0][1], values[0]);
    (void)my_mallocAndStrcpy_s(&TEST_SPLIT_PROPERTIES[1][0], keys[1]);
    (void)my_mallocAndStrcpy_s(&TEST_SPLIT_PROPERTIES[1][1], values[1]);
    (void)my_mallocAndStrcpy_s(&TEST_SPLIT_PROPERTIES[2][0], keys[2]);
    (void)my_mallocAndStrcpy_s(&TEST_SPLIT_PROPERTIES[2][1], values[2]);
    (void)my_mallocAndStrcpy_s(&TEST_SPLIT_PROPERTIES[3][0], keys[3]);
    (void)my_mallocAndStrcpy_s(&TEST_SPLIT_PROPERTIES[3][1], values[3]);

    umock_c_reset_all_calls();
    setup_message_recv_callback_STREAM_C2D_REQUEST_mocks(
        TEST_STREAM_C2D_REQUEST_TOPIC_LEVELS, 5, TEST_SPLIT_PROPERTIES, 4,
        (const char* const**)&keys, (const char* const**)&values, 4,
        (STRING_TOKEN_HANDLE)0x4444);

    // act
    g_fnMqttMsgRecv(TEST_MQTT_MESSAGE_HANDLE, g_callbackCtx);

    // assert
    ASSERT_ARE_EQUAL(char_ptr, umock_c_get_expected_calls(), umock_c_get_actual_calls());

    //cleanup
    IoTHubTransport_MQTT_Common_Destroy(handle);
}

TEST_FUNCTION(IoTHubTransport_MQTT_SetCallbackContext_success)
{
    // arrange
    IOTHUBTRANSPORT_CONFIG config = { 0 };
    SetupIothubTransportConfig(&config, TEST_DEVICE_ID, TEST_DEVICE_KEY, TEST_IOTHUB_NAME, TEST_IOTHUB_SUFFIX, TEST_PROTOCOL_GATEWAY_HOSTNAME, TEST_MODULE_ID);

    TRANSPORT_LL_HANDLE handle = IoTHubTransport_MQTT_Common_Create(&config, get_IO_transport, &transport_cb_info, transport_cb_ctx);
    umock_c_reset_all_calls();

    // act
    int result = IoTHubTransport_MQTT_SetCallbackContext(handle, transport_cb_ctx);

    // assert
    ASSERT_ARE_EQUAL(char_ptr, umock_c_get_expected_calls(), umock_c_get_actual_calls());
    ASSERT_ARE_EQUAL(int, 0, result);

    // cleanup
    IoTHubTransport_MQTT_Common_Destroy(handle);
}

TEST_FUNCTION(IoTHubTransport_MQTT_SetCallbackContext_fail)
{
    // arrange

    // act
    int result = IoTHubTransport_MQTT_SetCallbackContext(NULL, transport_cb_ctx);

    // assert
    ASSERT_ARE_EQUAL(char_ptr, umock_c_get_expected_calls(), umock_c_get_actual_calls());
    ASSERT_ARE_NOT_EQUAL(int, 0, result);

    // cleanup
}

TEST_FUNCTION(IoTHubTransport_MQTT_GetSupportedPlatformInfo_success)
{
    // arrange
    IOTHUBTRANSPORT_CONFIG config = { 0 };
    SetupIothubTransportConfig(&config, TEST_DEVICE_ID, TEST_DEVICE_KEY, TEST_IOTHUB_NAME, TEST_IOTHUB_SUFFIX, TEST_PROTOCOL_GATEWAY_HOSTNAME, TEST_MODULE_ID);

    TRANSPORT_LL_HANDLE handle = IoTHubTransport_MQTT_Common_Create(&config, get_IO_transport, &transport_cb_info, transport_cb_ctx);

    PLATFORM_INFO_OPTION info;

    umock_c_reset_all_calls();

    // act
    int result = IoTHubTransport_MQTT_GetSupportedPlatformInfo(handle, &info);

    // assert
    ASSERT_ARE_EQUAL(char_ptr, umock_c_get_expected_calls(), umock_c_get_actual_calls());
    ASSERT_ARE_EQUAL(int, 0, result);
    ASSERT_ARE_EQUAL(int, info, PLATFORM_INFO_OPTION_RETRIEVE_SQM);

    // cleanup
    IoTHubTransport_MQTT_Common_Destroy(handle);
}

TEST_FUNCTION(IoTHubTransport_MQTT_GetSupportedPlatformInfo_NULL_handle)
{
    // arrange
    PLATFORM_INFO_OPTION info;

    umock_c_reset_all_calls();

    // act
    int result = IoTHubTransport_MQTT_GetSupportedPlatformInfo(NULL, &info);

    // assert
    ASSERT_ARE_EQUAL(char_ptr, umock_c_get_expected_calls(), umock_c_get_actual_calls());
    ASSERT_ARE_NOT_EQUAL(int, 0, result);

    // cleanup
}

TEST_FUNCTION(IoTHubTransport_MQTT_GetSupportedPlatformInfo_NULL_info)
{
    // arrange
    IOTHUBTRANSPORT_CONFIG config = { 0 };
    SetupIothubTransportConfig(&config, TEST_DEVICE_ID, TEST_DEVICE_KEY, TEST_IOTHUB_NAME, TEST_IOTHUB_SUFFIX, TEST_PROTOCOL_GATEWAY_HOSTNAME, TEST_MODULE_ID);

    TRANSPORT_LL_HANDLE handle = IoTHubTransport_MQTT_Common_Create(&config, get_IO_transport, &transport_cb_info, transport_cb_ctx);

    umock_c_reset_all_calls();

    // act
    int result = IoTHubTransport_MQTT_GetSupportedPlatformInfo(handle, NULL);

    // assert
    ASSERT_ARE_EQUAL(char_ptr, umock_c_get_expected_calls(), umock_c_get_actual_calls());
    ASSERT_ARE_NOT_EQUAL(int, 0, result);

    // cleanup
    IoTHubTransport_MQTT_Common_Destroy(handle);
}

END_TEST_SUITE(iothubtransport_mqtt_common_ut)<|MERGE_RESOLUTION|>--- conflicted
+++ resolved
@@ -1295,51 +1295,6 @@
     STRICT_EXPECTED_CALL(tickcounter_get_current_ms(IGNORED_PTR_ARG, IGNORED_PTR_ARG));
 }
 
-<<<<<<< HEAD
-static void setup_IoTHubTransport_MQTT_Common_DoWork_emtpy_msg_mocks(void)
-{
-    STRICT_EXPECTED_CALL(tickcounter_get_current_ms(IGNORED_PTR_ARG, IGNORED_PTR_ARG));
-    STRICT_EXPECTED_CALL(IoTHubClient_Auth_Get_Credential_Type(IGNORED_PTR_ARG));
-    STRICT_EXPECTED_CALL(IoTHubClient_Auth_Get_SasToken_Expiry(IGNORED_PTR_ARG));
-    STRICT_EXPECTED_CALL(IoTHubMessage_GetContentType(IGNORED_PTR_ARG));
-    STRICT_EXPECTED_CALL(IoTHubMessage_GetString(IGNORED_PTR_ARG)).SetReturn("");
-    EXPECTED_CALL(gballoc_malloc(IGNORED_NUM_ARG));
-    EXPECTED_CALL(STRING_c_str(IGNORED_PTR_ARG)).CallCannotFail();
-    STRICT_EXPECTED_CALL(STRING_construct(IGNORED_PTR_ARG));
-
-    //Add Properties
-    STRICT_EXPECTED_CALL(IoTHubMessage_Properties(IGNORED_PTR_ARG));
-    EXPECTED_CALL(Map_GetInternals(TEST_MESSAGE_PROP_MAP, IGNORED_PTR_ARG, IGNORED_PTR_ARG, IGNORED_PTR_ARG));
-    STRICT_EXPECTED_CALL(IoTHubMessage_IsSecurityMessage(IGNORED_PTR_ARG));
-    STRICT_EXPECTED_CALL(IoTHubMessage_GetDistributedTracingSystemProperty(IGNORED_PTR_ARG)).SetReturn(DISTRIBUTED_TRACING_TEST_TRACESTATE);
-    STRICT_EXPECTED_CALL(IoTHubMessage_GetCorrelationId(IGNORED_PTR_ARG));
-    STRICT_EXPECTED_CALL(IoTHubMessage_GetMessageId(IGNORED_PTR_ARG));
-    STRICT_EXPECTED_CALL(IoTHubMessage_GetContentTypeSystemProperty(IGNORED_PTR_ARG));
-    STRICT_EXPECTED_CALL(IoTHubMessage_GetContentEncodingSystemProperty(IGNORED_PTR_ARG));
-    STRICT_EXPECTED_CALL(IoTHubMessage_GetMessageCreationTimeUtcSystemProperty(IGNORED_PTR_ARG));
-    STRICT_EXPECTED_CALL(URL_EncodeString(IGNORED_PTR_ARG));
-    STRICT_EXPECTED_CALL(STRING_c_str(IGNORED_PTR_ARG));
-    STRICT_EXPECTED_CALL(STRING_delete(IGNORED_PTR_ARG));
-    STRICT_EXPECTED_CALL(IoTHubMessage_GetDiagnosticPropertyData(IGNORED_PTR_ARG));
-
-    STRICT_EXPECTED_CALL(IoTHubMessage_GetOutputName(IGNORED_PTR_ARG));
-    EXPECTED_CALL(STRING_c_str(IGNORED_PTR_ARG)).CallCannotFail();
-    EXPECTED_CALL(mqttmessage_create_in_place(IGNORED_NUM_ARG, IGNORED_PTR_ARG, DELIVER_AT_LEAST_ONCE, IGNORED_PTR_ARG, IGNORED_NUM_ARG));
-    STRICT_EXPECTED_CALL(tickcounter_get_current_ms(IGNORED_PTR_ARG, IGNORED_PTR_ARG));
-    STRICT_EXPECTED_CALL(mqtt_client_publish(IGNORED_PTR_ARG, IGNORED_PTR_ARG));
-    STRICT_EXPECTED_CALL(mqttmessage_destroy(TEST_MQTT_MESSAGE_HANDLE));
-    EXPECTED_CALL(STRING_delete(IGNORED_PTR_ARG));
-
-    EXPECTED_CALL(DList_RemoveEntryList(IGNORED_PTR_ARG));
-    STRICT_EXPECTED_CALL(DList_InsertTailList(IGNORED_PTR_ARG, IGNORED_PTR_ARG));
-    EXPECTED_CALL(mqtt_client_dowork(IGNORED_PTR_ARG));
-    STRICT_EXPECTED_CALL(tickcounter_get_current_ms(IGNORED_PTR_ARG, IGNORED_PTR_ARG));
-    // removeExpiredTwinRequests
-    STRICT_EXPECTED_CALL(tickcounter_get_current_ms(IGNORED_PTR_ARG, IGNORED_PTR_ARG));
-}
-
-=======
->>>>>>> 35914cf7
 static void setup_invoke_message_callback_mocks(IOTHUB_CLIENT_CONFIRMATION_RESULT expected, bool removeEntryList, bool removeHeadList)
 {
     if (removeEntryList)
@@ -1455,7 +1410,7 @@
         }
     }
     STRICT_EXPECTED_CALL(IoTHubMessage_IsSecurityMessage(IGNORED_PTR_ARG)).SetReturn(security_msg);
-<<<<<<< HEAD
+
     if (security_msg)
     {
         STRICT_EXPECTED_CALL(URL_EncodeString(IGNORED_PTR_ARG));
@@ -1463,8 +1418,7 @@
         STRICT_EXPECTED_CALL(STRING_delete(IGNORED_PTR_ARG));
     }
     STRICT_EXPECTED_CALL(IoTHubMessage_GetDistributedTracingSystemProperty(IGNORED_PTR_ARG)).SetReturn(DISTRIBUTED_TRACING_TEST_TRACESTATE);
-=======
->>>>>>> 35914cf7
+
     STRICT_EXPECTED_CALL(IoTHubMessage_GetCorrelationId(IGNORED_PTR_ARG)).SetReturn(core_id);
     if (auto_urlencode && (core_id != NULL))
     {
@@ -1500,7 +1454,7 @@
         STRICT_EXPECTED_CALL(STRING_c_str(IGNORED_PTR_ARG)).CallCannotFail();
         STRICT_EXPECTED_CALL(STRING_delete(IGNORED_PTR_ARG));
     }
-<<<<<<< HEAD
+
     STRICT_EXPECTED_CALL(URL_EncodeString(IGNORED_PTR_ARG));
     STRICT_EXPECTED_CALL(STRING_c_str(IGNORED_PTR_ARG));
     STRICT_EXPECTED_CALL(STRING_delete(IGNORED_PTR_ARG));
@@ -1540,6 +1494,7 @@
     {
         setup_invoke_message_callback_mocks(IOTHUB_CLIENT_CONFIRMATION_ERROR, true, false);
     }
+
     STRICT_EXPECTED_CALL(mqtt_client_dowork(IGNORED_PTR_ARG));
     STRICT_EXPECTED_CALL(tickcounter_get_current_ms(IGNORED_PTR_ARG, IGNORED_PTR_ARG));
     // removeExpiredTwinRequests
@@ -1634,9 +1589,6 @@
     }
     STRICT_EXPECTED_CALL(IoTHubMessage_GetContentEncodingSystemProperty(IGNORED_PTR_ARG)).SetReturn(content_encoding);
     if (security_msg || (auto_urlencode && (content_encoding != NULL)))
-=======
-    if (security_msg)
->>>>>>> 35914cf7
     {
         STRICT_EXPECTED_CALL(URL_EncodeString(IGNORED_PTR_ARG));
         STRICT_EXPECTED_CALL(STRING_c_str(IGNORED_PTR_ARG)).CallCannotFail();
@@ -1658,12 +1610,10 @@
         STRICT_EXPECTED_CALL(STRING_c_str(IGNORED_PTR_ARG)).CallCannotFail();
         STRICT_EXPECTED_CALL(STRING_delete(IGNORED_PTR_ARG));
     }
-<<<<<<< HEAD
+
     STRICT_EXPECTED_CALL(URL_EncodeString(IGNORED_PTR_ARG));
     STRICT_EXPECTED_CALL(STRING_c_str(IGNORED_PTR_ARG));
     STRICT_EXPECTED_CALL(STRING_delete(IGNORED_PTR_ARG));
-=======
->>>>>>> 35914cf7
 
     STRICT_EXPECTED_CALL(IoTHubMessage_GetDiagnosticPropertyData(IGNORED_PTR_ARG)).SetReturn(&TEST_DIAG_DATA);
 
@@ -5173,10 +5123,6 @@
     IoTHubTransport_MQTT_Common_DoWork(handle);
     umock_c_reset_all_calls();
 
-<<<<<<< HEAD
-    g_current_ms += 5 * 60 * 1000;
-    setup_IoTHubTransport_MQTT_Common_DoWork_resend_events_mocks(NULL, NULL, 0, TEST_IOTHUB_MSG_STRING, false, NULL, NULL, NULL, NULL, NULL, NULL, NULL, false, NULL, false);
-=======
     g_current_ms += 5*60*1000;
     setup_IoTHubTransport_MQTT_Common_DoWork_events_mocks(NULL, NULL, 0, TEST_IOTHUB_MSG_STRING, false, NULL, NULL, NULL, NULL, NULL, NULL, NULL, false, NULL, NULL, false);
 
@@ -5244,7 +5190,6 @@
 
     // DoWork where packet is resent 2nd time (wouldn't happen without unlimited resend on reconnect)
     setup_IoTHubTransport_MQTT_Common_DoWork_events_mocks(NULL, NULL, 0, TEST_IOTHUB_MSG_STRING, true, NULL, NULL, NULL, NULL, NULL, NULL, NULL, false, NULL, NULL, false);
->>>>>>> 35914cf7
 
     // act
     g_fnMqttOperationCallback(TEST_MQTT_CLIENT_HANDLE, MQTT_CLIENT_ON_CONNACK, &connack, g_callbackCtx);
