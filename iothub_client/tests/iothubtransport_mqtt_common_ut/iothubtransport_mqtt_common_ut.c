--- conflicted
+++ resolved
@@ -1277,18 +1277,11 @@
     STRICT_EXPECTED_CALL(IoTHubMessage_Properties(IGNORED_PTR_ARG));
         EXPECTED_CALL(Map_GetInternals(TEST_MESSAGE_PROP_MAP, IGNORED_PTR_ARG, IGNORED_PTR_ARG, IGNORED_PTR_ARG));
     STRICT_EXPECTED_CALL(IoTHubMessage_IsSecurityMessage(IGNORED_PTR_ARG));
-<<<<<<< HEAD
-=======
     STRICT_EXPECTED_CALL(IoTHubMessage_GetDistributedTracingSystemProperty(IGNORED_PTR_ARG)).SetReturn(DISTRIBUTED_TRACING_TEST_TRACESTATE);
->>>>>>> 8b7cc184
     STRICT_EXPECTED_CALL(IoTHubMessage_GetCorrelationId(IGNORED_PTR_ARG));
     STRICT_EXPECTED_CALL(IoTHubMessage_GetMessageId(IGNORED_PTR_ARG));
     STRICT_EXPECTED_CALL(IoTHubMessage_GetContentTypeSystemProperty(IGNORED_PTR_ARG));
     STRICT_EXPECTED_CALL(IoTHubMessage_GetContentEncodingSystemProperty(IGNORED_PTR_ARG));
-<<<<<<< HEAD
-    STRICT_EXPECTED_CALL(IoTHubMessage_GetDistributedTracingSystemProperty(IGNORED_PTR_ARG)).SetReturn(DISTRIBUTED_TRACING_TEST_TRACESTATE);
-=======
->>>>>>> 8b7cc184
     STRICT_EXPECTED_CALL(URL_EncodeString(IGNORED_PTR_ARG));
     STRICT_EXPECTED_CALL(STRING_c_str(IGNORED_PTR_ARG));
     STRICT_EXPECTED_CALL(STRING_delete(IGNORED_PTR_ARG));
@@ -1382,10 +1375,7 @@
         STRICT_EXPECTED_CALL(STRING_c_str(IGNORED_PTR_ARG));
         STRICT_EXPECTED_CALL(STRING_delete(IGNORED_PTR_ARG));
     }
-<<<<<<< HEAD
-=======
     STRICT_EXPECTED_CALL(IoTHubMessage_GetDistributedTracingSystemProperty(IGNORED_PTR_ARG)).SetReturn(DISTRIBUTED_TRACING_TEST_TRACESTATE);
->>>>>>> 8b7cc184
     STRICT_EXPECTED_CALL(IoTHubMessage_GetCorrelationId(IGNORED_PTR_ARG)).SetReturn(core_id);
     if (auto_urlencode && (core_id != NULL))
     {
@@ -1414,10 +1404,6 @@
         STRICT_EXPECTED_CALL(STRING_c_str(IGNORED_PTR_ARG));
         STRICT_EXPECTED_CALL(STRING_delete(IGNORED_PTR_ARG));
     }
-<<<<<<< HEAD
-    STRICT_EXPECTED_CALL(IoTHubMessage_GetDistributedTracingSystemProperty(IGNORED_PTR_ARG)).SetReturn(DISTRIBUTED_TRACING_TEST_TRACESTATE);
-=======
->>>>>>> 8b7cc184
     STRICT_EXPECTED_CALL(URL_EncodeString(IGNORED_PTR_ARG));
     STRICT_EXPECTED_CALL(STRING_c_str(IGNORED_PTR_ARG));
     STRICT_EXPECTED_CALL(STRING_delete(IGNORED_PTR_ARG));
@@ -1532,10 +1518,7 @@
         }
     }
     STRICT_EXPECTED_CALL(IoTHubMessage_IsSecurityMessage(IGNORED_PTR_ARG)).SetReturn(security_msg);
-<<<<<<< HEAD
-=======
     STRICT_EXPECTED_CALL(IoTHubMessage_GetDistributedTracingSystemProperty(IGNORED_PTR_ARG)).SetReturn(DISTRIBUTED_TRACING_TEST_TRACESTATE);
->>>>>>> 8b7cc184
     STRICT_EXPECTED_CALL(IoTHubMessage_GetCorrelationId(IGNORED_PTR_ARG)).SetReturn(core_id);
     if (auto_urlencode && (core_id != NULL))
     {
@@ -1559,28 +1542,11 @@
     }
     STRICT_EXPECTED_CALL(IoTHubMessage_GetContentEncodingSystemProperty(IGNORED_PTR_ARG)).SetReturn(content_encoding);
     if (security_msg || (auto_urlencode && (content_encoding != NULL)))
-<<<<<<< HEAD
     {
         STRICT_EXPECTED_CALL(URL_EncodeString(IGNORED_PTR_ARG));
         STRICT_EXPECTED_CALL(STRING_c_str(IGNORED_PTR_ARG));
         STRICT_EXPECTED_CALL(STRING_delete(IGNORED_PTR_ARG));
     }
-
-    STRICT_EXPECTED_CALL(IoTHubMessage_GetDistributedTracingSystemProperty(IGNORED_PTR_ARG)).SetReturn(DISTRIBUTED_TRACING_TEST_TRACESTATE);
-    STRICT_EXPECTED_CALL(URL_EncodeString(IGNORED_PTR_ARG));
-    STRICT_EXPECTED_CALL(STRING_c_str(IGNORED_PTR_ARG));
-    STRICT_EXPECTED_CALL(STRING_delete(IGNORED_PTR_ARG));
-
-    if (security_msg)
-=======
->>>>>>> 8b7cc184
-    {
-        STRICT_EXPECTED_CALL(URL_EncodeString(IGNORED_PTR_ARG));
-        STRICT_EXPECTED_CALL(STRING_c_str(IGNORED_PTR_ARG));
-        STRICT_EXPECTED_CALL(STRING_delete(IGNORED_PTR_ARG));
-    }
-<<<<<<< HEAD
-=======
     if (security_msg)
     {
         STRICT_EXPECTED_CALL(URL_EncodeString(IGNORED_PTR_ARG));
@@ -1590,7 +1556,13 @@
     STRICT_EXPECTED_CALL(URL_EncodeString(IGNORED_PTR_ARG));
     STRICT_EXPECTED_CALL(STRING_c_str(IGNORED_PTR_ARG));
     STRICT_EXPECTED_CALL(STRING_delete(IGNORED_PTR_ARG));
->>>>>>> 8b7cc184
+
+    if (security_msg)
+    {
+        STRICT_EXPECTED_CALL(URL_EncodeString(IGNORED_PTR_ARG));
+        STRICT_EXPECTED_CALL(STRING_c_str(IGNORED_PTR_ARG));
+        STRICT_EXPECTED_CALL(STRING_delete(IGNORED_PTR_ARG));
+    }
 
     STRICT_EXPECTED_CALL(IoTHubMessage_GetDiagnosticPropertyData(IGNORED_PTR_ARG)).SetReturn(&TEST_DIAG_DATA);
 
