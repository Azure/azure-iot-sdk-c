--- conflicted
+++ resolved
@@ -479,7 +479,6 @@
     const char* text = NULL;
     switch (g_tokenizerIndex++)
     {
-<<<<<<< HEAD
     case 0:
         break;
     case 1:
@@ -514,42 +513,6 @@
     case 7:
     default:
         break;
-=======
-        case 0:
-            break;
-        case 1:
-            text = "devices/thisIsDeviceID/messages/devicebound/iothub-ack=Full";
-            break;
-        case 2:
-            text = "propname1=value2";
-            break;
-        case 3:
-            text = "propname2=value2";
-            g_tokenizerIndex = 6;
-            break;
-        case 4:
-            text = "%24.to=%2Fdevices%2FmyDeviceId%2Fmessages%2FdeviceBound&%24.cid";
-            break;
-        case 5:
-            text = "%24.cid";
-            break;
-        case 6:
-            text = ""; // Done
-            break;
-        case 8:
-        case 9:
-        case 10:
-        case 11:
-            text = "200";
-            break;
-        case 12:
-            text = "2";
-            break;
-
-        case 7:
-        default:
-            break;
->>>>>>> 762a6dca
     }
     if (text != NULL)
     {
@@ -1134,20 +1097,11 @@
 }
 
 static void setup_message_recv_with_properties_mocks(
-<<<<<<< HEAD
     bool has_content_type,
     bool has_content_encoding,
     bool auto_decode,
     bool msgCbResult)
 {
-=======
-    bool has_content_type, 
-    bool has_content_encoding, 
-    bool auto_decode, 
-    bool msgCbResult)
-{
-
->>>>>>> 762a6dca
     setup_message_receive_initial_calls(TEST_MQTT_MSG_TOPIC_W_1_PROP, false);
     STRICT_EXPECTED_CALL(STRING_c_str(IGNORED_PTR_ARG)).CallCannotFail().SetReturn(TEST_MQTT_MESSAGE_TOPIC);
     EXPECTED_CALL(STRING_TOKENIZER_create_from_char(TEST_MQTT_MSG_TOPIC_W_1_PROP));
@@ -1194,11 +1148,7 @@
     }
 
     STRICT_EXPECTED_CALL(STRING_TOKENIZER_get_next_token(IGNORED_PTR_ARG, IGNORED_PTR_ARG, "&"))
-<<<<<<< HEAD
         .CallCannotFail();
-=======
-            .CallCannotFail();
->>>>>>> 762a6dca
     STRICT_EXPECTED_CALL(STRING_c_str(IGNORED_PTR_ARG))
         .SetReturn("propName=propValue")
         .CallCannotFail();
@@ -1206,21 +1156,13 @@
     set_expected_calls_for_custom_message_property(auto_decode);
 
     STRICT_EXPECTED_CALL(STRING_TOKENIZER_get_next_token(IGNORED_PTR_ARG, IGNORED_PTR_ARG, "&"))
-<<<<<<< HEAD
         .CallCannotFail();
-=======
-            .CallCannotFail();
->>>>>>> 762a6dca
     EXPECTED_CALL(STRING_delete(IGNORED_PTR_ARG));
     EXPECTED_CALL(STRING_TOKENIZER_destroy(IGNORED_PTR_ARG));
     setup_set_message_disposition_context();
     STRICT_EXPECTED_CALL(Transport_MessageCallback(IGNORED_PTR_ARG, IGNORED_PTR_ARG))
         .SetReturn(msgCbResult);
-<<<<<<< HEAD
-
-=======
-    
->>>>>>> 762a6dca
+
     if (!msgCbResult)
     {
         STRICT_EXPECTED_CALL(IoTHubMessage_Destroy(IGNORED_PTR_ARG));
@@ -6703,11 +6645,7 @@
 TEST_FUNCTION(IoTHubTransport_MQTT_Common_MessageRecv_no_Properties_no_ct_no_ce_succeed)
 {
     // arrange
-<<<<<<< HEAD
-    IOTHUBTRANSPORT_CONFIG config = { 0 };
-=======
-    IOTHUBTRANSPORT_CONFIG config ={ 0 };
->>>>>>> 762a6dca
+    IOTHUBTRANSPORT_CONFIG config = { 0 };
     SetupIothubTransportConfig(&config, TEST_DEVICE_ID, TEST_DEVICE_KEY, TEST_IOTHUB_NAME, TEST_IOTHUB_SUFFIX, TEST_PROTOCOL_GATEWAY_HOSTNAME, NULL);
 
     TRANSPORT_LL_HANDLE handle = IoTHubTransport_MQTT_Common_Create(&config, get_IO_transport, &transport_cb_info, transport_cb_ctx);
@@ -6732,11 +6670,7 @@
 TEST_FUNCTION(IoTHubTransport_MQTT_Common_MessageRecv_no_Properties_no_ct_no_ce_cb_fail)
 {
     // arrange
-<<<<<<< HEAD
-    IOTHUBTRANSPORT_CONFIG config = { 0 };
-=======
-    IOTHUBTRANSPORT_CONFIG config ={ 0 };
->>>>>>> 762a6dca
+    IOTHUBTRANSPORT_CONFIG config = { 0 };
     SetupIothubTransportConfig(&config, TEST_DEVICE_ID, TEST_DEVICE_KEY, TEST_IOTHUB_NAME, TEST_IOTHUB_SUFFIX, TEST_PROTOCOL_GATEWAY_HOSTNAME, NULL);
 
     TRANSPORT_LL_HANDLE handle = IoTHubTransport_MQTT_Common_Create(&config, get_IO_transport, &transport_cb_info, transport_cb_ctx);
@@ -8290,11 +8224,7 @@
     set_expected_call_for_get_cred_and_devicekey();
     IOTHUB_DEVICE_HANDLE devHandle = IoTHubTransport_MQTT_Common_Register(handle, &TEST_DEVICE_1, config.waitingToSend);
 
-<<<<<<< HEAD
     TEST_MESSAGE_DISPOSITION_CONTEXT* msgDispCtx = (TEST_MESSAGE_DISPOSITION_CONTEXT*)malloc(sizeof(TEST_MESSAGE_DISPOSITION_CONTEXT));;
-=======
-    TEST_MESSAGE_DISPOSITION_CONTEXT* msgDispCtx = (TEST_MESSAGE_DISPOSITION_CONTEXT*) malloc(sizeof(TEST_MESSAGE_DISPOSITION_CONTEXT));;
->>>>>>> 762a6dca
     msgDispCtx->packet_id = 10;
     msgDispCtx->qos_value = DELIVER_AT_LEAST_ONCE;
 
@@ -8613,17 +8543,10 @@
 }
 
 static void setup_message_recv_with_input_queue_mocks(
-<<<<<<< HEAD
     const char* topicName,
     const char* inputQueueSubscribeName,
     const char* inputQueueName,
     bool connectedSystemProps,
-=======
-    const char* topicName, 
-    const char* inputQueueSubscribeName, 
-    const char* inputQueueName, 
-    bool connectedSystemProps, 
->>>>>>> 762a6dca
     bool msgCbResult)
 {
     STRICT_EXPECTED_CALL(mqttmessage_getTopicName(TEST_MQTT_MESSAGE_HANDLE)).SetReturn(topicName);
@@ -8638,19 +8561,11 @@
 
     // Retrieve the input queue name
     setup_message_recv_extractMqttProperties(topicName, inputQueueSubscribeName, inputQueueName, connectedSystemProps);
-<<<<<<< HEAD
 
     setup_set_message_disposition_context();
     STRICT_EXPECTED_CALL(Transport_MessageCallbackFromInput(IGNORED_PTR_ARG, IGNORED_PTR_ARG))
         .SetReturn(msgCbResult);
 
-=======
-
-    setup_set_message_disposition_context();
-    STRICT_EXPECTED_CALL(Transport_MessageCallbackFromInput(IGNORED_PTR_ARG, IGNORED_PTR_ARG))
-        .SetReturn(msgCbResult);
-
->>>>>>> 762a6dca
     if (!msgCbResult)
     {
         STRICT_EXPECTED_CALL(IoTHubMessage_Destroy(IGNORED_PTR_ARG));
