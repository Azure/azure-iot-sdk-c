// Copyright (c) Microsoft. All rights reserved.
// Licensed under the MIT license. See LICENSE file in the project root for full license information.

#ifdef __cplusplus
#include <cstdio>
#include <cstdlib>
#include <cstddef>
#else
#include <stdio.h>
#include <stdlib.h>
#include <stddef.h>
#include <stdbool.h>
#endif

#if defined _MSC_VER
#pragma warning(disable: 4054) /* MSC incorrectly fires this */
#endif

static void* my_gballoc_malloc(size_t size)
{
    return malloc(size);
}

static void my_gballoc_free(void* ptr)
{
    free(ptr);
}

void* my_gballoc_realloc(void* ptr, size_t size)
{
    return realloc(ptr, size);
}

#include "testrunnerswitcher.h"
#include "azure_c_shared_utility/optimize_size.h"
#include "azure_macro_utils/macro_utils.h"
#include "azure_c_shared_utility/shared_util_options.h"
#include "umock_c/umock_c.h"
#include "umock_c/umock_c_prod.h"
#include "umock_c/umock_c_negative_tests.h"
#include "umock_c/umocktypes_charptr.h"
#include "umock_c/umocktypes_bool.h"
#include "umock_c/umocktypes_stdint.h"

#define ENABLE_MOCKS

#include "azure_c_shared_utility/buffer_.h"
#include "azure_c_shared_utility/sastoken.h"
#include "azure_c_shared_utility/doublylinkedlist.h"
#include "azure_c_shared_utility/gballoc.h"
#include "azure_c_shared_utility/agenttime.h"
#include "azure_c_shared_utility/threadapi.h"
#include "azure_c_shared_utility/constbuffer.h"

#include "azure_umqtt_c/mqtt_client.h"

#include "internal/iothub_message_private.h"
#include "internal/iothub_client_private.h"
#include "iothub_client_options.h"
#include "internal/iothub_client_retry_control.h"

#include "azure_c_shared_utility/xio.h"
#include "azure_c_shared_utility/tlsio.h"

#include "azure_c_shared_utility/tickcounter.h"
#include "azure_c_shared_utility/lock.h"
#include "azure_c_shared_utility/string_tokenizer.h"
#include "azure_c_shared_utility/urlencode.h"

#include "internal/iothub_transport_ll_private.h"

MOCKABLE_FUNCTION(, bool, Transport_MessageCallbackFromInput, IOTHUB_MESSAGE_HANDLE, message, void*, ctx);
MOCKABLE_FUNCTION(, bool, Transport_MessageCallback, IOTHUB_MESSAGE_HANDLE, message, void*, ctx);
MOCKABLE_FUNCTION(, void, Transport_ConnectionStatusCallBack, IOTHUB_CLIENT_CONNECTION_STATUS, status, IOTHUB_CLIENT_CONNECTION_STATUS_REASON, reason, void*, ctx);
MOCKABLE_FUNCTION(, void, Transport_SendComplete_Callback, PDLIST_ENTRY, completed, IOTHUB_CLIENT_CONFIRMATION_RESULT, result, void*, ctx);
MOCKABLE_FUNCTION(, const char*, Transport_GetOption_Product_Info_Callback, void*, ctx);
MOCKABLE_FUNCTION(, void, Transport_Twin_ReportedStateComplete_Callback, uint32_t, item_id, int, status_code, void*, ctx);
MOCKABLE_FUNCTION(, void, Transport_Twin_RetrievePropertyComplete_Callback, DEVICE_TWIN_UPDATE_STATE, update_state, const unsigned char*, payLoad, size_t, size, void*, ctx);
MOCKABLE_FUNCTION(, int, Transport_DeviceMethod_Complete_Callback, const char*, method_name, const unsigned char*, payLoad, size_t, size, METHOD_HANDLE, response_id, void*, ctx);
MOCKABLE_FUNCTION(, const char*, Transport_GetOption_Model_Id_Callback, void*, ctx);

#undef ENABLE_MOCKS

#include "internal/iothubtransport_mqtt_common.h"
#include "azure_c_shared_utility/strings.h"

#ifdef __cplusplus
extern "C"
{
#endif

    int STRING_sprintf(STRING_HANDLE handle, const char* format, ...);
    STRING_HANDLE STRING_construct_sprintf(const char* format, ...);

#ifdef __cplusplus
}
#endif

static STRING_HANDLE my_STRING_new(void)
{
    return (STRING_HANDLE)my_gballoc_malloc(1);
}

static STRING_HANDLE my_STRING_construct(const char* psz)
{
    (void)psz;
    return (STRING_HANDLE)my_gballoc_malloc(1);
}

static int my_STRING_concat_with_STRING(STRING_HANDLE handle, STRING_HANDLE data)
{
    (void)handle;
    (void)data;
    return 0;
}

static void my_STRING_delete(STRING_HANDLE handle)
{
    my_gballoc_free(handle);
}

static int my_mallocAndStrcpy_s(char** destination, const char* source)
{
    (void)source;
    size_t l = strlen(source);
    *destination = (char*)my_gballoc_malloc(l + 1);
    strcpy(*destination, source);
    return 0;
}

static STRING_HANDLE my_URL_Encode(STRING_HANDLE string)
{
    (void)string;
    return (STRING_HANDLE)my_gballoc_malloc(1);
}

static STRING_HANDLE my_URL_EncodeString(const char* textEncode)
{
    (void)textEncode;
    return (STRING_HANDLE)my_gballoc_malloc(1);
}

static STRING_HANDLE my_URL_DecodeString(const char* textDecode)
{
    (void)textDecode;
    return (STRING_HANDLE)my_gballoc_malloc(1);
}

static const char* my_Transport_GetOption_Product_Info_Callback(void* ctx)
{
    (void)ctx;
    return "product_info";
}

static const char* my_Transport_GetOption_Model_Id_Callback(void* ctx)
{
    (void)ctx;
    return "dtmi:testDeviceCapabilityModel;1";
}

static const char* TEST_STRING_VALUE = "Test string value";
static const char* TEST_DEVICE_ID = "thisIsDeviceID";
static const char* TEST_MODULE_ID = "thisIsModuleID";
static const char* TEST_DEVICE_KEY = "thisIsDeviceKey";
static const char* TEST_DEVICE_SAS = "thisIsDeviceSasToken";
static const char* TEST_IOTHUB_NAME = "thisIsIotHubName";
static const char* TEST_IOTHUB_SUFFIX = "thisIsIotHubSuffix";
static const char* TEST_PROTOCOL_GATEWAY_HOSTNAME = NULL;
static const char* TEST_PROTOCOL_GATEWAY_HOSTNAME_NON_NULL = "ssl://thisIsAGatewayHostName.net";
static const char* TEST_VERY_LONG_DEVICE_ID = "1234567890ABCDEFGHIJKLMNOPQRSTUVWXYZabcdefghijklmnopqrstuvwxyz1234567890ABCDEFGHIJKLMNOPQRSTUVWXYZabcdefghijklmnopqrstuvwxyz1234567890";
static const char* TEST_MQTT_MESSAGE_TOPIC = "devices/myDeviceId/messages/devicebound/#";
static const char* TEST_MQTT_MSG_TOPIC = "devices/myDeviceId/messages/devicebound/iothub-ack=Full&%24.to=%2Fdevices%2FmyDeviceId%2Fmessages%2FdeviceBound&%24.cid=123&%24.uid=456";
static const char* TEST_MQTT_MSG_TOPIC_W_1_PROP = "devices/myDeviceId/messages/devicebound/iothub-ack=Full&propName=PropValue&DeviceInfo=smokeTest&%24.to=%2Fdevices%2FmyDeviceId%2Fmessages%2FdeviceBound&%24.cid&%24.uid";
static const char* TEST_MQTT_MSG_TOPIC_GET_TWIN = "$iothub/twin/res/200/?$rid=2";
static const char* TEST_MQTT_INPUT_QUEUE_SUBSCRIBE_NAME_1 = "devices/thisIsDeviceID/modules/thisIsModuleID/#";
static const char* TEST_MQTT_INPUT_1 = "devices/thisIsDeviceID/modules/thisIsModuleID/inputs/input1/%24.cdid=connected_device&%24.cmid=connected_module/";
static const char* TEST_MQTT_INPUT_NO_PROPERTIES = "devices/thisIsDeviceID/modules/thisIsModuleID/inputs/input1/";
static const char* TEST_MQTT_INPUT_MISSING_INPUT_QUEUE_NAME = "devices/thisIsDeviceID/modules/thisIsModuleID/inputs";
static const char* TEST_INPUT_QUEUE_1 = "input1";
static const char* TEST_MQTT_DEV_TWIN_MSG_TOPIC = "$iothub/twin/$res/200/?$rid=2";
static const char* TEST_MQTT_DEV_METHOD_MSG = "$iothub/methods/POST/method_name/?$rid=b";

static const char* TEST_MQTT_EVENT_TOPIC = "devices/thisIsDeviceID/messages/events/";
static const char* TEST_MQTT_SAS_TOKEN = "thisIsIotHubName.thisIsIotHubSuffix/devices/thisIsDeviceID";
static const char* TEST_HOST_NAME = "thisIsIotHubName.thisIsIotHubSuffix";
static const char* TEST_EMPTY_STRING = "";
static const char* TEST_SAS_TOKEN = "Test_SAS_Token_value";
static const char* X509_CERT_CERTIFICATE = "-----BEGIN CERTIFICATE-----MIID-----END CERTIFICATE-----";
static const char* X509_PRIVATE_KEY_OPTION = "x509privatekey";
static const char* X509_PRIVATE_KEY = "-----BEGIN RSA PRIVATE KEY-----MIIE-----END RSA PRIVATE KEY-----";

static const char* TEST_CONTENT_TYPE = "application/json";
static const char* TEST_CONTENT_ENCODING = "utf8";
static const char* TEST_DIAG_ID = "1234abcd";
static const char* TEST_DIAG_CREATION_TIME_UTC = "1506054516.100";
static const char* TEST_MESSAGE_CREATION_TIME_UTC = "2010-01-01T01:00:00.000Z";
static const char* TEST_OUTPUT_NAME = "TestOutputName";

static const char* PROPERTY_SEPARATOR = "&";
static const char* DIAGNOSTIC_CONTEXT_CREATION_TIME_UTC_PROPERTY = "creationtimeutc";
static const char* DISTRIBUTED_TRACING_TEST_TRACESTATE = "tracestate=1234";

static IOTHUB_MESSAGE_DIAGNOSTIC_PROPERTY_DATA TEST_DIAG_DATA;

static MQTT_TRANSPORT_PROXY_OPTIONS* expected_MQTT_TRANSPORT_PROXY_OPTIONS;

static const TRANSPORT_LL_HANDLE TEST_TRANSPORT_HANDLE = (TRANSPORT_LL_HANDLE)0x4444;
static const MQTT_CLIENT_HANDLE TEST_MQTT_CLIENT_HANDLE = (MQTT_CLIENT_HANDLE)0x1122;
static const PDLIST_ENTRY TEST_PDLIST_ENTRY = (PDLIST_ENTRY)0x1123;
static const MQTT_MESSAGE_HANDLE TEST_MQTT_MESSAGE_HANDLE = (MQTT_MESSAGE_HANDLE)0x1124;

static const IOTHUB_CLIENT_TRANSPORT_PROVIDER TEST_PROTOCOL = (IOTHUB_CLIENT_TRANSPORT_PROVIDER)0x1127;

static XIO_HANDLE TEST_XIO_HANDLE = (XIO_HANDLE)0x1126;

static const STRING_TOKENIZER_HANDLE TEST_STRING_TOKENIZER_HANDLE = (STRING_TOKENIZER_HANDLE)0x1127;

static const IOTHUB_AUTHORIZATION_HANDLE TEST_IOTHUB_AUTHORIZATION_HANDLE = (IOTHUB_AUTHORIZATION_HANDLE)0x1128;

/*this is the default message and has type BYTEARRAY*/
static const IOTHUB_MESSAGE_HANDLE TEST_IOTHUB_MSG_BYTEARRAY = (const IOTHUB_MESSAGE_HANDLE)0x01d1;

/*this is a STRING type message*/
static IOTHUB_MESSAGE_HANDLE TEST_IOTHUB_MSG_STRING = (IOTHUB_MESSAGE_HANDLE)0x01d2;
static const MAP_HANDLE TEST_MESSAGE_PROP_MAP = (MAP_HANDLE)0x1212;

static char appMessageString[] = "App Message String";
static uint8_t appMessage[] = { 0x54, 0x68, 0x69, 0x73, 0x20, 0x69, 0x73, 0x20, 0x61, 0x20, 0x54, 0x65, 0x73, 0x74, 0x20, 0x4d, 0x73, 0x67 };
static const size_t appMsgSize = sizeof(appMessage) / sizeof(appMessage[0]);
static CONSTBUFFER g_cbuff;

static IOTHUB_CLIENT_CONFIG g_iothubClientConfig = { 0 };
static DLIST_ENTRY g_waitingToSend;

static tickcounter_ms_t g_current_ms;
static size_t g_tokenizerIndex;

static CONSTBUFFER_HANDLE TEST_CONST_BUFFER_HANDLE = (CONSTBUFFER_HANDLE)0x2331;

// Use #define and not const because switch statement that consumes these assumes they're not const and won't compile.
#define PARSE_SLASHES_FOR_INPUT_QUEUE_INDEX_5 (205)


#define PARSE_SLASHES_FOR_INPUT_QUEUE_NO_TOKENS               (500)
#define NUM_DOWORK_VALUE                1

static const unsigned char* TEST_DEVICE_METHOD_RESPONSE = (const unsigned char*)0x62;
static size_t TEST_DEVICE_RESP_LENGTH = 1;
static size_t TEST_METHOD_ID_VALUE = 12;
static METHOD_HANDLE TEST_METHOD_ID = &TEST_METHOD_ID_VALUE;
static METHOD_HANDLE g_method_handle_value = NULL;

#define TEST_TIME_T ((time_t)-1)
#define TEST_DIFF_TIME TEST_DIFF_TIME_POSITIVE
#define TEST_DIFF_TIME_POSITIVE 12
#define TEST_DIFF_TIME_NEGATIVE -12
#define TEST_DIFF_WITHIN_ERROR  5
#define TEST_DIFF_GREATER_THAN_WAIT  6
#define TEST_DIFF_LESS_THAN_WAIT  1
#define TEST_DIFF_GREATER_THAN_ERROR 10
#define TEST_BIG_TIME_T (TEST_RETRY_TIMEOUT_SECS - TEST_DIFF_WITHIN_ERROR)
#define TEST_SMALL_TIME_T ((time_t)(TEST_DIFF_WITHIN_ERROR - 1))
#define TEST_DEVICE_STATUS_CODE     200
#define TEST_HOSTNAME_STRING_HANDLE    (STRING_HANDLE)0x5555
#define TEST_RETRY_CONTROL_HANDLE      (RETRY_CONTROL_HANDLE)0x6666

#define STATUS_CODE_TIMEOUT_VALUE           408


#define DEFAULT_RETRY_POLICY                IOTHUB_CLIENT_RETRY_EXPONENTIAL_BACKOFF_WITH_JITTER
#define DEFAULT_RETRY_TIMEOUT_IN_SECONDS    0

static APP_PAYLOAD TEST_APP_PAYLOAD;

TEST_DEFINE_ENUM_TYPE(IOTHUB_CLIENT_RESULT, IOTHUB_CLIENT_RESULT_VALUES);
IMPLEMENT_UMOCK_C_ENUM_TYPE(IOTHUB_CLIENT_RESULT, IOTHUB_CLIENT_RESULT_VALUES);

TEST_DEFINE_ENUM_TYPE(IOTHUB_CLIENT_STATUS, IOTHUB_CLIENT_STATUS_VALUES);
IMPLEMENT_UMOCK_C_ENUM_TYPE(IOTHUB_CLIENT_STATUS, IOTHUB_CLIENT_STATUS_VALUES);

TEST_DEFINE_ENUM_TYPE(IOTHUB_CLIENT_RETRY_POLICY, IOTHUB_CLIENT_RETRY_POLICY_VALUES);
IMPLEMENT_UMOCK_C_ENUM_TYPE(IOTHUB_CLIENT_RETRY_POLICY, IOTHUB_CLIENT_RETRY_POLICY_VALUES);

TEST_DEFINE_ENUM_TYPE(IOTHUB_CREDENTIAL_TYPE, IOTHUB_CREDENTIAL_TYPE_VALUES);
IMPLEMENT_UMOCK_C_ENUM_TYPE(IOTHUB_CREDENTIAL_TYPE, IOTHUB_CREDENTIAL_TYPE_VALUES);

TEST_DEFINE_ENUM_TYPE(SAS_TOKEN_STATUS, SAS_TOKEN_STATUS_VALUES);
IMPLEMENT_UMOCK_C_ENUM_TYPE(SAS_TOKEN_STATUS, SAS_TOKEN_STATUS_VALUES);

static TEST_MUTEX_HANDLE test_serialize_mutex;

#define TEST_RETRY_POLICY IOTHUB_CLIENT_RETRY_EXPONENTIAL_BACKOFF_WITH_JITTER
#define TEST_RETRY_TIMEOUT_SECS 60
#define TEST_MAX_DISCONNECT_VALUE 50

//Callbacks for Testing
static ON_MQTT_MESSAGE_RECV_CALLBACK g_fnMqttMsgRecv;
static ON_MQTT_OPERATION_CALLBACK g_fnMqttOperationCallback;
static ON_MQTT_ERROR_CALLBACK g_fnMqttErrorCallback;
static void* g_callbackCtx;
static void* g_errorcallbackCtx;
static bool g_nullMapVariable;
static bool g_skip_disconnect_callback;
static ON_MQTT_DISCONNECTED_CALLBACK g_disconnect_callback;
static void* g_disconnect_callback_ctx;
static TRANSPORT_CALLBACKS_INFO transport_cb_info;
static void* transport_cb_ctx = (void*)0x499922;

typedef struct TEST_MESSAGE_DISPOSITION_CONTEXT_TAG
{
    uint16_t packet_id;
    QOS_VALUE qos_value;
} TEST_MESSAGE_DISPOSITION_CONTEXT;

#ifdef __cplusplus
extern "C"
{
#endif
    int STRING_sprintf(STRING_HANDLE handle, const char* format, ...)
    {
        (void)handle;
        (void)format;
        return 0;
    }

    STRING_HANDLE STRING_construct_sprintf(const char* format, ...)
    {
        (void)format;
        return (STRING_HANDLE)my_gballoc_malloc(1);
    }

    const char* my_STRING_c_str(STRING_HANDLE handle)
    {
        (void)handle;
        return TEST_STRING_VALUE;
    }

    void real_DList_InitializeListHead(PDLIST_ENTRY listHead);
    int real_DList_IsListEmpty(const PDLIST_ENTRY listHead);
    void real_DList_InsertTailList(PDLIST_ENTRY listHead, PDLIST_ENTRY listEntry);
    void real_DList_InsertHeadList(PDLIST_ENTRY listHead, PDLIST_ENTRY listEntry);
    void real_DList_AppendTailList(PDLIST_ENTRY listHead, PDLIST_ENTRY ListToAppend);
    int real_DList_RemoveEntryList(PDLIST_ENTRY listEntry);
    PDLIST_ENTRY real_DList_RemoveHeadList(PDLIST_ENTRY listHead);

#ifdef __cplusplus
}
#endif

static char* my_IoTHubClient_Auth_Get_SasToken(IOTHUB_AUTHORIZATION_HANDLE handle, const char* scope, uint64_t expiry_time_relative_seconds, const char* keyname)
{
    (void)handle;
    (void)scope;
    (void)expiry_time_relative_seconds;
    (void)keyname;

    char* result;
    size_t len = strlen(TEST_SAS_TOKEN);
    result = (char*)my_gballoc_malloc(len+1);
    strcpy(result, TEST_SAS_TOKEN);
    return result;
}

static IOTHUBMESSAGE_CONTENT_TYPE my_IoTHubMessage_GetContentType(IOTHUB_MESSAGE_HANDLE iotHubMessageHandle)
{
    IOTHUBMESSAGE_CONTENT_TYPE result2;
    if (iotHubMessageHandle == TEST_IOTHUB_MSG_BYTEARRAY)
    {
        result2 = IOTHUBMESSAGE_BYTEARRAY;
    }
    else if (iotHubMessageHandle == TEST_IOTHUB_MSG_STRING)
    {
        result2 = IOTHUBMESSAGE_STRING;
    }
    else
    {
        result2 = IOTHUBMESSAGE_UNKNOWN;
    }
    return result2;
}

static IOTHUB_MESSAGE_RESULT my_IoTHubMessage_GetByteArray(IOTHUB_MESSAGE_HANDLE iotHubMessageHandle, const unsigned char** buffer, size_t* size)
{
    if (iotHubMessageHandle == TEST_IOTHUB_MSG_BYTEARRAY)
    {
        *buffer = appMessage;
        *size = appMsgSize;
    }
    else
    {
        /*not expected really*/
        *buffer = (const unsigned char*)"333";
        *size = 3;
    }
    return IOTHUB_MESSAGE_OK;
}

static MESSAGE_DISPOSITION_CONTEXT_HANDLE g_messageDispositionContext;
static MESSAGE_DISPOSITION_CONTEXT_DESTROY_FUNCTION g_messageDispositionDestroyFunction;
static void my_IoTHubMessage_Destroy(IOTHUB_MESSAGE_HANDLE iotHubMessageHandle)
{
    (void)iotHubMessageHandle;

    if (g_messageDispositionContext != NULL)
    {
        g_messageDispositionDestroyFunction(g_messageDispositionContext);
        g_messageDispositionContext = NULL;
        g_messageDispositionDestroyFunction = NULL;
    }
}

static IOTHUB_MESSAGE_RESULT my_IoTHubMessage_SetDispositionContext(IOTHUB_MESSAGE_HANDLE iotHubMessageHandle, MESSAGE_DISPOSITION_CONTEXT_HANDLE dispositionContext, MESSAGE_DISPOSITION_CONTEXT_DESTROY_FUNCTION dispositionContextDestroyFunction)
{
    (void)iotHubMessageHandle;
    g_messageDispositionContext = dispositionContext;
    g_messageDispositionDestroyFunction = dispositionContextDestroyFunction;
    return IOTHUB_MESSAGE_OK;
}


static int my_Transport_DeviceMethod_Complete_Callback(const char* method_name, const unsigned char* payLoad, size_t size, METHOD_HANDLE response_id, void* ctx)
{
    (void)ctx;
    (void)method_name;
    (void)payLoad;
    (void)size;
    g_method_handle_value = response_id;
    return 0;
}

static void my_IoTHubClientCore_LL_SendComplete(IOTHUB_CLIENT_CORE_LL_HANDLE handle, PDLIST_ENTRY completed, IOTHUB_CLIENT_CONFIRMATION_RESULT result)
{
    (void)handle;
    (void)completed;
    (void)result;
}

static MQTT_CLIENT_HANDLE my_mqtt_client_init(ON_MQTT_MESSAGE_RECV_CALLBACK msgRecv, ON_MQTT_OPERATION_CALLBACK opCallback, void* callbackCtx, ON_MQTT_ERROR_CALLBACK errorCallback, void* errorcallbackCtx)
{
    g_fnMqttMsgRecv = msgRecv;
    g_fnMqttOperationCallback = opCallback;
    g_callbackCtx = callbackCtx;
    g_fnMqttErrorCallback = errorCallback;
    g_errorcallbackCtx = errorcallbackCtx;
    return (MQTT_CLIENT_HANDLE)my_gballoc_malloc(sizeof(MQTT_CLIENT_HANDLE));
}

static int my_mqtt_client_disconnect(MQTT_CLIENT_HANDLE handle, ON_MQTT_DISCONNECTED_CALLBACK callback, void* ctx)
{
    (void)handle;
    g_disconnect_callback = callback;
    g_disconnect_callback_ctx = ctx;
    return 0;
}

static void my_mqtt_client_deinit(MQTT_CLIENT_HANDLE handle)
{
    my_gballoc_free(handle);
}

static void my_mqtt_client_dowork(MQTT_CLIENT_HANDLE handle)
{
    (void)handle;
}

static STRING_TOKENIZER_HANDLE my_STRING_TOKENIZER_create_from_char(const char* input)
{
    (void)input;
    return (STRING_TOKENIZER_HANDLE)my_gballoc_malloc(sizeof(STRING_TOKENIZER_HANDLE));
}

int my_STRING_TOKENIZER_get_next_token(STRING_TOKENIZER_HANDLE t, STRING_HANDLE output, const char* delimiters)
{
    int result;
    (void)delimiters;
    (void)t;
    const char* text = NULL;
    switch (g_tokenizerIndex++)
    {
        case 0:
            break;
        case 1:
            text = "devices/thisIsDeviceID/messages/devicebound/iothub-ack=Full";
            break;
        case 2:
            text = "propname1=value2";
            break;
        case 3:
            text = "propname2=value2";
            g_tokenizerIndex = 6;
            break;
        case 4:
            text = "%24.to=%2Fdevices%2FmyDeviceId%2Fmessages%2FdeviceBound&%24.cid";
            break;
        case 5:
            text = "%24.cid";
            break;
        case 6:
            text = ""; // Done
            break;
        case 8:
        case 9:
        case 10:
        case 11:
            text = "200";
            break;
        case 12:
            text = "2";
            break;

        case 7:
        default:
            break;
    }
    if (text != NULL)
    {
        result = 0;
        output = NULL;
    }
    else
    {
        result = MU_FAILURE;
    }
    return result;
}

static void my_STRING_TOKENIZER_destroy(STRING_TOKENIZER_HANDLE handle)
{
    my_gballoc_free(handle);
}

static STRING_HANDLE my_SASToken_Create(STRING_HANDLE key, STRING_HANDLE scope, STRING_HANDLE keyName, uint64_t expiry)
{
    (void)key;
    (void)scope;
    (void)keyName;
    (void)expiry;
    return (STRING_HANDLE)my_gballoc_malloc(sizeof(STRING_HANDLE));
}

static MAP_RESULT my_Map_GetInternals(MAP_HANDLE handle, const char*const** keys, const char*const** values, size_t* count)
{
    (void)handle;
    *keys = NULL;
    *values = NULL;
    *count = 0;
    return MAP_OK;
}

static XIO_HANDLE my_xio_create(const IO_INTERFACE_DESCRIPTION* io_interface_description, const void* xio_create_parameters)
{
    (void)io_interface_description;
    (void)xio_create_parameters;
    return (XIO_HANDLE)my_gballoc_malloc(sizeof(XIO_HANDLE));
}

static void my_xio_destroy(XIO_HANDLE ioHandle)
{
    my_gballoc_free(ioHandle);
}

static TICK_COUNTER_HANDLE my_tickcounter_create(void)
{
    return (TICK_COUNTER_HANDLE)my_gballoc_malloc(sizeof(TICK_COUNTER_HANDLE));
}

static int my_tickcounter_get_current_ms(TICK_COUNTER_HANDLE tick_counter, tickcounter_ms_t * current_ms)
{
    (void)tick_counter;
    g_current_ms += 1000;
    *current_ms = g_current_ms;
    return 0;
}

static void my_tickcounter_destroy(TICK_COUNTER_HANDLE tick_counter)
{
    my_gballoc_free(tick_counter);
}

static MAP_HANDLE my_Map_Create(MAP_FILTER_CALLBACK mapFilterFunc)
{
    (void)mapFilterFunc;
    return (MAP_HANDLE)malloc(1);
}

static MAP_HANDLE my_Map_Clone(MAP_HANDLE handle)
{
    (void)handle;
    return (MAP_HANDLE)malloc(1);
}

static void my_Map_Destroy(MAP_HANDLE handle)
{
    free(handle);
}

static BUFFER_HANDLE my_BUFFER_new(void)
{
    return (BUFFER_HANDLE)malloc(1);
}

static void my_BUFFER_delete(BUFFER_HANDLE handle)
{
    free(handle);
}

static double my_get_difftime(time_t stopTime, time_t startTime)
{
    return (double)(stopTime - startTime);
}

static void my_ThreadAPI_Sleep(unsigned int milliseconds)
{
    (void)milliseconds;
    // this is for disconnect callback
    if (g_disconnect_callback != NULL && !g_skip_disconnect_callback)
    {
        g_disconnect_callback(g_disconnect_callback_ctx);
    }
}

static int error_proxy_options;
static XIO_HANDLE get_IO_transport(const char* fully_qualified_name, const MQTT_TRANSPORT_PROXY_OPTIONS* mqtt_transport_proxy_options)
{
    (void)fully_qualified_name;
    (void)mqtt_transport_proxy_options;
    error_proxy_options = 0;
    if (((expected_MQTT_TRANSPORT_PROXY_OPTIONS == NULL) && (mqtt_transport_proxy_options != NULL)) ||
        ((expected_MQTT_TRANSPORT_PROXY_OPTIONS != NULL) && (mqtt_transport_proxy_options == NULL)))
    {
        error_proxy_options = 1;
    }
    else
    {
        if (expected_MQTT_TRANSPORT_PROXY_OPTIONS != NULL)
        {
            if ((strcmp(expected_MQTT_TRANSPORT_PROXY_OPTIONS->host_address, mqtt_transport_proxy_options->host_address) != 0) ||
                ((expected_MQTT_TRANSPORT_PROXY_OPTIONS->username != NULL) && (strcmp(expected_MQTT_TRANSPORT_PROXY_OPTIONS->username, mqtt_transport_proxy_options->username) != 0)) ||
                ((expected_MQTT_TRANSPORT_PROXY_OPTIONS->password != NULL) && (strcmp(expected_MQTT_TRANSPORT_PROXY_OPTIONS->password, mqtt_transport_proxy_options->password) != 0)))
            {
                error_proxy_options = 1;
            }
        }
    }
    return (XIO_HANDLE)my_gballoc_malloc(sizeof(XIO_HANDLE));
}

static DEVICE_TWIN_UPDATE_STATE get_twin_update_state;
static const unsigned char* get_twin_payLoad;
static size_t get_twin_size;
static void* get_twin_userContextCallback;
static void on_get_device_twin_completed_callback(DEVICE_TWIN_UPDATE_STATE update_state, const unsigned char* payLoad, size_t size, void* userContextCallback)
{
    get_twin_update_state = update_state;
    get_twin_payLoad = payLoad;
    get_twin_size = size;
    get_twin_userContextCallback = userContextCallback;
}

MU_DEFINE_ENUM_STRINGS(UMOCK_C_ERROR_CODE, UMOCK_C_ERROR_CODE_VALUES)

static void on_umock_c_error(UMOCK_C_ERROR_CODE error_code)
{
    (void)error_code;
    ASSERT_FAIL("umock_c reported error");
}

BEGIN_TEST_SUITE(iothubtransport_mqtt_common_ut)

TEST_SUITE_INITIALIZE(suite_init)
{
    int result;

    TEST_APP_PAYLOAD.message = appMessage;
    TEST_APP_PAYLOAD.length = appMsgSize;

    transport_cb_info.send_complete_cb = Transport_SendComplete_Callback;
    transport_cb_info.twin_retrieve_prop_complete_cb = Transport_Twin_RetrievePropertyComplete_Callback;
    transport_cb_info.twin_rpt_state_complete_cb = Transport_Twin_ReportedStateComplete_Callback;
    transport_cb_info.send_complete_cb = Transport_SendComplete_Callback;
    transport_cb_info.connection_status_cb = Transport_ConnectionStatusCallBack;
    transport_cb_info.prod_info_cb = Transport_GetOption_Product_Info_Callback;
    transport_cb_info.msg_input_cb = Transport_MessageCallbackFromInput;
    transport_cb_info.msg_cb = Transport_MessageCallback;
    transport_cb_info.method_complete_cb = Transport_DeviceMethod_Complete_Callback;
    transport_cb_info.get_model_id_cb = Transport_GetOption_Model_Id_Callback;

    g_cbuff.buffer = appMessage;
    g_cbuff.size = appMsgSize;

    test_serialize_mutex = TEST_MUTEX_CREATE();
    ASSERT_IS_NOT_NULL(test_serialize_mutex);

    umock_c_init(on_umock_c_error);
    result = umocktypes_bool_register_types();
    ASSERT_ARE_EQUAL(int, 0, result);

    result = umocktypes_stdint_register_types();
    ASSERT_ARE_EQUAL(int, 0, result);

    result = umocktypes_charptr_register_types();
    ASSERT_ARE_EQUAL(int, 0, result);

    REGISTER_UMOCK_ALIAS_TYPE(XIO_HANDLE, void*);
    REGISTER_UMOCK_ALIAS_TYPE(PDLIST_ENTRY, void*);
    REGISTER_UMOCK_ALIAS_TYPE(const PDLIST_ENTRY, void*);
    REGISTER_UMOCK_ALIAS_TYPE(MQTT_CLIENT_HANDLE, void*);
    REGISTER_UMOCK_ALIAS_TYPE(STRING_HANDLE, void*);
    REGISTER_UMOCK_ALIAS_TYPE(TICK_COUNTER_HANDLE, void*);
    REGISTER_UMOCK_ALIAS_TYPE(ON_MQTT_OPERATION_CALLBACK, void*);
    REGISTER_UMOCK_ALIAS_TYPE(ON_MQTT_ERROR_CALLBACK, void*);
    REGISTER_UMOCK_ALIAS_TYPE(ON_IO_CLOSE_COMPLETE, void*);
    REGISTER_UMOCK_ALIAS_TYPE(IOTHUB_MESSAGE_HANDLE, void*);
    REGISTER_UMOCK_ALIAS_TYPE(QOS_VALUE, unsigned int);
    REGISTER_UMOCK_ALIAS_TYPE(MQTT_MESSAGE_HANDLE, void*);
    REGISTER_UMOCK_ALIAS_TYPE(ON_MQTT_MESSAGE_RECV_CALLBACK, void*);
    REGISTER_UMOCK_ALIAS_TYPE(MAP_HANDLE, void*);
    REGISTER_UMOCK_ALIAS_TYPE(STRING_TOKENIZER_HANDLE, void*);
    REGISTER_UMOCK_ALIAS_TYPE(IOTHUB_CLIENT_CORE_LL_HANDLE, void*);
    REGISTER_UMOCK_ALIAS_TYPE(IOTHUB_CLIENT_CONFIRMATION_RESULT, int);
    REGISTER_UMOCK_ALIAS_TYPE(IOTHUBMESSAGE_DISPOSITION_RESULT, int);
    REGISTER_UMOCK_ALIAS_TYPE(CONSTBUFFER_HANDLE, void*);
    REGISTER_UMOCK_ALIAS_TYPE(BUFFER_HANDLE, void*);
    REGISTER_UMOCK_ALIAS_TYPE(IOTHUB_CLIENT_CONNECTION_STATUS, unsigned int);
    REGISTER_UMOCK_ALIAS_TYPE(IOTHUB_CLIENT_CONNECTION_STATUS_REASON, unsigned int);
    REGISTER_UMOCK_ALIAS_TYPE(IOTHUB_CLIENT_RETRY_POLICY, int);
    REGISTER_UMOCK_ALIAS_TYPE(time_t, uint64_t);
    REGISTER_UMOCK_ALIAS_TYPE(METHOD_HANDLE, void*);
    REGISTER_UMOCK_ALIAS_TYPE(IOTHUB_AUTHORIZATION_HANDLE, void*);
    REGISTER_UMOCK_ALIAS_TYPE(IOTHUB_CREDENTIAL_TYPE, int);
    REGISTER_UMOCK_ALIAS_TYPE(SAS_TOKEN_STATUS, int);
    REGISTER_UMOCK_ALIAS_TYPE(ON_MQTT_DISCONNECTED_CALLBACK, void*);
    REGISTER_UMOCK_ALIAS_TYPE(IOTHUBMESSAGE_CONTENT_TYPE, int);
    REGISTER_UMOCK_ALIAS_TYPE(DEVICE_TWIN_UPDATE_STATE, int);
    REGISTER_UMOCK_ALIAS_TYPE(MESSAGE_DISPOSITION_CONTEXT_HANDLE, void*);
    REGISTER_UMOCK_ALIAS_TYPE(MESSAGE_DISPOSITION_CONTEXT_DESTROY_FUNCTION, void*);
    REGISTER_UMOCK_ALIAS_TYPE(IOTHUB_MESSAGE_RESULT, int);

    REGISTER_GLOBAL_MOCK_HOOK(gballoc_malloc, my_gballoc_malloc);
    REGISTER_GLOBAL_MOCK_FAIL_RETURN(gballoc_malloc, NULL);
    REGISTER_GLOBAL_MOCK_HOOK(gballoc_free, my_gballoc_free);
    REGISTER_GLOBAL_MOCK_HOOK(gballoc_realloc, my_gballoc_realloc);
    REGISTER_GLOBAL_MOCK_FAIL_RETURN(gballoc_realloc, NULL);

    REGISTER_GLOBAL_MOCK_HOOK(mallocAndStrcpy_s, my_mallocAndStrcpy_s);
    REGISTER_GLOBAL_MOCK_FAIL_RETURN(mallocAndStrcpy_s, MU_FAILURE);

    REGISTER_GLOBAL_MOCK_HOOK(ThreadAPI_Sleep, my_ThreadAPI_Sleep);

    REGISTER_GLOBAL_MOCK_HOOK(STRING_new, my_STRING_new);
    REGISTER_GLOBAL_MOCK_FAIL_RETURN(STRING_new, NULL);
    REGISTER_GLOBAL_MOCK_HOOK(STRING_construct, my_STRING_construct);
    REGISTER_GLOBAL_MOCK_FAIL_RETURN(STRING_construct, NULL);
    REGISTER_GLOBAL_MOCK_HOOK(STRING_concat_with_STRING, my_STRING_concat_with_STRING);
    REGISTER_GLOBAL_MOCK_FAIL_RETURN(STRING_concat_with_STRING, -1);
    REGISTER_GLOBAL_MOCK_HOOK(STRING_delete, my_STRING_delete);
    REGISTER_GLOBAL_MOCK_HOOK(STRING_c_str, my_STRING_c_str);
    REGISTER_GLOBAL_MOCK_RETURN(STRING_concat, 0);
    REGISTER_GLOBAL_MOCK_FAIL_RETURN(STRING_concat, MU_FAILURE);

    REGISTER_GLOBAL_MOCK_HOOK(URL_Encode, my_URL_Encode);
    REGISTER_GLOBAL_MOCK_HOOK(URL_EncodeString, my_URL_EncodeString);
    REGISTER_GLOBAL_MOCK_FAIL_RETURN(URL_EncodeString, NULL);
    REGISTER_GLOBAL_MOCK_HOOK(URL_DecodeString, my_URL_DecodeString);
    REGISTER_GLOBAL_MOCK_FAIL_RETURN(URL_DecodeString, NULL);
    REGISTER_GLOBAL_MOCK_HOOK(Transport_GetOption_Product_Info_Callback, my_Transport_GetOption_Product_Info_Callback);
    REGISTER_GLOBAL_MOCK_FAIL_RETURN(Transport_GetOption_Product_Info_Callback, NULL);
    REGISTER_GLOBAL_MOCK_HOOK(Transport_GetOption_Model_Id_Callback, my_Transport_GetOption_Model_Id_Callback);
    REGISTER_GLOBAL_MOCK_FAIL_RETURN(Transport_GetOption_Model_Id_Callback, NULL);

    REGISTER_GLOBAL_MOCK_RETURN(IoTHub_Transport_ValidateCallbacks, 0);
    REGISTER_GLOBAL_MOCK_FAIL_RETURN(IoTHub_Transport_ValidateCallbacks, __LINE__);

    REGISTER_GLOBAL_MOCK_RETURN(IoTHubClient_Auth_Get_DeviceKey, TEST_DEVICE_KEY);

    REGISTER_GLOBAL_MOCK_RETURN(Transport_MessageCallback, true);
    REGISTER_GLOBAL_MOCK_FAIL_RETURN(Transport_MessageCallback, false);

    REGISTER_GLOBAL_MOCK_HOOK(Transport_DeviceMethod_Complete_Callback, my_Transport_DeviceMethod_Complete_Callback);
    REGISTER_GLOBAL_MOCK_FAIL_RETURN(Transport_DeviceMethod_Complete_Callback, MU_FAILURE);

    REGISTER_GLOBAL_MOCK_HOOK(IoTHubMessage_GetContentType, my_IoTHubMessage_GetContentType);
    REGISTER_GLOBAL_MOCK_FAIL_RETURN(IoTHubMessage_GetContentType, IOTHUBMESSAGE_UNKNOWN);

    REGISTER_GLOBAL_MOCK_RETURN(IoTHubMessage_GetString, appMessageString);
    REGISTER_GLOBAL_MOCK_FAIL_RETURN(IoTHubMessage_GetString, NULL);

    REGISTER_GLOBAL_MOCK_RETURN(IoTHubMessage_CreateFromByteArray, TEST_IOTHUB_MSG_BYTEARRAY);
    REGISTER_GLOBAL_MOCK_FAIL_RETURN(IoTHubMessage_CreateFromByteArray, NULL);

    REGISTER_GLOBAL_MOCK_HOOK(IoTHubMessage_GetByteArray, my_IoTHubMessage_GetByteArray);
    REGISTER_GLOBAL_MOCK_FAIL_RETURN(IoTHubMessage_GetByteArray, IOTHUB_MESSAGE_ERROR);

    REGISTER_GLOBAL_MOCK_RETURN(IoTHubMessage_GetOutputName, NULL);

    REGISTER_GLOBAL_MOCK_HOOK(IoTHubMessage_Destroy, my_IoTHubMessage_Destroy);
    REGISTER_GLOBAL_MOCK_HOOK(IoTHubMessage_SetDispositionContext, my_IoTHubMessage_SetDispositionContext);
    REGISTER_GLOBAL_MOCK_FAIL_RETURN(IoTHubMessage_SetDispositionContext, IOTHUB_MESSAGE_ERROR);

    REGISTER_GLOBAL_MOCK_RETURN(IoTHubMessage_Properties, TEST_MESSAGE_PROP_MAP);
    REGISTER_GLOBAL_MOCK_FAIL_RETURN(IoTHubMessage_Properties, NULL);

    REGISTER_GLOBAL_MOCK_HOOK(Map_GetInternals, my_Map_GetInternals);
    REGISTER_GLOBAL_MOCK_FAIL_RETURN(Map_GetInternals, MAP_ERROR);

    REGISTER_GLOBAL_MOCK_RETURN(Map_AddOrUpdate, MAP_OK);
    REGISTER_GLOBAL_MOCK_FAIL_RETURN(Map_GetInternals, MAP_ERROR);

    REGISTER_GLOBAL_MOCK_HOOK(Map_Create, my_Map_Create);
    REGISTER_GLOBAL_MOCK_FAIL_RETURN(Map_Create, NULL);
    REGISTER_GLOBAL_MOCK_HOOK(Map_Clone, my_Map_Clone);
    REGISTER_GLOBAL_MOCK_FAIL_RETURN(Map_Clone, NULL);
    REGISTER_GLOBAL_MOCK_HOOK(Map_Destroy, my_Map_Destroy);

    REGISTER_GLOBAL_MOCK_HOOK(mqtt_client_init, my_mqtt_client_init);
    REGISTER_GLOBAL_MOCK_FAIL_RETURN(mqtt_client_init, NULL);

    REGISTER_GLOBAL_MOCK_RETURN(mqtt_client_connect, 0);
    REGISTER_GLOBAL_MOCK_FAIL_RETURN(mqtt_client_connect, MU_FAILURE);

    REGISTER_GLOBAL_MOCK_HOOK(mqtt_client_deinit, my_mqtt_client_deinit);

    REGISTER_GLOBAL_MOCK_HOOK(mqtt_client_disconnect, my_mqtt_client_disconnect);
    REGISTER_GLOBAL_MOCK_FAIL_RETURN(mqtt_client_disconnect, MU_FAILURE);

    REGISTER_GLOBAL_MOCK_RETURN(mqtt_client_subscribe, 0);
    REGISTER_GLOBAL_MOCK_FAIL_RETURN(mqtt_client_subscribe, MU_FAILURE);

    REGISTER_GLOBAL_MOCK_RETURN(mqtt_client_unsubscribe, 0);
    REGISTER_GLOBAL_MOCK_FAIL_RETURN(mqtt_client_unsubscribe, MU_FAILURE);

    REGISTER_GLOBAL_MOCK_RETURN(mqtt_client_publish, 0);
    REGISTER_GLOBAL_MOCK_FAIL_RETURN(mqtt_client_publish, MU_FAILURE);

    REGISTER_GLOBAL_MOCK_RETURN(mqttmessage_create, TEST_MQTT_MESSAGE_HANDLE);
    REGISTER_GLOBAL_MOCK_FAIL_RETURN(mqttmessage_create, NULL);

    REGISTER_GLOBAL_MOCK_RETURN(mqttmessage_create_in_place, TEST_MQTT_MESSAGE_HANDLE);
    REGISTER_GLOBAL_MOCK_FAIL_RETURN(mqttmessage_create_in_place, NULL);

    REGISTER_GLOBAL_MOCK_RETURN(mqttmessage_getApplicationMsg, &TEST_APP_PAYLOAD);
    REGISTER_GLOBAL_MOCK_FAIL_RETURN(mqttmessage_getApplicationMsg, NULL);

    REGISTER_GLOBAL_MOCK_RETURN(mqttmessage_getTopicName, TEST_MQTT_MSG_TOPIC);
    REGISTER_GLOBAL_MOCK_FAIL_RETURN(mqttmessage_getTopicName, NULL);

    REGISTER_GLOBAL_MOCK_HOOK(STRING_TOKENIZER_create_from_char, my_STRING_TOKENIZER_create_from_char);
    REGISTER_GLOBAL_MOCK_FAIL_RETURN(STRING_TOKENIZER_create_from_char, NULL);

    REGISTER_GLOBAL_MOCK_HOOK(STRING_TOKENIZER_get_next_token, my_STRING_TOKENIZER_get_next_token);
    REGISTER_GLOBAL_MOCK_FAIL_RETURN(STRING_TOKENIZER_get_next_token, MU_FAILURE);

    REGISTER_GLOBAL_MOCK_HOOK(STRING_TOKENIZER_destroy, my_STRING_TOKENIZER_destroy);

    REGISTER_GLOBAL_MOCK_HOOK(SASToken_Create, my_SASToken_Create);
    REGISTER_GLOBAL_MOCK_FAIL_RETURN(SASToken_Create, NULL);

    REGISTER_GLOBAL_MOCK_RETURN(get_time, TEST_TIME_T);

    REGISTER_GLOBAL_MOCK_HOOK(get_difftime, my_get_difftime);

    REGISTER_GLOBAL_MOCK_HOOK(xio_create, my_xio_create);

    REGISTER_GLOBAL_MOCK_RETURN(xio_close, 0);
    REGISTER_GLOBAL_MOCK_FAIL_RETURN(xio_close, MU_FAILURE);

    REGISTER_GLOBAL_MOCK_RETURN(xio_setoption, 0);
    REGISTER_GLOBAL_MOCK_FAIL_RETURN(xio_setoption, MU_FAILURE);

    REGISTER_GLOBAL_MOCK_HOOK(xio_destroy, my_xio_destroy);

    REGISTER_GLOBAL_MOCK_HOOK(tickcounter_create, my_tickcounter_create);
    REGISTER_GLOBAL_MOCK_FAIL_RETURN(tickcounter_create, NULL);

    REGISTER_GLOBAL_MOCK_HOOK(tickcounter_destroy, my_tickcounter_destroy);

    REGISTER_GLOBAL_MOCK_HOOK(tickcounter_get_current_ms, my_tickcounter_get_current_ms);
    REGISTER_GLOBAL_MOCK_FAIL_RETURN(tickcounter_get_current_ms, MU_FAILURE);

    REGISTER_GLOBAL_MOCK_RETURN(CONSTBUFFER_Create, TEST_CONST_BUFFER_HANDLE);
    REGISTER_GLOBAL_MOCK_FAIL_RETURN(CONSTBUFFER_Create, NULL);
    REGISTER_GLOBAL_MOCK_RETURN(CONSTBUFFER_GetContent, &g_cbuff);

    REGISTER_GLOBAL_MOCK_RETURN(IoTHubClient_Auth_Get_Credential_Type, IOTHUB_CREDENTIAL_TYPE_DEVICE_KEY);
    REGISTER_GLOBAL_MOCK_FAIL_RETURN(IoTHubClient_Auth_Get_Credential_Type, IOTHUB_CREDENTIAL_TYPE_UNKNOWN);
    REGISTER_GLOBAL_MOCK_HOOK(IoTHubClient_Auth_Get_SasToken, my_IoTHubClient_Auth_Get_SasToken);
    REGISTER_GLOBAL_MOCK_FAIL_RETURN(IoTHubClient_Auth_Get_SasToken, NULL);
    REGISTER_GLOBAL_MOCK_RETURN(IoTHubClient_Auth_Is_SasToken_Valid, SAS_TOKEN_STATUS_VALID);
    REGISTER_GLOBAL_MOCK_FAIL_RETURN(IoTHubClient_Auth_Is_SasToken_Valid, SAS_TOKEN_STATUS_FAILED);
    REGISTER_GLOBAL_MOCK_RETURN(IoTHubClient_Auth_Get_SasToken_Expiry, 3600);

    REGISTER_GLOBAL_MOCK_HOOK(DList_InitializeListHead, real_DList_InitializeListHead);
    REGISTER_GLOBAL_MOCK_HOOK(DList_IsListEmpty, real_DList_IsListEmpty);
    REGISTER_GLOBAL_MOCK_HOOK(DList_InsertTailList, real_DList_InsertTailList);
    REGISTER_GLOBAL_MOCK_HOOK(DList_InsertHeadList, real_DList_InsertHeadList);
    REGISTER_GLOBAL_MOCK_HOOK(DList_AppendTailList, real_DList_AppendTailList);
    REGISTER_GLOBAL_MOCK_HOOK(DList_RemoveEntryList, real_DList_RemoveEntryList);
    REGISTER_GLOBAL_MOCK_HOOK(DList_RemoveHeadList, real_DList_RemoveHeadList);

    REGISTER_GLOBAL_MOCK_RETURN(IoTHubMessage_SetInputName, IOTHUB_MESSAGE_OK);
    REGISTER_GLOBAL_MOCK_FAIL_RETURN(IoTHubMessage_SetInputName, IOTHUB_MESSAGE_ERROR);

    REGISTER_GLOBAL_MOCK_RETURN(IoTHubMessage_IsSecurityMessage, false);

    REGISTER_GLOBAL_MOCK_RETURN(IoTHubMessage_SetConnectionDeviceId, IOTHUB_MESSAGE_OK);
    REGISTER_GLOBAL_MOCK_FAIL_RETURN(IoTHubMessage_SetConnectionDeviceId, IOTHUB_MESSAGE_ERROR);

    REGISTER_GLOBAL_MOCK_RETURN(IoTHubMessage_SetConnectionModuleId, IOTHUB_MESSAGE_OK);
    REGISTER_GLOBAL_MOCK_FAIL_RETURN(IoTHubMessage_SetConnectionModuleId, IOTHUB_MESSAGE_ERROR);

    REGISTER_GLOBAL_MOCK_RETURN(retry_control_create, TEST_RETRY_CONTROL_HANDLE);
    REGISTER_GLOBAL_MOCK_FAIL_RETURN(retry_control_create, NULL);

    REGISTER_GLOBAL_MOCK_RETURN(retry_control_should_retry, 0);
    REGISTER_GLOBAL_MOCK_FAIL_RETURN(retry_control_should_retry, 1);

    REGISTER_GLOBAL_MOCK_RETURN(retry_control_set_option, 0);
    REGISTER_GLOBAL_MOCK_FAIL_RETURN(retry_control_set_option, 1);

    REGISTER_UMOCK_ALIAS_TYPE(RETRY_CONTROL_HANDLE, void*);
    REGISTER_UMOCK_ALIAS_TYPE(RETRY_ACTION, int);
}

TEST_SUITE_CLEANUP(suite_cleanup)
{
    umock_c_deinit();
    TEST_MUTEX_DESTROY(test_serialize_mutex);
}

static void reset_test_data()
{
    g_fnMqttMsgRecv = NULL;
    g_fnMqttOperationCallback = NULL;
    g_callbackCtx = NULL;
    g_fnMqttErrorCallback = NULL;
    g_errorcallbackCtx = NULL;
    g_method_handle_value = NULL;

    // We set the counter somewhat far off into the future.  Previously
    // there were bugs that this UT let slip through because timers were initialized
    // to 0 in UT itself AND the product code was wrongly leaving timers as 0.
    // Now if a product timer was uninitialized at 0, it would trigger unexpected timeouts.
    g_current_ms = 1000*60*30;
    g_tokenizerIndex = 0;
    g_nullMapVariable = true;

    expected_MQTT_TRANSPORT_PROXY_OPTIONS = NULL;
    g_disconnect_callback = NULL;
    g_disconnect_callback_ctx = NULL;
}

TEST_FUNCTION_INITIALIZE(method_init)
{
    TEST_MUTEX_ACQUIRE(test_serialize_mutex);

    reset_test_data();
    real_DList_InitializeListHead(&g_waitingToSend);

    umock_c_reset_all_calls();

    g_skip_disconnect_callback = false;

    get_twin_update_state = DEVICE_TWIN_UPDATE_COMPLETE;
    get_twin_payLoad = NULL;
    get_twin_size = 0;
    get_twin_userContextCallback = NULL;
}

TEST_FUNCTION_CLEANUP(TestMethodCleanup)
{
    reset_test_data();
    TEST_MUTEX_RELEASE(test_serialize_mutex);
}

static void SetupIothubTransportConfig(IOTHUBTRANSPORT_CONFIG* config, const char* deviceId, const char* deviceKey, const char* iotHubName,
    const char* iotHubSuffix, const char* protocolGatewayHostName, const char* moduleId)
{
    g_iothubClientConfig.protocol = TEST_PROTOCOL;
    g_iothubClientConfig.deviceId = deviceId;
    g_iothubClientConfig.deviceKey = deviceKey;
    g_iothubClientConfig.deviceSasToken = NULL;
    g_iothubClientConfig.iotHubName = iotHubName;
    g_iothubClientConfig.iotHubSuffix = iotHubSuffix;
    g_iothubClientConfig.protocolGatewayHostName = protocolGatewayHostName;
    config->moduleId = moduleId;
    config->waitingToSend = &g_waitingToSend;
    config->upperConfig = &g_iothubClientConfig;
    config->auth_module_handle = TEST_IOTHUB_AUTHORIZATION_HANDLE;
}

static void SetupIothubTransportConfigWithKeyAndSasToken(IOTHUBTRANSPORT_CONFIG* config, const char* deviceId, const char* deviceKey, const char* deviceSasToken,
    const char* iotHubName, const char* iotHubSuffix, const char* protocolGatewayHostName, const char* moduleId)
{
    g_iothubClientConfig.protocol = TEST_PROTOCOL;
    g_iothubClientConfig.deviceId = deviceId;
    g_iothubClientConfig.deviceKey = deviceKey;
    g_iothubClientConfig.deviceSasToken = deviceSasToken;
    g_iothubClientConfig.iotHubName = iotHubName;
    g_iothubClientConfig.iotHubSuffix = iotHubSuffix;
    g_iothubClientConfig.protocolGatewayHostName = protocolGatewayHostName;
    config->moduleId = moduleId;
    config->waitingToSend = &g_waitingToSend;
    config->upperConfig = &g_iothubClientConfig;
    config->auth_module_handle = TEST_IOTHUB_AUTHORIZATION_HANDLE;
}

static void setup_IoTHubTransport_MQTT_Common_Create_mocks(bool use_gateway, const char* moduleId)
{
    STRICT_EXPECTED_CALL(IoTHub_Transport_ValidateCallbacks(IGNORED_PTR_ARG));
    EXPECTED_CALL(gballoc_malloc(IGNORED_NUM_ARG));
    STRICT_EXPECTED_CALL(tickcounter_create());
    STRICT_EXPECTED_CALL(retry_control_create(DEFAULT_RETRY_POLICY, DEFAULT_RETRY_TIMEOUT_IN_SECONDS));
    STRICT_EXPECTED_CALL(STRING_construct(IGNORED_PTR_ARG));

    if (moduleId != NULL)
    {
        STRICT_EXPECTED_CALL(STRING_construct(IGNORED_PTR_ARG));
    }

    EXPECTED_CALL(mqtt_client_init(IGNORED_PTR_ARG, IGNORED_PTR_ARG, IGNORED_PTR_ARG, IGNORED_PTR_ARG, IGNORED_PTR_ARG));

    if (use_gateway)
    {
        STRICT_EXPECTED_CALL(STRING_construct(IGNORED_PTR_ARG));
    }

    EXPECTED_CALL(DList_InitializeListHead(IGNORED_PTR_ARG));
    EXPECTED_CALL(DList_InitializeListHead(IGNORED_PTR_ARG));
    EXPECTED_CALL(DList_InitializeListHead(IGNORED_PTR_ARG)); // pending_get_twin_queue
    STRICT_EXPECTED_CALL(get_time(IGNORED_PTR_ARG))
        .IgnoreArgument(1).SetReturn(TEST_SMALL_TIME_T).CallCannotFail();
}

// Initial calls when receiving a message
static void setup_message_receive_initial_calls(const char* topicName, bool isSubscribedToInputQueue)
{
    STRICT_EXPECTED_CALL(mqttmessage_getTopicName(TEST_MQTT_MESSAGE_HANDLE)).SetReturn(topicName);
    if (isSubscribedToInputQueue)
    {
        STRICT_EXPECTED_CALL(STRING_c_str(IGNORED_PTR_ARG)).CallCannotFail().SetReturn(NULL);
        STRICT_EXPECTED_CALL(STRING_c_str(IGNORED_PTR_ARG)).CallCannotFail().SetReturn(TEST_MQTT_INPUT_QUEUE_SUBSCRIBE_NAME_1);
    }
    else
    {
        STRICT_EXPECTED_CALL(STRING_c_str(IGNORED_PTR_ARG)).CallCannotFail().SetReturn(TEST_MQTT_MESSAGE_TOPIC);
    }
    STRICT_EXPECTED_CALL(mqttmessage_getApplicationMsg(TEST_MQTT_MESSAGE_HANDLE)).CallCannotFail();
    STRICT_EXPECTED_CALL(IoTHubMessage_CreateFromByteArray(appMessage, appMsgSize));
}

// Calls invoked when adding an application custom property to a C2D or IoT Hub module to module message
static void set_expected_calls_for_custom_message_property(bool auto_decode)
{
    STRICT_EXPECTED_CALL(gballoc_malloc(IGNORED_NUM_ARG));
    if (auto_decode)
    {
        STRICT_EXPECTED_CALL(URL_DecodeString(IGNORED_PTR_ARG));
        STRICT_EXPECTED_CALL(URL_DecodeString(IGNORED_PTR_ARG));
        STRICT_EXPECTED_CALL(STRING_c_str(IGNORED_PTR_ARG)).CallCannotFail();
        STRICT_EXPECTED_CALL(STRING_c_str(IGNORED_PTR_ARG)).CallCannotFail();
    }

    STRICT_EXPECTED_CALL(Map_AddOrUpdate(IGNORED_PTR_ARG, IGNORED_PTR_ARG, IGNORED_PTR_ARG));
    if (auto_decode)
    {
        STRICT_EXPECTED_CALL(STRING_delete(IGNORED_PTR_ARG));
        STRICT_EXPECTED_CALL(STRING_delete(IGNORED_PTR_ARG));
    }

    STRICT_EXPECTED_CALL(gballoc_free(IGNORED_PTR_ARG));
}

static void setup_set_message_disposition_context()
{
    STRICT_EXPECTED_CALL(gballoc_malloc(IGNORED_NUM_ARG));
    STRICT_EXPECTED_CALL(mqttmessage_getPacketId(IGNORED_PTR_ARG))
        .CallCannotFail();
    STRICT_EXPECTED_CALL(mqttmessage_getQosType(IGNORED_PTR_ARG))
        .CallCannotFail();
    STRICT_EXPECTED_CALL(IoTHubMessage_SetDispositionContext(IGNORED_PTR_ARG, IGNORED_PTR_ARG, IGNORED_PTR_ARG));
}

static void setup_message_recv_with_properties_mocks(
    bool has_content_type, 
    bool has_content_encoding, 
    bool auto_decode, 
    bool msgCbResult)
{
    setup_message_receive_initial_calls(TEST_MQTT_MSG_TOPIC_W_1_PROP, false);
    STRICT_EXPECTED_CALL(STRING_c_str(IGNORED_PTR_ARG)).CallCannotFail().SetReturn(TEST_MQTT_MESSAGE_TOPIC);
    EXPECTED_CALL(STRING_TOKENIZER_create_from_char(TEST_MQTT_MSG_TOPIC_W_1_PROP));
    STRICT_EXPECTED_CALL(STRING_new());
    STRICT_EXPECTED_CALL(IoTHubMessage_Properties(TEST_IOTHUB_MSG_BYTEARRAY));


    if (has_content_type)
    {
        STRICT_EXPECTED_CALL(STRING_TOKENIZER_get_next_token(IGNORED_PTR_ARG, IGNORED_PTR_ARG, "&"))
            .CallCannotFail();
        STRICT_EXPECTED_CALL(STRING_c_str(IGNORED_PTR_ARG))
            .SetReturn("%24.ct=application/json")
            .CallCannotFail();
        if (auto_decode)
        {
            STRICT_EXPECTED_CALL(URL_DecodeString(IGNORED_PTR_ARG));
            STRICT_EXPECTED_CALL(STRING_c_str(IGNORED_PTR_ARG)).CallCannotFail();
        }
        STRICT_EXPECTED_CALL(IoTHubMessage_SetContentTypeSystemProperty(IGNORED_PTR_ARG, IGNORED_PTR_ARG));
        if (auto_decode)
        {
            STRICT_EXPECTED_CALL(STRING_delete(IGNORED_PTR_ARG));
        }
    }

    if (has_content_encoding)
    {
        STRICT_EXPECTED_CALL(STRING_TOKENIZER_get_next_token(IGNORED_PTR_ARG, IGNORED_PTR_ARG, "&"))
            .CallCannotFail();
        STRICT_EXPECTED_CALL(STRING_c_str(IGNORED_PTR_ARG))
            .SetReturn("%24.ce=utf8")
            .CallCannotFail();
        if (auto_decode)
        {
            STRICT_EXPECTED_CALL(URL_DecodeString(IGNORED_PTR_ARG));
            STRICT_EXPECTED_CALL(STRING_c_str(IGNORED_PTR_ARG)).CallCannotFail();
        }
        STRICT_EXPECTED_CALL(IoTHubMessage_SetContentEncodingSystemProperty(IGNORED_PTR_ARG, IGNORED_PTR_ARG));
        if (auto_decode)
        {
            STRICT_EXPECTED_CALL(STRING_delete(IGNORED_PTR_ARG));
        }
    }

    STRICT_EXPECTED_CALL(STRING_TOKENIZER_get_next_token(IGNORED_PTR_ARG, IGNORED_PTR_ARG, "&"))
            .CallCannotFail();
    STRICT_EXPECTED_CALL(STRING_c_str(IGNORED_PTR_ARG))
        .SetReturn("propName=propValue")
        .CallCannotFail();

    set_expected_calls_for_custom_message_property(auto_decode);

    STRICT_EXPECTED_CALL(STRING_TOKENIZER_get_next_token(IGNORED_PTR_ARG, IGNORED_PTR_ARG, "&"))
            .CallCannotFail();
    EXPECTED_CALL(STRING_delete(IGNORED_PTR_ARG));
    EXPECTED_CALL(STRING_TOKENIZER_destroy(IGNORED_PTR_ARG));
    setup_set_message_disposition_context();
    STRICT_EXPECTED_CALL(Transport_MessageCallback(IGNORED_PTR_ARG, IGNORED_PTR_ARG))
        .SetReturn(msgCbResult);
    
    if (!msgCbResult)
    {
        STRICT_EXPECTED_CALL(IoTHubMessage_Destroy(IGNORED_PTR_ARG));
        STRICT_EXPECTED_CALL(gballoc_free(IGNORED_PTR_ARG));
    }
}

static void setup_connection_success_mocks()
{
    STRICT_EXPECTED_CALL(retry_control_reset(TEST_RETRY_CONTROL_HANDLE));
    STRICT_EXPECTED_CALL(Transport_ConnectionStatusCallBack(IOTHUB_CLIENT_CONNECTION_AUTHENTICATED, IOTHUB_CLIENT_CONNECTION_OK, IGNORED_PTR_ARG));
}

static void setup_initialize_reconnection_mocks()
{
    RETRY_ACTION retry_action = RETRY_ACTION_RETRY_NOW;
    STRICT_EXPECTED_CALL(retry_control_should_retry(TEST_RETRY_CONTROL_HANDLE, IGNORED_PTR_ARG))
        .CopyOutArgumentBuffer_retry_action(&retry_action, sizeof(retry_action));
    STRICT_EXPECTED_CALL(tickcounter_get_current_ms(IGNORED_PTR_ARG, IGNORED_PTR_ARG));
    STRICT_EXPECTED_CALL(xio_retrieveoptions(IGNORED_PTR_ARG));
    STRICT_EXPECTED_CALL(mqtt_client_clear_xio(IGNORED_PTR_ARG));
    STRICT_EXPECTED_CALL(xio_destroy(IGNORED_PTR_ARG));
    STRICT_EXPECTED_CALL(IoTHubClient_Auth_Get_Credential_Type(IGNORED_PTR_ARG));
    EXPECTED_CALL(STRING_c_str(IGNORED_PTR_ARG)).SetReturn(TEST_STRING_VALUE).CallCannotFail();
    STRICT_EXPECTED_CALL(IoTHubClient_Auth_Get_SasToken(IGNORED_PTR_ARG, IGNORED_PTR_ARG, IGNORED_NUM_ARG, IGNORED_PTR_ARG));
    EXPECTED_CALL(STRING_c_str(IGNORED_PTR_ARG)).SetReturn(TEST_DEVICE_ID).CallCannotFail();
    EXPECTED_CALL(STRING_c_str(IGNORED_PTR_ARG)).SetReturn(NULL).CallCannotFail();
    EXPECTED_CALL(STRING_c_str(IGNORED_PTR_ARG)).SetReturn(TEST_STRING_VALUE).CallCannotFail();
    EXPECTED_CALL(STRING_c_str(IGNORED_PTR_ARG)).SetReturn(TEST_STRING_VALUE).CallCannotFail();
    EXPECTED_CALL(STRING_c_str(IGNORED_PTR_ARG)).SetReturn(TEST_STRING_VALUE).CallCannotFail();
    STRICT_EXPECTED_CALL(IoTHubClient_Auth_Get_Credential_Type(IGNORED_PTR_ARG));
    EXPECTED_CALL(mqtt_client_connect(IGNORED_PTR_ARG, IGNORED_PTR_ARG, IGNORED_PTR_ARG));
    STRICT_EXPECTED_CALL(tickcounter_get_current_ms(IGNORED_PTR_ARG, IGNORED_PTR_ARG));
    STRICT_EXPECTED_CALL(gballoc_free(IGNORED_PTR_ARG));
    STRICT_EXPECTED_CALL(STRING_delete(IGNORED_PTR_ARG)).IgnoreArgument_handle();
}

static void setup_devicemethod_response_mocks()
{
    EXPECTED_CALL(STRING_c_str(IGNORED_PTR_ARG)).CallCannotFail();
    EXPECTED_CALL(STRING_c_str(IGNORED_PTR_ARG)).CallCannotFail();
    EXPECTED_CALL(mqttmessage_create_in_place(IGNORED_NUM_ARG, IGNORED_PTR_ARG, DELIVER_AT_MOST_ONCE, appMessage, appMsgSize))
        .IgnoreArgument(1)
        .IgnoreArgument(2);
    STRICT_EXPECTED_CALL(mqtt_client_publish(IGNORED_PTR_ARG, IGNORED_PTR_ARG))
        .IgnoreArgument(1)
        .IgnoreArgument(2);
    STRICT_EXPECTED_CALL(mqttmessage_destroy(TEST_MQTT_MESSAGE_HANDLE))
        .IgnoreArgument(1);
    STRICT_EXPECTED_CALL(STRING_delete(IGNORED_PTR_ARG))
        .IgnoreArgument_handle();
    STRICT_EXPECTED_CALL(STRING_delete(IGNORED_PTR_ARG))
        .IgnoreArgument_handle();
    EXPECTED_CALL(gballoc_free(IGNORED_PTR_ARG));
}


static void setup_initialize_connection_mocks(bool useModelId)
{
    STRICT_EXPECTED_CALL(tickcounter_get_current_ms(IGNORED_PTR_ARG, IGNORED_PTR_ARG));
    STRICT_EXPECTED_CALL(IoTHubClient_Auth_Get_Credential_Type(IGNORED_PTR_ARG));
    EXPECTED_CALL(STRING_c_str(IGNORED_PTR_ARG)).SetReturn(TEST_STRING_VALUE).CallCannotFail();
    STRICT_EXPECTED_CALL(IoTHubClient_Auth_Get_SasToken(IGNORED_PTR_ARG, IGNORED_PTR_ARG, IGNORED_NUM_ARG, IGNORED_PTR_ARG));
    STRICT_EXPECTED_CALL(Transport_GetOption_Model_Id_Callback(IGNORED_PTR_ARG)).SetReturn(useModelId ? TEST_STRING_VALUE : NULL);
    STRICT_EXPECTED_CALL(Transport_GetOption_Product_Info_Callback(IGNORED_PTR_ARG));
    STRICT_EXPECTED_CALL(URL_EncodeString(IGNORED_PTR_ARG));
    STRICT_EXPECTED_CALL(STRING_c_str(IGNORED_PTR_ARG)).CallCannotFail();
    STRICT_EXPECTED_CALL(STRING_c_str(IGNORED_PTR_ARG)).CallCannotFail();

    if (useModelId)
    {
        STRICT_EXPECTED_CALL(URL_EncodeString(IGNORED_PTR_ARG));
        EXPECTED_CALL(STRING_c_str(IGNORED_PTR_ARG)).SetReturn(TEST_STRING_VALUE).CallCannotFail();
        STRICT_EXPECTED_CALL(STRING_concat_with_STRING(IGNORED_PTR_ARG, IGNORED_PTR_ARG));
    }

    STRICT_EXPECTED_CALL(STRING_delete(IGNORED_PTR_ARG)).IgnoreArgument_handle();
    STRICT_EXPECTED_CALL(STRING_delete(IGNORED_PTR_ARG)).IgnoreArgument_handle();
    STRICT_EXPECTED_CALL(STRING_delete(IGNORED_PTR_ARG)).IgnoreArgument_handle();
    STRICT_EXPECTED_CALL(STRING_delete(IGNORED_PTR_ARG)).IgnoreArgument_handle();
    STRICT_EXPECTED_CALL(STRING_delete(IGNORED_PTR_ARG)).IgnoreArgument_handle();

    EXPECTED_CALL(STRING_c_str(IGNORED_PTR_ARG)).SetReturn(TEST_DEVICE_ID).CallCannotFail();
    EXPECTED_CALL(STRING_c_str(IGNORED_PTR_ARG)).SetReturn(TEST_STRING_VALUE).CallCannotFail();
    EXPECTED_CALL(STRING_c_str(IGNORED_PTR_ARG)).SetReturn(TEST_STRING_VALUE).CallCannotFail();
    EXPECTED_CALL(STRING_c_str(IGNORED_PTR_ARG)).SetReturn(TEST_STRING_VALUE).CallCannotFail();

    // from GetTransportProviderIfNecessary()
    EXPECTED_CALL(STRING_c_str(IGNORED_PTR_ARG)).SetReturn(TEST_HOST_NAME).CallCannotFail();
    STRICT_EXPECTED_CALL(IoTHubClient_Auth_Get_Credential_Type(IGNORED_PTR_ARG));
    EXPECTED_CALL(mqtt_client_connect(IGNORED_PTR_ARG, IGNORED_PTR_ARG, IGNORED_PTR_ARG));
    STRICT_EXPECTED_CALL(tickcounter_get_current_ms(IGNORED_PTR_ARG, IGNORED_PTR_ARG));
    EXPECTED_CALL(gballoc_free(IGNORED_PTR_ARG));
    STRICT_EXPECTED_CALL(STRING_delete(IGNORED_PTR_ARG)).IgnoreArgument_handle();
}

static void setup_subscribe_devicetwin_dowork_mocks()
{
    STRICT_EXPECTED_CALL(tickcounter_get_current_ms(IGNORED_PTR_ARG, IGNORED_PTR_ARG));
    STRICT_EXPECTED_CALL(IoTHubClient_Auth_Get_Credential_Type(IGNORED_PTR_ARG));
    STRICT_EXPECTED_CALL(IoTHubClient_Auth_Get_SasToken_Expiry(IGNORED_PTR_ARG));
    STRICT_EXPECTED_CALL(STRING_c_str(IGNORED_PTR_ARG)).CallCannotFail();
    STRICT_EXPECTED_CALL(mqtt_client_subscribe(IGNORED_PTR_ARG, IGNORED_NUM_ARG, IGNORED_PTR_ARG, IGNORED_NUM_ARG));
    EXPECTED_CALL(mqtt_client_dowork(IGNORED_PTR_ARG));
    // process_queued_ack_messages
    STRICT_EXPECTED_CALL(tickcounter_get_current_ms(IGNORED_PTR_ARG, IGNORED_PTR_ARG));
    // removeExpiredTwinRequests
    STRICT_EXPECTED_CALL(tickcounter_get_current_ms(IGNORED_PTR_ARG, IGNORED_PTR_ARG));
}

static void setup_IoTHubTransport_MQTT_Common_DoWork_mocks()
{
    STRICT_EXPECTED_CALL(tickcounter_get_current_ms(IGNORED_PTR_ARG, IGNORED_PTR_ARG));
    STRICT_EXPECTED_CALL(IoTHubClient_Auth_Get_Credential_Type(IGNORED_PTR_ARG));
    STRICT_EXPECTED_CALL(IoTHubClient_Auth_Get_SasToken_Expiry(IGNORED_PTR_ARG));
    EXPECTED_CALL(STRING_c_str(IGNORED_PTR_ARG)).SetReturn(TEST_MQTT_MSG_TOPIC).CallCannotFail();
    EXPECTED_CALL(mqtt_client_subscribe(IGNORED_PTR_ARG, IGNORED_NUM_ARG, IGNORED_PTR_ARG, IGNORED_NUM_ARG));
    STRICT_EXPECTED_CALL(mqtt_client_dowork(IGNORED_PTR_ARG));
    STRICT_EXPECTED_CALL(tickcounter_get_current_ms(IGNORED_PTR_ARG, IGNORED_PTR_ARG));
    // removeExpiredTwinRequests
    STRICT_EXPECTED_CALL(tickcounter_get_current_ms(IGNORED_PTR_ARG, IGNORED_PTR_ARG));
}

static void setup_IoTHubTransport_MQTT_Common_DoWork_emtpy_msg_mocks(void)
{
    STRICT_EXPECTED_CALL(tickcounter_get_current_ms(IGNORED_PTR_ARG, IGNORED_PTR_ARG));
    STRICT_EXPECTED_CALL(IoTHubClient_Auth_Get_Credential_Type(IGNORED_PTR_ARG));
    STRICT_EXPECTED_CALL(IoTHubClient_Auth_Get_SasToken_Expiry(IGNORED_PTR_ARG));
    STRICT_EXPECTED_CALL(IoTHubMessage_GetContentType(IGNORED_PTR_ARG));
    STRICT_EXPECTED_CALL(IoTHubMessage_GetString(IGNORED_PTR_ARG)).SetReturn("");
    EXPECTED_CALL(gballoc_malloc(IGNORED_NUM_ARG));
    EXPECTED_CALL(STRING_c_str(IGNORED_PTR_ARG)).CallCannotFail();
    STRICT_EXPECTED_CALL(STRING_construct(IGNORED_PTR_ARG));

    //Add Properties
    STRICT_EXPECTED_CALL(IoTHubMessage_Properties(IGNORED_PTR_ARG));
        EXPECTED_CALL(Map_GetInternals(TEST_MESSAGE_PROP_MAP, IGNORED_PTR_ARG, IGNORED_PTR_ARG, IGNORED_PTR_ARG));
    STRICT_EXPECTED_CALL(IoTHubMessage_IsSecurityMessage(IGNORED_PTR_ARG));
    STRICT_EXPECTED_CALL(IoTHubMessage_GetDistributedTracingSystemProperty(IGNORED_PTR_ARG)).SetReturn(DISTRIBUTED_TRACING_TEST_TRACESTATE);
    STRICT_EXPECTED_CALL(IoTHubMessage_GetCorrelationId(IGNORED_PTR_ARG));
    STRICT_EXPECTED_CALL(IoTHubMessage_GetMessageId(IGNORED_PTR_ARG));
    STRICT_EXPECTED_CALL(IoTHubMessage_GetContentTypeSystemProperty(IGNORED_PTR_ARG));
    STRICT_EXPECTED_CALL(IoTHubMessage_GetContentEncodingSystemProperty(IGNORED_PTR_ARG));
    STRICT_EXPECTED_CALL(IoTHubMessage_GetMessageCreationTimeUtcSystemProperty(IGNORED_PTR_ARG));
    STRICT_EXPECTED_CALL(URL_EncodeString(IGNORED_PTR_ARG));
    STRICT_EXPECTED_CALL(STRING_c_str(IGNORED_PTR_ARG));
    STRICT_EXPECTED_CALL(STRING_delete(IGNORED_PTR_ARG));
    STRICT_EXPECTED_CALL(IoTHubMessage_GetDiagnosticPropertyData(IGNORED_PTR_ARG));

    STRICT_EXPECTED_CALL(IoTHubMessage_GetOutputName(IGNORED_PTR_ARG));
    EXPECTED_CALL(STRING_c_str(IGNORED_PTR_ARG)).CallCannotFail();
    EXPECTED_CALL(mqttmessage_create_in_place(IGNORED_NUM_ARG, IGNORED_PTR_ARG, DELIVER_AT_LEAST_ONCE, IGNORED_PTR_ARG, IGNORED_NUM_ARG));
    STRICT_EXPECTED_CALL(tickcounter_get_current_ms(IGNORED_PTR_ARG, IGNORED_PTR_ARG));
    STRICT_EXPECTED_CALL(mqtt_client_publish(IGNORED_PTR_ARG, IGNORED_PTR_ARG));
    STRICT_EXPECTED_CALL(mqttmessage_destroy(TEST_MQTT_MESSAGE_HANDLE));
    EXPECTED_CALL(STRING_delete(IGNORED_PTR_ARG));

    EXPECTED_CALL(DList_RemoveEntryList(IGNORED_PTR_ARG));
    STRICT_EXPECTED_CALL(DList_InsertTailList(IGNORED_PTR_ARG, IGNORED_PTR_ARG));
    EXPECTED_CALL(mqtt_client_dowork(IGNORED_PTR_ARG));
    STRICT_EXPECTED_CALL(tickcounter_get_current_ms(IGNORED_PTR_ARG, IGNORED_PTR_ARG));
    // removeExpiredTwinRequests
    STRICT_EXPECTED_CALL(tickcounter_get_current_ms(IGNORED_PTR_ARG, IGNORED_PTR_ARG));
}

static void setup_invoke_message_callback_mocks(IOTHUB_CLIENT_CONFIRMATION_RESULT expected, bool removeEntryList, bool removeHeadList)
{
    if (removeEntryList)
    {
        EXPECTED_CALL(DList_RemoveEntryList(IGNORED_PTR_ARG));
    }

    if (removeHeadList)
    {
        EXPECTED_CALL(DList_RemoveHeadList(IGNORED_PTR_ARG));
    }

    EXPECTED_CALL(DList_InitializeListHead(IGNORED_PTR_ARG));
    EXPECTED_CALL(DList_InsertTailList(IGNORED_PTR_ARG, IGNORED_PTR_ARG));
    EXPECTED_CALL(Transport_SendComplete_Callback(IGNORED_PTR_ARG, expected, transport_cb_ctx));
    EXPECTED_CALL(free(IGNORED_PTR_ARG));
}

static void setup_IoTHubTransport_MQTT_Common_DoWork_resend_events_mocks(
    const char* const** ppKeys,
    const char* const** ppValues,
    size_t propCount,
    IOTHUB_MESSAGE_HANDLE msg_handle,
    bool resend,
    const char* msg_id,
    const char* core_id,
    const char* content_type,
    const char* content_encoding,
    const char* diag_id,
    const char* diag_creation_time_utc,
    const char* message_creation_time_utc,
    bool auto_urlencode,
    const char* output_name,
    bool security_msg)
{
    TEST_DIAG_DATA.diagnosticId = (char*)diag_id;
    TEST_DIAG_DATA.diagnosticCreationTimeUtc = (char*)diag_creation_time_utc;
    STRICT_EXPECTED_CALL(tickcounter_get_current_ms(IGNORED_PTR_ARG, IGNORED_PTR_ARG));
    STRICT_EXPECTED_CALL(IoTHubClient_Auth_Get_Credential_Type(IGNORED_PTR_ARG));
    STRICT_EXPECTED_CALL(IoTHubClient_Auth_Get_SasToken_Expiry(IGNORED_PTR_ARG));
    STRICT_EXPECTED_CALL(IoTHubMessage_GetContentType(msg_handle));
    if (msg_handle == TEST_IOTHUB_MSG_STRING)
    {
        STRICT_EXPECTED_CALL(IoTHubMessage_GetString(TEST_IOTHUB_MSG_STRING));
    }
    else
    {
        STRICT_EXPECTED_CALL(IoTHubMessage_GetByteArray(TEST_IOTHUB_MSG_BYTEARRAY, IGNORED_PTR_ARG, IGNORED_PTR_ARG));
    }
    if (!resend)
    {
        EXPECTED_CALL(gballoc_malloc(IGNORED_NUM_ARG));
    }
    EXPECTED_CALL(STRING_c_str(IGNORED_PTR_ARG)).CallCannotFail();
    STRICT_EXPECTED_CALL(STRING_construct(IGNORED_PTR_ARG));
    //Add Properties
    STRICT_EXPECTED_CALL(IoTHubMessage_Properties(msg_handle));
    if (propCount == 0)
    {
        EXPECTED_CALL(Map_GetInternals(TEST_MESSAGE_PROP_MAP, IGNORED_PTR_ARG, IGNORED_PTR_ARG, IGNORED_PTR_ARG));
    }
    else
    {
        STRICT_EXPECTED_CALL(Map_GetInternals(TEST_MESSAGE_PROP_MAP, IGNORED_PTR_ARG, IGNORED_PTR_ARG, IGNORED_PTR_ARG))
            .CopyOutArgumentBuffer(2, &ppKeys, sizeof(ppKeys))
            .CopyOutArgumentBuffer(3, &ppValues, sizeof(ppValues))
            .CopyOutArgumentBuffer(4, &propCount, sizeof(propCount));

        for (size_t i = 0; i < propCount; i++)
        {
            if (auto_urlencode)
            {
                STRICT_EXPECTED_CALL(URL_EncodeString((const char*)ppKeys[i]));
                STRICT_EXPECTED_CALL(URL_EncodeString((const char*)ppValues[i]));
                STRICT_EXPECTED_CALL(STRING_c_str(IGNORED_PTR_ARG)).CallCannotFail();
                STRICT_EXPECTED_CALL(STRING_c_str(IGNORED_PTR_ARG)).CallCannotFail();
                STRICT_EXPECTED_CALL(STRING_delete(IGNORED_PTR_ARG));
                STRICT_EXPECTED_CALL(STRING_delete(IGNORED_PTR_ARG));
            }
        }
    }
    STRICT_EXPECTED_CALL(IoTHubMessage_IsSecurityMessage(IGNORED_PTR_ARG)).SetReturn(security_msg);
    if (security_msg)
    {
        STRICT_EXPECTED_CALL(URL_EncodeString(IGNORED_PTR_ARG));
        STRICT_EXPECTED_CALL(STRING_c_str(IGNORED_PTR_ARG)).CallCannotFail();
        STRICT_EXPECTED_CALL(STRING_delete(IGNORED_PTR_ARG));
    }
    STRICT_EXPECTED_CALL(IoTHubMessage_GetDistributedTracingSystemProperty(IGNORED_PTR_ARG)).SetReturn(DISTRIBUTED_TRACING_TEST_TRACESTATE);
    STRICT_EXPECTED_CALL(IoTHubMessage_GetCorrelationId(IGNORED_PTR_ARG)).SetReturn(core_id);
    if (auto_urlencode && (core_id != NULL))
    {
        STRICT_EXPECTED_CALL(URL_EncodeString(IGNORED_PTR_ARG));
        STRICT_EXPECTED_CALL(STRING_c_str(IGNORED_PTR_ARG)).CallCannotFail();
        STRICT_EXPECTED_CALL(STRING_delete(IGNORED_PTR_ARG));
    }
    STRICT_EXPECTED_CALL(IoTHubMessage_GetMessageId(IGNORED_PTR_ARG)).SetReturn(msg_id);
    if (auto_urlencode && (msg_id != NULL))
    {
        STRICT_EXPECTED_CALL(URL_EncodeString(IGNORED_PTR_ARG));
        STRICT_EXPECTED_CALL(STRING_c_str(IGNORED_PTR_ARG)).CallCannotFail();
        STRICT_EXPECTED_CALL(STRING_delete(IGNORED_PTR_ARG));
    }
    STRICT_EXPECTED_CALL(IoTHubMessage_GetContentTypeSystemProperty(IGNORED_PTR_ARG)).SetReturn(content_type);
    if (auto_urlencode && (content_type != NULL))
    {
        STRICT_EXPECTED_CALL(URL_EncodeString(IGNORED_PTR_ARG));
        STRICT_EXPECTED_CALL(STRING_c_str(IGNORED_PTR_ARG)).CallCannotFail();
        STRICT_EXPECTED_CALL(STRING_delete(IGNORED_PTR_ARG));
    }
    STRICT_EXPECTED_CALL(IoTHubMessage_GetContentEncodingSystemProperty(IGNORED_PTR_ARG)).SetReturn(content_encoding);
    if (auto_urlencode && (content_encoding != NULL))
    {
        STRICT_EXPECTED_CALL(URL_EncodeString(IGNORED_PTR_ARG));
        STRICT_EXPECTED_CALL(STRING_c_str(IGNORED_PTR_ARG)).CallCannotFail();
        STRICT_EXPECTED_CALL(STRING_delete(IGNORED_PTR_ARG));
    }
    STRICT_EXPECTED_CALL(IoTHubMessage_GetMessageCreationTimeUtcSystemProperty(IGNORED_PTR_ARG)).SetReturn(message_creation_time_utc);
    if (auto_urlencode && (message_creation_time_utc != NULL))
    {
        STRICT_EXPECTED_CALL(URL_EncodeString(IGNORED_PTR_ARG));
        STRICT_EXPECTED_CALL(STRING_c_str(IGNORED_PTR_ARG)).CallCannotFail();
        STRICT_EXPECTED_CALL(STRING_delete(IGNORED_PTR_ARG));
    }
    STRICT_EXPECTED_CALL(URL_EncodeString(IGNORED_PTR_ARG));
    STRICT_EXPECTED_CALL(STRING_c_str(IGNORED_PTR_ARG));
    STRICT_EXPECTED_CALL(STRING_delete(IGNORED_PTR_ARG));
    STRICT_EXPECTED_CALL(IoTHubMessage_GetDiagnosticPropertyData(IGNORED_PTR_ARG)).SetReturn(&TEST_DIAG_DATA);

    bool validMessage = true;
    if (diag_id != NULL && diag_creation_time_utc != NULL)
    {
        STRICT_EXPECTED_CALL(URL_Encode(IGNORED_PTR_ARG));
        STRICT_EXPECTED_CALL(STRING_c_str(IGNORED_PTR_ARG)).CallCannotFail();
        STRICT_EXPECTED_CALL(STRING_delete(IGNORED_PTR_ARG));
        STRICT_EXPECTED_CALL(STRING_delete(IGNORED_PTR_ARG));
    }
    else if (diag_id != NULL || diag_creation_time_utc != NULL)
    {
        STRICT_EXPECTED_CALL(STRING_delete(IGNORED_PTR_ARG));
        validMessage = false;
    }

    //Publish
    if (validMessage)
    {
        STRICT_EXPECTED_CALL(IoTHubMessage_GetOutputName(IGNORED_PTR_ARG)).SetReturn(output_name);
        EXPECTED_CALL(STRING_c_str(IGNORED_PTR_ARG)).CallCannotFail();
        EXPECTED_CALL(mqttmessage_create_in_place(IGNORED_NUM_ARG, IGNORED_PTR_ARG, DELIVER_AT_LEAST_ONCE, IGNORED_PTR_ARG, appMsgSize));
        STRICT_EXPECTED_CALL(tickcounter_get_current_ms(IGNORED_PTR_ARG, IGNORED_PTR_ARG));
        STRICT_EXPECTED_CALL(mqtt_client_publish(IGNORED_PTR_ARG, IGNORED_PTR_ARG));
        STRICT_EXPECTED_CALL(mqttmessage_destroy(TEST_MQTT_MESSAGE_HANDLE));
        EXPECTED_CALL(STRING_delete(IGNORED_PTR_ARG));
        if (!resend)
        {
            EXPECTED_CALL(DList_RemoveEntryList(IGNORED_PTR_ARG));
            STRICT_EXPECTED_CALL(DList_InsertTailList(IGNORED_PTR_ARG, IGNORED_PTR_ARG));
        }
    }
    else
    {
        setup_invoke_message_callback_mocks(IOTHUB_CLIENT_CONFIRMATION_ERROR, true, false);
    }
    STRICT_EXPECTED_CALL(mqtt_client_dowork(IGNORED_PTR_ARG));
    STRICT_EXPECTED_CALL(tickcounter_get_current_ms(IGNORED_PTR_ARG, IGNORED_PTR_ARG));
    // removeExpiredTwinRequests
    STRICT_EXPECTED_CALL(tickcounter_get_current_ms(IGNORED_PTR_ARG, IGNORED_PTR_ARG));
 }

static void setup_IoTHubTransport_MQTT_Common_DoWork_events_mocks(
    const char* const** ppKeys,
    const char* const** ppValues,
    size_t propCount,
    IOTHUB_MESSAGE_HANDLE msg_handle,
    bool resend,
    const char* msg_id,
    const char* core_id,
    const char* content_type,
    const char* content_encoding,
    const char* diag_id,
    const char* diag_creation_time_utc,
    const char* message_creation_time_utc,
    bool auto_urlencode,
    const char* output_name,
    bool security_msg)
{
    TEST_DIAG_DATA.diagnosticId = (char*)diag_id;
    TEST_DIAG_DATA.diagnosticCreationTimeUtc = (char*)diag_creation_time_utc;
    STRICT_EXPECTED_CALL(tickcounter_get_current_ms(IGNORED_PTR_ARG, IGNORED_PTR_ARG));
    STRICT_EXPECTED_CALL(IoTHubClient_Auth_Get_Credential_Type(IGNORED_PTR_ARG));
    STRICT_EXPECTED_CALL(IoTHubClient_Auth_Get_SasToken_Expiry(IGNORED_PTR_ARG));
    STRICT_EXPECTED_CALL(IoTHubMessage_GetContentType(msg_handle));
    if (msg_handle == TEST_IOTHUB_MSG_STRING)
    {
        STRICT_EXPECTED_CALL(IoTHubMessage_GetString(TEST_IOTHUB_MSG_STRING));
    }
    else
    {
        STRICT_EXPECTED_CALL(IoTHubMessage_GetByteArray(TEST_IOTHUB_MSG_BYTEARRAY, IGNORED_PTR_ARG, IGNORED_PTR_ARG));
    }
    if (!resend)
    {
        EXPECTED_CALL(gballoc_malloc(IGNORED_NUM_ARG));
    }
    EXPECTED_CALL(STRING_c_str(IGNORED_PTR_ARG)).CallCannotFail();
    STRICT_EXPECTED_CALL(STRING_construct(IGNORED_PTR_ARG));
    //Add Properties
    STRICT_EXPECTED_CALL(IoTHubMessage_Properties(msg_handle));
    if (propCount == 0)
    {
        EXPECTED_CALL(Map_GetInternals(TEST_MESSAGE_PROP_MAP, IGNORED_PTR_ARG, IGNORED_PTR_ARG, IGNORED_PTR_ARG));
    }
    else
    {
        STRICT_EXPECTED_CALL(Map_GetInternals(TEST_MESSAGE_PROP_MAP, IGNORED_PTR_ARG, IGNORED_PTR_ARG, IGNORED_PTR_ARG))
            .CopyOutArgumentBuffer(2, &ppKeys, sizeof(ppKeys))
            .CopyOutArgumentBuffer(3, &ppValues, sizeof(ppValues))
            .CopyOutArgumentBuffer(4, &propCount, sizeof(propCount));

        for (size_t i=0; i < propCount; i++)
        {
            if (auto_urlencode)
            {
                STRICT_EXPECTED_CALL(URL_EncodeString((const char*)ppKeys[i]));
                STRICT_EXPECTED_CALL(URL_EncodeString((const char*)ppValues[i]));
                STRICT_EXPECTED_CALL(STRING_c_str(IGNORED_PTR_ARG)).CallCannotFail();
                STRICT_EXPECTED_CALL(STRING_c_str(IGNORED_PTR_ARG)).CallCannotFail();
                STRICT_EXPECTED_CALL(STRING_delete(IGNORED_PTR_ARG));
                STRICT_EXPECTED_CALL(STRING_delete(IGNORED_PTR_ARG));
            }
        }
    }
    STRICT_EXPECTED_CALL(IoTHubMessage_IsSecurityMessage(IGNORED_PTR_ARG)).SetReturn(security_msg);
    STRICT_EXPECTED_CALL(IoTHubMessage_GetDistributedTracingSystemProperty(IGNORED_PTR_ARG)).SetReturn(DISTRIBUTED_TRACING_TEST_TRACESTATE);
    STRICT_EXPECTED_CALL(IoTHubMessage_GetCorrelationId(IGNORED_PTR_ARG)).SetReturn(core_id);
    if (auto_urlencode && (core_id != NULL))
    {
        STRICT_EXPECTED_CALL(URL_EncodeString(IGNORED_PTR_ARG));
        STRICT_EXPECTED_CALL(STRING_c_str(IGNORED_PTR_ARG)).CallCannotFail();
        STRICT_EXPECTED_CALL(STRING_delete(IGNORED_PTR_ARG));
    }
    STRICT_EXPECTED_CALL(IoTHubMessage_GetMessageId(IGNORED_PTR_ARG)).SetReturn(msg_id);
    if (auto_urlencode && (msg_id != NULL))
    {
        STRICT_EXPECTED_CALL(URL_EncodeString(IGNORED_PTR_ARG));
        STRICT_EXPECTED_CALL(STRING_c_str(IGNORED_PTR_ARG)).CallCannotFail();
        STRICT_EXPECTED_CALL(STRING_delete(IGNORED_PTR_ARG));
    }
    STRICT_EXPECTED_CALL(IoTHubMessage_GetContentTypeSystemProperty(IGNORED_PTR_ARG)).SetReturn(content_type);
    if (auto_urlencode && (content_type != NULL))
    {
        STRICT_EXPECTED_CALL(URL_EncodeString(IGNORED_PTR_ARG));
        STRICT_EXPECTED_CALL(STRING_c_str(IGNORED_PTR_ARG)).CallCannotFail();
        STRICT_EXPECTED_CALL(STRING_delete(IGNORED_PTR_ARG));
    }
    STRICT_EXPECTED_CALL(IoTHubMessage_GetContentEncodingSystemProperty(IGNORED_PTR_ARG)).SetReturn(content_encoding);
    if (security_msg || (auto_urlencode && (content_encoding != NULL)))
    {
        STRICT_EXPECTED_CALL(URL_EncodeString(IGNORED_PTR_ARG));
        STRICT_EXPECTED_CALL(STRING_c_str(IGNORED_PTR_ARG)).CallCannotFail();
        STRICT_EXPECTED_CALL(STRING_delete(IGNORED_PTR_ARG));
    }
    STRICT_EXPECTED_CALL(IoTHubMessage_GetMessageCreationTimeUtcSystemProperty(IGNORED_PTR_ARG)).SetReturn(message_creation_time_utc);
    if (auto_urlencode && (message_creation_time_utc != NULL))
    {
        STRICT_EXPECTED_CALL(URL_EncodeString(IGNORED_PTR_ARG));
        STRICT_EXPECTED_CALL(STRING_c_str(IGNORED_PTR_ARG)).CallCannotFail();
        STRICT_EXPECTED_CALL(STRING_delete(IGNORED_PTR_ARG));
    }
    if (security_msg)
    {
        STRICT_EXPECTED_CALL(URL_EncodeString(IGNORED_PTR_ARG));
        STRICT_EXPECTED_CALL(STRING_c_str(IGNORED_PTR_ARG)).CallCannotFail();
        STRICT_EXPECTED_CALL(STRING_delete(IGNORED_PTR_ARG));
    }
    STRICT_EXPECTED_CALL(URL_EncodeString(IGNORED_PTR_ARG));
    STRICT_EXPECTED_CALL(STRING_c_str(IGNORED_PTR_ARG));
    STRICT_EXPECTED_CALL(STRING_delete(IGNORED_PTR_ARG));

    STRICT_EXPECTED_CALL(IoTHubMessage_GetDiagnosticPropertyData(IGNORED_PTR_ARG)).SetReturn(&TEST_DIAG_DATA);

    bool validMessage = true;
    if (diag_id != NULL && diag_creation_time_utc != NULL)
    {
        STRICT_EXPECTED_CALL(URL_Encode(IGNORED_PTR_ARG));
        STRICT_EXPECTED_CALL(STRING_c_str(IGNORED_PTR_ARG)).CallCannotFail();
        STRICT_EXPECTED_CALL(STRING_delete(IGNORED_PTR_ARG));
        STRICT_EXPECTED_CALL(STRING_delete(IGNORED_PTR_ARG));
    }
    else if (diag_id != NULL || diag_creation_time_utc != NULL)
    {
        STRICT_EXPECTED_CALL(STRING_delete(IGNORED_PTR_ARG));
        validMessage = false;
    }

    //Publish
    if (validMessage)
    {
        STRICT_EXPECTED_CALL(IoTHubMessage_GetOutputName(IGNORED_PTR_ARG)).SetReturn(output_name);
        EXPECTED_CALL(STRING_c_str(IGNORED_PTR_ARG)).CallCannotFail();
        EXPECTED_CALL(mqttmessage_create_in_place(IGNORED_NUM_ARG, IGNORED_PTR_ARG, DELIVER_AT_LEAST_ONCE, IGNORED_PTR_ARG, appMsgSize));
        STRICT_EXPECTED_CALL(tickcounter_get_current_ms(IGNORED_PTR_ARG, IGNORED_PTR_ARG));
        STRICT_EXPECTED_CALL(mqtt_client_publish(IGNORED_PTR_ARG, IGNORED_PTR_ARG));
        STRICT_EXPECTED_CALL(mqttmessage_destroy(TEST_MQTT_MESSAGE_HANDLE));
        EXPECTED_CALL(STRING_delete(IGNORED_PTR_ARG));
        if (!resend)
        {
            EXPECTED_CALL(DList_RemoveEntryList(IGNORED_PTR_ARG));
            STRICT_EXPECTED_CALL(DList_InsertTailList(IGNORED_PTR_ARG, IGNORED_PTR_ARG));
        }
    }
    else
    {
        setup_invoke_message_callback_mocks(IOTHUB_CLIENT_CONFIRMATION_ERROR, true, false);
    }
    STRICT_EXPECTED_CALL(mqtt_client_dowork(IGNORED_PTR_ARG));
    STRICT_EXPECTED_CALL(tickcounter_get_current_ms(IGNORED_PTR_ARG, IGNORED_PTR_ARG));
    // removeExpiredTwinRequests
    STRICT_EXPECTED_CALL(tickcounter_get_current_ms(IGNORED_PTR_ARG, IGNORED_PTR_ARG));
}

static void setup_calls_for_next_token_with_slash(int expectedTokens)
{
    for (int i = 0; i < expectedTokens; i++)
    {
        STRICT_EXPECTED_CALL(STRING_TOKENIZER_get_next_token(IGNORED_PTR_ARG, IGNORED_PTR_ARG, "/")).SetReturn(0);
    }
}

static void setup_message_recv_device_method_mocks()
{
    STRICT_EXPECTED_CALL(mqttmessage_getTopicName(TEST_MQTT_MESSAGE_HANDLE)).SetReturn(TEST_MQTT_DEV_METHOD_MSG);
    STRICT_EXPECTED_CALL(STRING_new());
    STRICT_EXPECTED_CALL(gballoc_malloc(IGNORED_NUM_ARG)).IgnoreArgument_size();
    STRICT_EXPECTED_CALL(STRING_new());
    STRICT_EXPECTED_CALL(STRING_TOKENIZER_create_from_char(IGNORED_PTR_ARG));
    STRICT_EXPECTED_CALL(STRING_new());
    setup_calls_for_next_token_with_slash(4);
    STRICT_EXPECTED_CALL(STRING_concat_with_STRING(IGNORED_PTR_ARG, IGNORED_PTR_ARG));
    STRICT_EXPECTED_CALL(STRING_TOKENIZER_get_next_token(IGNORED_PTR_ARG, IGNORED_PTR_ARG, "/")).SetReturn(0);
    STRICT_EXPECTED_CALL(STRING_length(IGNORED_PTR_ARG))
        .SetReturn(7);
    STRICT_EXPECTED_CALL(STRING_c_str(IGNORED_PTR_ARG))
        .SetReturn("?$rid=b")
        .CallCannotFail();
    STRICT_EXPECTED_CALL(STRING_concat(IGNORED_PTR_ARG, IGNORED_PTR_ARG));
    STRICT_EXPECTED_CALL(STRING_delete(IGNORED_PTR_ARG));
    STRICT_EXPECTED_CALL(STRING_TOKENIZER_destroy(IGNORED_PTR_ARG));
    STRICT_EXPECTED_CALL(mqttmessage_getApplicationMsg(TEST_MQTT_MESSAGE_HANDLE)).CallCannotFail();
    STRICT_EXPECTED_CALL(STRING_c_str(IGNORED_PTR_ARG)).CallCannotFail();
    STRICT_EXPECTED_CALL(Transport_DeviceMethod_Complete_Callback(IGNORED_PTR_ARG, IGNORED_PTR_ARG, IGNORED_NUM_ARG, IGNORED_PTR_ARG, IGNORED_PTR_ARG));
    STRICT_EXPECTED_CALL(STRING_delete(IGNORED_PTR_ARG));
}

static void setup_processItem_mocks(bool fail_test)
{
    STRICT_EXPECTED_CALL(tickcounter_get_current_ms(IGNORED_PTR_ARG, IGNORED_PTR_ARG));
    STRICT_EXPECTED_CALL(gballoc_malloc(IGNORED_NUM_ARG));
    STRICT_EXPECTED_CALL(DList_InsertTailList(IGNORED_PTR_ARG, IGNORED_PTR_ARG));
    STRICT_EXPECTED_CALL(CONSTBUFFER_GetContent(IGNORED_PTR_ARG)).SetReturn(&g_cbuff);

    STRICT_EXPECTED_CALL(STRING_c_str(IGNORED_PTR_ARG)).CallCannotFail();
    STRICT_EXPECTED_CALL(mqttmessage_create_in_place(IGNORED_NUM_ARG, IGNORED_PTR_ARG, DELIVER_AT_MOST_ONCE, IGNORED_PTR_ARG, IGNORED_NUM_ARG));
    if (!fail_test)
    {
        STRICT_EXPECTED_CALL(tickcounter_get_current_ms(IGNORED_PTR_ARG, IGNORED_PTR_ARG));
    }
    STRICT_EXPECTED_CALL(mqtt_client_publish(IGNORED_PTR_ARG, IGNORED_PTR_ARG));
    STRICT_EXPECTED_CALL(mqttmessage_destroy(TEST_MQTT_MESSAGE_HANDLE));
    EXPECTED_CALL(STRING_delete(IGNORED_PTR_ARG));
}

static void setup_message_recv_callback_device_twin_mocks(const char* token_type)
{
    STRICT_EXPECTED_CALL(mqttmessage_getTopicName(TEST_MQTT_MESSAGE_HANDLE)).SetReturn(TEST_MQTT_DEV_TWIN_MSG_TOPIC);
    STRICT_EXPECTED_CALL(STRING_TOKENIZER_create_from_char(IGNORED_PTR_ARG)).IgnoreArgument_input();
    STRICT_EXPECTED_CALL(STRING_new());
    STRICT_EXPECTED_CALL(STRING_TOKENIZER_get_next_token(IGNORED_PTR_ARG, IGNORED_PTR_ARG, IGNORED_PTR_ARG))
        .IgnoreArgument_output()
        .IgnoreArgument_delimiters()
        .IgnoreArgument_t()
        .SetReturn(0);
    STRICT_EXPECTED_CALL(STRING_TOKENIZER_get_next_token(IGNORED_PTR_ARG, IGNORED_PTR_ARG, IGNORED_PTR_ARG))
        .IgnoreArgument_output()
        .IgnoreArgument_delimiters()
        .IgnoreArgument_t()
        .SetReturn(0);
    STRICT_EXPECTED_CALL(STRING_TOKENIZER_get_next_token(IGNORED_PTR_ARG, IGNORED_PTR_ARG, IGNORED_PTR_ARG))
        .IgnoreArgument_output()
        .IgnoreArgument_delimiters()
        .IgnoreArgument_t()
        .SetReturn(0);

    STRICT_EXPECTED_CALL(STRING_c_str(IGNORED_PTR_ARG))
        .IgnoreArgument_handle()
        .SetReturn(token_type)
        .CallCannotFail();

    STRICT_EXPECTED_CALL(STRING_TOKENIZER_get_next_token(IGNORED_PTR_ARG, IGNORED_PTR_ARG, IGNORED_PTR_ARG)).SetReturn(0);

    STRICT_EXPECTED_CALL(STRING_c_str(IGNORED_PTR_ARG))
        .SetReturn("200")
        .CallCannotFail();
    STRICT_EXPECTED_CALL(STRING_TOKENIZER_get_next_token(IGNORED_PTR_ARG, IGNORED_PTR_ARG, IGNORED_PTR_ARG)).SetReturn(0);
    STRICT_EXPECTED_CALL(STRING_c_str(IGNORED_PTR_ARG))
        .SetReturn("4")
        .IgnoreArgument_handle()
        .CallCannotFail();

    STRICT_EXPECTED_CALL(STRING_delete(IGNORED_PTR_ARG))
        .IgnoreArgument_handle();
    STRICT_EXPECTED_CALL(STRING_TOKENIZER_destroy(IGNORED_PTR_ARG))
        .IgnoreArgument_t();
    STRICT_EXPECTED_CALL(mqttmessage_getApplicationMsg(IGNORED_PTR_ARG))
        .IgnoreArgument_handle()
        .CallCannotFail();

    EXPECTED_CALL(DList_RemoveEntryList(IGNORED_PTR_ARG));
    STRICT_EXPECTED_CALL(Transport_Twin_ReportedStateComplete_Callback(1, 200, IGNORED_PTR_ARG));
    EXPECTED_CALL(STRING_construct(IGNORED_PTR_ARG)).IgnoreArgument_psz();
    EXPECTED_CALL(gballoc_free(NULL));
}

static void setup_message_recv_msg_callback_mocks(bool msgCbResult)
{
    setup_message_receive_initial_calls(TEST_MQTT_MSG_TOPIC, false);

    STRICT_EXPECTED_CALL(STRING_c_str(IGNORED_PTR_ARG)).CallCannotFail().SetReturn(TEST_MQTT_MESSAGE_TOPIC);
    EXPECTED_CALL(STRING_TOKENIZER_create_from_char(TEST_MQTT_MSG_TOPIC));
    STRICT_EXPECTED_CALL(STRING_new());
    STRICT_EXPECTED_CALL(IoTHubMessage_Properties(TEST_IOTHUB_MSG_BYTEARRAY));

    STRICT_EXPECTED_CALL(STRING_TOKENIZER_get_next_token(IGNORED_PTR_ARG, IGNORED_PTR_ARG, "&")).SetReturn(1);
    EXPECTED_CALL(STRING_delete(IGNORED_PTR_ARG));
    EXPECTED_CALL(STRING_TOKENIZER_destroy(IGNORED_PTR_ARG));

    setup_set_message_disposition_context();
    STRICT_EXPECTED_CALL(Transport_MessageCallback(IGNORED_PTR_ARG, IGNORED_PTR_ARG))
        .SetReturn(msgCbResult);

    if (!msgCbResult)
    {
        STRICT_EXPECTED_CALL(IoTHubMessage_Destroy(IGNORED_PTR_ARG));
        STRICT_EXPECTED_CALL(gballoc_free(IGNORED_PTR_ARG));
    }
}

static TRANSPORT_LL_HANDLE setup_iothub_mqtt_connection(IOTHUBTRANSPORT_CONFIG* config)
{
    TRANSPORT_LL_HANDLE handle = IoTHubTransport_MQTT_Common_Create(config, get_IO_transport, &transport_cb_info, transport_cb_ctx);
    setup_initialize_connection_mocks(false);
    IoTHubTransport_MQTT_Common_DoWork(handle);
    CONNECT_ACK connack;
    connack.isSessionPresent = true;
    connack.returnCode = CONNECTION_ACCEPTED;
    g_fnMqttOperationCallback(TEST_MQTT_CLIENT_HANDLE, MQTT_CLIENT_ON_CONNACK, &connack, g_callbackCtx);
    IoTHubTransport_MQTT_Common_DoWork(handle);

    return handle;
}

static XIO_HANDLE get_IO_transport_fail(const char* fully_qualified_name, const MQTT_TRANSPORT_PROXY_OPTIONS* mqtt_transport_proxy_options)
{
    (void)fully_qualified_name;
    (void)mqtt_transport_proxy_options;
    return NULL;
}

static void setup_subscribe_inputqueue_dowork_mocks()
{
    STRICT_EXPECTED_CALL(tickcounter_get_current_ms(IGNORED_PTR_ARG, IGNORED_PTR_ARG));
    STRICT_EXPECTED_CALL(IoTHubClient_Auth_Get_Credential_Type(IGNORED_PTR_ARG));
    STRICT_EXPECTED_CALL(IoTHubClient_Auth_Get_SasToken_Expiry(IGNORED_PTR_ARG));
    STRICT_EXPECTED_CALL(STRING_c_str(IGNORED_PTR_ARG)).CallCannotFail();
    STRICT_EXPECTED_CALL(mqtt_client_subscribe(IGNORED_PTR_ARG, IGNORED_NUM_ARG, IGNORED_PTR_ARG, IGNORED_NUM_ARG));
    EXPECTED_CALL(mqtt_client_dowork(IGNORED_PTR_ARG));
    // process_queued_ack_messages
    STRICT_EXPECTED_CALL(tickcounter_get_current_ms(IGNORED_PTR_ARG, IGNORED_PTR_ARG));
    // removeExpiredTwinRequests
    STRICT_EXPECTED_CALL(tickcounter_get_current_ms(IGNORED_PTR_ARG, IGNORED_PTR_ARG));
}

static void set_expected_calls_around_unsubscribe()
{
    EXPECTED_CALL(STRING_c_str(IGNORED_PTR_ARG)).SetReturn(TEST_STRING_VALUE);
    EXPECTED_CALL(mqtt_client_unsubscribe(IGNORED_PTR_ARG, IGNORED_NUM_ARG, IGNORED_PTR_ARG, 1));
    EXPECTED_CALL(STRING_delete(IGNORED_PTR_ARG));
}

static void set_expected_calls_for_proxy_default_copy()
{
    STRICT_EXPECTED_CALL(mallocAndStrcpy_s(IGNORED_PTR_ARG, "test_proxy"));
    STRICT_EXPECTED_CALL(mallocAndStrcpy_s(IGNORED_PTR_ARG, "haha"));
    STRICT_EXPECTED_CALL(mallocAndStrcpy_s(IGNORED_PTR_ARG, "bleah"));
}

/* Tests_SRS_IOTHUB_MQTT_TRANSPORT_07_001: [If parameter config is NULL then IoTHubTransport_MQTT_Common_Create shall return NULL.] */
TEST_FUNCTION(IoTHubTransport_MQTT_Common_Create_with_NULL_parameter_Succeed)
{
    //arrange

    //act
    TRANSPORT_LL_HANDLE result = IoTHubTransport_MQTT_Common_Create(NULL, get_IO_transport, &transport_cb_info, transport_cb_ctx);

    //assert
    ASSERT_IS_NULL(result);

    //cleanup
}

/* Tests_SRS_IOTHUB_MQTT_TRANSPORT_07_002: [If the parameter config's variables upperConfig or waitingToSend are NULL then IoTHubTransport_MQTT_Common_Create shall return NULL.] */
TEST_FUNCTION(IoTHubTransport_MQTT_Common_Create_with_NULL_config_parameter_fails)
{
    //arrange
    IOTHUBTRANSPORT_CONFIG config = { 0 };
    config.waitingToSend = &g_waitingToSend;

    //act
    TRANSPORT_LL_HANDLE result = IoTHubTransport_MQTT_Common_Create(&config, get_IO_transport, &transport_cb_info, transport_cb_ctx);

    //assert
    ASSERT_IS_NULL(result);

    //cleanup
}

/* Tests_SRS_IOTHUB_MQTT_TRANSPORT_07_002: [If the parameter config's variables upperConfig or waitingToSend are NULL then IoTHubTransport_MQTT_Common_Create shall return NULL.] */
TEST_FUNCTION(IoTHubTransport_MQTT_Common_Create_with_NULL_waitingToSend_fails)
{
    // arrange
    IOTHUBTRANSPORT_CONFIG config = { 0 };
    SetupIothubTransportConfig(&config, TEST_DEVICE_ID, TEST_DEVICE_KEY, TEST_IOTHUB_NAME, TEST_IOTHUB_SUFFIX, TEST_PROTOCOL_GATEWAY_HOSTNAME, NULL);
    config.waitingToSend = NULL;

    // act
    TRANSPORT_LL_HANDLE result = IoTHubTransport_MQTT_Common_Create(&config, get_IO_transport, &transport_cb_info, transport_cb_ctx);

    // assert
    ASSERT_IS_NULL(result);
}

/* Tests_SRS_IOTHUB_MQTT_TRANSPORT_07_009: [If any error is encountered then IoTHubTransport_MQTT_Common_Create shall return NULL.] */
TEST_FUNCTION(IoTHubTransport_MQTT_Common_Create_with_NULL_protocol_fails)
{
    // arrange
    IOTHUBTRANSPORT_CONFIG config = { 0 };
    SetupIothubTransportConfig(&config, TEST_DEVICE_ID, TEST_DEVICE_KEY, TEST_IOTHUB_NAME, TEST_IOTHUB_SUFFIX, TEST_PROTOCOL_GATEWAY_HOSTNAME, NULL);
    g_iothubClientConfig.protocol = NULL;

    // act
    TRANSPORT_LL_HANDLE result = IoTHubTransport_MQTT_Common_Create(&config, get_IO_transport, &transport_cb_info, transport_cb_ctx);

    // assert
    ASSERT_IS_NULL(result);
}

/* Tests_SRS_IOTHUB_MQTT_TRANSPORT_07_003: [If the upperConfig's variables deviceId, deviceKey, iotHubName, protocol, or iotHubSuffix are NULL then IoTHubTransport_MQTT_Common_Create shall return NULL.] */
TEST_FUNCTION(IoTHubTransport_MQTT_Common_Create_with_NULL_device_id_fails)
{
    // arrange
    IOTHUBTRANSPORT_CONFIG config = { 0 };
    SetupIothubTransportConfig(&config, NULL, TEST_DEVICE_KEY, TEST_IOTHUB_NAME, TEST_IOTHUB_SUFFIX, TEST_PROTOCOL_GATEWAY_HOSTNAME, NULL);

    // act
    TRANSPORT_LL_HANDLE result = IoTHubTransport_MQTT_Common_Create(&config, get_IO_transport, &transport_cb_info, transport_cb_ctx);

    // assert
    ASSERT_IS_NULL(result);
}

/* Tests_SRS_IOTHUB_MQTT_TRANSPORT_07_005: [If the upperConfig's variables deviceKey, iotHubName, or iotHubSuffix are empty strings then IoTHubTransport_MQTT_Common_Create shall return NULL.] */
TEST_FUNCTION(IoTHubTransport_MQTT_Common_Create_with_deviceSasToken_blank_fails)
{
    // arrange
    IOTHUBTRANSPORT_CONFIG config = { 0 };
    SetupIothubTransportConfigWithKeyAndSasToken(&config, TEST_DEVICE_ID, NULL, TEST_EMPTY_STRING, TEST_IOTHUB_NAME, TEST_IOTHUB_SUFFIX, TEST_PROTOCOL_GATEWAY_HOSTNAME, NULL);

    // act
    TRANSPORT_LL_HANDLE result = IoTHubTransport_MQTT_Common_Create(&config, get_IO_transport, &transport_cb_info, transport_cb_ctx);

    // assert
    ASSERT_IS_NULL(result);
}

TEST_FUNCTION(IoTHubTransport_MQTT_Common_Create_with_deviceKey_blank_fails)
{
    // arrange
    IOTHUBTRANSPORT_CONFIG config = { 0 };
    SetupIothubTransportConfig(&config, TEST_DEVICE_ID, "", TEST_IOTHUB_NAME, TEST_IOTHUB_SUFFIX, TEST_PROTOCOL_GATEWAY_HOSTNAME, NULL);

    // act
    TRANSPORT_LL_HANDLE result = IoTHubTransport_MQTT_Common_Create(&config, get_IO_transport, &transport_cb_info, transport_cb_ctx);

    // assert
    ASSERT_IS_NULL(result);
}

/* Tests_SRS_IOTHUB_MQTT_TRANSPORT_07_003: [If the upperConfig's variables deviceId, deviceKey, iotHubName, protocol, or iotHubSuffix are NULL then IoTHubTransport_MQTT_Common_Create shall return NULL.] */
TEST_FUNCTION(IoTHubTransport_MQTT_Common_Create_with_NULL_iothub_name_fails)
{
    // arrange
    IOTHUBTRANSPORT_CONFIG config = { 0 };
    SetupIothubTransportConfig(&config, TEST_DEVICE_ID, TEST_DEVICE_KEY, NULL, TEST_IOTHUB_SUFFIX, TEST_PROTOCOL_GATEWAY_HOSTNAME, NULL);

    // act
    TRANSPORT_LL_HANDLE result = IoTHubTransport_MQTT_Common_Create(&config, get_IO_transport, &transport_cb_info, transport_cb_ctx);

    // assert
    ASSERT_IS_NULL(result);
}

/* Tests_SRS_IOTHUB_MQTT_TRANSPORT_07_006: [If the upperConfig's variables deviceId is an empty strings or length is greater then 128 then IoTHubTransport_MQTT_Common_Create shall return NULL.] */
TEST_FUNCTION(IoTHubTransport_MQTT_Common_Create_with_very_long_device_id_fails)
{
    // arrange
    IOTHUBTRANSPORT_CONFIG config = { 0 };
    SetupIothubTransportConfig(&config, TEST_VERY_LONG_DEVICE_ID, TEST_DEVICE_KEY, TEST_IOTHUB_NAME, TEST_IOTHUB_SUFFIX, TEST_PROTOCOL_GATEWAY_HOSTNAME, NULL);

    // act
    TRANSPORT_LL_HANDLE result = IoTHubTransport_MQTT_Common_Create(&config, get_IO_transport, &transport_cb_info, transport_cb_ctx);

    // assert
    ASSERT_IS_NULL(result);
}

/* Tests_SRS_IOTHUB_MQTT_TRANSPORT_07_003: [If the upperConfig's variables deviceId, deviceKey, iotHubName, protocol, or iotHubSuffix are NULL then IoTHubTransport_MQTT_Common_Create shall return NULL.] */
TEST_FUNCTION(IoTHubTransport_MQTT_Common_Create_with_empty_device_id_fails)
{
    // arrange
    IOTHUBTRANSPORT_CONFIG config = { 0 };
    SetupIothubTransportConfig(&config, TEST_EMPTY_STRING, TEST_DEVICE_KEY, TEST_IOTHUB_NAME, TEST_IOTHUB_SUFFIX, TEST_PROTOCOL_GATEWAY_HOSTNAME, NULL);

    // act
    TRANSPORT_LL_HANDLE result = IoTHubTransport_MQTT_Common_Create(&config, get_IO_transport, &transport_cb_info, transport_cb_ctx);

    // assert
    ASSERT_IS_NULL(result);
}

/* Tests_SRS_IOTHUB_MQTT_TRANSPORT_07_003: [If the upperConfig's variables deviceId, deviceKey, iotHubName, protocol, or iotHubSuffix are NULL then IoTHubTransport_MQTT_Common_Create shall return NULL.] */
TEST_FUNCTION(IoTHubTransport_MQTT_Common_Create_with_empty_device_key_fails)
{
    // arrange
    IOTHUBTRANSPORT_CONFIG config = { 0 };
    SetupIothubTransportConfig(&config, TEST_DEVICE_ID, TEST_EMPTY_STRING, TEST_IOTHUB_NAME, TEST_IOTHUB_SUFFIX, TEST_PROTOCOL_GATEWAY_HOSTNAME, NULL);

    // act
    TRANSPORT_LL_HANDLE result = IoTHubTransport_MQTT_Common_Create(&config, get_IO_transport, &transport_cb_info, transport_cb_ctx);

    // assert
    ASSERT_IS_NULL(result);
}

/* Tests_SRS_IOTHUB_MQTT_TRANSPORT_03_003: [If both deviceKey & deviceSasToken fields are NOT NULL then IoTHubTransport_MQTT_Common_Create shall return NULL.]*/
TEST_FUNCTION(IoTHubTransport_MQTT_Common_Create_with_both_deviceKey_and_deviceSasToken_defined_fails)
{
    // arrange
    IOTHUBTRANSPORT_CONFIG config = { 0 };

    SetupIothubTransportConfigWithKeyAndSasToken(&config, TEST_DEVICE_ID, TEST_DEVICE_KEY, TEST_DEVICE_SAS, TEST_IOTHUB_NAME, TEST_IOTHUB_SUFFIX, TEST_PROTOCOL_GATEWAY_HOSTNAME, NULL);

    // act
    TRANSPORT_LL_HANDLE result = IoTHubTransport_MQTT_Common_Create(&config, get_IO_transport, &transport_cb_info, transport_cb_ctx);

    // assert
    ASSERT_IS_NULL(result);
}

/* Tests_SRS_IOTHUB_MQTT_TRANSPORT_07_003: [If the upperConfig's variables deviceId, deviceKey, iotHubName, protocol, or iotHubSuffix are NULL then IoTHubTransport_MQTT_Common_Create shall return NULL.] */
TEST_FUNCTION(IoTHubTransport_MQTT_Common_Create_with_empty_iothub_name_fails)
{
    // arrange
    IOTHUBTRANSPORT_CONFIG config = { 0 };
    SetupIothubTransportConfig(&config, TEST_DEVICE_ID, TEST_DEVICE_KEY, TEST_EMPTY_STRING, TEST_IOTHUB_SUFFIX, TEST_PROTOCOL_GATEWAY_HOSTNAME, NULL);

    // act
    TRANSPORT_LL_HANDLE result = IoTHubTransport_MQTT_Common_Create(&config, get_IO_transport, &transport_cb_info, transport_cb_ctx);

    // assert
    ASSERT_IS_NULL(result);
}

/* Tests_SRS_IOTHUB_MQTT_TRANSPORT_07_010: [IoTHubTransport_MQTT_Common_Create shall allocate memory to save its internal state where all topics, hostname, device_id, device_key, sasTokenSr and client handle shall be saved.] */
/* Tests_SRS_IOTHUB_MQTT_TRANSPORT_07_011: [On Success IoTHubTransport_MQTT_Common_Create shall return a non-NULL value.] */
// Tests_SRS_IOTHUB_TRANSPORT_MQTT_COMMON_09_005: [ MQTT transport shall use EXPONENTIAL_WITH_BACK_OFF as default retry policy ]
TEST_FUNCTION(IoTHubTransport_MQTT_Common_Create_validConfig_Succeed)
{
    // arrange
    IOTHUBTRANSPORT_CONFIG config ={ 0 };
    SetupIothubTransportConfig(&config, TEST_DEVICE_ID, TEST_DEVICE_KEY, TEST_IOTHUB_NAME, TEST_IOTHUB_SUFFIX, NULL, NULL);

    setup_IoTHubTransport_MQTT_Common_Create_mocks(false, NULL);

    // act
    TRANSPORT_LL_HANDLE result = IoTHubTransport_MQTT_Common_Create(&config, get_IO_transport, &transport_cb_info, transport_cb_ctx);

    // assert
    ASSERT_IS_NOT_NULL(result);
    ASSERT_ARE_EQUAL(char_ptr, umock_c_get_expected_calls(), umock_c_get_actual_calls());

    // clean up
    IoTHubTransport_MQTT_Common_Destroy(result);
}

TEST_FUNCTION(IoTHubTransport_MQTT_Common_Create_callbacks_NULL_fail)
{
    // arrange
    IOTHUBTRANSPORT_CONFIG config = { 0 };
    SetupIothubTransportConfig(&config, TEST_DEVICE_ID, TEST_DEVICE_KEY, TEST_IOTHUB_NAME, TEST_IOTHUB_SUFFIX, NULL, NULL);

    // act
    TRANSPORT_LL_HANDLE result = IoTHubTransport_MQTT_Common_Create(&config, get_IO_transport, NULL, transport_cb_ctx);

    // assert
    ASSERT_IS_NULL(result);
    ASSERT_ARE_EQUAL(char_ptr, umock_c_get_expected_calls(), umock_c_get_actual_calls());

    // clean up
    IoTHubTransport_MQTT_Common_Destroy(result);
}

/* Tests_SRS_IOTHUB_MQTT_TRANSPORT_07_007: [If the upperConfig's variables protocolGatewayHostName is non-Null and the length is an empty string then IoTHubTransport_MQTT_Common_Create shall return NULL.] */
TEST_FUNCTION(IoTHubTransport_MQTT_Common_Create_with_NULL_protocol_gateway_hostname_Succeeds)
{
    // arrange
    IOTHUBTRANSPORT_CONFIG config = { 0 };
    SetupIothubTransportConfig(&config, TEST_DEVICE_ID, TEST_DEVICE_KEY, TEST_IOTHUB_NAME, TEST_IOTHUB_SUFFIX, NULL, NULL);

    setup_IoTHubTransport_MQTT_Common_Create_mocks(false, NULL);

    // act
    TRANSPORT_LL_HANDLE result = IoTHubTransport_MQTT_Common_Create(&config, get_IO_transport, &transport_cb_info, transport_cb_ctx);

    // assert
    ASSERT_IS_NOT_NULL(result);
    ASSERT_ARE_EQUAL(char_ptr, umock_c_get_expected_calls(), umock_c_get_actual_calls());

    // clean up
    IoTHubTransport_MQTT_Common_Destroy(result);
}

TEST_FUNCTION(IoTHubTransport_MQTT_Common_Create_with_protocol_gateway_hostname_Succeeds)
{
    // arrange
    IOTHUBTRANSPORT_CONFIG config = { 0 };
    SetupIothubTransportConfig(&config, TEST_DEVICE_ID, TEST_DEVICE_KEY, TEST_IOTHUB_NAME, TEST_IOTHUB_SUFFIX, TEST_PROTOCOL_GATEWAY_HOSTNAME_NON_NULL, NULL);

    setup_IoTHubTransport_MQTT_Common_Create_mocks(true, NULL);

    // act
    TRANSPORT_LL_HANDLE result = IoTHubTransport_MQTT_Common_Create(&config, get_IO_transport, &transport_cb_info, transport_cb_ctx);

    // assert
    ASSERT_IS_NOT_NULL(result);
    ASSERT_ARE_EQUAL(char_ptr, umock_c_get_expected_calls(), umock_c_get_actual_calls());

    // clean up
    IoTHubTransport_MQTT_Common_Destroy(result);
}

TEST_FUNCTION(IoTHubTransport_MQTT_Common_Create_with_Module_Succeeds)
{
    // arrange
    IOTHUBTRANSPORT_CONFIG config = { 0 };
    SetupIothubTransportConfig(&config, TEST_DEVICE_ID, TEST_DEVICE_KEY, TEST_IOTHUB_NAME, TEST_IOTHUB_SUFFIX, TEST_PROTOCOL_GATEWAY_HOSTNAME_NON_NULL, TEST_MODULE_ID);

    setup_IoTHubTransport_MQTT_Common_Create_mocks(true, TEST_MODULE_ID);

    // act
    TRANSPORT_LL_HANDLE result = IoTHubTransport_MQTT_Common_Create(&config, get_IO_transport, &transport_cb_info, transport_cb_ctx);

    // assert
    ASSERT_IS_NOT_NULL(result);
    ASSERT_ARE_EQUAL(char_ptr, umock_c_get_expected_calls(), umock_c_get_actual_calls());

    // clean up
    IoTHubTransport_MQTT_Common_Destroy(result);
}

/* Tests_SRS_IOTHUB_MQTT_TRANSPORT_07_003: [If the upperConfig's variables deviceId, deviceKey, iotHubName, protocol, or iotHubSuffix are NULL then IoTHubTransport_MQTT_Common_Create shall return NULL.] */
/* Tests_SRS_IOTHUB_MQTT_TRANSPORT_07_009: [If any error is encountered then IoTHubTransport_MQTT_Common_Create shall return NULL.] */
/* Tests_SRS_IOTHUB_MQTT_TRANSPORT_07_011: [On Success IoTHubTransport_MQTT_Common_Create shall return a non-NULL value.] */
TEST_FUNCTION(IoTHubTransport_MQTT_Common_Create_validConfig_fail)
{
    // arrange
    int negativeTestsInitResult = umock_c_negative_tests_init();
    ASSERT_ARE_EQUAL(int, 0, negativeTestsInitResult);

    IOTHUBTRANSPORT_CONFIG config = { 0 };
    SetupIothubTransportConfig(&config, TEST_DEVICE_ID, TEST_DEVICE_KEY, TEST_IOTHUB_NAME, TEST_IOTHUB_SUFFIX, NULL, TEST_MODULE_ID);
    umock_c_reset_all_calls();

    setup_IoTHubTransport_MQTT_Common_Create_mocks(false, TEST_MODULE_ID);

    umock_c_negative_tests_snapshot();

    // act
    size_t count = umock_c_negative_tests_call_count();
    for (size_t index = 0; index < count; index++)
    {
        if (umock_c_negative_tests_can_call_fail(index))
        {
            umock_c_negative_tests_reset();
            umock_c_negative_tests_fail_call(index);

            char tmp_msg[64];
            sprintf(tmp_msg, "IoTHubTransport_MQTT_Common_Create failure in test %lu/%lu", (unsigned long)index, (unsigned long)count);
            TRANSPORT_LL_HANDLE result = IoTHubTransport_MQTT_Common_Create(&config, get_IO_transport, &transport_cb_info, transport_cb_ctx);

            // assert
            ASSERT_IS_NULL(result, tmp_msg);
        }     
    }

    // clean up
    umock_c_negative_tests_deinit();
}

/* Tests_SRS_IOTHUB_MQTT_TRANSPORT_07_012: [IoTHubTransport_MQTT_Common_Destroy shall do nothing if parameter handle is NULL.] */
TEST_FUNCTION(IoTHubTransport_MQTT_Common_Destroy_parameter_NULL_succeed)
{
    // arrange

    // act
    IoTHubTransport_MQTT_Common_Destroy(NULL);

    // assert
}

static void IoTHubTransport_MQTT_Common_Destroy_Unsubscribe_impl(bool useModelId)
{
    // arrange
    IOTHUBTRANSPORT_CONFIG config ={ 0 };
    SetupIothubTransportConfig(&config, TEST_DEVICE_ID, TEST_DEVICE_KEY, TEST_IOTHUB_NAME, TEST_IOTHUB_SUFFIX, TEST_PROTOCOL_GATEWAY_HOSTNAME, NULL);

    TRANSPORT_LL_HANDLE handle = IoTHubTransport_MQTT_Common_Create(&config, get_IO_transport, &transport_cb_info, transport_cb_ctx);
    (void)IoTHubTransport_MQTT_Common_Subscribe(handle);
    CONNECT_ACK connack ={ true, CONNECTION_ACCEPTED };

    setup_initialize_connection_mocks(useModelId);
    IoTHubTransport_MQTT_Common_DoWork(handle);
    g_fnMqttOperationCallback(TEST_MQTT_CLIENT_HANDLE, MQTT_CLIENT_ON_CONNACK, &connack, g_callbackCtx);

    umock_c_reset_all_calls();

    EXPECTED_CALL(STRING_c_str(NULL)).SetReturn(TEST_STRING_VALUE);

    EXPECTED_CALL(DList_IsListEmpty(IGNORED_PTR_ARG));

    EXPECTED_CALL(STRING_delete(NULL));
    EXPECTED_CALL(STRING_delete(NULL));
    EXPECTED_CALL(STRING_delete(NULL));
    EXPECTED_CALL(STRING_delete(NULL));
    EXPECTED_CALL(STRING_delete(NULL));
    EXPECTED_CALL(STRING_delete(NULL));
    EXPECTED_CALL(STRING_delete(NULL));

    STRICT_EXPECTED_CALL(mqtt_client_disconnect(TEST_MQTT_CLIENT_HANDLE, NULL, NULL));
    STRICT_EXPECTED_CALL(mqtt_client_deinit(TEST_MQTT_CLIENT_HANDLE));
    STRICT_EXPECTED_CALL(mqtt_client_unsubscribe(TEST_MQTT_CLIENT_HANDLE, IGNORED_NUM_ARG, IGNORED_PTR_ARG, 1))
        .IgnoreArgument(2)
        .IgnoreArgument(3);
    EXPECTED_CALL(gballoc_free(NULL));
    STRICT_EXPECTED_CALL(xio_destroy(TEST_XIO_HANDLE));
    STRICT_EXPECTED_CALL(tickcounter_destroy(IGNORED_PTR_ARG));

    // act
    IoTHubTransport_MQTT_Common_Destroy(handle);

    // assert

}

/* Tests_SRS_IOTHUB_MQTT_TRANSPORT_07_013: [If the parameter subscribe is true then IoTHubTransport_MQTT_Common_Destroy shall call IoTHubTransport_MQTT_Common_Unsubscribe.] */
TEST_FUNCTION(IoTHubTransport_MQTT_Common_Destroy_Unsubscribe_succeeds)
{
    IoTHubTransport_MQTT_Common_Destroy_Unsubscribe_impl(false);
}

TEST_FUNCTION(IoTHubTransport_MQTT_Common_Destroy_Unsubscribe_with_modelID_succeeds)
{
    IoTHubTransport_MQTT_Common_Destroy_Unsubscribe_impl(true);
}

static void set_expected_calls_for_free_transport_handle_data()
{
    STRICT_EXPECTED_CALL(mqtt_client_deinit(TEST_MQTT_CLIENT_HANDLE)).IgnoreArgument(1);
    STRICT_EXPECTED_CALL(retry_control_destroy(TEST_RETRY_CONTROL_HANDLE));
    STRICT_EXPECTED_CALL(tickcounter_destroy(IGNORED_PTR_ARG));

    EXPECTED_CALL(STRING_delete(NULL));
    EXPECTED_CALL(STRING_delete(NULL));
    EXPECTED_CALL(STRING_delete(NULL));
    EXPECTED_CALL(STRING_delete(NULL));
    EXPECTED_CALL(STRING_delete(NULL));
    EXPECTED_CALL(STRING_delete(NULL));
    EXPECTED_CALL(STRING_delete(NULL));
    EXPECTED_CALL(STRING_delete(NULL));
    EXPECTED_CALL(STRING_delete(NULL));
    EXPECTED_CALL(STRING_delete(NULL));
    EXPECTED_CALL(STRING_delete(NULL));

    STRICT_EXPECTED_CALL(mqtt_client_clear_xio(IGNORED_PTR_ARG));
    STRICT_EXPECTED_CALL(xio_destroy(IGNORED_PTR_ARG));

    EXPECTED_CALL(gballoc_free(NULL));
}

/* Tests_SRS_IOTHUB_MQTT_TRANSPORT_07_014: [IoTHubTransport_MQTT_Common_Destroy shall free all the resources currently in use.] */
TEST_FUNCTION(IoTHubTransport_MQTT_Common_Destroy_One_Message_Ack_succeeds)
{
    // arrange
    IOTHUBTRANSPORT_CONFIG config ={ 0 };
    SetupIothubTransportConfig(&config, TEST_DEVICE_ID, TEST_DEVICE_KEY, TEST_IOTHUB_NAME, TEST_IOTHUB_SUFFIX, TEST_PROTOCOL_GATEWAY_HOSTNAME, NULL);

    IOTHUB_MESSAGE_LIST message1;
    memset(&message1, 0, sizeof(IOTHUB_MESSAGE_LIST) );
    message1.messageHandle = TEST_IOTHUB_MSG_BYTEARRAY;

    DList_InsertTailList(config.waitingToSend, &(message1.entry));

    TRANSPORT_LL_HANDLE handle = setup_iothub_mqtt_connection(&config);

    IoTHubTransport_MQTT_Common_DoWork(handle);
    umock_c_reset_all_calls();

    STRICT_EXPECTED_CALL(mqtt_client_disconnect(IGNORED_PTR_ARG, IGNORED_PTR_ARG, IGNORED_PTR_ARG));
    STRICT_EXPECTED_CALL(mqtt_client_dowork(IGNORED_PTR_ARG));
    STRICT_EXPECTED_CALL(ThreadAPI_Sleep(IGNORED_NUM_ARG));
    STRICT_EXPECTED_CALL(mqtt_client_clear_xio(IGNORED_PTR_ARG));
    STRICT_EXPECTED_CALL(xio_destroy(IGNORED_PTR_ARG));
    EXPECTED_CALL(DList_IsListEmpty(IGNORED_PTR_ARG));
    setup_invoke_message_callback_mocks(IOTHUB_CLIENT_CONFIRMATION_BECAUSE_DESTROY, false, true);

    EXPECTED_CALL(DList_IsListEmpty(IGNORED_PTR_ARG));
    EXPECTED_CALL(DList_IsListEmpty(IGNORED_PTR_ARG));
    EXPECTED_CALL(DList_IsListEmpty(IGNORED_PTR_ARG)); // pending_get_twin_queue
    set_expected_calls_for_free_transport_handle_data();

    // act
    IoTHubTransport_MQTT_Common_Destroy(handle);

    // assert
    ASSERT_ARE_EQUAL(char_ptr, umock_c_get_expected_calls(), umock_c_get_actual_calls());
}

/* Tests_SRS_IOTHUB_MQTT_TRANSPORT_07_014: [IoTHubTransport_MQTT_Common_Destroy shall free all the resources currently in use even during
       disconnect timeout.] */
TEST_FUNCTION(IoTHubTransport_MQTT_Common_Destroy_disconnect_timeout_succeeds)
{
    // arrange
    IOTHUBTRANSPORT_CONFIG config ={ 0 };
    SetupIothubTransportConfig(&config, TEST_DEVICE_ID, TEST_DEVICE_KEY, TEST_IOTHUB_NAME, TEST_IOTHUB_SUFFIX, TEST_PROTOCOL_GATEWAY_HOSTNAME, NULL);

    IOTHUB_MESSAGE_LIST message1;
    memset(&message1, 0, sizeof(IOTHUB_MESSAGE_LIST) );
    message1.messageHandle = TEST_IOTHUB_MSG_BYTEARRAY;

    g_skip_disconnect_callback = true;

    DList_InsertTailList(config.waitingToSend, &(message1.entry));

    TRANSPORT_LL_HANDLE handle = setup_iothub_mqtt_connection(&config);

    IoTHubTransport_MQTT_Common_DoWork(handle);
    umock_c_reset_all_calls();

    STRICT_EXPECTED_CALL(mqtt_client_disconnect(IGNORED_PTR_ARG, IGNORED_PTR_ARG, IGNORED_PTR_ARG));
    for(int i = 0; i < TEST_MAX_DISCONNECT_VALUE; ++i)
    {
        STRICT_EXPECTED_CALL(mqtt_client_dowork(IGNORED_PTR_ARG));
        STRICT_EXPECTED_CALL(ThreadAPI_Sleep(IGNORED_NUM_ARG));
    }
    STRICT_EXPECTED_CALL(mqtt_client_clear_xio(IGNORED_PTR_ARG));
    STRICT_EXPECTED_CALL(xio_destroy(IGNORED_PTR_ARG));
    EXPECTED_CALL(DList_IsListEmpty(IGNORED_PTR_ARG));
    setup_invoke_message_callback_mocks(IOTHUB_CLIENT_CONFIRMATION_BECAUSE_DESTROY, false, true);
    EXPECTED_CALL(DList_IsListEmpty(IGNORED_PTR_ARG));
    EXPECTED_CALL(DList_IsListEmpty(IGNORED_PTR_ARG));
    EXPECTED_CALL(DList_IsListEmpty(IGNORED_PTR_ARG)); // pending_get_twin_queue
    set_expected_calls_for_free_transport_handle_data();

    // act
    IoTHubTransport_MQTT_Common_Destroy(handle);

    // assert
    ASSERT_ARE_EQUAL(char_ptr, umock_c_get_expected_calls(), umock_c_get_actual_calls());
}

/* Tests_SRS_IOTHUB_MQTT_TRANSPORT_07_014: [IoTHubTransport_MQTT_Common_Destroy shall free all the resources currently in use.] */
TEST_FUNCTION(IoTHubTransport_MQTT_Common_Destroy_succeeds)
{
    // arrange
    IOTHUBTRANSPORT_CONFIG config ={ 0 };
    SetupIothubTransportConfig(&config, TEST_DEVICE_ID, TEST_DEVICE_KEY, TEST_IOTHUB_NAME, TEST_IOTHUB_SUFFIX, TEST_PROTOCOL_GATEWAY_HOSTNAME, NULL);

    TRANSPORT_LL_HANDLE handle = IoTHubTransport_MQTT_Common_Create(&config, get_IO_transport, &transport_cb_info, transport_cb_ctx);
    umock_c_reset_all_calls();

    EXPECTED_CALL(DList_IsListEmpty(IGNORED_PTR_ARG));

    EXPECTED_CALL(STRING_delete(NULL));
    EXPECTED_CALL(STRING_delete(NULL));
    EXPECTED_CALL(STRING_delete(NULL));
    EXPECTED_CALL(STRING_delete(NULL));
    EXPECTED_CALL(STRING_delete(NULL));
    EXPECTED_CALL(STRING_delete(NULL));
    EXPECTED_CALL(STRING_delete(NULL));

    STRICT_EXPECTED_CALL(mqtt_client_deinit(TEST_MQTT_CLIENT_HANDLE));
    STRICT_EXPECTED_CALL(xio_retrieveoptions(IGNORED_PTR_ARG));
    STRICT_EXPECTED_CALL(mqtt_client_disconnect(TEST_MQTT_CLIENT_HANDLE, NULL, NULL));
    EXPECTED_CALL(xio_destroy(NULL));
    EXPECTED_CALL(gballoc_free(IGNORED_PTR_ARG));
    STRICT_EXPECTED_CALL(tickcounter_destroy(IGNORED_PTR_ARG)).IgnoreArgument(1);

    // act
    IoTHubTransport_MQTT_Common_Destroy(handle);

    // assert
}


static void set_expected_calls_for_IoTHubTransport_MQTT_Common_Destroy()
{
    STRICT_EXPECTED_CALL(DList_IsListEmpty(IGNORED_PTR_ARG));
    STRICT_EXPECTED_CALL(DList_IsListEmpty(IGNORED_PTR_ARG));
    STRICT_EXPECTED_CALL(DList_IsListEmpty(IGNORED_PTR_ARG));
    set_expected_calls_for_free_transport_handle_data();
}

// Tests that if MQTT has entered a disconnected state and stays there over time, Destroy performs a proper cleanup
// https://github.com/Azure/azure-iot-sdk-c/issues/924 was hit in field where SDK previously wasn't performing this correctly.
TEST_FUNCTION(IoTHubTransport_MQTT_Common_Destroy_from_disconnected_state)
{
    // arrange
    IOTHUBTRANSPORT_CONFIG config ={ 0 };
    SetupIothubTransportConfig(&config, TEST_DEVICE_ID, TEST_DEVICE_KEY, TEST_IOTHUB_NAME, TEST_IOTHUB_SUFFIX, TEST_PROTOCOL_GATEWAY_HOSTNAME, NULL);

    TRANSPORT_LL_HANDLE handle = IoTHubTransport_MQTT_Common_Create(&config, get_IO_transport, &transport_cb_info, transport_cb_ctx);
    (void)IoTHubTransport_MQTT_Common_Subscribe(handle);
    CONNECT_ACK connack ={ true, CONNECTION_ACCEPTED };

    setup_initialize_connection_mocks(false);
    IoTHubTransport_MQTT_Common_DoWork(handle);
    g_fnMqttOperationCallback(TEST_MQTT_CLIENT_HANDLE, MQTT_CLIENT_ON_CONNACK, &connack, g_callbackCtx);


    // Signal an error to put us into the pending disconnect state.
    g_fnMqttErrorCallback(TEST_MQTT_CLIENT_HANDLE, MQTT_CLIENT_NO_PING_RESPONSE, g_callbackCtx);
    // The initial call to DoWork() is required to process the disconnection and move us into the disconnected state.
    IoTHubTransport_MQTT_Common_DoWork(handle);

    // A future Dowork call is required to re-allocate the xio.  As part of this, make the mqtt_client_connect fail.  
    // This has the effect of allocationg the xio but leaving us in a disconnected state.

    // Using the REGISTER_GLOBAL_MOCK_RETURN to force an error in a LONG list of calls there's not otherwise need
    // to STRICT_EXPECTED_CALL mocks on.
    REGISTER_GLOBAL_MOCK_RETURN(mqtt_client_connect, MU_FAILURE);
    IoTHubTransport_MQTT_Common_DoWork(handle);
    REGISTER_GLOBAL_MOCK_RETURN(mqtt_client_connect, 0);

    umock_c_reset_all_calls();

    set_expected_calls_for_IoTHubTransport_MQTT_Common_Destroy();
   
    // act
    IoTHubTransport_MQTT_Common_Destroy(handle);

    // assert
    ASSERT_ARE_EQUAL(char_ptr, umock_c_get_expected_calls(), umock_c_get_actual_calls());
}


/* Tests_SRS_IOTHUB_MQTT_TRANSPORT_07_015: [If parameter handle is NULL than IoTHubTransport_MQTT_Common_Subscribe shall return a non-zero value.] */
TEST_FUNCTION(IoTHubTransport_MQTT_Common_Subscribe_parameter_NULL_fail)
{
    // arrange

    // act
    int res = IoTHubTransport_MQTT_Common_Subscribe(NULL);

    // assert
    ASSERT_ARE_NOT_EQUAL(int, 0, res);
}

/* Tests_SRS_IOTHUB_MQTT_TRANSPORT_07_016: [IoTHubTransport_MQTT_Common_Subscribe shall set a flag to enable mqtt_client_subscribe to be called to subscribe to the Message Topic.] */
/* Tests_SRS_IOTHUB_MQTT_TRANSPORT_07_018: [On success IoTHubTransport_MQTT_Common_Subscribe shall return 0.] */
TEST_FUNCTION(IoTHubTransport_MQTT_Common_Subscribe_Succeed)
{
    // arrange
    CONNECT_ACK connack = { true, CONNECTION_ACCEPTED };
    IOTHUBTRANSPORT_CONFIG config = { 0 };
    SetupIothubTransportConfig(&config, TEST_DEVICE_ID, TEST_DEVICE_KEY, TEST_IOTHUB_NAME, TEST_IOTHUB_SUFFIX, TEST_PROTOCOL_GATEWAY_HOSTNAME, NULL);

    TRANSPORT_LL_HANDLE handle = IoTHubTransport_MQTT_Common_Create(&config, get_IO_transport, &transport_cb_info, transport_cb_ctx);

    setup_initialize_connection_mocks(false);
    IoTHubTransport_MQTT_Common_DoWork(handle);
    g_fnMqttOperationCallback(TEST_MQTT_CLIENT_HANDLE, MQTT_CLIENT_ON_CONNACK, &connack, g_callbackCtx);

    umock_c_reset_all_calls();

    EXPECTED_CALL(STRING_c_str(IGNORED_PTR_ARG)).SetReturn(TEST_DEVICE_ID);
    setup_IoTHubTransport_MQTT_Common_DoWork_mocks();

    // act
    int result = IoTHubTransport_MQTT_Common_Subscribe(handle);
    IoTHubTransport_MQTT_Common_DoWork(handle);

    // assert
    ASSERT_ARE_EQUAL(int, result, 0);
    ASSERT_ARE_EQUAL(char_ptr, umock_c_get_expected_calls(), umock_c_get_actual_calls());

    //cleanup
    IoTHubTransport_MQTT_Common_Destroy(handle);
}

// This code path (subscribing with a module via IoTHubTransport_MQTT_Common_Subscribe) should never
// be invoked by the product in practice, as the IoTHub client layer when using modules doesn't call into it.
TEST_FUNCTION(IoTHubTransport_MQTT_Common_Subscribe_With_Module_fail)
{
    // arrange
    IOTHUBTRANSPORT_CONFIG config = { 0 };
    SetupIothubTransportConfig(&config, TEST_DEVICE_ID, TEST_DEVICE_KEY, TEST_IOTHUB_NAME, TEST_IOTHUB_SUFFIX, TEST_PROTOCOL_GATEWAY_HOSTNAME, TEST_MODULE_ID);

    TRANSPORT_LL_HANDLE handle = IoTHubTransport_MQTT_Common_Create(&config, get_IO_transport, &transport_cb_info, transport_cb_ctx);

    umock_c_reset_all_calls();

    // act
    int result = IoTHubTransport_MQTT_Common_Subscribe(handle);

    // assert
    ASSERT_ARE_NOT_EQUAL(int, result, 0);
    ASSERT_ARE_EQUAL(char_ptr, umock_c_get_expected_calls(), umock_c_get_actual_calls());

    //cleanup
    IoTHubTransport_MQTT_Common_Destroy(handle);

}

/* Tests_SRS_IOTHUB_MQTT_TRANSPORT_07_017: [Upon failure IoTHubTransport_MQTT_Common_Subscribe shall return a non-zero value.] */
TEST_FUNCTION(IoTHubTransport_MQTT_Common_Subscribe_fail)
{
    // arrange
    int negativeTestsInitResult = umock_c_negative_tests_init();
    ASSERT_ARE_EQUAL(int, 0, negativeTestsInitResult);

    CONNECT_ACK connack = { true, CONNECTION_ACCEPTED };
    IOTHUBTRANSPORT_CONFIG config ={ 0 };
    SetupIothubTransportConfig(&config, TEST_DEVICE_ID, TEST_DEVICE_KEY, TEST_IOTHUB_NAME, TEST_IOTHUB_SUFFIX, TEST_PROTOCOL_GATEWAY_HOSTNAME, NULL);

    TRANSPORT_LL_HANDLE handle = IoTHubTransport_MQTT_Common_Create(&config, get_IO_transport, &transport_cb_info, transport_cb_ctx);

    setup_initialize_connection_mocks(false);
    IoTHubTransport_MQTT_Common_DoWork(handle);
    g_fnMqttOperationCallback(TEST_MQTT_CLIENT_HANDLE, MQTT_CLIENT_ON_CONNACK, &connack, g_callbackCtx);

    umock_c_reset_all_calls();
    (void)IoTHubTransport_MQTT_Common_Subscribe(handle);

    setup_IoTHubTransport_MQTT_Common_DoWork_mocks();

    umock_c_negative_tests_snapshot();

    // act
    size_t count = umock_c_negative_tests_call_count();
    for (size_t index = 0; index < count; index++)
    {
        if (umock_c_negative_tests_can_call_fail(index))
        {
            umock_c_negative_tests_reset();
            umock_c_negative_tests_fail_call(index);

            char tmp_msg[64];
            sprintf(tmp_msg, "IoTHubTransport_MQTT_Common_DoWork failure in test %lu/%lu", (unsigned long)index, (unsigned long)count);

            IoTHubTransport_MQTT_Common_DoWork(handle);
        }
    }

    //cleanup
    IoTHubTransport_MQTT_Common_Destroy(handle);
    umock_c_negative_tests_deinit();
}

/* Tests_SRS_IOTHUB_MQTT_TRANSPORT_07_017: [Upon failure IoTHubTransport_MQTT_Common_Subscribe shall return a non-zero value.] */
TEST_FUNCTION(IoTHubTransport_MQTT_Common_Subscribe_set_subscribe_type_Succeed)
{
    // arrange
    CONNECT_ACK connack = { true, CONNECTION_ACCEPTED };
    IOTHUBTRANSPORT_CONFIG config = { 0 };
    SetupIothubTransportConfig(&config, TEST_DEVICE_ID, TEST_DEVICE_KEY, TEST_IOTHUB_NAME, TEST_IOTHUB_SUFFIX, TEST_PROTOCOL_GATEWAY_HOSTNAME, NULL);

    TRANSPORT_LL_HANDLE handle = IoTHubTransport_MQTT_Common_Create(&config, get_IO_transport, &transport_cb_info, transport_cb_ctx);

    setup_initialize_connection_mocks(false);
    IoTHubTransport_MQTT_Common_DoWork(handle);
    g_fnMqttOperationCallback(TEST_MQTT_CLIENT_HANDLE, MQTT_CLIENT_ON_CONNACK, &connack, g_callbackCtx);
    umock_c_reset_all_calls();

    EXPECTED_CALL(STRING_c_str(IGNORED_PTR_ARG)).SetReturn(TEST_DEVICE_ID);
    setup_IoTHubTransport_MQTT_Common_DoWork_mocks();

    // act
    int result = IoTHubTransport_MQTT_Common_Subscribe(handle);
    IoTHubTransport_MQTT_Common_DoWork(handle);

    // assert
    ASSERT_ARE_EQUAL(int, result, 0);
    ASSERT_ARE_EQUAL(char_ptr, umock_c_get_expected_calls(), umock_c_get_actual_calls());

    //cleanup
    IoTHubTransport_MQTT_Common_Destroy(handle);
}

/* Tests_SRS_IOTHUB_TRANSPORT_MQTT_COMMON_25_041: [**If any handle is NULL then IoTHubTransport_MQTT_Common_SetRetryPolicy shall return resultant line.] */
TEST_FUNCTION(IoTHubTransport_MQTT_Common_SetRetryPolicy_parameter_NULL_fail)
{
    // arrange

    // act
    int res = IoTHubTransport_MQTT_Common_SetRetryPolicy(NULL, TEST_RETRY_POLICY, TEST_RETRY_TIMEOUT_SECS);

    // assert
    ASSERT_ARE_NOT_EQUAL(int, 0, res);
}

// Tests_SRS_IOTHUB_TRANSPORT_MQTT_COMMON_09_009: [ If retry_control_create() fails then IoTHubTransport_MQTT_Common_SetRetryPolicy shall revert to previous retry policy and return non-zero value ]
TEST_FUNCTION(IoTHubTransport_MQTT_Common_SetRetryPolicy_failure)
{
    // arrange
    IOTHUBTRANSPORT_CONFIG config = { 0 };
    SetupIothubTransportConfig(&config, TEST_DEVICE_ID, TEST_DEVICE_KEY, TEST_IOTHUB_NAME, TEST_IOTHUB_SUFFIX, TEST_PROTOCOL_GATEWAY_HOSTNAME, NULL);

    TRANSPORT_LL_HANDLE handle = IoTHubTransport_MQTT_Common_Create(&config, get_IO_transport, &transport_cb_info, transport_cb_ctx);

    umock_c_reset_all_calls();
    STRICT_EXPECTED_CALL(retry_control_create(TEST_RETRY_POLICY, TEST_RETRY_TIMEOUT_SECS))
        .SetReturn(NULL);

    // act
    int res = IoTHubTransport_MQTT_Common_SetRetryPolicy(handle, TEST_RETRY_POLICY, TEST_RETRY_TIMEOUT_SECS);

    // assert
    ASSERT_ARE_EQUAL(char_ptr, umock_c_get_expected_calls(), umock_c_get_actual_calls());
    ASSERT_ARE_NOT_EQUAL(int, 0, res);

    //cleanup
    IoTHubTransport_MQTT_Common_Destroy(handle);
}

// Tests_SRS_IOTHUB_TRANSPORT_MQTT_COMMON_09_006: [ IoTHubTransport_MQTT_Common_SetRetryPolicy shall set the retry logic by calling retry_control_create() with `retryPolicy` and `retryTimeoutLimitinSeconds` as parameters]
/*Tests_SRS_IOTHUB_TRANSPORT_MQTT_COMMON_25_042: [**If the retry logic is not already created then IoTHubTransport_MQTT_Common_SetRetryPolicy shall create retry logic by calling CreateRetryLogic with retry policy and retryTimeout as parameters]*/
/*Tests_SRS_IOTHUB_TRANSPORT_MQTT_COMMON_25_045: [**If retry logic for specified parameters of retry policy and retryTimeoutLimitInSeconds is created successfully then IoTHubTransport_MQTT_Common_SetRetryPolicy shall return 0]*/
TEST_FUNCTION(IoTHubTransport_MQTT_Common_SetRetryPolicy_success)
{
    // arrange
    IOTHUBTRANSPORT_CONFIG config = { 0 };
    SetupIothubTransportConfig(&config, TEST_DEVICE_ID, TEST_DEVICE_KEY, TEST_IOTHUB_NAME, TEST_IOTHUB_SUFFIX, TEST_PROTOCOL_GATEWAY_HOSTNAME, NULL);

    TRANSPORT_LL_HANDLE handle = IoTHubTransport_MQTT_Common_Create(&config, get_IO_transport, &transport_cb_info, transport_cb_ctx);

    umock_c_reset_all_calls();
    STRICT_EXPECTED_CALL(retry_control_create(TEST_RETRY_POLICY, TEST_RETRY_TIMEOUT_SECS));
    STRICT_EXPECTED_CALL(retry_control_destroy(TEST_RETRY_CONTROL_HANDLE));

    // act
    int res = IoTHubTransport_MQTT_Common_SetRetryPolicy(handle, TEST_RETRY_POLICY, TEST_RETRY_TIMEOUT_SECS);

    // assert
    ASSERT_ARE_EQUAL(char_ptr, umock_c_get_expected_calls(), umock_c_get_actual_calls());
    ASSERT_ARE_EQUAL(int, 0, res);

    //cleanup
    IoTHubTransport_MQTT_Common_Destroy(handle);
}

/*Tests_SRS_IOTHUB_TRANSPORT_MQTT_COMMON_25_043: [**If the retry logic is already created then IoTHubTransport_MQTT_Common_SetRetryPolicy shall destroy existing retry logic and create retry logic by calling CreateRetryLogic with retry policy and retryTimeout as parameters]*/
TEST_FUNCTION(IoTHubTransport_MQTT_Common_SetRetryPolicy_change_policy_success)
{
    // arrange
    IOTHUBTRANSPORT_CONFIG config = { 0 };
    SetupIothubTransportConfig(&config, TEST_DEVICE_ID, TEST_DEVICE_KEY, TEST_IOTHUB_NAME, TEST_IOTHUB_SUFFIX, TEST_PROTOCOL_GATEWAY_HOSTNAME, NULL);

    TRANSPORT_LL_HANDLE handle = IoTHubTransport_MQTT_Common_Create(&config, get_IO_transport, &transport_cb_info, transport_cb_ctx);

    umock_c_reset_all_calls();
    STRICT_EXPECTED_CALL(retry_control_create(TEST_RETRY_POLICY, TEST_RETRY_TIMEOUT_SECS));
    STRICT_EXPECTED_CALL(retry_control_destroy(TEST_RETRY_CONTROL_HANDLE));
    STRICT_EXPECTED_CALL(retry_control_create(TEST_RETRY_POLICY, TEST_RETRY_TIMEOUT_SECS));
    STRICT_EXPECTED_CALL(retry_control_destroy(TEST_RETRY_CONTROL_HANDLE));

    // act
    int res = IoTHubTransport_MQTT_Common_SetRetryPolicy(handle, TEST_RETRY_POLICY, TEST_RETRY_TIMEOUT_SECS);
    res = IoTHubTransport_MQTT_Common_SetRetryPolicy(handle, TEST_RETRY_POLICY, TEST_RETRY_TIMEOUT_SECS);

    // assert
    ASSERT_ARE_EQUAL(char_ptr, umock_c_get_expected_calls(), umock_c_get_actual_calls());
    ASSERT_ARE_EQUAL(int, 0, res);

    //cleanup
    IoTHubTransport_MQTT_Common_Destroy(handle);
}

/* Tests_SRS_IOTHUB_MQTT_TRANSPORT_07_020: [ IoTHubTransport_MQTT_Common_Unsubscribe shall call mqtt_client_unsubscribe to unsubscribe the mqtt message topic.] */
TEST_FUNCTION(IoTHubTransport_MQTT_Common_Unsubscribe_Succeed)
{
    // arrange
    CONNECT_ACK connack = { true, CONNECTION_ACCEPTED };
    IOTHUBTRANSPORT_CONFIG config = { 0 };
    SetupIothubTransportConfig(&config, TEST_DEVICE_ID, TEST_DEVICE_KEY, TEST_IOTHUB_NAME, TEST_IOTHUB_SUFFIX, TEST_PROTOCOL_GATEWAY_HOSTNAME, NULL);

    TRANSPORT_LL_HANDLE handle = IoTHubTransport_MQTT_Common_Create(&config, get_IO_transport, &transport_cb_info, transport_cb_ctx);

    g_fnMqttOperationCallback(TEST_MQTT_CLIENT_HANDLE, MQTT_CLIENT_ON_CONNACK, &connack, g_callbackCtx);
    umock_c_reset_all_calls();

    set_expected_calls_around_unsubscribe();

    // act
    IoTHubTransport_MQTT_Common_Unsubscribe(handle);

    // assert
    ASSERT_ARE_EQUAL(char_ptr, umock_c_get_expected_calls(), umock_c_get_actual_calls());

    //cleanup
    IoTHubTransport_MQTT_Common_Destroy(handle);
}

/* Tests_SRS_IOTHUB_MQTT_TRANSPORT_07_019: [ If parameter handle is NULL then IoTHubTransport_MQTT_Common_Unsubscribe shall do nothing.] */
TEST_FUNCTION(IoTHubTransport_MQTT_Common_Unsubscribe_handle_NULL_fail)
{
    // arrange

    // act
    IoTHubTransport_MQTT_Common_Unsubscribe(NULL);

    // assert
    ASSERT_ARE_EQUAL(char_ptr, umock_c_get_expected_calls(), umock_c_get_actual_calls());

    //cleanup
}

/* Tests_SRS_IOTHUB_MQTT_TRANSPORT_07_049: [ If subscribe_state is set to IOTHUB_DEVICE_TWIN_DESIRED_STATE then IoTHubTransport_MQTT_Common_Unsubscribe_DeviceTwin shall send the get state topic to the mqtt client. ] */
TEST_FUNCTION(IoTHubTransport_MQTT_Common_Unsubscribe_DeviceTwin_Succeed)
{
    // arrange
    IOTHUBTRANSPORT_CONFIG config ={ 0 };
    SetupIothubTransportConfig(&config, TEST_DEVICE_ID, TEST_DEVICE_KEY, TEST_IOTHUB_NAME, TEST_IOTHUB_SUFFIX, TEST_PROTOCOL_GATEWAY_HOSTNAME, NULL);

    TRANSPORT_LL_HANDLE handle = IoTHubTransport_MQTT_Common_Create(&config, get_IO_transport, &transport_cb_info, transport_cb_ctx);
    IoTHubTransport_MQTT_Common_Subscribe_DeviceTwin(handle);
    umock_c_reset_all_calls();

    STRICT_EXPECTED_CALL(STRING_delete(IGNORED_PTR_ARG)).IgnoreArgument_handle();

    // act
    IoTHubTransport_MQTT_Common_Unsubscribe_DeviceTwin(handle);

    // assert
    ASSERT_ARE_EQUAL(char_ptr, umock_c_get_expected_calls(), umock_c_get_actual_calls());

    //cleanup
    IoTHubTransport_MQTT_Common_Destroy(handle);
}

/* Tests_SRS_IOTHUB_MQTT_TRANSPORT_07_049: [ If subscribe_state is set to IOTHUB_DEVICE_TWIN_DESIRED_STATE then IoTHubTransport_MQTT_Common_Unsubscribe_DeviceTwin shall send the get state topic to the mqtt client. ] */
TEST_FUNCTION(IoTHubTransport_MQTT_Common_Unsubscribe_DeviceTwin_No_subscribe_Succeed)
{
    // arrange
    IOTHUBTRANSPORT_CONFIG config = { 0 };
    SetupIothubTransportConfig(&config, TEST_DEVICE_ID, TEST_DEVICE_KEY, TEST_IOTHUB_NAME, TEST_IOTHUB_SUFFIX, TEST_PROTOCOL_GATEWAY_HOSTNAME, NULL);

    TRANSPORT_LL_HANDLE handle = IoTHubTransport_MQTT_Common_Create(&config, get_IO_transport, &transport_cb_info, transport_cb_ctx);
    umock_c_reset_all_calls();

    // act
    IoTHubTransport_MQTT_Common_Unsubscribe_DeviceTwin(handle);

    // assert
    ASSERT_ARE_EQUAL(char_ptr, umock_c_get_expected_calls(), umock_c_get_actual_calls());

    //cleanup
    IoTHubTransport_MQTT_Common_Destroy(handle);
}

/* Tests_SRS_IOTHUB_MQTT_TRANSPORT_07_048: [If the parameter handle is NULL than IoTHubTransport_MQTT_Common_Unsubscribe_DeviceTwin shall do nothing.] */
TEST_FUNCTION(IoTHubTransport_MQTT_Common_Unsubscribe_DeviceTwin_handle_NULL_fail)
{
    // arrange

    // act
    IoTHubTransport_MQTT_Common_Unsubscribe_DeviceTwin(NULL);

    // assert
    ASSERT_ARE_EQUAL(char_ptr, umock_c_get_expected_calls(), umock_c_get_actual_calls());

    //cleanup
}

// Tests_SRS_IOTHUB_MQTT_TRANSPORT_09_002: [ The request shall be queued to be sent when the transport is connected, through DoWork ]
// Tests_SRS_IOTHUB_MQTT_TRANSPORT_09_004: [ If no failure occurs, IoTHubTransport_MQTT_Common_GetTwinAsync shall return IOTHUB_CLIENT_OK ]
TEST_FUNCTION(IoTHubTransport_MQTT_Common_GetTwinAsync_Succeed)
{
    // arrange
    IOTHUBTRANSPORT_CONFIG config = { 0 };
    SetupIothubTransportConfig(&config, TEST_DEVICE_ID, TEST_DEVICE_KEY, TEST_IOTHUB_NAME, TEST_IOTHUB_SUFFIX, TEST_PROTOCOL_GATEWAY_HOSTNAME, NULL);

    TRANSPORT_LL_HANDLE handle = IoTHubTransport_MQTT_Common_Create(&config, get_IO_transport, &transport_cb_info, transport_cb_ctx);

    umock_c_reset_all_calls();
    STRICT_EXPECTED_CALL(tickcounter_get_current_ms(IGNORED_PTR_ARG, IGNORED_PTR_ARG));
    STRICT_EXPECTED_CALL(malloc(IGNORED_NUM_ARG));
    STRICT_EXPECTED_CALL(tickcounter_get_current_ms(IGNORED_PTR_ARG, IGNORED_PTR_ARG));
    STRICT_EXPECTED_CALL(DList_InsertTailList(IGNORED_PTR_ARG, IGNORED_PTR_ARG));

    // act
    IOTHUB_CLIENT_RESULT result = IoTHubTransport_MQTT_Common_GetTwinAsync(handle, on_get_device_twin_completed_callback, (void*)0x4445);

    // assert
    ASSERT_ARE_EQUAL(char_ptr, umock_c_get_expected_calls(), umock_c_get_actual_calls());
    ASSERT_ARE_EQUAL(int, IOTHUB_CLIENT_OK, result);

    //cleanup
    IoTHubTransport_MQTT_Common_Destroy(handle);
}

// Tests_SRS_IOTHUB_MQTT_TRANSPORT_09_001: [ If `handle` or `completionCallback` are `NULL` than `IoTHubTransport_MQTT_Common_GetTwinAsync` shall return IOTHUB_CLIENT_INVALID_ARG. ]
TEST_FUNCTION(IoTHubTransport_MQTT_Common_GetTwinAsync_NULL_handle_failure)
{
    // arrange
    umock_c_reset_all_calls();

    // act
    IOTHUB_CLIENT_RESULT result = IoTHubTransport_MQTT_Common_GetTwinAsync(NULL, on_get_device_twin_completed_callback, (void*)0x4445);

    // assert
    ASSERT_ARE_EQUAL(char_ptr, umock_c_get_expected_calls(), umock_c_get_actual_calls());
    ASSERT_ARE_EQUAL(int, IOTHUB_CLIENT_INVALID_ARG, result);

    //cleanup
}

// Tests_SRS_IOTHUB_MQTT_TRANSPORT_09_001: [ If `handle` or `completionCallback` are `NULL` than `IoTHubTransport_MQTT_Common_GetTwinAsync` shall return IOTHUB_CLIENT_INVALID_ARG. ]
TEST_FUNCTION(IoTHubTransport_MQTT_Common_GetTwinAsync_NULL_completionCallback_failure)
{
    // arrange
    IOTHUBTRANSPORT_CONFIG config = { 0 };
    SetupIothubTransportConfig(&config, TEST_DEVICE_ID, TEST_DEVICE_KEY, TEST_IOTHUB_NAME, TEST_IOTHUB_SUFFIX, TEST_PROTOCOL_GATEWAY_HOSTNAME, NULL);

    TRANSPORT_LL_HANDLE handle = IoTHubTransport_MQTT_Common_Create(&config, get_IO_transport, &transport_cb_info, transport_cb_ctx);

    umock_c_reset_all_calls();

    // act
    IOTHUB_CLIENT_RESULT result = IoTHubTransport_MQTT_Common_GetTwinAsync(handle, NULL, (void*)0x4445);

    // assert
    ASSERT_ARE_EQUAL(char_ptr, umock_c_get_expected_calls(), umock_c_get_actual_calls());
    ASSERT_ARE_EQUAL(int, IOTHUB_CLIENT_INVALID_ARG, result);

    //cleanup
    IoTHubTransport_MQTT_Common_Destroy(handle);
}

// Tests_SRS_IOTHUB_MQTT_TRANSPORT_09_003: [ If any failure occurs, IoTHubTransport_MQTT_Common_GetTwinAsync shall return IOTHUB_CLIENT_ERROR ]
TEST_FUNCTION(IoTHubTransport_MQTT_Common_GetTwinAsync_fails)
{
    // arrange
    ASSERT_ARE_EQUAL(int, 0, umock_c_negative_tests_init());

    IOTHUBTRANSPORT_CONFIG config = { 0 };
    SetupIothubTransportConfig(&config, TEST_DEVICE_ID, TEST_DEVICE_KEY, TEST_IOTHUB_NAME, TEST_IOTHUB_SUFFIX, TEST_PROTOCOL_GATEWAY_HOSTNAME, NULL);

    TRANSPORT_LL_HANDLE handle = IoTHubTransport_MQTT_Common_Create(&config, get_IO_transport, &transport_cb_info, transport_cb_ctx);

    umock_c_reset_all_calls();
    STRICT_EXPECTED_CALL(tickcounter_get_current_ms(IGNORED_PTR_ARG, IGNORED_PTR_ARG));
    STRICT_EXPECTED_CALL(malloc(IGNORED_NUM_ARG));
    STRICT_EXPECTED_CALL(tickcounter_get_current_ms(IGNORED_PTR_ARG, IGNORED_PTR_ARG));
    STRICT_EXPECTED_CALL(DList_InsertTailList(IGNORED_PTR_ARG, IGNORED_PTR_ARG));
    umock_c_negative_tests_snapshot();

    // act
    size_t count = umock_c_negative_tests_call_count();

    for (size_t index = 0; index < count; index++)
    {
        if (!umock_c_negative_tests_can_call_fail(index))
        {
            continue;
        }

        umock_c_negative_tests_reset();
        umock_c_negative_tests_fail_call(index);

        char tmp_msg[64];
        sprintf(tmp_msg, "Failure in test %lu/%lu", (unsigned long)index, (unsigned long)count);
        IOTHUB_CLIENT_RESULT result = IoTHubTransport_MQTT_Common_GetTwinAsync(handle, on_get_device_twin_completed_callback, (void*)0x4445);

        // assert
        ASSERT_ARE_NOT_EQUAL(IOTHUB_CLIENT_RESULT, IOTHUB_CLIENT_OK, result, tmp_msg);
    }

    //cleanup
    IoTHubTransport_MQTT_Common_Destroy(handle);
    umock_c_negative_tests_deinit();
}

TEST_FUNCTION(IoTHubTransport_MQTT_Common_Destroy_return_pending_get_twin_requests_Succeed)
{
    // arrange
    IOTHUBTRANSPORT_CONFIG config = { 0 };
    SetupIothubTransportConfig(&config, TEST_DEVICE_ID, TEST_DEVICE_KEY, TEST_IOTHUB_NAME, TEST_IOTHUB_SUFFIX, TEST_PROTOCOL_GATEWAY_HOSTNAME, NULL);

    TRANSPORT_LL_HANDLE handle = IoTHubTransport_MQTT_Common_Create(&config, get_IO_transport, &transport_cb_info, transport_cb_ctx);

    umock_c_reset_all_calls();
    STRICT_EXPECTED_CALL(malloc(IGNORED_NUM_ARG));
    STRICT_EXPECTED_CALL(tickcounter_get_current_ms(IGNORED_PTR_ARG, IGNORED_PTR_ARG));
    STRICT_EXPECTED_CALL(DList_InsertTailList(IGNORED_PTR_ARG, IGNORED_PTR_ARG));
    (void)IoTHubTransport_MQTT_Common_GetTwinAsync(handle, on_get_device_twin_completed_callback, (void*)0x4445);

    get_twin_size = 1234;
    get_twin_payLoad = (const unsigned char*)0x4567;

    umock_c_reset_all_calls();

    EXPECTED_CALL(mqtt_client_clear_xio(IGNORED_PTR_ARG));
    EXPECTED_CALL(xio_destroy(NULL));
    EXPECTED_CALL(DList_IsListEmpty(IGNORED_PTR_ARG));
    EXPECTED_CALL(DList_IsListEmpty(IGNORED_PTR_ARG));
    EXPECTED_CALL(DList_IsListEmpty(IGNORED_PTR_ARG));
    EXPECTED_CALL(DList_RemoveHeadList(IGNORED_PTR_ARG));
    EXPECTED_CALL(free(IGNORED_PTR_ARG));
    EXPECTED_CALL(DList_IsListEmpty(IGNORED_PTR_ARG));

    set_expected_calls_for_free_transport_handle_data();

    // act
    IoTHubTransport_MQTT_Common_Destroy(handle);

    // assert
    ASSERT_ARE_EQUAL(char_ptr, umock_c_get_expected_calls(), umock_c_get_actual_calls());
    ASSERT_ARE_EQUAL(void_ptr, (void*)0x4445, get_twin_userContextCallback);
    ASSERT_IS_NULL(get_twin_payLoad);
    ASSERT_ARE_EQUAL(int, 0, get_twin_size);

    //cleanup
}

/* Tests_SRS_IOTHUB_MQTT_TRANSPORT_07_032: [IoTHubTransport_MQTT_Common_SetOption shall pass down the option to xio_setoption if the option parameter is not a known option string for the MQTT transport.] */
TEST_FUNCTION(IoTHubTransport_MQTT_Common_SetOption_invokes_xio_setoption_when_option_not_consumed_by_mqtt_transport)
{
    // arrange
    const char* SOME_OPTION = "AnOption";
    const void* SOME_VALUE = (void*)42;

    IOTHUBTRANSPORT_CONFIG config ={ 0 };
    SetupIothubTransportConfig(&config, TEST_DEVICE_ID, TEST_DEVICE_KEY, TEST_IOTHUB_NAME, TEST_IOTHUB_SUFFIX, TEST_PROTOCOL_GATEWAY_HOSTNAME, NULL);

    TRANSPORT_LL_HANDLE handle = IoTHubTransport_MQTT_Common_Create(&config, get_IO_transport, &transport_cb_info, transport_cb_ctx);
    umock_c_reset_all_calls();

    STRICT_EXPECTED_CALL(IoTHubClient_Auth_Get_Credential_Type(IGNORED_PTR_ARG));
    EXPECTED_CALL(STRING_c_str(NULL)).SetReturn(TEST_STRING_VALUE);
    STRICT_EXPECTED_CALL(IoTHubClient_Auth_Get_Credential_Type(IGNORED_PTR_ARG));
    STRICT_EXPECTED_CALL(xio_setoption(NULL, SOME_OPTION, SOME_VALUE))
        .IgnoreArgument(1);

    // act
    IOTHUB_CLIENT_RESULT result = IoTHubTransport_MQTT_Common_SetOption(handle, SOME_OPTION, SOME_VALUE);

    // assert
    ASSERT_ARE_EQUAL(IOTHUB_CLIENT_RESULT, IOTHUB_CLIENT_OK, result);
    ASSERT_ARE_EQUAL(char_ptr, umock_c_get_expected_calls(), umock_c_get_actual_calls());

    //cleanup
    IoTHubTransport_MQTT_Common_Destroy(handle);
}

/* Tests_SRS_IOTHUB_MQTT_TRANSPORT_07_021: [If any parameter is NULL then IoTHubTransport_MQTT_Common_SetOption shall return IOTHUB_CLIENT_INVALID_ARG.] */
TEST_FUNCTION(IoTHubTransport_MQTT_Common_SetOption_option_NULL_fail)
{
    // arrange
    IOTHUBTRANSPORT_CONFIG config ={ 0 };
    SetupIothubTransportConfig(&config, TEST_DEVICE_ID, TEST_DEVICE_KEY, TEST_IOTHUB_NAME, TEST_IOTHUB_SUFFIX, TEST_PROTOCOL_GATEWAY_HOSTNAME, NULL);

    TRANSPORT_LL_HANDLE handle = IoTHubTransport_MQTT_Common_Create(&config, get_IO_transport, &transport_cb_info, transport_cb_ctx);
    umock_c_reset_all_calls();

    bool traceOn = true;

    // act
    IOTHUB_CLIENT_RESULT result = IoTHubTransport_MQTT_Common_SetOption(handle, NULL, &traceOn);

    // assert
    ASSERT_ARE_EQUAL(IOTHUB_CLIENT_RESULT, IOTHUB_CLIENT_INVALID_ARG, result);
    ASSERT_ARE_EQUAL(char_ptr, umock_c_get_expected_calls(), umock_c_get_actual_calls());

    //cleanup
    IoTHubTransport_MQTT_Common_Destroy(handle);
}

/* Tests_SRS_IOTHUB_MQTT_TRANSPORT_07_021: [If any parameter is NULL then IoTHubTransport_MQTT_Common_SetOption shall return IOTHUB_CLIENT_INVALID_ARG.] */
TEST_FUNCTION(IoTHubTransport_MQTT_Common_SetOption_value_NULL_fail)
{
    // arrange
    IOTHUBTRANSPORT_CONFIG config ={ 0 };
    SetupIothubTransportConfig(&config, TEST_DEVICE_ID, TEST_DEVICE_KEY, TEST_IOTHUB_NAME, TEST_IOTHUB_SUFFIX, TEST_PROTOCOL_GATEWAY_HOSTNAME, NULL);

    TRANSPORT_LL_HANDLE handle = IoTHubTransport_MQTT_Common_Create(&config, get_IO_transport, &transport_cb_info, transport_cb_ctx);
    umock_c_reset_all_calls();

    // act
    IOTHUB_CLIENT_RESULT result = IoTHubTransport_MQTT_Common_SetOption(handle, OPTION_LOG_TRACE, NULL);

    // assert
    ASSERT_ARE_EQUAL(IOTHUB_CLIENT_RESULT, IOTHUB_CLIENT_INVALID_ARG, result);
    ASSERT_ARE_EQUAL(char_ptr, umock_c_get_expected_calls(), umock_c_get_actual_calls());

    //cleanup
    IoTHubTransport_MQTT_Common_Destroy(handle);
}

/* Tests_SRS_IOTHUB_MQTT_TRANSPORT_07_039: [If the option parameter is set to "x509certificate" then the value shall be a const char of the certificate to be used for x509.] */
TEST_FUNCTION(IoTHubTransport_MQTT_Common_SetOption_x509Certificate_no_509_fail)
{
    // arrange
    IOTHUBTRANSPORT_CONFIG config ={ 0 };
    SetupIothubTransportConfig(&config, TEST_DEVICE_ID, TEST_DEVICE_KEY, TEST_IOTHUB_NAME, TEST_IOTHUB_SUFFIX, TEST_PROTOCOL_GATEWAY_HOSTNAME, NULL);

    TRANSPORT_LL_HANDLE handle = IoTHubTransport_MQTT_Common_Create(&config, get_IO_transport, &transport_cb_info, transport_cb_ctx);
    umock_c_reset_all_calls();

    STRICT_EXPECTED_CALL(IoTHubClient_Auth_Get_Credential_Type(IGNORED_PTR_ARG));

    // act
    IOTHUB_CLIENT_RESULT result = IoTHubTransport_MQTT_Common_SetOption(handle, OPTION_X509_CERT, X509_CERT_CERTIFICATE);

    // assert
    ASSERT_ARE_EQUAL(IOTHUB_CLIENT_RESULT, IOTHUB_CLIENT_INVALID_ARG, result);
    ASSERT_ARE_EQUAL(char_ptr, umock_c_get_expected_calls(), umock_c_get_actual_calls());

    //cleanup
    IoTHubTransport_MQTT_Common_Destroy(handle);
}

TEST_FUNCTION(IoTHubTransport_MQTT_Common_SetOption_x509Private_key_no_509_fail)
{
    // arrange
    IOTHUBTRANSPORT_CONFIG config ={ 0 };
    SetupIothubTransportConfig(&config, TEST_DEVICE_ID, TEST_DEVICE_KEY, TEST_IOTHUB_NAME, TEST_IOTHUB_SUFFIX, TEST_PROTOCOL_GATEWAY_HOSTNAME, NULL);

    TRANSPORT_LL_HANDLE handle = IoTHubTransport_MQTT_Common_Create(&config, get_IO_transport, &transport_cb_info, transport_cb_ctx);
    umock_c_reset_all_calls();

    STRICT_EXPECTED_CALL(IoTHubClient_Auth_Get_Credential_Type(IGNORED_PTR_ARG));

    // act
    IOTHUB_CLIENT_RESULT result = IoTHubTransport_MQTT_Common_SetOption(handle, X509_PRIVATE_KEY_OPTION, X509_PRIVATE_KEY);

    // assert
    ASSERT_ARE_EQUAL(IOTHUB_CLIENT_RESULT, IOTHUB_CLIENT_INVALID_ARG, result);
    ASSERT_ARE_EQUAL(char_ptr, umock_c_get_expected_calls(), umock_c_get_actual_calls());

    //cleanup
    IoTHubTransport_MQTT_Common_Destroy(handle);
}

TEST_FUNCTION(IoTHubTransport_MQTT_Common_SetOption_x509Certificate_succeed)
{
    // arrange
    IOTHUBTRANSPORT_CONFIG config ={ 0 };
    SetupIothubTransportConfigWithKeyAndSasToken(&config, TEST_DEVICE_ID, NULL, NULL, TEST_IOTHUB_NAME, TEST_IOTHUB_SUFFIX, TEST_PROTOCOL_GATEWAY_HOSTNAME, NULL);

    TRANSPORT_LL_HANDLE handle = IoTHubTransport_MQTT_Common_Create(&config, get_IO_transport, &transport_cb_info, transport_cb_ctx);
    umock_c_reset_all_calls();

    STRICT_EXPECTED_CALL(IoTHubClient_Auth_Get_Credential_Type(IGNORED_PTR_ARG)).SetReturn(IOTHUB_CREDENTIAL_TYPE_UNKNOWN);
    STRICT_EXPECTED_CALL(IoTHubClient_Auth_Set_x509_Type(IGNORED_PTR_ARG, true));
    EXPECTED_CALL(STRING_c_str(IGNORED_PTR_ARG)).SetReturn(TEST_STRING_VALUE);
    STRICT_EXPECTED_CALL(IoTHubClient_Auth_Get_Credential_Type(IGNORED_PTR_ARG)).SetReturn(IOTHUB_CREDENTIAL_TYPE_X509_ECC);
    STRICT_EXPECTED_CALL(IoTHubClient_Auth_Set_xio_Certificate(IGNORED_PTR_ARG, IGNORED_PTR_ARG));
    STRICT_EXPECTED_CALL(xio_setoption(IGNORED_PTR_ARG, OPTION_X509_CERT, IGNORED_PTR_ARG));

    // act
    IOTHUB_CLIENT_RESULT result = IoTHubTransport_MQTT_Common_SetOption(handle, OPTION_X509_CERT, X509_CERT_CERTIFICATE);

    // assert
    ASSERT_ARE_EQUAL(IOTHUB_CLIENT_RESULT, IOTHUB_CLIENT_OK, result);
    ASSERT_ARE_EQUAL(char_ptr, umock_c_get_expected_calls(), umock_c_get_actual_calls());

    //cleanup
    IoTHubTransport_MQTT_Common_Destroy(handle);
}

TEST_FUNCTION(IoTHubTransport_MQTT_Common_SetOption_x509Private_key_succeed)
{
    // arrange
    IOTHUBTRANSPORT_CONFIG config ={ 0 };
    SetupIothubTransportConfigWithKeyAndSasToken(&config, TEST_DEVICE_ID, NULL, NULL, TEST_IOTHUB_NAME, TEST_IOTHUB_SUFFIX, TEST_PROTOCOL_GATEWAY_HOSTNAME, NULL);

    TRANSPORT_LL_HANDLE handle = IoTHubTransport_MQTT_Common_Create(&config, get_IO_transport, &transport_cb_info, transport_cb_ctx);
    umock_c_reset_all_calls();

    STRICT_EXPECTED_CALL(IoTHubClient_Auth_Get_Credential_Type(IGNORED_PTR_ARG)).SetReturn(IOTHUB_CREDENTIAL_TYPE_UNKNOWN);
    STRICT_EXPECTED_CALL(IoTHubClient_Auth_Set_x509_Type(IGNORED_PTR_ARG, true));
    STRICT_EXPECTED_CALL(STRING_c_str(IGNORED_PTR_ARG)).SetReturn(TEST_STRING_VALUE);
    STRICT_EXPECTED_CALL(IoTHubClient_Auth_Get_Credential_Type(IGNORED_PTR_ARG)).SetReturn(IOTHUB_CREDENTIAL_TYPE_X509_ECC);
    STRICT_EXPECTED_CALL(IoTHubClient_Auth_Set_xio_Certificate(IGNORED_PTR_ARG, IGNORED_PTR_ARG));
    STRICT_EXPECTED_CALL(xio_setoption(IGNORED_PTR_ARG, X509_PRIVATE_KEY_OPTION, X509_PRIVATE_KEY));

    // act
    IOTHUB_CLIENT_RESULT result = IoTHubTransport_MQTT_Common_SetOption(handle, X509_PRIVATE_KEY_OPTION, X509_PRIVATE_KEY);

    // assert
    ASSERT_ARE_EQUAL(IOTHUB_CLIENT_RESULT, IOTHUB_CLIENT_OK, result);
    ASSERT_ARE_EQUAL(char_ptr, umock_c_get_expected_calls(), umock_c_get_actual_calls());

    //cleanup
    IoTHubTransport_MQTT_Common_Destroy(handle);
}

/* Tests_SRS_IOTHUB_MQTT_TRANSPORT_07_031: [If the option parameter is set to "logtrace" then the value shall be a bool_ptr and the value will determine if the mqtt client log is on or off.] */
TEST_FUNCTION(IoTHubTransport_MQTT_Common_SetOption_succeed)
{
    // arrange
    IOTHUBTRANSPORT_CONFIG config ={ 0 };
    SetupIothubTransportConfig(&config, TEST_DEVICE_ID, TEST_DEVICE_KEY, TEST_IOTHUB_NAME, TEST_IOTHUB_SUFFIX, TEST_PROTOCOL_GATEWAY_HOSTNAME, NULL);

    TRANSPORT_LL_HANDLE handle = IoTHubTransport_MQTT_Common_Create(&config, get_IO_transport, &transport_cb_info, transport_cb_ctx);
    umock_c_reset_all_calls();

    STRICT_EXPECTED_CALL(IoTHubClient_Auth_Get_Credential_Type(IGNORED_PTR_ARG));
    STRICT_EXPECTED_CALL(mqtt_client_set_trace(IGNORED_PTR_ARG, IGNORED_NUM_ARG, IGNORED_NUM_ARG))
        .IgnoreArgument(1)
        .IgnoreArgument(2)
        .IgnoreArgument(3);

    bool traceOn = true;

    // act
    IOTHUB_CLIENT_RESULT result = IoTHubTransport_MQTT_Common_SetOption(handle, OPTION_LOG_TRACE, &traceOn);

    // assert
    ASSERT_ARE_EQUAL(IOTHUB_CLIENT_RESULT, IOTHUB_CLIENT_OK, result);
    ASSERT_ARE_EQUAL(char_ptr, umock_c_get_expected_calls(), umock_c_get_actual_calls());

    //cleanup
    IoTHubTransport_MQTT_Common_Destroy(handle);
}

/* Tests_SRS_IOTHUB_MQTT_TRANSPORT_07_036: [If the option parameter is set to "keepalive" then the value shall be a int_ptr and the value will determine the mqtt keepalive time that is set for pings.] */
TEST_FUNCTION(IoTHubTransport_MQTT_Common_SetOption_keepAlive_succeed)
{
    // arrange
    IOTHUBTRANSPORT_CONFIG config ={ 0 };
    SetupIothubTransportConfig(&config, TEST_DEVICE_ID, TEST_DEVICE_KEY, TEST_IOTHUB_NAME, TEST_IOTHUB_SUFFIX, TEST_PROTOCOL_GATEWAY_HOSTNAME, NULL);

    TRANSPORT_LL_HANDLE handle = IoTHubTransport_MQTT_Common_Create(&config, get_IO_transport, &transport_cb_info, transport_cb_ctx);
    umock_c_reset_all_calls();

    int keepAlive = 10;
    STRICT_EXPECTED_CALL(IoTHubClient_Auth_Get_Credential_Type(IGNORED_PTR_ARG));

    // act
    IOTHUB_CLIENT_RESULT result = IoTHubTransport_MQTT_Common_SetOption(handle, OPTION_KEEP_ALIVE, &keepAlive);

    // assert
    ASSERT_ARE_EQUAL(IOTHUB_CLIENT_RESULT, IOTHUB_CLIENT_OK, result);
    ASSERT_ARE_EQUAL(char_ptr, umock_c_get_expected_calls(), umock_c_get_actual_calls());

    //cleanup
    IoTHubTransport_MQTT_Common_Destroy(handle);
}

/* Tests_SRS_IOTHUB_MQTT_TRANSPORT_07_038: [If the client is connected when the keepalive is set then IoTHubTransport_MQTT_Common_SetOption shall disconnect and reconnect with the specified keepalive value.] */
TEST_FUNCTION(IoTHubTransport_MQTT_Common_SetOption_keepAlive_previous_connection_succeed)
{
    // arrange
    IOTHUBTRANSPORT_CONFIG config ={ 0 };
    SetupIothubTransportConfig(&config, TEST_DEVICE_ID, TEST_DEVICE_KEY, TEST_IOTHUB_NAME, TEST_IOTHUB_SUFFIX, TEST_PROTOCOL_GATEWAY_HOSTNAME, NULL);

    TRANSPORT_LL_HANDLE handle = IoTHubTransport_MQTT_Common_Create(&config, get_IO_transport, &transport_cb_info, transport_cb_ctx);

    IoTHubTransport_MQTT_Common_DoWork(handle);

    CONNECT_ACK connack ={ true, CONNECTION_ACCEPTED };
    g_fnMqttOperationCallback(TEST_MQTT_CLIENT_HANDLE, MQTT_CLIENT_ON_CONNACK, &connack, g_callbackCtx);

    umock_c_reset_all_calls();

    STRICT_EXPECTED_CALL(IoTHubClient_Auth_Get_Credential_Type(IGNORED_PTR_ARG));
    STRICT_EXPECTED_CALL(xio_retrieveoptions(IGNORED_PTR_ARG));
    STRICT_EXPECTED_CALL(mqtt_client_disconnect(IGNORED_PTR_ARG, IGNORED_PTR_ARG, IGNORED_PTR_ARG));
    for (size_t index = 0; index < NUM_DOWORK_VALUE; index++)
    {
        STRICT_EXPECTED_CALL(mqtt_client_dowork(IGNORED_PTR_ARG));
        STRICT_EXPECTED_CALL(ThreadAPI_Sleep(IGNORED_NUM_ARG));
    }
    STRICT_EXPECTED_CALL(mqtt_client_clear_xio(IGNORED_PTR_ARG));
    STRICT_EXPECTED_CALL(xio_destroy(IGNORED_PTR_ARG));

    int keepAlive = 10;

    // act
    IOTHUB_CLIENT_RESULT result = IoTHubTransport_MQTT_Common_SetOption(handle, OPTION_KEEP_ALIVE, &keepAlive);

    // assert
    ASSERT_ARE_EQUAL(IOTHUB_CLIENT_RESULT, IOTHUB_CLIENT_OK, result);
    ASSERT_ARE_EQUAL(char_ptr, umock_c_get_expected_calls(), umock_c_get_actual_calls());

    //cleanup
    IoTHubTransport_MQTT_Common_Destroy(handle);
}

/* Tests_SRS_IOTHUB_MQTT_TRANSPORT_07_032: [IoTHubTransport_MQTT_Common_SetOption shall pass down the option to xio_setoption if the option parameter is not a known option string for the MQTT transport.] */
TEST_FUNCTION(IoTHubTransport_MQTT_Common_SetOption_xio_create_fail)
{
    // arrange
    const char* SOME_OPTION = "AnOption";
    const void* SOME_VALUE = (void*)42;

    IOTHUBTRANSPORT_CONFIG config ={ 0 };
    SetupIothubTransportConfig(&config, TEST_DEVICE_ID, TEST_DEVICE_KEY, TEST_IOTHUB_NAME, TEST_IOTHUB_SUFFIX, TEST_PROTOCOL_GATEWAY_HOSTNAME, NULL);

    TRANSPORT_LL_HANDLE handle = IoTHubTransport_MQTT_Common_Create(&config, get_IO_transport_fail, &transport_cb_info, transport_cb_ctx);
    umock_c_reset_all_calls();

    STRICT_EXPECTED_CALL(IoTHubClient_Auth_Get_Credential_Type(IGNORED_PTR_ARG));
    EXPECTED_CALL(STRING_c_str(NULL)).SetReturn(TEST_STRING_VALUE);

    // act
    IOTHUB_CLIENT_RESULT result = IoTHubTransport_MQTT_Common_SetOption(handle, SOME_OPTION, SOME_VALUE);

    // assert
    ASSERT_ARE_EQUAL(IOTHUB_CLIENT_RESULT, IOTHUB_CLIENT_ERROR, result);

    ASSERT_ARE_EQUAL(char_ptr, umock_c_get_expected_calls(), umock_c_get_actual_calls());

    //cleanup
    IoTHubTransport_MQTT_Common_Destroy(handle);
}

/* Tests_SRS_IOTHUB_MQTT_TRANSPORT_07_132: [IoTHubTransport_MQTT_Common_SetOption shall return IOTHUB_CLIENT_INVALID_ARG xio_setoption fails] */
TEST_FUNCTION(IoTHubTransport_MQTT_Common_SetOption_fails_when_xio_setoption_fails)
{
    // arrange
    const char* SOME_OPTION = "AnOption";
    const void* SOME_VALUE = (void*)42;

    IOTHUBTRANSPORT_CONFIG config ={ 0 };
    SetupIothubTransportConfig(&config, TEST_DEVICE_ID, TEST_DEVICE_KEY, TEST_IOTHUB_NAME, TEST_IOTHUB_SUFFIX, TEST_PROTOCOL_GATEWAY_HOSTNAME, NULL);

    TRANSPORT_LL_HANDLE handle = IoTHubTransport_MQTT_Common_Create(&config, get_IO_transport, &transport_cb_info, transport_cb_ctx);
    umock_c_reset_all_calls();

    STRICT_EXPECTED_CALL(IoTHubClient_Auth_Get_Credential_Type(IGNORED_PTR_ARG));
    EXPECTED_CALL(STRING_c_str(IGNORED_PTR_ARG)).SetReturn(TEST_STRING_VALUE);
    STRICT_EXPECTED_CALL(IoTHubClient_Auth_Get_Credential_Type(IGNORED_PTR_ARG));
    STRICT_EXPECTED_CALL(xio_setoption(IGNORED_PTR_ARG, SOME_OPTION, SOME_VALUE))
        .IgnoreArgument(1)
        .SetReturn(MU_FAILURE);

    // act
    IOTHUB_CLIENT_RESULT result = IoTHubTransport_MQTT_Common_SetOption(handle, SOME_OPTION, SOME_VALUE);

    // assert
    ASSERT_ARE_EQUAL(IOTHUB_CLIENT_RESULT, IOTHUB_CLIENT_INVALID_ARG, result);
    ASSERT_ARE_EQUAL(char_ptr, umock_c_get_expected_calls(), umock_c_get_actual_calls());

    //cleanup
    IoTHubTransport_MQTT_Common_Destroy(handle);
}


/* Tests_SRS_IOTHUB_MQTT_TRANSPORT_07_037 : [If the option parameter is set to supplied int_ptr keepalive is the same value as the existing keepalive then IoTHubTransport_MQTT_Common_SetOption shall do nothing.] */
TEST_FUNCTION(IoTHubTransport_MQTT_Common_SetOption_keepAlive_same_value_succeed)
{
    // arrange
    IOTHUBTRANSPORT_CONFIG config ={ 0 };
    SetupIothubTransportConfig(&config, TEST_DEVICE_ID, TEST_DEVICE_KEY, TEST_IOTHUB_NAME, TEST_IOTHUB_SUFFIX, TEST_PROTOCOL_GATEWAY_HOSTNAME, NULL);

    TRANSPORT_LL_HANDLE handle = IoTHubTransport_MQTT_Common_Create(&config, get_IO_transport, &transport_cb_info, transport_cb_ctx);

    int keepAlive = 30;
    IOTHUB_CLIENT_RESULT result = IoTHubTransport_MQTT_Common_SetOption(handle, OPTION_KEEP_ALIVE, &keepAlive);

    CONNECT_ACK connack ={ true, CONNECTION_ACCEPTED };
    g_fnMqttOperationCallback(TEST_MQTT_CLIENT_HANDLE, MQTT_CLIENT_ON_CONNACK, &connack, g_callbackCtx);

    umock_c_reset_all_calls();

    STRICT_EXPECTED_CALL(IoTHubClient_Auth_Get_Credential_Type(IGNORED_PTR_ARG));

    // act
    result = IoTHubTransport_MQTT_Common_SetOption(handle, OPTION_KEEP_ALIVE, &keepAlive);

    // assert
    ASSERT_ARE_EQUAL(IOTHUB_CLIENT_RESULT, IOTHUB_CLIENT_OK, result);
    ASSERT_ARE_EQUAL(char_ptr, umock_c_get_expected_calls(), umock_c_get_actual_calls());

    //cleanup
    IoTHubTransport_MQTT_Common_Destroy(handle);
}

/* Tests_SRS_IOTHUB_TRANSPORT_MQTT_COMMON_01_001: [ If `option` is `proxy_data`, `value` shall be used as an `HTTP_PROXY_OPTIONS*`. ]*/
/* Tests_SRS_IOTHUB_TRANSPORT_MQTT_COMMON_01_002: [ The fields `host_address`, `port`, `username` and `password` shall be saved for later used (needed when creating the underlying IO to be used by the transport). ]*/
/* Tests_SRS_IOTHUB_TRANSPORT_MQTT_COMMON_01_008: [ If setting the `proxy_data` option succeeds, `IoTHubTransport_MQTT_Common_SetOption` shall return `IOTHUB_CLIENT_OK` ]*/
TEST_FUNCTION(SetOption_with_proxy_data_copies_the_options_for_later_use)
{
    // arrange
    HTTP_PROXY_OPTIONS http_proxy_options;
    IOTHUBTRANSPORT_CONFIG config = { 0 };
    SetupIothubTransportConfig(&config, TEST_DEVICE_ID, TEST_DEVICE_KEY, TEST_IOTHUB_NAME, TEST_IOTHUB_SUFFIX, TEST_PROTOCOL_GATEWAY_HOSTNAME, NULL);

    TRANSPORT_LL_HANDLE handle = IoTHubTransport_MQTT_Common_Create(&config, get_IO_transport, &transport_cb_info, transport_cb_ctx);
    umock_c_reset_all_calls();

    http_proxy_options.host_address = "test_proxy";
    http_proxy_options.port = 2222;
    http_proxy_options.username = "me";
    http_proxy_options.password = "shhhh";

    STRICT_EXPECTED_CALL(IoTHubClient_Auth_Get_Credential_Type(IGNORED_PTR_ARG));
    STRICT_EXPECTED_CALL(mallocAndStrcpy_s(IGNORED_PTR_ARG, "test_proxy"));
    STRICT_EXPECTED_CALL(mallocAndStrcpy_s(IGNORED_PTR_ARG, "me"));
    STRICT_EXPECTED_CALL(mallocAndStrcpy_s(IGNORED_PTR_ARG, "shhhh"));

    // act
    IOTHUB_CLIENT_RESULT result = IoTHubTransport_MQTT_Common_SetOption(handle, "proxy_data", &http_proxy_options);

    // assert
    ASSERT_ARE_EQUAL(int, IOTHUB_CLIENT_OK, result);
    ASSERT_ARE_EQUAL(char_ptr, umock_c_get_expected_calls(), umock_c_get_actual_calls());

    // cleanup
    IoTHubTransport_MQTT_Common_Destroy(handle);
}

/* Tests_SRS_IOTHUB_TRANSPORT_MQTT_COMMON_01_003: [ If `host_address` is NULL, `IoTHubTransport_MQTT_Common_SetOption` shall fail and return `IOTHUB_CLIENT_INVALID_ARG`. *]*/
TEST_FUNCTION(SetOption_proxy_data_with_NULL_host_address_fails)
{
    // arrange
    HTTP_PROXY_OPTIONS http_proxy_options;
    IOTHUBTRANSPORT_CONFIG config = { 0 };
    SetupIothubTransportConfig(&config, TEST_DEVICE_ID, TEST_DEVICE_KEY, TEST_IOTHUB_NAME, TEST_IOTHUB_SUFFIX, TEST_PROTOCOL_GATEWAY_HOSTNAME, NULL);

    TRANSPORT_LL_HANDLE handle = IoTHubTransport_MQTT_Common_Create(&config, get_IO_transport, &transport_cb_info, transport_cb_ctx);
    umock_c_reset_all_calls();

    http_proxy_options.host_address = NULL;
    http_proxy_options.port = 2222;
    http_proxy_options.username = "me";
    http_proxy_options.password = "shhhh";

    STRICT_EXPECTED_CALL(IoTHubClient_Auth_Get_Credential_Type(IGNORED_PTR_ARG));

    // act
    IOTHUB_CLIENT_RESULT result = IoTHubTransport_MQTT_Common_SetOption(handle, "proxy_data", &http_proxy_options);

    // assert
    ASSERT_ARE_EQUAL(int, IOTHUB_CLIENT_INVALID_ARG, result);
    ASSERT_ARE_EQUAL(char_ptr, umock_c_get_expected_calls(), umock_c_get_actual_calls());

    // cleanup
    IoTHubTransport_MQTT_Common_Destroy(handle);
}

/* Tests_SRS_IOTHUB_TRANSPORT_MQTT_COMMON_07_021: [ If any parameter is NULL then IoTHubTransport_MQTT_Common_SetOption shall return IOTHUB_CLIENT_INVALID_ARG.]*/
TEST_FUNCTION(SetOption_proxy_data_with_NULL_option_value_fails)
{
    // arrange
    IOTHUBTRANSPORT_CONFIG config = { 0 };
    SetupIothubTransportConfig(&config, TEST_DEVICE_ID, TEST_DEVICE_KEY, TEST_IOTHUB_NAME, TEST_IOTHUB_SUFFIX, TEST_PROTOCOL_GATEWAY_HOSTNAME, NULL);

    TRANSPORT_LL_HANDLE handle = IoTHubTransport_MQTT_Common_Create(&config, get_IO_transport, &transport_cb_info, transport_cb_ctx);
    umock_c_reset_all_calls();

    // act
    IOTHUB_CLIENT_RESULT result = IoTHubTransport_MQTT_Common_SetOption(handle, "proxy_data", NULL);

    // assert
    ASSERT_ARE_EQUAL(int, IOTHUB_CLIENT_INVALID_ARG, result);
    ASSERT_ARE_EQUAL(char_ptr, umock_c_get_expected_calls(), umock_c_get_actual_calls());

    // cleanup
    IoTHubTransport_MQTT_Common_Destroy(handle);
}

/* Tests_SRS_IOTHUB_TRANSPORT_MQTT_COMMON_01_005: [ `username` and `password` shall be allowed to be NULL. ]*/
/* Tests_SRS_IOTHUB_TRANSPORT_MQTT_COMMON_01_008: [ If setting the `proxy_data` option succeeds, `IoTHubTransport_MQTT_Common_SetOption` shall return `IOTHUB_CLIENT_OK` ]*/
TEST_FUNCTION(SetOption_proxy_data_with_NULL_username_and_password_saves_only_the_hostname)
{
    // arrange
    HTTP_PROXY_OPTIONS http_proxy_options;
    IOTHUBTRANSPORT_CONFIG config = { 0 };
    SetupIothubTransportConfig(&config, TEST_DEVICE_ID, TEST_DEVICE_KEY, TEST_IOTHUB_NAME, TEST_IOTHUB_SUFFIX, TEST_PROTOCOL_GATEWAY_HOSTNAME, NULL);

    TRANSPORT_LL_HANDLE handle = IoTHubTransport_MQTT_Common_Create(&config, get_IO_transport, &transport_cb_info, transport_cb_ctx);
    umock_c_reset_all_calls();

    http_proxy_options.host_address = "test_proxy";
    http_proxy_options.port = 2222;
    http_proxy_options.username = NULL;
    http_proxy_options.password = NULL;

    STRICT_EXPECTED_CALL(IoTHubClient_Auth_Get_Credential_Type(IGNORED_PTR_ARG));
    STRICT_EXPECTED_CALL(mallocAndStrcpy_s(IGNORED_PTR_ARG, "test_proxy"));

    // act
    IOTHUB_CLIENT_RESULT result = IoTHubTransport_MQTT_Common_SetOption(handle, "proxy_data", &http_proxy_options);

    // assert
    ASSERT_ARE_EQUAL(int, IOTHUB_CLIENT_OK, result);
    ASSERT_ARE_EQUAL(char_ptr, umock_c_get_expected_calls(), umock_c_get_actual_calls());

    // cleanup
    IoTHubTransport_MQTT_Common_Destroy(handle);
}

/* Tests_SRS_IOTHUB_TRANSPORT_MQTT_COMMON_01_006: [ If only one of `username` and `password` is NULL, `IoTHubTransport_MQTT_Common_SetOption` shall fail and return `IOTHUB_CLIENT_INVALID_ARG`. ]*/
TEST_FUNCTION(SetOption_proxy_data_with_NULL_username_but_non_NULL_password_fails)
{
    // arrange
    HTTP_PROXY_OPTIONS http_proxy_options;
    IOTHUBTRANSPORT_CONFIG config = { 0 };
    SetupIothubTransportConfig(&config, TEST_DEVICE_ID, TEST_DEVICE_KEY, TEST_IOTHUB_NAME, TEST_IOTHUB_SUFFIX, TEST_PROTOCOL_GATEWAY_HOSTNAME, NULL);

    TRANSPORT_LL_HANDLE handle = IoTHubTransport_MQTT_Common_Create(&config, get_IO_transport, &transport_cb_info, transport_cb_ctx);
    umock_c_reset_all_calls();

    http_proxy_options.host_address = "test_proxy";
    http_proxy_options.port = 2222;
    http_proxy_options.username = "the_other_me";
    http_proxy_options.password = NULL;

    STRICT_EXPECTED_CALL(IoTHubClient_Auth_Get_Credential_Type(IGNORED_PTR_ARG));

    // act
    IOTHUB_CLIENT_RESULT result = IoTHubTransport_MQTT_Common_SetOption(handle, "proxy_data", &http_proxy_options);

    // assert
    ASSERT_ARE_EQUAL(int, IOTHUB_CLIENT_INVALID_ARG, result);
    ASSERT_ARE_EQUAL(char_ptr, umock_c_get_expected_calls(), umock_c_get_actual_calls());

    // cleanup
    IoTHubTransport_MQTT_Common_Destroy(handle);
}

/* Tests_SRS_IOTHUB_TRANSPORT_MQTT_COMMON_01_006: [ If only one of `username` and `password` is NULL, `IoTHubTransport_MQTT_Common_SetOption` shall fail and return `IOTHUB_CLIENT_INVALID_ARG`. ]*/
TEST_FUNCTION(SetOption_proxy_data_with_NULL_password_but_non_NULL_username_fails)
{
    // arrange
    HTTP_PROXY_OPTIONS http_proxy_options;
    IOTHUBTRANSPORT_CONFIG config = { 0 };
    SetupIothubTransportConfig(&config, TEST_DEVICE_ID, TEST_DEVICE_KEY, TEST_IOTHUB_NAME, TEST_IOTHUB_SUFFIX, TEST_PROTOCOL_GATEWAY_HOSTNAME, NULL);

    TRANSPORT_LL_HANDLE handle = IoTHubTransport_MQTT_Common_Create(&config, get_IO_transport, &transport_cb_info, transport_cb_ctx);
    umock_c_reset_all_calls();

    http_proxy_options.host_address = "test_proxy";
    http_proxy_options.port = 2222;
    http_proxy_options.username = NULL;
    http_proxy_options.password = "bleah";

    STRICT_EXPECTED_CALL(IoTHubClient_Auth_Get_Credential_Type(IGNORED_PTR_ARG));

    // act
    IOTHUB_CLIENT_RESULT result = IoTHubTransport_MQTT_Common_SetOption(handle, "proxy_data", &http_proxy_options);

    // assert
    ASSERT_ARE_EQUAL(int, IOTHUB_CLIENT_INVALID_ARG, result);
    ASSERT_ARE_EQUAL(char_ptr, umock_c_get_expected_calls(), umock_c_get_actual_calls());

    // cleanup
    IoTHubTransport_MQTT_Common_Destroy(handle);
}

/* Tests_SRS_IOTHUB_TRANSPORT_MQTT_COMMON_01_009: [ When setting the proxy options succeeds any previously saved proxy options shall be freed. ]*/
TEST_FUNCTION(SetOption_proxy_data_frees_previously_Saved_proxy_options)
{
    // arrange
    HTTP_PROXY_OPTIONS http_proxy_options;
    IOTHUBTRANSPORT_CONFIG config = { 0 };
    SetupIothubTransportConfig(&config, TEST_DEVICE_ID, TEST_DEVICE_KEY, TEST_IOTHUB_NAME, TEST_IOTHUB_SUFFIX, TEST_PROTOCOL_GATEWAY_HOSTNAME, NULL);

    TRANSPORT_LL_HANDLE handle = IoTHubTransport_MQTT_Common_Create(&config, get_IO_transport, &transport_cb_info, transport_cb_ctx);
    umock_c_reset_all_calls();

    http_proxy_options.host_address = "test_proxy";
    http_proxy_options.port = 2222;
    http_proxy_options.username = "haha";
    http_proxy_options.password = "bleah";

    set_expected_calls_for_proxy_default_copy();

    (void)IoTHubTransport_MQTT_Common_SetOption(handle, "proxy_data", &http_proxy_options);

    umock_c_reset_all_calls();

    STRICT_EXPECTED_CALL(IoTHubClient_Auth_Get_Credential_Type(IGNORED_PTR_ARG));
    STRICT_EXPECTED_CALL(mallocAndStrcpy_s(IGNORED_PTR_ARG, "test_proxy"));
    STRICT_EXPECTED_CALL(mallocAndStrcpy_s(IGNORED_PTR_ARG, "me"));
    STRICT_EXPECTED_CALL(mallocAndStrcpy_s(IGNORED_PTR_ARG, "shhhh"));
    STRICT_EXPECTED_CALL(free(IGNORED_PTR_ARG));
    STRICT_EXPECTED_CALL(free(IGNORED_PTR_ARG));
    STRICT_EXPECTED_CALL(free(IGNORED_PTR_ARG));

    http_proxy_options.host_address = "test_proxy";
    http_proxy_options.port = 2222;
    http_proxy_options.username = "me";
    http_proxy_options.password = "shhhh";

    // act
    IOTHUB_CLIENT_RESULT result = IoTHubTransport_MQTT_Common_SetOption(handle, "proxy_data", &http_proxy_options);

    // assert
    ASSERT_ARE_EQUAL(int, IOTHUB_CLIENT_OK, result);
    ASSERT_ARE_EQUAL(char_ptr, umock_c_get_expected_calls(), umock_c_get_actual_calls());

    // cleanup
    IoTHubTransport_MQTT_Common_Destroy(handle);
}

/* Tests_SRS_IOTHUB_TRANSPORT_MQTT_COMMON_01_004: [ If copying `host_address`, `username` or `password` fails, `IoTHubTransport_MQTT_Common_SetOption` shall fail and return `IOTHUB_CLIENT_ERROR`. ]*/
TEST_FUNCTION(when_allocating_proxy_name_fails_SetOption_proxy_data_fails)
{
    // arrange
    HTTP_PROXY_OPTIONS http_proxy_options;
    IOTHUBTRANSPORT_CONFIG config = { 0 };
    SetupIothubTransportConfig(&config, TEST_DEVICE_ID, TEST_DEVICE_KEY, TEST_IOTHUB_NAME, TEST_IOTHUB_SUFFIX, TEST_PROTOCOL_GATEWAY_HOSTNAME, NULL);

    TRANSPORT_LL_HANDLE handle = IoTHubTransport_MQTT_Common_Create(&config, get_IO_transport, &transport_cb_info, transport_cb_ctx);
    umock_c_reset_all_calls();

    http_proxy_options.host_address = "test_proxy";
    http_proxy_options.port = 2222;
    http_proxy_options.username = "haha";
    http_proxy_options.password = "bleah";

    STRICT_EXPECTED_CALL(IoTHubClient_Auth_Get_Credential_Type(IGNORED_PTR_ARG));
    STRICT_EXPECTED_CALL(mallocAndStrcpy_s(IGNORED_PTR_ARG, "test_proxy"))
        .SetReturn(1);

    // act
    IOTHUB_CLIENT_RESULT result = IoTHubTransport_MQTT_Common_SetOption(handle, "proxy_data", &http_proxy_options);

    // assert
    ASSERT_ARE_EQUAL(int, IOTHUB_CLIENT_ERROR, result);
    ASSERT_ARE_EQUAL(char_ptr, umock_c_get_expected_calls(), umock_c_get_actual_calls());

    // cleanup
    IoTHubTransport_MQTT_Common_Destroy(handle);
}

/* Tests_SRS_IOTHUB_TRANSPORT_MQTT_COMMON_01_004: [ If copying `host_address`, `username` or `password` fails, `IoTHubTransport_MQTT_Common_SetOption` shall fail and return `IOTHUB_CLIENT_ERROR`. ]*/
TEST_FUNCTION(when_allocating_username_fails_SetOption_proxy_data_fails)
{
    // arrange
    HTTP_PROXY_OPTIONS http_proxy_options;
    IOTHUBTRANSPORT_CONFIG config = { 0 };
    SetupIothubTransportConfig(&config, TEST_DEVICE_ID, TEST_DEVICE_KEY, TEST_IOTHUB_NAME, TEST_IOTHUB_SUFFIX, TEST_PROTOCOL_GATEWAY_HOSTNAME, NULL);

    TRANSPORT_LL_HANDLE handle = IoTHubTransport_MQTT_Common_Create(&config, get_IO_transport, &transport_cb_info, transport_cb_ctx);
    umock_c_reset_all_calls();

    http_proxy_options.host_address = "test_proxy";
    http_proxy_options.port = 2222;
    http_proxy_options.username = "haha";
    http_proxy_options.password = "bleah";

    STRICT_EXPECTED_CALL(IoTHubClient_Auth_Get_Credential_Type(IGNORED_PTR_ARG));
    STRICT_EXPECTED_CALL(mallocAndStrcpy_s(IGNORED_PTR_ARG, "test_proxy"));
    STRICT_EXPECTED_CALL(mallocAndStrcpy_s(IGNORED_PTR_ARG, "haha"))
        .SetReturn(1);
    STRICT_EXPECTED_CALL(free(IGNORED_PTR_ARG));

    // act
    IOTHUB_CLIENT_RESULT result = IoTHubTransport_MQTT_Common_SetOption(handle, "proxy_data", &http_proxy_options);

    // assert
    ASSERT_ARE_EQUAL(int, IOTHUB_CLIENT_ERROR, result);
    ASSERT_ARE_EQUAL(char_ptr, umock_c_get_expected_calls(), umock_c_get_actual_calls());

    // cleanup
    IoTHubTransport_MQTT_Common_Destroy(handle);
}

/* Tests_SRS_IOTHUB_TRANSPORT_MQTT_COMMON_01_004: [ If copying `host_address`, `username` or `password` fails, `IoTHubTransport_MQTT_Common_SetOption` shall fail and return `IOTHUB_CLIENT_ERROR`. ]*/
TEST_FUNCTION(when_allocating_password_fails_SetOption_proxy_data_fails)
{
    // arrange
    HTTP_PROXY_OPTIONS http_proxy_options;
    IOTHUBTRANSPORT_CONFIG config = { 0 };
    SetupIothubTransportConfig(&config, TEST_DEVICE_ID, TEST_DEVICE_KEY, TEST_IOTHUB_NAME, TEST_IOTHUB_SUFFIX, TEST_PROTOCOL_GATEWAY_HOSTNAME, NULL);

    TRANSPORT_LL_HANDLE handle = IoTHubTransport_MQTT_Common_Create(&config, get_IO_transport, &transport_cb_info, transport_cb_ctx);
    umock_c_reset_all_calls();

    http_proxy_options.host_address = "test_proxy";
    http_proxy_options.port = 2222;
    http_proxy_options.username = "haha";
    http_proxy_options.password = "bleah";

    STRICT_EXPECTED_CALL(IoTHubClient_Auth_Get_Credential_Type(IGNORED_PTR_ARG));
    STRICT_EXPECTED_CALL(mallocAndStrcpy_s(IGNORED_PTR_ARG, "test_proxy"));
    STRICT_EXPECTED_CALL(mallocAndStrcpy_s(IGNORED_PTR_ARG, "haha"));
    STRICT_EXPECTED_CALL(mallocAndStrcpy_s(IGNORED_PTR_ARG, "bleah"))
        .SetReturn(1);
    STRICT_EXPECTED_CALL(free(IGNORED_PTR_ARG));
    STRICT_EXPECTED_CALL(free(IGNORED_PTR_ARG));

    // act
    IOTHUB_CLIENT_RESULT result = IoTHubTransport_MQTT_Common_SetOption(handle, "proxy_data", &http_proxy_options);

    // assert
    ASSERT_ARE_EQUAL(int, IOTHUB_CLIENT_ERROR, result);
    ASSERT_ARE_EQUAL(char_ptr, umock_c_get_expected_calls(), umock_c_get_actual_calls());

    // cleanup
    IoTHubTransport_MQTT_Common_Destroy(handle);
}

/* Tests_SRS_IOTHUB_TRANSPORT_MQTT_COMMON_01_009: [ When setting the proxy options succeeds any previously saved proxy options shall be freed. ]*/
TEST_FUNCTION(when_allocating_proxy_name_fails_SetOption_proxy_data_does_not_free_previous_proxy_options)
{
    // arrange
    HTTP_PROXY_OPTIONS http_proxy_options;
    IOTHUBTRANSPORT_CONFIG config = { 0 };
    SetupIothubTransportConfig(&config, TEST_DEVICE_ID, TEST_DEVICE_KEY, TEST_IOTHUB_NAME, TEST_IOTHUB_SUFFIX, TEST_PROTOCOL_GATEWAY_HOSTNAME, NULL);

    TRANSPORT_LL_HANDLE handle = IoTHubTransport_MQTT_Common_Create(&config, get_IO_transport, &transport_cb_info, transport_cb_ctx);
    umock_c_reset_all_calls();

    http_proxy_options.host_address = "test_proxy";
    http_proxy_options.port = 2222;
    http_proxy_options.username = "haha";
    http_proxy_options.password = "bleah";

    set_expected_calls_for_proxy_default_copy();
    (void)IoTHubTransport_MQTT_Common_SetOption(handle, "proxy_data", &http_proxy_options);

    umock_c_reset_all_calls();

    http_proxy_options.host_address = "test_proxy";
    http_proxy_options.username = "haha";
    http_proxy_options.password = "bleah";

    STRICT_EXPECTED_CALL(IoTHubClient_Auth_Get_Credential_Type(IGNORED_PTR_ARG));
    STRICT_EXPECTED_CALL(mallocAndStrcpy_s(IGNORED_PTR_ARG, "test_proxy"))
        .SetReturn(1);

    // act
    IOTHUB_CLIENT_RESULT result = IoTHubTransport_MQTT_Common_SetOption(handle, "proxy_data", &http_proxy_options);

    // assert
    ASSERT_ARE_EQUAL(int, IOTHUB_CLIENT_ERROR, result);
    ASSERT_ARE_EQUAL(char_ptr, umock_c_get_expected_calls(), umock_c_get_actual_calls());

    // cleanup
    IoTHubTransport_MQTT_Common_Destroy(handle);
}

/* Tests_SRS_IOTHUB_TRANSPORT_MQTT_COMMON_01_009: [ When setting the proxy options succeeds any previously saved proxy options shall be freed. ]*/
TEST_FUNCTION(when_allocating_username_fails_SetOption_proxy_data_does_not_free_previous_proxy_options)
{
    // arrange
    HTTP_PROXY_OPTIONS http_proxy_options;
    IOTHUBTRANSPORT_CONFIG config = { 0 };
    SetupIothubTransportConfig(&config, TEST_DEVICE_ID, TEST_DEVICE_KEY, TEST_IOTHUB_NAME, TEST_IOTHUB_SUFFIX, TEST_PROTOCOL_GATEWAY_HOSTNAME, NULL);

    TRANSPORT_LL_HANDLE handle = IoTHubTransport_MQTT_Common_Create(&config, get_IO_transport, &transport_cb_info, transport_cb_ctx);
    umock_c_reset_all_calls();

    http_proxy_options.host_address = "test_proxy";
    http_proxy_options.port = 2222;
    http_proxy_options.username = "haha";
    http_proxy_options.password = "bleah";

    set_expected_calls_for_proxy_default_copy();
    (void)IoTHubTransport_MQTT_Common_SetOption(handle, "proxy_data", &http_proxy_options);

    umock_c_reset_all_calls();

    http_proxy_options.host_address = "test_proxy";
    http_proxy_options.username = "haha";
    http_proxy_options.password = "bleah";

    STRICT_EXPECTED_CALL(IoTHubClient_Auth_Get_Credential_Type(IGNORED_PTR_ARG));
    STRICT_EXPECTED_CALL(mallocAndStrcpy_s(IGNORED_PTR_ARG, "test_proxy"));
    STRICT_EXPECTED_CALL(mallocAndStrcpy_s(IGNORED_PTR_ARG, "haha"))
        .SetReturn(1);
    STRICT_EXPECTED_CALL(free(IGNORED_PTR_ARG));

    // act
    IOTHUB_CLIENT_RESULT result = IoTHubTransport_MQTT_Common_SetOption(handle, "proxy_data", &http_proxy_options);

    // assert
    ASSERT_ARE_EQUAL(int, IOTHUB_CLIENT_ERROR, result);
    ASSERT_ARE_EQUAL(char_ptr, umock_c_get_expected_calls(), umock_c_get_actual_calls());

    // cleanup
    IoTHubTransport_MQTT_Common_Destroy(handle);
}

/* Tests_SRS_IOTHUB_TRANSPORT_MQTT_COMMON_01_009: [ When setting the proxy options succeeds any previously saved proxy options shall be freed. ]*/
TEST_FUNCTION(when_allocating_password_fails_SetOption_proxy_data_does_not_free_previous_proxy_options)
{
    // arrange
    HTTP_PROXY_OPTIONS http_proxy_options;
    IOTHUBTRANSPORT_CONFIG config = { 0 };
    SetupIothubTransportConfig(&config, TEST_DEVICE_ID, TEST_DEVICE_KEY, TEST_IOTHUB_NAME, TEST_IOTHUB_SUFFIX, TEST_PROTOCOL_GATEWAY_HOSTNAME, NULL);

    TRANSPORT_LL_HANDLE handle = IoTHubTransport_MQTT_Common_Create(&config, get_IO_transport, &transport_cb_info, transport_cb_ctx);
    umock_c_reset_all_calls();

    http_proxy_options.host_address = "test_proxy";
    http_proxy_options.port = 2222;
    http_proxy_options.username = "haha";
    http_proxy_options.password = "bleah";

    set_expected_calls_for_proxy_default_copy();
    (void)IoTHubTransport_MQTT_Common_SetOption(handle, "proxy_data", &http_proxy_options);

    umock_c_reset_all_calls();

    http_proxy_options.host_address = "test_proxy";
    http_proxy_options.username = "haha";
    http_proxy_options.password = "bleah";

    STRICT_EXPECTED_CALL(IoTHubClient_Auth_Get_Credential_Type(IGNORED_PTR_ARG));
    STRICT_EXPECTED_CALL(mallocAndStrcpy_s(IGNORED_PTR_ARG, "test_proxy"));
    STRICT_EXPECTED_CALL(mallocAndStrcpy_s(IGNORED_PTR_ARG, "haha"));
    STRICT_EXPECTED_CALL(mallocAndStrcpy_s(IGNORED_PTR_ARG, "bleah"))
        .SetReturn(1);
    STRICT_EXPECTED_CALL(free(IGNORED_PTR_ARG));
    STRICT_EXPECTED_CALL(free(IGNORED_PTR_ARG));

    // act
    IOTHUB_CLIENT_RESULT result = IoTHubTransport_MQTT_Common_SetOption(handle, "proxy_data", &http_proxy_options);

    // assert
    ASSERT_ARE_EQUAL(int, IOTHUB_CLIENT_ERROR, result);
    ASSERT_ARE_EQUAL(char_ptr, umock_c_get_expected_calls(), umock_c_get_actual_calls());

    // cleanup
    IoTHubTransport_MQTT_Common_Destroy(handle);
}

/* Tests_SRS_IOTHUB_TRANSPORT_MQTT_COMMON_01_009: [ When setting the proxy options succeeds any previously saved proxy options shall be freed. ]*/
TEST_FUNCTION(SetOption_proxy_data_with_NULL_hostname_does_not_free_previous_proxy_options)
{
    // arrange
    HTTP_PROXY_OPTIONS http_proxy_options;
    IOTHUBTRANSPORT_CONFIG config = { 0 };
    SetupIothubTransportConfig(&config, TEST_DEVICE_ID, TEST_DEVICE_KEY, TEST_IOTHUB_NAME, TEST_IOTHUB_SUFFIX, TEST_PROTOCOL_GATEWAY_HOSTNAME, NULL);

    TRANSPORT_LL_HANDLE handle = IoTHubTransport_MQTT_Common_Create(&config, get_IO_transport, &transport_cb_info, transport_cb_ctx);
    umock_c_reset_all_calls();

    http_proxy_options.host_address = "test_proxy";
    http_proxy_options.port = 2222;
    http_proxy_options.username = "haha";
    http_proxy_options.password = "bleah";

    set_expected_calls_for_proxy_default_copy();
    (void)IoTHubTransport_MQTT_Common_SetOption(handle, "proxy_data", &http_proxy_options);

    umock_c_reset_all_calls();

    http_proxy_options.host_address = NULL;
    http_proxy_options.username = "haha";
    http_proxy_options.password = "bleah";

    STRICT_EXPECTED_CALL(IoTHubClient_Auth_Get_Credential_Type(IGNORED_PTR_ARG));

    // act
    IOTHUB_CLIENT_RESULT result = IoTHubTransport_MQTT_Common_SetOption(handle, "proxy_data", &http_proxy_options);

    // assert
    ASSERT_ARE_EQUAL(int, IOTHUB_CLIENT_INVALID_ARG, result);
    ASSERT_ARE_EQUAL(char_ptr, umock_c_get_expected_calls(), umock_c_get_actual_calls());

    // cleanup
    IoTHubTransport_MQTT_Common_Destroy(handle);
}

/* Tests_SRS_IOTHUB_TRANSPORT_MQTT_COMMON_01_009: [ When setting the proxy options succeeds any previously saved proxy options shall be freed. ]*/
TEST_FUNCTION(SetOption_proxy_data_with_NULL_username_and_non_NULL_password_does_not_free_previous_proxy_options)
{
    // arrange
    HTTP_PROXY_OPTIONS http_proxy_options;
    IOTHUBTRANSPORT_CONFIG config = { 0 };
    SetupIothubTransportConfig(&config, TEST_DEVICE_ID, TEST_DEVICE_KEY, TEST_IOTHUB_NAME, TEST_IOTHUB_SUFFIX, TEST_PROTOCOL_GATEWAY_HOSTNAME, NULL);

    TRANSPORT_LL_HANDLE handle = IoTHubTransport_MQTT_Common_Create(&config, get_IO_transport, &transport_cb_info, transport_cb_ctx);
    umock_c_reset_all_calls();

    http_proxy_options.host_address = "test_proxy";
    http_proxy_options.port = 2222;
    http_proxy_options.username = "haha";
    http_proxy_options.password = "bleah";

    set_expected_calls_for_proxy_default_copy();
    (void)IoTHubTransport_MQTT_Common_SetOption(handle, "proxy_data", &http_proxy_options);

    umock_c_reset_all_calls();

    http_proxy_options.host_address = "baba";
    http_proxy_options.username = NULL;
    http_proxy_options.password = "cloanta";

    STRICT_EXPECTED_CALL(IoTHubClient_Auth_Get_Credential_Type(IGNORED_PTR_ARG));

    // act
    IOTHUB_CLIENT_RESULT result = IoTHubTransport_MQTT_Common_SetOption(handle, "proxy_data", &http_proxy_options);

    // assert
    ASSERT_ARE_EQUAL(int, IOTHUB_CLIENT_INVALID_ARG, result);
    ASSERT_ARE_EQUAL(char_ptr, umock_c_get_expected_calls(), umock_c_get_actual_calls());

    // cleanup
    IoTHubTransport_MQTT_Common_Destroy(handle);
}

/* Tests_SRS_IOTHUB_TRANSPORT_MQTT_COMMON_01_011: [ If no `proxy_data` option has been set, NULL shall be passed as the argument `mqtt_transport_proxy_options` when calling the function `get_io_transport` passed in `IoTHubTransport_MQTT_Common__Create`. ]*/
TEST_FUNCTION(SetOption_xio_option_get_underlying_TLS_when_proxy_data_was_not_set_passes_down_NULL)
{
    // arrange
    IOTHUBTRANSPORT_CONFIG config = { 0 };
    SetupIothubTransportConfig(&config, TEST_DEVICE_ID, TEST_DEVICE_KEY, TEST_IOTHUB_NAME, TEST_IOTHUB_SUFFIX, TEST_PROTOCOL_GATEWAY_HOSTNAME, NULL);

    TRANSPORT_LL_HANDLE handle = IoTHubTransport_MQTT_Common_Create(&config, get_IO_transport, &transport_cb_info, transport_cb_ctx);
    umock_c_reset_all_calls();

    bool value = true;

    STRICT_EXPECTED_CALL(IoTHubClient_Auth_Get_Credential_Type(IGNORED_PTR_ARG));
    STRICT_EXPECTED_CALL(STRING_c_str(IGNORED_PTR_ARG)).SetReturn(TEST_STRING_VALUE);
    STRICT_EXPECTED_CALL(IoTHubClient_Auth_Get_Credential_Type(IGNORED_PTR_ARG));
    STRICT_EXPECTED_CALL(xio_setoption(IGNORED_PTR_ARG, "Some XIO option name", &value));

    // act
    IOTHUB_CLIENT_RESULT result = IoTHubTransport_MQTT_Common_SetOption(handle, "Some XIO option name", &value);

    // assert
    ASSERT_ARE_EQUAL(int, IOTHUB_CLIENT_OK, result);
    ASSERT_ARE_EQUAL(int, 0, error_proxy_options);
    ASSERT_ARE_EQUAL(char_ptr, umock_c_get_expected_calls(), umock_c_get_actual_calls());

    // cleanup
    IoTHubTransport_MQTT_Common_Destroy(handle);
}

/* Tests_SRS_IOTHUB_TRANSPORT_MQTT_COMMON_01_010: [ If the `proxy_data` option has been set, the proxy options shall be filled in the argument `mqtt_transport_proxy_options` when calling the function `get_io_transport` passed in `IoTHubTransport_MQTT_Common__Create` to obtain the underlying IO handle. ]*/
TEST_FUNCTION(SetOption_xio_option_get_underlying_TLS_when_proxy_data_was_set_passes_down_the_proxy_options)
{
    // arrange
    MQTT_TRANSPORT_PROXY_OPTIONS mqtt_transport_proxy_options;
    HTTP_PROXY_OPTIONS http_proxy_options;
    IOTHUBTRANSPORT_CONFIG config = { 0 };
    SetupIothubTransportConfig(&config, TEST_DEVICE_ID, TEST_DEVICE_KEY, TEST_IOTHUB_NAME, TEST_IOTHUB_SUFFIX, TEST_PROTOCOL_GATEWAY_HOSTNAME, NULL);

    TRANSPORT_LL_HANDLE handle = IoTHubTransport_MQTT_Common_Create(&config, get_IO_transport, &transport_cb_info, transport_cb_ctx);
    umock_c_reset_all_calls();

    http_proxy_options.host_address = "test_proxy";
    http_proxy_options.port = 2222;
    http_proxy_options.username = "haha";
    http_proxy_options.password = "bleah";

    set_expected_calls_for_proxy_default_copy();
    (void)IoTHubTransport_MQTT_Common_SetOption(handle, "proxy_data", &http_proxy_options);

    mqtt_transport_proxy_options.host_address = "test_proxy";
    mqtt_transport_proxy_options.port = 2222;
    mqtt_transport_proxy_options.username = "haha";
    mqtt_transport_proxy_options.password = "bleah";

    bool value = true;
    expected_MQTT_TRANSPORT_PROXY_OPTIONS = &mqtt_transport_proxy_options;

    umock_c_reset_all_calls();

    STRICT_EXPECTED_CALL(IoTHubClient_Auth_Get_Credential_Type(IGNORED_PTR_ARG));
    STRICT_EXPECTED_CALL(STRING_c_str(IGNORED_PTR_ARG)).SetReturn(TEST_STRING_VALUE);
    STRICT_EXPECTED_CALL(IoTHubClient_Auth_Get_Credential_Type(IGNORED_PTR_ARG));
    STRICT_EXPECTED_CALL(xio_setoption(IGNORED_PTR_ARG, "Some XIO option name", &value));

    // act
    IOTHUB_CLIENT_RESULT result = IoTHubTransport_MQTT_Common_SetOption(handle, "Some XIO option name", &value);

    // assert
    ASSERT_ARE_EQUAL(int, IOTHUB_CLIENT_OK, result);
    ASSERT_ARE_EQUAL(int, 0, error_proxy_options);
    ASSERT_ARE_EQUAL(char_ptr, umock_c_get_expected_calls(), umock_c_get_actual_calls());

    // cleanup
    IoTHubTransport_MQTT_Common_Destroy(handle);
}

/* Tests_SRS_IOTHUB_TRANSPORT_MQTT_COMMON_01_007: [ If the underlying IO has already been created, then `IoTHubTransport_MQTT_Common_SetOption` shall fail and return `IOTHUB_CLIENT_ERROR`. ]*/
TEST_FUNCTION(SetOption_proxy_data_when_underlying_IO_is_already_created_fails)
{
    // arrange
    HTTP_PROXY_OPTIONS http_proxy_options;
    IOTHUBTRANSPORT_CONFIG config = { 0 };
    SetupIothubTransportConfig(&config, TEST_DEVICE_ID, TEST_DEVICE_KEY, TEST_IOTHUB_NAME, TEST_IOTHUB_SUFFIX, TEST_PROTOCOL_GATEWAY_HOSTNAME, NULL);

    TRANSPORT_LL_HANDLE handle = IoTHubTransport_MQTT_Common_Create(&config, get_IO_transport, &transport_cb_info, transport_cb_ctx);
    umock_c_reset_all_calls();

    bool value = true;

    // act
    (void)IoTHubTransport_MQTT_Common_SetOption(handle, "Some XIO option name", &value);
    umock_c_reset_all_calls();

    http_proxy_options.host_address = "test_proxy";
    http_proxy_options.port = 2222;
    http_proxy_options.username = "haha";
    http_proxy_options.password = "bleah";

    STRICT_EXPECTED_CALL(IoTHubClient_Auth_Get_Credential_Type(IGNORED_PTR_ARG));

    IOTHUB_CLIENT_RESULT result = IoTHubTransport_MQTT_Common_SetOption(handle, "proxy_data", &http_proxy_options);

    // assert
    ASSERT_ARE_EQUAL(int, IOTHUB_CLIENT_ERROR, result);
    ASSERT_ARE_EQUAL(char_ptr, umock_c_get_expected_calls(), umock_c_get_actual_calls());

    // cleanup
    IoTHubTransport_MQTT_Common_Destroy(handle);
}

/* Tests_SRS_IOTHUB_TRANSPORT_MQTT_COMMON_01_012: [ `IoTHubTransport_MQTT_Common_Destroy` shall free the stored proxy options. ]*/
TEST_FUNCTION(IoTHubTransport_MQTT_Common_Destroy_frees_the_proxy_options)
{
    // arrange
    HTTP_PROXY_OPTIONS http_proxy_options;
    IOTHUBTRANSPORT_CONFIG config = { 0 };
    SetupIothubTransportConfig(&config, TEST_DEVICE_ID, TEST_DEVICE_KEY, TEST_IOTHUB_NAME, TEST_IOTHUB_SUFFIX, TEST_PROTOCOL_GATEWAY_HOSTNAME, NULL);

    TRANSPORT_LL_HANDLE handle = IoTHubTransport_MQTT_Common_Create(&config, get_IO_transport, &transport_cb_info, transport_cb_ctx);
    umock_c_reset_all_calls();

    http_proxy_options.host_address = "test_proxy";
    http_proxy_options.port = 2222;
    http_proxy_options.username = "haha";
    http_proxy_options.password = "bleah";

    set_expected_calls_for_proxy_default_copy();

    (void)IoTHubTransport_MQTT_Common_SetOption(handle, "proxy_data", &http_proxy_options);
    umock_c_reset_all_calls();

    STRICT_EXPECTED_CALL(mqtt_client_deinit(IGNORED_PTR_ARG))
        .IgnoreAllCalls();
    STRICT_EXPECTED_CALL(mqtt_client_clear_xio(IGNORED_PTR_ARG)).IgnoreAllCalls();
    STRICT_EXPECTED_CALL(xio_destroy(IGNORED_PTR_ARG))
        .IgnoreAllCalls();
    EXPECTED_CALL(DList_IsListEmpty(IGNORED_PTR_ARG))
        .IgnoreAllCalls();
    EXPECTED_CALL(STRING_delete(IGNORED_PTR_ARG))
        .IgnoreAllCalls();
    STRICT_EXPECTED_CALL(retry_control_destroy(TEST_RETRY_CONTROL_HANDLE));
    STRICT_EXPECTED_CALL(tickcounter_destroy(IGNORED_PTR_ARG));
    STRICT_EXPECTED_CALL(gballoc_free(IGNORED_PTR_ARG));
    STRICT_EXPECTED_CALL(gballoc_free(IGNORED_PTR_ARG));
    STRICT_EXPECTED_CALL(gballoc_free(IGNORED_PTR_ARG));
    STRICT_EXPECTED_CALL(gballoc_free(IGNORED_PTR_ARG));

    // act
    IoTHubTransport_MQTT_Common_Destroy(handle);

    // assert
    ASSERT_ARE_EQUAL(char_ptr, umock_c_get_expected_calls(), umock_c_get_actual_calls());
}

TEST_FUNCTION(IoTHubTransport_MQTT_Common_SetOption_retry_interval_succeed)
{
    // arrange
    IOTHUBTRANSPORT_CONFIG config = { 0 };
    SetupIothubTransportConfigWithKeyAndSasToken(&config, TEST_DEVICE_ID, NULL, NULL, TEST_IOTHUB_NAME, TEST_IOTHUB_SUFFIX, TEST_PROTOCOL_GATEWAY_HOSTNAME, NULL);

    TRANSPORT_LL_HANDLE handle = IoTHubTransport_MQTT_Common_Create(&config, get_IO_transport, &transport_cb_info, transport_cb_ctx);
    umock_c_reset_all_calls();

    STRICT_EXPECTED_CALL(IoTHubClient_Auth_Get_Credential_Type(IGNORED_PTR_ARG));
    STRICT_EXPECTED_CALL(retry_control_set_option(IGNORED_PTR_ARG, RETRY_CONTROL_OPTION_INITIAL_WAIT_TIME_IN_SECS, IGNORED_PTR_ARG));

    // act
    int retry_interval = 10;
    IOTHUB_CLIENT_RESULT result = IoTHubTransport_MQTT_Common_SetOption(handle, OPTION_RETRY_INTERVAL_SEC, &retry_interval);

    // assert
    ASSERT_ARE_EQUAL(IOTHUB_CLIENT_RESULT, IOTHUB_CLIENT_OK, result);
    ASSERT_ARE_EQUAL(char_ptr, umock_c_get_expected_calls(), umock_c_get_actual_calls());

    //cleanup
    IoTHubTransport_MQTT_Common_Destroy(handle);
}

TEST_FUNCTION(IoTHubTransport_MQTT_Common_SetOption_retry_max_delay_succeed)
{
    // arrange
    IOTHUBTRANSPORT_CONFIG config = { 0 };
    SetupIothubTransportConfigWithKeyAndSasToken(&config, TEST_DEVICE_ID, NULL, NULL, TEST_IOTHUB_NAME, TEST_IOTHUB_SUFFIX, TEST_PROTOCOL_GATEWAY_HOSTNAME, NULL);

    TRANSPORT_LL_HANDLE handle = IoTHubTransport_MQTT_Common_Create(&config, get_IO_transport, &transport_cb_info, transport_cb_ctx);
    umock_c_reset_all_calls();

    STRICT_EXPECTED_CALL(IoTHubClient_Auth_Get_Credential_Type(IGNORED_PTR_ARG));
    STRICT_EXPECTED_CALL(retry_control_set_option(IGNORED_PTR_ARG, RETRY_CONTROL_OPTION_MAX_DELAY_IN_SECS, IGNORED_PTR_ARG));

    // act
    int retry_interval = 10;
    IOTHUB_CLIENT_RESULT result = IoTHubTransport_MQTT_Common_SetOption(handle, OPTION_RETRY_MAX_DELAY_SECS, &retry_interval);

    // assert
    ASSERT_ARE_EQUAL(IOTHUB_CLIENT_RESULT, IOTHUB_CLIENT_OK, result);
    ASSERT_ARE_EQUAL(char_ptr, umock_c_get_expected_calls(), umock_c_get_actual_calls());

    //cleanup
    IoTHubTransport_MQTT_Common_Destroy(handle);
}

TEST_FUNCTION(IoTHubTransport_MQTT_Common_SetOption_retry_interval_fail)
{
    // arrange
    IOTHUBTRANSPORT_CONFIG config = { 0 };
    SetupIothubTransportConfigWithKeyAndSasToken(&config, TEST_DEVICE_ID, NULL, NULL, TEST_IOTHUB_NAME, TEST_IOTHUB_SUFFIX, TEST_PROTOCOL_GATEWAY_HOSTNAME, NULL);

    TRANSPORT_LL_HANDLE handle = IoTHubTransport_MQTT_Common_Create(&config, get_IO_transport, &transport_cb_info, transport_cb_ctx);
    umock_c_reset_all_calls();

    STRICT_EXPECTED_CALL(IoTHubClient_Auth_Get_Credential_Type(IGNORED_PTR_ARG));
    STRICT_EXPECTED_CALL(retry_control_set_option(IGNORED_PTR_ARG, RETRY_CONTROL_OPTION_INITIAL_WAIT_TIME_IN_SECS, IGNORED_PTR_ARG)).SetReturn(__LINE__);

    // act
    int retry_interval = 10;
    IOTHUB_CLIENT_RESULT result = IoTHubTransport_MQTT_Common_SetOption(handle, OPTION_RETRY_INTERVAL_SEC, &retry_interval);

    // assert
    ASSERT_ARE_NOT_EQUAL(IOTHUB_CLIENT_RESULT, IOTHUB_CLIENT_OK, result);
    ASSERT_ARE_EQUAL(char_ptr, umock_c_get_expected_calls(), umock_c_get_actual_calls());

    //cleanup
    IoTHubTransport_MQTT_Common_Destroy(handle);
}


TEST_FUNCTION(IoTHubTransport_MQTT_Common_mqtt_operation_complete_msgInfo_NULL_succeed)
{
    // arrange
    IOTHUBTRANSPORT_CONFIG config = { 0 };
    SetupIothubTransportConfig(&config, TEST_DEVICE_ID, TEST_DEVICE_KEY, TEST_IOTHUB_NAME, TEST_IOTHUB_SUFFIX, TEST_PROTOCOL_GATEWAY_HOSTNAME, NULL);

    TRANSPORT_LL_HANDLE handle = IoTHubTransport_MQTT_Common_Create(&config, get_IO_transport, &transport_cb_info, transport_cb_ctx);
    umock_c_reset_all_calls();

    // act
    g_fnMqttOperationCallback(NULL, MQTT_CLIENT_ON_CONNACK, NULL, g_callbackCtx);
    g_fnMqttOperationCallback(TEST_MQTT_CLIENT_HANDLE, MQTT_CLIENT_ON_CONNACK, NULL, NULL);
    g_fnMqttOperationCallback(TEST_MQTT_CLIENT_HANDLE, MQTT_CLIENT_ON_CONNACK, NULL, g_callbackCtx);
    g_fnMqttOperationCallback(TEST_MQTT_CLIENT_HANDLE, MQTT_CLIENT_ON_PUBLISH_ACK, NULL, g_callbackCtx);
    g_fnMqttOperationCallback(TEST_MQTT_CLIENT_HANDLE, MQTT_CLIENT_ON_PUBLISH_COMP, NULL, g_callbackCtx);
    g_fnMqttOperationCallback(TEST_MQTT_CLIENT_HANDLE, MQTT_CLIENT_ON_SUBSCRIBE_ACK, NULL, g_callbackCtx);

    // assert
    ASSERT_ARE_EQUAL(char_ptr, umock_c_get_expected_calls(), umock_c_get_actual_calls());

    //cleanup
    IoTHubTransport_MQTT_Common_Destroy(handle);
}

/* Tests_SRS_IOTHUB_MQTT_TRANSPORT_07_026: [IoTHubTransport_MQTT_Common_DoWork shall do nothing if parameter handle and/or iotHubClientHandle is NULL.] */
TEST_FUNCTION(IoTHubTransport_MQTT_Common_DoWork_parameter_handle_NULL_fail)
{
    // arrange

    // act
    IoTHubTransport_MQTT_Common_DoWork(NULL);
    // assert

}

/* Tests_SRS_IOTHUB_MQTT_TRANSPORT_07_026: [IoTHubTransport_MQTT_Common_DoWork shall do nothing if parameter handle and/or iotHubClientHandle is NULL.] */
TEST_FUNCTION(IoTHubTransport_MQTT_Common_DoWork_all_parameters_NULL_fail)
{
    // arrange

    // act
    IoTHubTransport_MQTT_Common_DoWork(NULL);
    // assert

}

/* Tests_SRS_IOTHUB_MQTT_TRANSPORT_07_027: [IoTHubTransport_MQTT_Common_DoWork shall inspect the "waitingToSend" DLIST passed in config structure.] */
TEST_FUNCTION(IoTHubTransport_MQTT_Common_DoWork_mqtt_client_connect_fail)
{
    // arrange
    IOTHUBTRANSPORT_CONFIG config ={ 0 };
    SetupIothubTransportConfig(&config, TEST_DEVICE_ID, TEST_DEVICE_KEY, TEST_IOTHUB_NAME, TEST_IOTHUB_SUFFIX, TEST_PROTOCOL_GATEWAY_HOSTNAME, NULL);

    TRANSPORT_LL_HANDLE handle = IoTHubTransport_MQTT_Common_Create(&config, get_IO_transport, &transport_cb_info, transport_cb_ctx);
    umock_c_reset_all_calls();

    setup_initialize_connection_mocks(false);
    STRICT_EXPECTED_CALL(mqtt_client_dowork(IGNORED_PTR_ARG));
    STRICT_EXPECTED_CALL(tickcounter_get_current_ms(IGNORED_PTR_ARG, IGNORED_PTR_ARG));
    // removeExpiredTwinRequests
    STRICT_EXPECTED_CALL(tickcounter_get_current_ms(IGNORED_PTR_ARG, IGNORED_PTR_ARG));

    // act
    IoTHubTransport_MQTT_Common_DoWork(handle);

    //assert
    ASSERT_ARE_EQUAL(char_ptr, umock_c_get_expected_calls(), umock_c_get_actual_calls());

    //cleanup
    IoTHubTransport_MQTT_Common_Destroy(handle);
}

TEST_FUNCTION(IoTHubTransport_MQTT_Common_DoWork_Retry_Policy_First_connect_succeed)
{
    // arrange
    IOTHUBTRANSPORT_CONFIG config = { 0 };
    SetupIothubTransportConfig(&config, TEST_DEVICE_ID, TEST_DEVICE_KEY, TEST_IOTHUB_NAME, TEST_IOTHUB_SUFFIX, TEST_PROTOCOL_GATEWAY_HOSTNAME, NULL);

    TRANSPORT_LL_HANDLE handle = IoTHubTransport_MQTT_Common_Create(&config, get_IO_transport, &transport_cb_info, transport_cb_ctx);
    IoTHubTransport_MQTT_Common_SetRetryPolicy(handle, TEST_RETRY_POLICY, TEST_RETRY_TIMEOUT_SECS);
    umock_c_reset_all_calls();

    setup_initialize_connection_mocks(false);
    STRICT_EXPECTED_CALL(mqtt_client_dowork(IGNORED_PTR_ARG));
    STRICT_EXPECTED_CALL(tickcounter_get_current_ms(IGNORED_PTR_ARG, IGNORED_PTR_ARG));
    // removeExpiredTwinRequests
    STRICT_EXPECTED_CALL(tickcounter_get_current_ms(IGNORED_PTR_ARG, IGNORED_PTR_ARG));

    // act
    IoTHubTransport_MQTT_Common_DoWork(handle);

    //assert
    ASSERT_ARE_EQUAL(char_ptr, umock_c_get_expected_calls(), umock_c_get_actual_calls());

    //cleanup
    IoTHubTransport_MQTT_Common_Destroy(handle);
}

static void set_expected_calls_for_first_gettwin_dowork()
{
    STRICT_EXPECTED_CALL(tickcounter_get_current_ms(IGNORED_PTR_ARG, IGNORED_PTR_ARG));
    STRICT_EXPECTED_CALL(IoTHubClient_Auth_Get_Credential_Type(IGNORED_PTR_ARG));
    STRICT_EXPECTED_CALL(IoTHubClient_Auth_Get_SasToken_Expiry(IGNORED_PTR_ARG));
    STRICT_EXPECTED_CALL(DList_RemoveEntryList(IGNORED_PTR_ARG));
    STRICT_EXPECTED_CALL(STRING_c_str(IGNORED_PTR_ARG)).CallCannotFail();
    // STRING_construct_sprintf
    STRICT_EXPECTED_CALL(mqttmessage_create(IGNORED_NUM_ARG, IGNORED_PTR_ARG, DELIVER_AT_MOST_ONCE, IGNORED_PTR_ARG, IGNORED_NUM_ARG));
    STRICT_EXPECTED_CALL(mqtt_client_publish(IGNORED_PTR_ARG, IGNORED_PTR_ARG));
    STRICT_EXPECTED_CALL(DList_InsertTailList(IGNORED_PTR_ARG, IGNORED_PTR_ARG));
    STRICT_EXPECTED_CALL(mqttmessage_destroy(IGNORED_PTR_ARG));
    STRICT_EXPECTED_CALL(STRING_delete(IGNORED_PTR_ARG));

    STRICT_EXPECTED_CALL(mqtt_client_dowork(IGNORED_PTR_ARG));
    STRICT_EXPECTED_CALL(tickcounter_get_current_ms(IGNORED_PTR_ARG, IGNORED_PTR_ARG));
    // removeExpiredTwinRequests
    STRICT_EXPECTED_CALL(tickcounter_get_current_ms(IGNORED_PTR_ARG, IGNORED_PTR_ARG));

}

TEST_FUNCTION(IoTHubTransport_MQTT_Common_DoWork_send_get_twin_succeed)
{
    // arrange
    IOTHUBTRANSPORT_CONFIG config = { 0 };
    SetupIothubTransportConfig(&config, TEST_DEVICE_ID, TEST_DEVICE_KEY, TEST_IOTHUB_NAME, TEST_IOTHUB_SUFFIX, TEST_PROTOCOL_GATEWAY_HOSTNAME, NULL);

    QOS_VALUE QosValue[] = { DELIVER_AT_LEAST_ONCE };
    SUBSCRIBE_ACK suback;
    suback.packetId = 0;
    suback.qosCount = 1;
    suback.qosReturn = QosValue;

    TRANSPORT_LL_HANDLE handle = setup_iothub_mqtt_connection(&config);

    g_fnMqttOperationCallback(TEST_MQTT_CLIENT_HANDLE, MQTT_CLIENT_ON_SUBSCRIBE_ACK, &suback, g_callbackCtx);
    IoTHubTransport_MQTT_Common_DoWork(handle);

    // Request the Twin content
    umock_c_reset_all_calls();
    STRICT_EXPECTED_CALL(gballoc_malloc(IGNORED_NUM_ARG));
    STRICT_EXPECTED_CALL(tickcounter_get_current_ms(IGNORED_PTR_ARG, IGNORED_PTR_ARG));
    STRICT_EXPECTED_CALL(DList_InsertTailList(IGNORED_PTR_ARG, IGNORED_PTR_ARG));
    (void)IoTHubTransport_MQTT_Common_GetTwinAsync(handle, on_get_device_twin_completed_callback, (void*)0x4445);

    // Send the GET request
    umock_c_reset_all_calls();
    set_expected_calls_for_first_gettwin_dowork();
    IoTHubTransport_MQTT_Common_DoWork(handle);

    // Receive the response with Twin document.
    ASSERT_IS_NOT_NULL(g_fnMqttMsgRecv);
    STRICT_EXPECTED_CALL(mqttmessage_getTopicName(TEST_MQTT_MESSAGE_HANDLE))
        .SetReturn(TEST_MQTT_MSG_TOPIC_GET_TWIN);
    STRICT_EXPECTED_CALL(STRING_TOKENIZER_create_from_char(IGNORED_PTR_ARG));
    STRICT_EXPECTED_CALL(STRING_new());
    STRICT_EXPECTED_CALL(STRING_TOKENIZER_get_next_token(IGNORED_PTR_ARG, IGNORED_PTR_ARG, IGNORED_PTR_ARG))
        .SetReturn(0);
    STRICT_EXPECTED_CALL(STRING_TOKENIZER_get_next_token(IGNORED_PTR_ARG, IGNORED_PTR_ARG, IGNORED_PTR_ARG))
        .SetReturn(0);
    STRICT_EXPECTED_CALL(STRING_TOKENIZER_get_next_token(IGNORED_PTR_ARG, IGNORED_PTR_ARG, IGNORED_PTR_ARG))
        .SetReturn(0);
    STRICT_EXPECTED_CALL(STRING_c_str(IGNORED_PTR_ARG))
        .SetReturn("res");
    STRICT_EXPECTED_CALL(STRING_TOKENIZER_get_next_token(IGNORED_PTR_ARG, IGNORED_PTR_ARG, IGNORED_PTR_ARG))
        .SetReturn(0);
    STRICT_EXPECTED_CALL(STRING_c_str(IGNORED_PTR_ARG))
        .SetReturn("200");
    STRICT_EXPECTED_CALL(STRING_TOKENIZER_get_next_token(IGNORED_PTR_ARG, IGNORED_PTR_ARG, IGNORED_PTR_ARG))
        .SetReturn(0);
    STRICT_EXPECTED_CALL(STRING_c_str(IGNORED_PTR_ARG))
        .SetReturn("2");
    STRICT_EXPECTED_CALL(STRING_delete(IGNORED_PTR_ARG));
    STRICT_EXPECTED_CALL(STRING_TOKENIZER_destroy(IGNORED_PTR_ARG));

    STRICT_EXPECTED_CALL(mqttmessage_getApplicationMsg(IGNORED_PTR_ARG)).CallCannotFail();
    STRICT_EXPECTED_CALL(DList_RemoveEntryList(IGNORED_PTR_ARG));
    STRICT_EXPECTED_CALL(gballoc_free(IGNORED_PTR_ARG));

    // act
    g_fnMqttMsgRecv(TEST_MQTT_MESSAGE_HANDLE, g_callbackCtx);

    //assert
    ASSERT_ARE_EQUAL(char_ptr, umock_c_get_expected_calls(), umock_c_get_actual_calls());
    ASSERT_ARE_EQUAL(int, DEVICE_TWIN_UPDATE_COMPLETE, get_twin_update_state);
    ASSERT_ARE_EQUAL(void_ptr, appMessage, get_twin_payLoad, "Incorrect payload"); // Not a json, but good enough for testing.
    ASSERT_ARE_EQUAL(int, appMsgSize, get_twin_size, "Incorrect message size");
    ASSERT_ARE_EQUAL(void_ptr, (void*)0x4445, get_twin_userContextCallback, "Incorrect user context");

    //cleanup
    IoTHubTransport_MQTT_Common_Destroy(handle);
}

// Initial, common calls for a run through DoWork that is going to destined to have timeouts
static void set_expected_calls_for_DoWork_for_twin_timeouts()
{
    STRICT_EXPECTED_CALL(tickcounter_get_current_ms(IGNORED_PTR_ARG, IGNORED_PTR_ARG));
    STRICT_EXPECTED_CALL(IoTHubClient_Auth_Get_Credential_Type(IGNORED_PTR_ARG));
    STRICT_EXPECTED_CALL(IoTHubClient_Auth_Get_SasToken_Expiry(IGNORED_PTR_ARG));
    STRICT_EXPECTED_CALL(mqtt_client_dowork(IGNORED_PTR_ARG));
    STRICT_EXPECTED_CALL(tickcounter_get_current_ms(IGNORED_PTR_ARG, IGNORED_PTR_ARG));
}

TEST_FUNCTION(IoTHubTransport_MQTT_Common_DoWork_send_get_twin_timesout)
{
    // arrange
    IOTHUBTRANSPORT_CONFIG config = { 0 };
    SetupIothubTransportConfig(&config, TEST_DEVICE_ID, TEST_DEVICE_KEY, TEST_IOTHUB_NAME, TEST_IOTHUB_SUFFIX, TEST_PROTOCOL_GATEWAY_HOSTNAME, NULL);

    QOS_VALUE QosValue[] = { DELIVER_AT_LEAST_ONCE };
    SUBSCRIBE_ACK suback;
    suback.packetId = 1234;
    suback.qosCount = 1;
    suback.qosReturn = QosValue;

    TRANSPORT_LL_HANDLE handle = setup_iothub_mqtt_connection(&config);

    g_fnMqttOperationCallback(TEST_MQTT_CLIENT_HANDLE, MQTT_CLIENT_ON_SUBSCRIBE_ACK, &suback, g_callbackCtx);
    IoTHubTransport_MQTT_Common_DoWork(handle);

    // Request the Twin content
    umock_c_reset_all_calls();
    STRICT_EXPECTED_CALL(gballoc_malloc(IGNORED_NUM_ARG));
    STRICT_EXPECTED_CALL(tickcounter_get_current_ms(IGNORED_PTR_ARG, IGNORED_PTR_ARG));
    STRICT_EXPECTED_CALL(DList_InsertTailList(IGNORED_PTR_ARG, IGNORED_PTR_ARG));
    (void)IoTHubTransport_MQTT_Common_GetTwinAsync(handle, on_get_device_twin_completed_callback, (void*)0x4445);

    // Send the GET request
    umock_c_reset_all_calls();
    set_expected_calls_for_first_gettwin_dowork();
    IoTHubTransport_MQTT_Common_DoWork(handle);

    umock_c_reset_all_calls();
    set_expected_calls_for_DoWork_for_twin_timeouts();

    // Set up the returned time such that it's far enough into the future to trigger time out related logic.
    g_current_ms += 6*60*1000;
    STRICT_EXPECTED_CALL(tickcounter_get_current_ms(IGNORED_PTR_ARG, IGNORED_PTR_ARG))
        .CopyOutArgumentBuffer(2, &g_current_ms, sizeof(g_current_ms));

    // The initial message removed is the implicit GetTwin() created on a listen for twin subscription.
    // This is not reported back to the application, by convention.
    STRICT_EXPECTED_CALL(DList_RemoveEntryList(IGNORED_PTR_ARG));
    STRICT_EXPECTED_CALL(gballoc_free(IGNORED_PTR_ARG));

    // act
    IoTHubTransport_MQTT_Common_DoWork(handle);

    // assert
    ASSERT_ARE_EQUAL(char_ptr, umock_c_get_expected_calls(), umock_c_get_actual_calls());

    ASSERT_ARE_EQUAL(int, DEVICE_TWIN_UPDATE_COMPLETE, get_twin_update_state);
    ASSERT_IS_NULL(get_twin_payLoad); // Not a json, but good enough for testing.
    ASSERT_ARE_EQUAL(int, 0, get_twin_size, "Incorrect message size");
    ASSERT_ARE_EQUAL(void_ptr, (void*)0x4445, get_twin_userContextCallback, "Incorrect user context");

    //cleanup
    IoTHubTransport_MQTT_Common_Destroy(handle);
}


// Tests_SRS_IOTHUB_TRANSPORT_MQTT_COMMON_09_008: [ Upon successful connection the retry control shall be reset using retry_control_reset() ]
TEST_FUNCTION(IoTHubTransport_MQTT_Common_DoWork_Retry_Policy_First_connect_succeed_calls_retry_control_reset)
{
    // arrange
    IOTHUBTRANSPORT_CONFIG config = { 0 };
    SetupIothubTransportConfig(&config, TEST_DEVICE_ID, TEST_DEVICE_KEY, TEST_IOTHUB_NAME, TEST_IOTHUB_SUFFIX, TEST_PROTOCOL_GATEWAY_HOSTNAME, NULL);

    TRANSPORT_LL_HANDLE handle = IoTHubTransport_MQTT_Common_Create(&config, get_IO_transport, &transport_cb_info, transport_cb_ctx);
    IoTHubTransport_MQTT_Common_SetRetryPolicy(handle, TEST_RETRY_POLICY, TEST_RETRY_TIMEOUT_SECS);
    CONNECT_ACK connack = { true, CONNECTION_ACCEPTED };

    umock_c_reset_all_calls();
    setup_initialize_connection_mocks(false);
    STRICT_EXPECTED_CALL(mqtt_client_dowork(IGNORED_PTR_ARG));
    STRICT_EXPECTED_CALL(tickcounter_get_current_ms(IGNORED_PTR_ARG, IGNORED_PTR_ARG));
    // removeExpiredTwinRequests
    STRICT_EXPECTED_CALL(tickcounter_get_current_ms(IGNORED_PTR_ARG, IGNORED_PTR_ARG));
    setup_connection_success_mocks();

    // act
    IoTHubTransport_MQTT_Common_DoWork(handle);
    g_fnMqttOperationCallback(TEST_MQTT_CLIENT_HANDLE, MQTT_CLIENT_ON_CONNACK, &connack, g_callbackCtx);
    //assert
    ASSERT_ARE_EQUAL(char_ptr, umock_c_get_expected_calls(), umock_c_get_actual_calls());

    //cleanup
    IoTHubTransport_MQTT_Common_Destroy(handle);
}

TEST_FUNCTION(IoTHubTransport_MQTT_Common_DoWork_Retry_Policy_First_Connect_Failed_Retry_Success)
{
    // arrange
    IOTHUBTRANSPORT_CONFIG config = { 0 };
    SetupIothubTransportConfig(&config, TEST_DEVICE_ID, TEST_DEVICE_KEY, TEST_IOTHUB_NAME, TEST_IOTHUB_SUFFIX, TEST_PROTOCOL_GATEWAY_HOSTNAME, NULL);

    TRANSPORT_LL_HANDLE handle = IoTHubTransport_MQTT_Common_Create(&config, get_IO_transport, &transport_cb_info, transport_cb_ctx);
    IoTHubTransport_MQTT_Common_SetRetryPolicy(handle, TEST_RETRY_POLICY, TEST_RETRY_TIMEOUT_SECS);
    setup_initialize_connection_mocks(false);
    IoTHubTransport_MQTT_Common_DoWork(handle);
    CONNECT_ACK connack;
    connack.isSessionPresent = false;
    connack.returnCode = CONN_REFUSED_SERVER_UNAVAIL;

    umock_c_reset_all_calls();
    STRICT_EXPECTED_CALL(Transport_ConnectionStatusCallBack(IOTHUB_CLIENT_CONNECTION_UNAUTHENTICATED, IOTHUB_CLIENT_CONNECTION_DEVICE_DISABLED, IGNORED_PTR_ARG));
    STRICT_EXPECTED_CALL(mqtt_client_disconnect(IGNORED_PTR_ARG, NULL, NULL));
    STRICT_EXPECTED_CALL(mqtt_client_dowork(IGNORED_PTR_ARG));
    STRICT_EXPECTED_CALL(tickcounter_get_current_ms(IGNORED_PTR_ARG, IGNORED_PTR_ARG));
    // removeExpiredTwinRequests
    STRICT_EXPECTED_CALL(tickcounter_get_current_ms(IGNORED_PTR_ARG, IGNORED_PTR_ARG));

    // act
    g_fnMqttOperationCallback(TEST_MQTT_CLIENT_HANDLE, MQTT_CLIENT_ON_CONNACK, &connack, g_callbackCtx);
    IoTHubTransport_MQTT_Common_DoWork(handle);

    //assert
    ASSERT_ARE_EQUAL(char_ptr, umock_c_get_expected_calls(), umock_c_get_actual_calls());

    //cleanup
    IoTHubTransport_MQTT_Common_Destroy(handle);
}

// Tests_SRS_IOTHUB_TRANSPORT_MQTT_COMMON_09_007: [ IoTHubTransport_MQTT_Common_DoWork shall try to reconnect according to the current retry policy set ]
TEST_FUNCTION(IoTHubTransport_MQTT_Common_DoWork_Retry_Policy_Connection_Break_Wait_2_Times_Success)
{
    // arrange
    IOTHUBTRANSPORT_CONFIG config = {0};
    SetupIothubTransportConfig(&config, TEST_DEVICE_ID, TEST_DEVICE_KEY, TEST_IOTHUB_NAME, TEST_IOTHUB_SUFFIX, TEST_PROTOCOL_GATEWAY_HOSTNAME, NULL);

    TRANSPORT_LL_HANDLE handle = setup_iothub_mqtt_connection(&config);
    IoTHubTransport_MQTT_Common_SetRetryPolicy(handle, TEST_RETRY_POLICY, TEST_RETRY_TIMEOUT_SECS);

    umock_c_reset_all_calls();
    /*First Do_Work*/
    RETRY_ACTION retry_action = RETRY_ACTION_RETRY_LATER;
    EXPECTED_CALL(retry_control_should_retry(IGNORED_PTR_ARG, IGNORED_PTR_ARG))
        .CopyOutArgumentBuffer_retry_action(&retry_action, sizeof(retry_action));
    STRICT_EXPECTED_CALL(tickcounter_get_current_ms(IGNORED_PTR_ARG, IGNORED_PTR_ARG));
    // removeExpiredTwinRequests
    STRICT_EXPECTED_CALL(tickcounter_get_current_ms(IGNORED_PTR_ARG, IGNORED_PTR_ARG));

    /*Second Do_Work*/
    EXPECTED_CALL(retry_control_should_retry(IGNORED_PTR_ARG, IGNORED_PTR_ARG))
        .CopyOutArgumentBuffer_retry_action(&retry_action, sizeof(retry_action));
    STRICT_EXPECTED_CALL(tickcounter_get_current_ms(IGNORED_PTR_ARG, IGNORED_PTR_ARG));
    // removeExpiredTwinRequests
    STRICT_EXPECTED_CALL(tickcounter_get_current_ms(IGNORED_PTR_ARG, IGNORED_PTR_ARG));

    /* Attempt to connect again*/
    setup_initialize_reconnection_mocks();
    STRICT_EXPECTED_CALL(mqtt_client_dowork(IGNORED_PTR_ARG));
    STRICT_EXPECTED_CALL(tickcounter_get_current_ms(IGNORED_PTR_ARG, IGNORED_PTR_ARG));
    // removeExpiredTwinRequests
    STRICT_EXPECTED_CALL(tickcounter_get_current_ms(IGNORED_PTR_ARG, IGNORED_PTR_ARG));

    // act
    /* Break Connection */
    g_fnMqttOperationCallback(TEST_MQTT_CLIENT_HANDLE, MQTT_CLIENT_ON_DISCONNECT, NULL, g_callbackCtx);
    /* Retry connecting */
    IoTHubTransport_MQTT_Common_DoWork(handle);
    IoTHubTransport_MQTT_Common_DoWork(handle);
    IoTHubTransport_MQTT_Common_DoWork(handle);

    //assert
    ASSERT_ARE_EQUAL(char_ptr, umock_c_get_expected_calls(), umock_c_get_actual_calls());

    //cleanup
    IoTHubTransport_MQTT_Common_Destroy(handle);
}

TEST_FUNCTION(IoTHubTransport_MQTT_Common_DoWork_Retry_Policy_Connection_Break_Reconnection_Times_Out)
{
    // arrange
    IOTHUBTRANSPORT_CONFIG config = { 0 };
    SetupIothubTransportConfig(&config, TEST_DEVICE_ID, TEST_DEVICE_KEY, TEST_IOTHUB_NAME, TEST_IOTHUB_SUFFIX, TEST_PROTOCOL_GATEWAY_HOSTNAME, NULL);

    TRANSPORT_LL_HANDLE handle = setup_iothub_mqtt_connection(&config);
    IoTHubTransport_MQTT_Common_SetRetryPolicy(handle, TEST_RETRY_POLICY, TEST_RETRY_TIMEOUT_SECS);

    /* Break Connection */
    g_fnMqttOperationCallback(TEST_MQTT_CLIENT_HANDLE, MQTT_CLIENT_ON_DISCONNECT, NULL, g_callbackCtx);

    umock_c_reset_all_calls();

    /*Do_Work Festival*/
    size_t counter;
    RETRY_ACTION retry_action = RETRY_ACTION_RETRY_LATER;

    // setup_initialize_connection_mocks(false);
    for (counter = 0; counter < 100; counter++)
    {
        if (counter == 30) // This is a random number....
        {
            retry_action = RETRY_ACTION_STOP_RETRYING;
        }

        EXPECTED_CALL(retry_control_should_retry(IGNORED_PTR_ARG, IGNORED_PTR_ARG))
            .CopyOutArgumentBuffer_retry_action(&retry_action, sizeof(retry_action));

        if (counter == 30)
        {
            STRICT_EXPECTED_CALL(Transport_ConnectionStatusCallBack(IOTHUB_CLIENT_CONNECTION_UNAUTHENTICATED, IOTHUB_CLIENT_CONNECTION_RETRY_EXPIRED, IGNORED_PTR_ARG));
        }

        STRICT_EXPECTED_CALL(tickcounter_get_current_ms(IGNORED_PTR_ARG, IGNORED_PTR_ARG));
        // removeExpiredTwinRequests
        STRICT_EXPECTED_CALL(tickcounter_get_current_ms(IGNORED_PTR_ARG, IGNORED_PTR_ARG));

        IoTHubTransport_MQTT_Common_DoWork(handle);
    }

    //assert
    ASSERT_ARE_EQUAL(char_ptr, umock_c_get_expected_calls(), umock_c_get_actual_calls());

    //cleanup
    IoTHubTransport_MQTT_Common_Destroy(handle);
}

TEST_FUNCTION(IoTHubTransport_MQTT_Common_DoWork_Retry_Policy_Connection_Break_2_Reconnection_Attempts)
{
    // arrange
    IOTHUBTRANSPORT_CONFIG config = { 0 };
    SetupIothubTransportConfig(&config, TEST_DEVICE_ID, TEST_DEVICE_KEY, TEST_IOTHUB_NAME, TEST_IOTHUB_SUFFIX, TEST_PROTOCOL_GATEWAY_HOSTNAME, NULL);

    TRANSPORT_LL_HANDLE handle = setup_iothub_mqtt_connection(&config);
    IoTHubTransport_MQTT_Common_SetRetryPolicy(handle, TEST_RETRY_POLICY, TEST_RETRY_TIMEOUT_SECS);
    CONNECT_ACK connack;
    connack.isSessionPresent = false;
    connack.returnCode = CONN_REFUSED_UNKNOWN;
    /* Break Connection */
    g_fnMqttOperationCallback(TEST_MQTT_CLIENT_HANDLE, MQTT_CLIENT_ON_DISCONNECT, NULL, g_callbackCtx);
    umock_c_reset_all_calls();

    /*First Do_Work*/
    setup_initialize_reconnection_mocks();
    STRICT_EXPECTED_CALL(mqtt_client_dowork(IGNORED_PTR_ARG));
    // process_queued_ack_messages
    STRICT_EXPECTED_CALL(tickcounter_get_current_ms(IGNORED_PTR_ARG, IGNORED_PTR_ARG));
    // removeExpiredTwinRequests
    STRICT_EXPECTED_CALL(tickcounter_get_current_ms(IGNORED_PTR_ARG, IGNORED_PTR_ARG));

    /*Second Do_Work*/
    /* Attempt to connect again*/
    STRICT_EXPECTED_CALL(tickcounter_get_current_ms(IGNORED_PTR_ARG, IGNORED_PTR_ARG));
    STRICT_EXPECTED_CALL(mqtt_client_dowork(IGNORED_PTR_ARG));
    // process_queued_ack_messages
    STRICT_EXPECTED_CALL(tickcounter_get_current_ms(IGNORED_PTR_ARG, IGNORED_PTR_ARG));
    // removeExpiredTwinRequests
    STRICT_EXPECTED_CALL(tickcounter_get_current_ms(IGNORED_PTR_ARG, IGNORED_PTR_ARG));

    ///* Fail connection */
    STRICT_EXPECTED_CALL(mqtt_client_disconnect(IGNORED_PTR_ARG, NULL, NULL));
    STRICT_EXPECTED_CALL(mqtt_client_dowork(IGNORED_PTR_ARG));
    // process_queued_ack_messages
    STRICT_EXPECTED_CALL(tickcounter_get_current_ms(IGNORED_PTR_ARG, IGNORED_PTR_ARG));
    // removeExpiredTwinRequests
    STRICT_EXPECTED_CALL(tickcounter_get_current_ms(IGNORED_PTR_ARG, IGNORED_PTR_ARG));

    ///* Second Retry */
    //// setup retry-setup mocks
    ///* Attempt to connect again*/
    setup_initialize_reconnection_mocks();
    STRICT_EXPECTED_CALL(mqtt_client_dowork(IGNORED_PTR_ARG));
    STRICT_EXPECTED_CALL(tickcounter_get_current_ms(IGNORED_PTR_ARG, IGNORED_PTR_ARG));
    // removeExpiredTwinRequests
    STRICT_EXPECTED_CALL(tickcounter_get_current_ms(IGNORED_PTR_ARG, IGNORED_PTR_ARG));

    // act
    /* Retry connecting */
    IoTHubTransport_MQTT_Common_DoWork(handle);
    IoTHubTransport_MQTT_Common_DoWork(handle);
    /* Connect fail */
    g_fnMqttOperationCallback(TEST_MQTT_CLIENT_HANDLE, MQTT_CLIENT_ON_CONNACK, &connack, g_callbackCtx);
    /* Disconnecting */
    IoTHubTransport_MQTT_Common_DoWork(handle);
    /*Second Retry connecting */
    IoTHubTransport_MQTT_Common_DoWork(handle);

    //assert
    ASSERT_ARE_EQUAL(char_ptr, umock_c_get_expected_calls(), umock_c_get_actual_calls());

    //cleanup
    IoTHubTransport_MQTT_Common_Destroy(handle);
}

/* Tests_SRS_IOTHUB_MQTT_TRANSPORT_07_027: [IoTHubTransport_MQTT_Common_DoWork shall inspect the "waitingToSend" DLIST passed in config structure.] */
TEST_FUNCTION(IoTHubTransport_MQTT_Common_DoWork_no_messages_succeed)
{
    // arrange
    IOTHUBTRANSPORT_CONFIG config ={ 0 };
    SetupIothubTransportConfig(&config, TEST_DEVICE_ID, TEST_DEVICE_KEY, TEST_IOTHUB_NAME, TEST_IOTHUB_SUFFIX, TEST_PROTOCOL_GATEWAY_HOSTNAME, NULL);

    TRANSPORT_LL_HANDLE handle = IoTHubTransport_MQTT_Common_Create(&config, get_IO_transport, &transport_cb_info, transport_cb_ctx);
    umock_c_reset_all_calls();

    setup_initialize_connection_mocks(false);
    STRICT_EXPECTED_CALL(mqtt_client_dowork(IGNORED_PTR_ARG));
    STRICT_EXPECTED_CALL(tickcounter_get_current_ms(IGNORED_PTR_ARG, IGNORED_PTR_ARG));
    // removeExpiredTwinRequests
    STRICT_EXPECTED_CALL(tickcounter_get_current_ms(IGNORED_PTR_ARG, IGNORED_PTR_ARG));

    // act
    IoTHubTransport_MQTT_Common_DoWork(handle);

    //assert
    ASSERT_ARE_EQUAL(char_ptr, umock_c_get_expected_calls(), umock_c_get_actual_calls());

    //cleanup
    IoTHubTransport_MQTT_Common_Destroy(handle);
}

TEST_FUNCTION(IoTHubTransport_MQTT_Common_DoWork_no_messages_fail)
{
    // arrange
    int negativeTestsInitResult = umock_c_negative_tests_init();
    ASSERT_ARE_EQUAL(int, 0, negativeTestsInitResult);

    CONNECT_ACK connack = { true, CONNECTION_ACCEPTED };
    IOTHUBTRANSPORT_CONFIG config = { 0 };
    SetupIothubTransportConfig(&config, TEST_DEVICE_ID, TEST_DEVICE_KEY, TEST_IOTHUB_NAME, TEST_IOTHUB_SUFFIX, TEST_PROTOCOL_GATEWAY_HOSTNAME, NULL);

    TRANSPORT_LL_HANDLE handle = IoTHubTransport_MQTT_Common_Create(&config, get_IO_transport, &transport_cb_info, transport_cb_ctx);
    g_fnMqttOperationCallback(TEST_MQTT_CLIENT_HANDLE, MQTT_CLIENT_ON_CONNACK, &connack, g_callbackCtx);
    umock_c_reset_all_calls();

    setup_initialize_connection_mocks(false);
    STRICT_EXPECTED_CALL(mqtt_client_dowork(IGNORED_PTR_ARG));
    STRICT_EXPECTED_CALL(tickcounter_get_current_ms(IGNORED_PTR_ARG, IGNORED_PTR_ARG));

    umock_c_negative_tests_snapshot();

    // act
    size_t count = umock_c_negative_tests_call_count();
    for (size_t index = 0; index < count; index++)
    {
        if (umock_c_negative_tests_can_call_fail(index))
        {
            umock_c_negative_tests_reset();
            umock_c_negative_tests_fail_call(index);

            char tmp_msg[64];
            sprintf(tmp_msg, "IoTHubTransport_MQTT_Common_DoWork failure in test %lu/%lu", (unsigned long)index, (unsigned long)count);

            IoTHubTransport_MQTT_Common_DoWork(handle);

            //assert
        }
    }

    //cleanup
    IoTHubTransport_MQTT_Common_Destroy(handle);
    umock_c_negative_tests_deinit();
}

TEST_FUNCTION(IoTHubTransport_MQTT_Common_DoWork_SAS_token_from_user_succeed)
{
    // arrange
    IOTHUBTRANSPORT_CONFIG config ={ 0 };
    SetupIothubTransportConfigWithKeyAndSasToken(&config, TEST_DEVICE_ID, NULL, TEST_DEVICE_SAS, TEST_IOTHUB_NAME, TEST_IOTHUB_SUFFIX, TEST_PROTOCOL_GATEWAY_HOSTNAME, NULL);

    TRANSPORT_LL_HANDLE handle = IoTHubTransport_MQTT_Common_Create(&config, get_IO_transport, &transport_cb_info, transport_cb_ctx);
    umock_c_reset_all_calls();

    setup_initialize_connection_mocks(false);

    STRICT_EXPECTED_CALL(mqtt_client_dowork(IGNORED_PTR_ARG));
    STRICT_EXPECTED_CALL(tickcounter_get_current_ms(IGNORED_PTR_ARG, IGNORED_PTR_ARG));
    // removeExpiredTwinRequests
    STRICT_EXPECTED_CALL(tickcounter_get_current_ms(IGNORED_PTR_ARG, IGNORED_PTR_ARG));

    // act
    IoTHubTransport_MQTT_Common_DoWork(handle);

    //assert
    ASSERT_ARE_EQUAL(char_ptr, umock_c_get_expected_calls(), umock_c_get_actual_calls());

    //cleanup
    IoTHubTransport_MQTT_Common_Destroy(handle);
}

TEST_FUNCTION(IoTHubTransport_MQTT_Common_DoWork_SAS_token_from_user_invalid_callback_connection_status)
{
    // arrange
    IOTHUBTRANSPORT_CONFIG config = { 0 };
    SetupIothubTransportConfigWithKeyAndSasToken(&config, TEST_DEVICE_ID, NULL, TEST_DEVICE_SAS, TEST_IOTHUB_NAME, TEST_IOTHUB_SUFFIX, TEST_PROTOCOL_GATEWAY_HOSTNAME, NULL);

    TRANSPORT_LL_HANDLE handle = IoTHubTransport_MQTT_Common_Create(&config, get_IO_transport, &transport_cb_info, transport_cb_ctx);
    umock_c_reset_all_calls();

    STRICT_EXPECTED_CALL(tickcounter_get_current_ms(IGNORED_PTR_ARG, IGNORED_PTR_ARG));

    STRICT_EXPECTED_CALL(IoTHubClient_Auth_Get_Credential_Type(IGNORED_PTR_ARG)).SetReturn(IOTHUB_CREDENTIAL_TYPE_SAS_TOKEN);
    STRICT_EXPECTED_CALL(IoTHubClient_Auth_Is_SasToken_Valid(IGNORED_PTR_ARG)).SetReturn(SAS_TOKEN_STATUS_INVALID);
    STRICT_EXPECTED_CALL(Transport_ConnectionStatusCallBack(IOTHUB_CLIENT_CONNECTION_UNAUTHENTICATED, IOTHUB_CLIENT_CONNECTION_EXPIRED_SAS_TOKEN, IGNORED_PTR_ARG));
    STRICT_EXPECTED_CALL(tickcounter_get_current_ms(IGNORED_PTR_ARG, IGNORED_PTR_ARG));
    // removeExpiredTwinRequests
    STRICT_EXPECTED_CALL(tickcounter_get_current_ms(IGNORED_PTR_ARG, IGNORED_PTR_ARG));

    // act
    IoTHubTransport_MQTT_Common_DoWork(handle);

    //assert
    ASSERT_ARE_EQUAL(char_ptr, umock_c_get_expected_calls(), umock_c_get_actual_calls());

    //cleanup
    IoTHubTransport_MQTT_Common_Destroy(handle);
}

TEST_FUNCTION(IoTHubTransport_MQTT_Common_DoWork_SAS_token_from_user_failed_callback_connection_status)
{
    // arrange
    IOTHUBTRANSPORT_CONFIG config = { 0 };
    SetupIothubTransportConfigWithKeyAndSasToken(&config, TEST_DEVICE_ID, NULL, TEST_DEVICE_SAS, TEST_IOTHUB_NAME, TEST_IOTHUB_SUFFIX, TEST_PROTOCOL_GATEWAY_HOSTNAME, NULL);

    TRANSPORT_LL_HANDLE handle = IoTHubTransport_MQTT_Common_Create(&config, get_IO_transport, &transport_cb_info, transport_cb_ctx);
    umock_c_reset_all_calls();

    STRICT_EXPECTED_CALL(tickcounter_get_current_ms(IGNORED_PTR_ARG, IGNORED_PTR_ARG));

    STRICT_EXPECTED_CALL(IoTHubClient_Auth_Get_Credential_Type(IGNORED_PTR_ARG)).SetReturn(IOTHUB_CREDENTIAL_TYPE_SAS_TOKEN);
    STRICT_EXPECTED_CALL(IoTHubClient_Auth_Is_SasToken_Valid(IGNORED_PTR_ARG)).SetReturn(SAS_TOKEN_STATUS_FAILED);
    STRICT_EXPECTED_CALL(Transport_ConnectionStatusCallBack(IOTHUB_CLIENT_CONNECTION_UNAUTHENTICATED, IOTHUB_CLIENT_CONNECTION_BAD_CREDENTIAL, IGNORED_PTR_ARG));
    STRICT_EXPECTED_CALL(tickcounter_get_current_ms(IGNORED_PTR_ARG, IGNORED_PTR_ARG));
    // removeExpiredTwinRequests
    STRICT_EXPECTED_CALL(tickcounter_get_current_ms(IGNORED_PTR_ARG, IGNORED_PTR_ARG));

    // act
    IoTHubTransport_MQTT_Common_DoWork(handle);

    //assert
    ASSERT_ARE_EQUAL(char_ptr, umock_c_get_expected_calls(), umock_c_get_actual_calls());

    //cleanup
    IoTHubTransport_MQTT_Common_Destroy(handle);
}

/* Tests_SRS_IOTHUB_MQTT_TRANSPORT_07_041: [If both deviceKey and deviceSasToken fields are NULL then IoTHubTransport_MQTT_Common_Create shall assume a x509 authentication.] */
TEST_FUNCTION(IoTHubTransport_MQTT_Common_DoWork_x509_succeed)
{
    // arrange
    IOTHUBTRANSPORT_CONFIG config ={ 0 };
    SetupIothubTransportConfigWithKeyAndSasToken(&config, TEST_DEVICE_ID, NULL, NULL, TEST_IOTHUB_NAME, TEST_IOTHUB_SUFFIX, TEST_PROTOCOL_GATEWAY_HOSTNAME, NULL);

    TRANSPORT_LL_HANDLE handle = IoTHubTransport_MQTT_Common_Create(&config, get_IO_transport, &transport_cb_info, transport_cb_ctx);
    umock_c_reset_all_calls();

    setup_initialize_connection_mocks(false);
    STRICT_EXPECTED_CALL(mqtt_client_dowork(IGNORED_PTR_ARG));
    STRICT_EXPECTED_CALL(tickcounter_get_current_ms(IGNORED_PTR_ARG, IGNORED_PTR_ARG));
    // removeExpiredTwinRequests
    STRICT_EXPECTED_CALL(tickcounter_get_current_ms(IGNORED_PTR_ARG, IGNORED_PTR_ARG));

    // act
    IoTHubTransport_MQTT_Common_DoWork(handle);

    //assert
    ASSERT_ARE_EQUAL(char_ptr, umock_c_get_expected_calls(), umock_c_get_actual_calls());

    //cleanup
    IoTHubTransport_MQTT_Common_Destroy(handle);
}

/* Tests_SRS_IOTHUB_MQTT_TRANSPORT_07_027: [IoTHubTransport_MQTT_Common_DoWork shall inspect the "waitingToSend" DLIST passed in config structure.] */
TEST_FUNCTION(IoTHubTransport_MQTT_Common_DoWork_with_1_event_item_succeeds)
{
    // arrange
    IOTHUBTRANSPORT_CONFIG config = { 0 };
    SetupIothubTransportConfig(&config, TEST_DEVICE_ID, TEST_DEVICE_KEY, TEST_IOTHUB_NAME, TEST_IOTHUB_SUFFIX, TEST_PROTOCOL_GATEWAY_HOSTNAME, NULL);

    QOS_VALUE QosValue[] = { DELIVER_AT_LEAST_ONCE };
    SUBSCRIBE_ACK suback;
    suback.packetId = 1234;
    suback.qosCount = 1;
    suback.qosReturn = QosValue;

    IOTHUB_MESSAGE_LIST message1;
    memset(&message1, 0, sizeof(IOTHUB_MESSAGE_LIST));
    message1.messageHandle = TEST_IOTHUB_MSG_BYTEARRAY;

    DList_InsertTailList(config.waitingToSend, &(message1.entry));
    TRANSPORT_LL_HANDLE handle = IoTHubTransport_MQTT_Common_Create(&config, get_IO_transport, &transport_cb_info, transport_cb_ctx);

    CONNECT_ACK connack = { true, CONNECTION_ACCEPTED };
    g_fnMqttOperationCallback(TEST_MQTT_CLIENT_HANDLE, MQTT_CLIENT_ON_CONNACK, &connack, g_callbackCtx);
    IoTHubTransport_MQTT_Common_DoWork(handle);

    g_fnMqttOperationCallback(TEST_MQTT_CLIENT_HANDLE, MQTT_CLIENT_ON_SUBSCRIBE_ACK, &suback, g_callbackCtx);
    setup_initialize_connection_mocks(false);
    IoTHubTransport_MQTT_Common_DoWork(handle);
    umock_c_reset_all_calls();

    setup_IoTHubTransport_MQTT_Common_DoWork_events_mocks(NULL, NULL, 0, TEST_IOTHUB_MSG_BYTEARRAY, false, NULL, NULL, NULL, NULL, NULL, NULL, NULL, false, NULL, false);

    // act
    IoTHubTransport_MQTT_Common_DoWork(handle);

    //assert
    ASSERT_ARE_EQUAL(char_ptr, umock_c_get_expected_calls(), umock_c_get_actual_calls());

    //cleanup
    IoTHubTransport_MQTT_Common_Destroy(handle);
}

TEST_FUNCTION(IoTHubTransport_MQTT_Common_DoWork_get_item_fails)
{
    // arrange
    IOTHUBTRANSPORT_CONFIG config = { 0 };
    SetupIothubTransportConfig(&config, TEST_DEVICE_ID, TEST_DEVICE_KEY, TEST_IOTHUB_NAME, TEST_IOTHUB_SUFFIX, TEST_PROTOCOL_GATEWAY_HOSTNAME, NULL);

    QOS_VALUE QosValue[] = { DELIVER_AT_LEAST_ONCE };
    SUBSCRIBE_ACK suback;
    suback.packetId = 1234;
    suback.qosCount = 1;
    suback.qosReturn = QosValue;

    IOTHUB_MESSAGE_LIST message1;
    memset(&message1, 0, sizeof(IOTHUB_MESSAGE_LIST));
    message1.messageHandle = TEST_IOTHUB_MSG_STRING;

    DList_InsertTailList(config.waitingToSend, &(message1.entry));
    TRANSPORT_LL_HANDLE handle = IoTHubTransport_MQTT_Common_Create(&config, get_IO_transport, &transport_cb_info, transport_cb_ctx);

    CONNECT_ACK connack = { true, CONNECTION_ACCEPTED };
    g_fnMqttOperationCallback(TEST_MQTT_CLIENT_HANDLE, MQTT_CLIENT_ON_CONNACK, &connack, g_callbackCtx);
    IoTHubTransport_MQTT_Common_DoWork(handle);

    g_fnMqttOperationCallback(TEST_MQTT_CLIENT_HANDLE, MQTT_CLIENT_ON_SUBSCRIBE_ACK, &suback, g_callbackCtx);
    setup_initialize_connection_mocks(true);
    IoTHubTransport_MQTT_Common_DoWork(handle);
    umock_c_reset_all_calls();

    STRICT_EXPECTED_CALL(tickcounter_get_current_ms(IGNORED_PTR_ARG, IGNORED_PTR_ARG));
    STRICT_EXPECTED_CALL(IoTHubClient_Auth_Get_Credential_Type(IGNORED_PTR_ARG));
    STRICT_EXPECTED_CALL(IoTHubClient_Auth_Get_SasToken_Expiry(IGNORED_PTR_ARG));
    STRICT_EXPECTED_CALL(IoTHubMessage_GetContentType(IGNORED_PTR_ARG));
    STRICT_EXPECTED_CALL(IoTHubMessage_GetString(IGNORED_PTR_ARG)).SetReturn(NULL);

    EXPECTED_CALL(DList_RemoveEntryList(IGNORED_PTR_ARG));
    EXPECTED_CALL(DList_InitializeListHead(IGNORED_PTR_ARG));
    EXPECTED_CALL(DList_InsertTailList(IGNORED_PTR_ARG, IGNORED_PTR_ARG));
    EXPECTED_CALL(Transport_SendComplete_Callback(IGNORED_PTR_ARG, IOTHUB_CLIENT_CONFIRMATION_ERROR, transport_cb_ctx));
    EXPECTED_CALL(mqtt_client_dowork(IGNORED_PTR_ARG));
    STRICT_EXPECTED_CALL(tickcounter_get_current_ms(IGNORED_PTR_ARG, IGNORED_PTR_ARG));
    // removeExpiredTwinRequests
    STRICT_EXPECTED_CALL(tickcounter_get_current_ms(IGNORED_PTR_ARG, IGNORED_PTR_ARG));

    // act
    IoTHubTransport_MQTT_Common_DoWork(handle);

    //assert
    ASSERT_ARE_EQUAL(char_ptr, umock_c_get_expected_calls(), umock_c_get_actual_calls());

    //cleanup
    IoTHubTransport_MQTT_Common_Destroy(handle);
}

TEST_FUNCTION(IoTHubTransport_MQTT_Common_DoWork_x509_no_expire_success)
{
    // arrange
    IOTHUBTRANSPORT_CONFIG config = { 0 };
    SetupIothubTransportConfig(&config, TEST_DEVICE_ID, TEST_DEVICE_KEY, TEST_IOTHUB_NAME, TEST_IOTHUB_SUFFIX, TEST_PROTOCOL_GATEWAY_HOSTNAME, NULL);

    QOS_VALUE QosValue[] = { DELIVER_AT_LEAST_ONCE };
    SUBSCRIBE_ACK suback;
    suback.packetId = 1234;
    suback.qosCount = 1;
    suback.qosReturn = QosValue;

    IOTHUB_MESSAGE_LIST message1;
    memset(&message1, 0, sizeof(IOTHUB_MESSAGE_LIST));
    message1.messageHandle = TEST_IOTHUB_MSG_STRING;

    DList_InsertTailList(config.waitingToSend, &(message1.entry));
    TRANSPORT_LL_HANDLE handle = IoTHubTransport_MQTT_Common_Create(&config, get_IO_transport, &transport_cb_info, transport_cb_ctx);

    CONNECT_ACK connack = { true, CONNECTION_ACCEPTED };
    g_fnMqttOperationCallback(TEST_MQTT_CLIENT_HANDLE, MQTT_CLIENT_ON_CONNACK, &connack, g_callbackCtx);
    // Reset the calls to make sure we're mocket the following calls
    umock_c_reset_all_calls();

    STRICT_EXPECTED_CALL(tickcounter_get_current_ms(IGNORED_PTR_ARG, IGNORED_PTR_ARG));
    STRICT_EXPECTED_CALL(IoTHubClient_Auth_Get_Credential_Type(IGNORED_PTR_ARG)).SetReturn(IOTHUB_CREDENTIAL_TYPE_X509);
    // DoWork to process the CONNACK call
    IoTHubTransport_MQTT_Common_DoWork(handle);
    umock_c_reset_all_calls();

    STRICT_EXPECTED_CALL(tickcounter_get_current_ms(IGNORED_PTR_ARG, IGNORED_PTR_ARG));
    STRICT_EXPECTED_CALL(IoTHubClient_Auth_Get_Credential_Type(IGNORED_PTR_ARG)).SetReturn(IOTHUB_CREDENTIAL_TYPE_X509);

    STRICT_EXPECTED_CALL(IoTHubMessage_GetContentType(IGNORED_PTR_ARG));
    STRICT_EXPECTED_CALL(IoTHubMessage_GetString(IGNORED_PTR_ARG)).SetReturn(NULL);

    EXPECTED_CALL(DList_RemoveEntryList(IGNORED_PTR_ARG));
    EXPECTED_CALL(DList_InitializeListHead(IGNORED_PTR_ARG));
    EXPECTED_CALL(DList_InsertTailList(IGNORED_PTR_ARG, IGNORED_PTR_ARG));
    EXPECTED_CALL(Transport_SendComplete_Callback(IGNORED_PTR_ARG, IOTHUB_CLIENT_CONFIRMATION_ERROR, transport_cb_ctx));
    EXPECTED_CALL(mqtt_client_dowork(IGNORED_PTR_ARG));
    STRICT_EXPECTED_CALL(tickcounter_get_current_ms(IGNORED_PTR_ARG, IGNORED_PTR_ARG));
    // removeExpiredTwinRequests
    STRICT_EXPECTED_CALL(tickcounter_get_current_ms(IGNORED_PTR_ARG, IGNORED_PTR_ARG));

    // act
    IoTHubTransport_MQTT_Common_DoWork(handle);

    //assert
    ASSERT_ARE_EQUAL(char_ptr, umock_c_get_expected_calls(), umock_c_get_actual_calls());

    //cleanup
    IoTHubTransport_MQTT_Common_Destroy(handle);
}

TEST_FUNCTION(IoTHubTransport_MQTT_Common_DoWork_with_emtpy_item_succeeds)
{
    // arrange
    IOTHUBTRANSPORT_CONFIG config = { 0 };
    SetupIothubTransportConfig(&config, TEST_DEVICE_ID, TEST_DEVICE_KEY, TEST_IOTHUB_NAME, TEST_IOTHUB_SUFFIX, TEST_PROTOCOL_GATEWAY_HOSTNAME, NULL);

    QOS_VALUE QosValue[] = { DELIVER_AT_LEAST_ONCE };
    SUBSCRIBE_ACK suback;
    suback.packetId = 1234;
    suback.qosCount = 1;
    suback.qosReturn = QosValue;

    IOTHUB_MESSAGE_LIST message1;
    memset(&message1, 0, sizeof(IOTHUB_MESSAGE_LIST));
    message1.messageHandle = TEST_IOTHUB_MSG_STRING;

    DList_InsertTailList(config.waitingToSend, &(message1.entry));
    TRANSPORT_LL_HANDLE handle = IoTHubTransport_MQTT_Common_Create(&config, get_IO_transport, &transport_cb_info, transport_cb_ctx);

    CONNECT_ACK connack = { true, CONNECTION_ACCEPTED };
    g_fnMqttOperationCallback(TEST_MQTT_CLIENT_HANDLE, MQTT_CLIENT_ON_CONNACK, &connack, g_callbackCtx);
    IoTHubTransport_MQTT_Common_DoWork(handle);

    g_fnMqttOperationCallback(TEST_MQTT_CLIENT_HANDLE, MQTT_CLIENT_ON_SUBSCRIBE_ACK, &suback, g_callbackCtx);
    setup_initialize_connection_mocks(false);
    IoTHubTransport_MQTT_Common_DoWork(handle);
    umock_c_reset_all_calls();

    setup_IoTHubTransport_MQTT_Common_DoWork_emtpy_msg_mocks();

    // act
    IoTHubTransport_MQTT_Common_DoWork(handle);

    //assert
    ASSERT_ARE_EQUAL(char_ptr, umock_c_get_expected_calls(), umock_c_get_actual_calls());

    //cleanup
    IoTHubTransport_MQTT_Common_Destroy(handle);
}

TEST_FUNCTION(IoTHubTransport_MQTT_Common_DoWork_with_security_msg_succeeds)
{
    // arrange
    IOTHUBTRANSPORT_CONFIG config = { 0 };
    SetupIothubTransportConfig(&config, TEST_DEVICE_ID, TEST_DEVICE_KEY, TEST_IOTHUB_NAME, TEST_IOTHUB_SUFFIX, TEST_PROTOCOL_GATEWAY_HOSTNAME, NULL);

    QOS_VALUE QosValue[] = { DELIVER_AT_LEAST_ONCE };
    SUBSCRIBE_ACK suback;
    suback.packetId = 1234;
    suback.qosCount = 1;
    suback.qosReturn = QosValue;

    IOTHUB_MESSAGE_LIST message1;
    memset(&message1, 0, sizeof(IOTHUB_MESSAGE_LIST));
    message1.messageHandle = TEST_IOTHUB_MSG_STRING;

    DList_InsertTailList(config.waitingToSend, &(message1.entry));
    TRANSPORT_LL_HANDLE handle = setup_iothub_mqtt_connection(&config);

    g_fnMqttOperationCallback(TEST_MQTT_CLIENT_HANDLE, MQTT_CLIENT_ON_SUBSCRIBE_ACK, &suback, g_callbackCtx);
    setup_initialize_connection_mocks(false);
    IoTHubTransport_MQTT_Common_DoWork(handle);
    umock_c_reset_all_calls();

    setup_IoTHubTransport_MQTT_Common_DoWork_events_mocks(NULL, NULL, 0, TEST_IOTHUB_MSG_STRING, false, NULL, NULL, NULL, "json/application", NULL, NULL, NULL, false, NULL, true);

    // act
    IoTHubTransport_MQTT_Common_DoWork(handle);

    //assert
    ASSERT_ARE_EQUAL(char_ptr, umock_c_get_expected_calls(), umock_c_get_actual_calls());

    //cleanup
    IoTHubTransport_MQTT_Common_Destroy(handle);
}

TEST_FUNCTION(IoTHubTransport_MQTT_Common_DoWork_with_1_event_item_fail)
{
    // arrange
    int negativeTestsInitResult = umock_c_negative_tests_init();
    ASSERT_ARE_EQUAL(int, 0, negativeTestsInitResult);

    IOTHUBTRANSPORT_CONFIG config ={ 0 };
    SetupIothubTransportConfig(&config, TEST_DEVICE_ID, TEST_DEVICE_KEY, TEST_IOTHUB_NAME, TEST_IOTHUB_SUFFIX, TEST_PROTOCOL_GATEWAY_HOSTNAME, NULL);

    QOS_VALUE QosValue[] ={ DELIVER_AT_LEAST_ONCE };
    SUBSCRIBE_ACK suback;
    suback.packetId = 1234;
    suback.qosCount = 1;
    suback.qosReturn = QosValue;

    IOTHUB_MESSAGE_LIST message1;
    memset(&message1, 0, sizeof(IOTHUB_MESSAGE_LIST));
    message1.messageHandle = TEST_IOTHUB_MSG_BYTEARRAY;

    DList_InsertTailList(config.waitingToSend, &(message1.entry));
    TRANSPORT_LL_HANDLE handle = IoTHubTransport_MQTT_Common_Create(&config, get_IO_transport, &transport_cb_info, transport_cb_ctx);
    g_fnMqttOperationCallback(TEST_MQTT_CLIENT_HANDLE, MQTT_CLIENT_ON_SUBSCRIBE_ACK, &suback, g_callbackCtx);
    IoTHubTransport_MQTT_Common_DoWork(handle);
    umock_c_reset_all_calls();

    setup_IoTHubTransport_MQTT_Common_DoWork_events_mocks(NULL, NULL, 0, TEST_IOTHUB_MSG_BYTEARRAY, false, NULL, NULL, NULL, NULL, NULL, NULL, NULL, false, NULL, false);
    umock_c_negative_tests_snapshot();

    // act
    size_t count = umock_c_negative_tests_call_count();
    for (size_t index = 0; index < count; index++)
    {
        if (umock_c_negative_tests_can_call_fail(index))
        {
            umock_c_negative_tests_reset();
            umock_c_negative_tests_fail_call(index);

            char tmp_msg[64];
            sprintf(tmp_msg, "IoTHubTransport_MQTT_Common_DoWork failure in test %lu/%lu", (unsigned long)index, (unsigned long)count);

            IoTHubTransport_MQTT_Common_DoWork(handle);

            //assert
        }
    }

    //cleanup
    IoTHubTransport_MQTT_Common_Destroy(handle);
    umock_c_negative_tests_deinit();
}

TEST_FUNCTION(IoTHubTransport_MQTT_Common_DoWork_with_1_event_item_with_properties_succeeds)
{
    // arrange
    IOTHUBTRANSPORT_CONFIG config = { 0 };
    SetupIothubTransportConfig(&config, TEST_DEVICE_ID, TEST_DEVICE_KEY, TEST_IOTHUB_NAME, TEST_IOTHUB_SUFFIX, TEST_PROTOCOL_GATEWAY_HOSTNAME, NULL);

    QOS_VALUE QosValue[] = { DELIVER_AT_LEAST_ONCE };
    SUBSCRIBE_ACK suback;
    suback.packetId = 1234;
    suback.qosCount = 1;
    suback.qosReturn = QosValue;

    g_nullMapVariable = false;

    const size_t propCount = 1;
    const char* keys[1] = { "propKey1" };
    const char* values[1] = { "propValue1" };

    IOTHUB_MESSAGE_LIST message1;
    memset(&message1, 0, sizeof(IOTHUB_MESSAGE_LIST));
    message1.messageHandle = TEST_IOTHUB_MSG_BYTEARRAY;

    DList_InsertTailList(config.waitingToSend, &(message1.entry));
    TRANSPORT_LL_HANDLE handle = IoTHubTransport_MQTT_Common_Create(&config, get_IO_transport, &transport_cb_info, transport_cb_ctx);

    CONNECT_ACK connack = { true, CONNECTION_ACCEPTED };
    g_fnMqttOperationCallback(TEST_MQTT_CLIENT_HANDLE, MQTT_CLIENT_ON_CONNACK, &connack, g_callbackCtx);
    IoTHubTransport_MQTT_Common_DoWork(handle);

    g_fnMqttOperationCallback(TEST_MQTT_CLIENT_HANDLE, MQTT_CLIENT_ON_SUBSCRIBE_ACK, &suback, g_callbackCtx);
    setup_initialize_connection_mocks(false);
    IoTHubTransport_MQTT_Common_DoWork(handle);
    umock_c_reset_all_calls();

    setup_IoTHubTransport_MQTT_Common_DoWork_events_mocks((const char* const**)&keys, (const char* const**)&values, propCount, TEST_IOTHUB_MSG_BYTEARRAY, false, NULL, NULL, NULL, NULL, NULL, NULL, NULL, false, NULL, false);

    // act
    IoTHubTransport_MQTT_Common_DoWork(handle);

    //assert
    ASSERT_ARE_EQUAL(char_ptr, umock_c_get_expected_calls(), umock_c_get_actual_calls());

    //cleanup
    IoTHubTransport_MQTT_Common_Destroy(handle);
}

TEST_FUNCTION(IoTHubTransport_MQTT_Common_DoWork_with_1_event_item_with_2_properties_succeeds)
{
    // arrange
    IOTHUBTRANSPORT_CONFIG config ={ 0 };
    SetupIothubTransportConfig(&config, TEST_DEVICE_ID, TEST_DEVICE_KEY, TEST_IOTHUB_NAME, TEST_IOTHUB_SUFFIX, TEST_PROTOCOL_GATEWAY_HOSTNAME, NULL);

    QOS_VALUE QosValue[] ={ DELIVER_AT_LEAST_ONCE };
    SUBSCRIBE_ACK suback;
    suback.packetId = 1234;
    suback.qosCount = 1;
    suback.qosReturn = QosValue;

    g_nullMapVariable = false;

    const size_t propCount = 2;
    const char* keys[2] = { "propKey1", "propKey2" };
    const char* values[2] = { "propValue1", "propValue2" };

    IOTHUB_MESSAGE_LIST message1;
    memset(&message1, 0, sizeof(IOTHUB_MESSAGE_LIST));
    message1.messageHandle = TEST_IOTHUB_MSG_BYTEARRAY;

    DList_InsertTailList(config.waitingToSend, &(message1.entry));
    TRANSPORT_LL_HANDLE handle = IoTHubTransport_MQTT_Common_Create(&config, get_IO_transport, &transport_cb_info, transport_cb_ctx);

    CONNECT_ACK connack = { true, CONNECTION_ACCEPTED };
    g_fnMqttOperationCallback(TEST_MQTT_CLIENT_HANDLE, MQTT_CLIENT_ON_CONNACK, &connack, g_callbackCtx);
    IoTHubTransport_MQTT_Common_DoWork(handle);

    g_fnMqttOperationCallback(TEST_MQTT_CLIENT_HANDLE, MQTT_CLIENT_ON_SUBSCRIBE_ACK, &suback, g_callbackCtx);
    setup_initialize_connection_mocks(false);
    IoTHubTransport_MQTT_Common_DoWork(handle);
    umock_c_reset_all_calls();

    setup_IoTHubTransport_MQTT_Common_DoWork_events_mocks((const char* const**)&keys, (const char* const**)&values, propCount, TEST_IOTHUB_MSG_BYTEARRAY, false, NULL, NULL, NULL, NULL, NULL, NULL, NULL, false, NULL, false);

    // act
    IoTHubTransport_MQTT_Common_DoWork(handle);

    //assert
    ASSERT_ARE_EQUAL(char_ptr, umock_c_get_expected_calls(), umock_c_get_actual_calls());

    //cleanup
    IoTHubTransport_MQTT_Common_Destroy(handle);
}

TEST_FUNCTION(IoTHubTransport_MQTT_Common_DoWork_with_1_event_item_with_properties_succeeds_autoencode)
{
    // arrange
    IOTHUBTRANSPORT_CONFIG config = { 0 };
    SetupIothubTransportConfig(&config, TEST_DEVICE_ID, TEST_DEVICE_KEY, TEST_IOTHUB_NAME, TEST_IOTHUB_SUFFIX, TEST_PROTOCOL_GATEWAY_HOSTNAME, NULL);

    QOS_VALUE QosValue[] = { DELIVER_AT_LEAST_ONCE };
    SUBSCRIBE_ACK suback;
    suback.packetId = 1234;
    suback.qosCount = 1;
    suback.qosReturn = QosValue;

    g_nullMapVariable = false;

    const size_t propCount = 1;
    const char* keys[1] = { "propKey1" };
    const char* values[1] = { "propValue1" };

    IOTHUB_MESSAGE_LIST message1;
    memset(&message1, 0, sizeof(IOTHUB_MESSAGE_LIST));
    message1.messageHandle = TEST_IOTHUB_MSG_BYTEARRAY;

    DList_InsertTailList(config.waitingToSend, &(message1.entry));
    TRANSPORT_LL_HANDLE handle = IoTHubTransport_MQTT_Common_Create(&config, get_IO_transport, &transport_cb_info, transport_cb_ctx);

    CONNECT_ACK connack = { true, CONNECTION_ACCEPTED };
    g_fnMqttOperationCallback(TEST_MQTT_CLIENT_HANDLE, MQTT_CLIENT_ON_CONNACK, &connack, g_callbackCtx);
    IoTHubTransport_MQTT_Common_DoWork(handle);

    bool urlencode = true;
    IoTHubTransport_MQTT_Common_SetOption(handle, OPTION_AUTO_URL_ENCODE_DECODE, &urlencode);
    g_fnMqttOperationCallback(TEST_MQTT_CLIENT_HANDLE, MQTT_CLIENT_ON_SUBSCRIBE_ACK, &suback, g_callbackCtx);
    setup_initialize_connection_mocks(false);
    IoTHubTransport_MQTT_Common_DoWork(handle);
    umock_c_reset_all_calls();

    setup_IoTHubTransport_MQTT_Common_DoWork_events_mocks((const char* const**)&keys, (const char* const**)&values, propCount, TEST_IOTHUB_MSG_BYTEARRAY, false, NULL, NULL, NULL, NULL, NULL, NULL, NULL, true, NULL, false);

    // act
    IoTHubTransport_MQTT_Common_DoWork(handle);

    //assert
    ASSERT_ARE_EQUAL(char_ptr, umock_c_get_expected_calls(), umock_c_get_actual_calls());

    //cleanup
    IoTHubTransport_MQTT_Common_Destroy(handle);
}

TEST_FUNCTION(IoTHubTransport_MQTT_Common_DoWork_with_1_event_item_with_2_properties_succeeds_autoencode)
{
    // arrange
    IOTHUBTRANSPORT_CONFIG config = { 0 };
    SetupIothubTransportConfig(&config, TEST_DEVICE_ID, TEST_DEVICE_KEY, TEST_IOTHUB_NAME, TEST_IOTHUB_SUFFIX, TEST_PROTOCOL_GATEWAY_HOSTNAME, NULL);

    QOS_VALUE QosValue[] = { DELIVER_AT_LEAST_ONCE };
    SUBSCRIBE_ACK suback;
    suback.packetId = 1234;
    suback.qosCount = 1;
    suback.qosReturn = QosValue;

    g_nullMapVariable = false;

    const size_t propCount = 2;
    const char* keys[2] = { "propKey1", "propKey2" };
    const char* values[2] = { "propValue1", "propValue2" };

    IOTHUB_MESSAGE_LIST message1;
    memset(&message1, 0, sizeof(IOTHUB_MESSAGE_LIST));
    message1.messageHandle = TEST_IOTHUB_MSG_BYTEARRAY;

    DList_InsertTailList(config.waitingToSend, &(message1.entry));
    TRANSPORT_LL_HANDLE handle = IoTHubTransport_MQTT_Common_Create(&config, get_IO_transport, &transport_cb_info, transport_cb_ctx);

    CONNECT_ACK connack = { true, CONNECTION_ACCEPTED };
    g_fnMqttOperationCallback(TEST_MQTT_CLIENT_HANDLE, MQTT_CLIENT_ON_CONNACK, &connack, g_callbackCtx);
    IoTHubTransport_MQTT_Common_DoWork(handle);

    bool urlencode = true;
    IoTHubTransport_MQTT_Common_SetOption(handle, OPTION_AUTO_URL_ENCODE_DECODE, &urlencode);
    g_fnMqttOperationCallback(TEST_MQTT_CLIENT_HANDLE, MQTT_CLIENT_ON_SUBSCRIBE_ACK, &suback, g_callbackCtx);
    setup_initialize_connection_mocks(false);
    IoTHubTransport_MQTT_Common_DoWork(handle);
    umock_c_reset_all_calls();

    setup_IoTHubTransport_MQTT_Common_DoWork_events_mocks((const char* const**)&keys, (const char* const**)&values, propCount, TEST_IOTHUB_MSG_BYTEARRAY, false, NULL, NULL, NULL, NULL, NULL, NULL, NULL, true, NULL, false);

    // act
    IoTHubTransport_MQTT_Common_DoWork(handle);

    //assert
    ASSERT_ARE_EQUAL(char_ptr, umock_c_get_expected_calls(), umock_c_get_actual_calls());

    //cleanup
    IoTHubTransport_MQTT_Common_Destroy(handle);
}

/* Test_SRS_IOTHUB_MQTT_TRANSPORT_07_033: [IoTHubTransport_MQTT_Common_DoWork shall iterate through the Waiting Acknowledge messages looking for any message that has been waiting longer than 2 min.]*/
TEST_FUNCTION(IoTHubTransport_MQTT_Common_DoWork_no_resend_message_succeeds)
{
    // arrange
    IOTHUBTRANSPORT_CONFIG config ={ 0 };
    SetupIothubTransportConfig(&config, TEST_DEVICE_ID, TEST_DEVICE_KEY, TEST_IOTHUB_NAME, TEST_IOTHUB_SUFFIX, TEST_PROTOCOL_GATEWAY_HOSTNAME, NULL);

    QOS_VALUE QosValue[] = { DELIVER_AT_LEAST_ONCE };
    SUBSCRIBE_ACK suback;
    suback.packetId = 1234;
    suback.qosCount = 1;
    suback.qosReturn = QosValue;

    IOTHUB_MESSAGE_LIST message2;
    memset(&message2, 0, sizeof(IOTHUB_MESSAGE_LIST));
    message2.messageHandle = TEST_IOTHUB_MSG_STRING;

    DList_InsertTailList(config.waitingToSend, &(message2.entry));
    TRANSPORT_LL_HANDLE handle = IoTHubTransport_MQTT_Common_Create(&config, get_IO_transport, &transport_cb_info, transport_cb_ctx);
    g_fnMqttOperationCallback(TEST_MQTT_CLIENT_HANDLE, MQTT_CLIENT_ON_SUBSCRIBE_ACK, &suback, g_callbackCtx);
    setup_initialize_connection_mocks(false);
    IoTHubTransport_MQTT_Common_DoWork(handle);
    IoTHubTransport_MQTT_Common_DoWork(handle);
    umock_c_reset_all_calls();

    STRICT_EXPECTED_CALL(tickcounter_get_current_ms(IGNORED_PTR_ARG, IGNORED_PTR_ARG));
    STRICT_EXPECTED_CALL(mqtt_client_dowork(IGNORED_PTR_ARG));
    STRICT_EXPECTED_CALL(tickcounter_get_current_ms(IGNORED_PTR_ARG, IGNORED_PTR_ARG));
    // removeExpiredTwinRequests
    STRICT_EXPECTED_CALL(tickcounter_get_current_ms(IGNORED_PTR_ARG, IGNORED_PTR_ARG));

    // act
    IoTHubTransport_MQTT_Common_DoWork(handle);

    //assert
    ASSERT_ARE_EQUAL(char_ptr, umock_c_get_expected_calls(), umock_c_get_actual_calls());

    //cleanup
    IoTHubTransport_MQTT_Common_Destroy(handle);
}

/* Test_SRS_IOTHUB_MQTT_TRANSPORT_07_033: [IoTHubTransport_MQTT_Common_DoWork shall iterate through the Waiting Acknowledge messages looking for any message that has been waiting longer than 2 min.]*/
TEST_FUNCTION(IoTHubTransport_MQTT_Common_DoWork_resend_message_succeeds)
{
    // arrange
    IOTHUBTRANSPORT_CONFIG config ={ 0 };
    SetupIothubTransportConfig(&config, TEST_DEVICE_ID, TEST_DEVICE_KEY, TEST_IOTHUB_NAME, TEST_IOTHUB_SUFFIX, TEST_PROTOCOL_GATEWAY_HOSTNAME, NULL);

    CONNECT_ACK connack = { true, CONNECTION_ACCEPTED };
    QOS_VALUE QosValue[] ={ DELIVER_AT_LEAST_ONCE };
    SUBSCRIBE_ACK suback;
    suback.packetId = 1234;
    suback.qosCount = 1;
    suback.qosReturn = QosValue;

    IOTHUB_MESSAGE_LIST message2;
    memset(&message2, 0, sizeof(IOTHUB_MESSAGE_LIST));
    message2.messageHandle = TEST_IOTHUB_MSG_STRING;

    DList_InsertTailList(config.waitingToSend, &(message2.entry));
    TRANSPORT_LL_HANDLE handle = IoTHubTransport_MQTT_Common_Create(&config, get_IO_transport, &transport_cb_info, transport_cb_ctx);
    setup_initialize_connection_mocks(false);
    IoTHubTransport_MQTT_Common_DoWork(handle);
    g_fnMqttOperationCallback(TEST_MQTT_CLIENT_HANDLE, MQTT_CLIENT_ON_CONNACK, &connack, g_callbackCtx);
    g_fnMqttOperationCallback(TEST_MQTT_CLIENT_HANDLE, MQTT_CLIENT_ON_SUBSCRIBE_ACK, &suback, g_callbackCtx);
    IoTHubTransport_MQTT_Common_DoWork(handle);
    umock_c_reset_all_calls();

    g_current_ms += 5*60*1000;
    setup_IoTHubTransport_MQTT_Common_DoWork_resend_events_mocks(NULL, NULL, 0, TEST_IOTHUB_MSG_STRING, false, NULL, NULL, NULL, NULL, NULL, NULL, NULL, false, NULL, false);

    // act
    IoTHubTransport_MQTT_Common_DoWork(handle);

    //assert
    ASSERT_ARE_EQUAL(char_ptr, umock_c_get_expected_calls(), umock_c_get_actual_calls());

    //cleanup
    IoTHubTransport_MQTT_Common_Destroy(handle);
}

/* Tests_SRS_IOTHUB_TRANSPORT_MQTT_COMMON_07_034: [ If IoTHubTransport_MQTT_Common_DoWork has previously resent the message two times then it shall fail the message and reconnect to IoTHub ... ]*/
/* Tests_SRS_IOTHUB_TRANSPORT_MQTT_COMMON_07_057: [ ... then go through all the rest of the waiting messages and reset the retryCount on the message. ]*/
TEST_FUNCTION(IoTHubTransport_MQTT_Common_DoWork_message_timeout_succeeds)
{
    CONNECT_ACK connack = { true, CONNECTION_ACCEPTED };
    SUBSCRIBE_ACK suback;
    QOS_VALUE QosValue[] = { DELIVER_AT_LEAST_ONCE };
    IOTHUB_MESSAGE_LIST message2;
    TRANSPORT_LL_HANDLE handle;

    // arrange
    IOTHUBTRANSPORT_CONFIG config = { 0 };
    SetupIothubTransportConfig(&config, TEST_DEVICE_ID, TEST_DEVICE_KEY, TEST_IOTHUB_NAME, TEST_IOTHUB_SUFFIX, TEST_PROTOCOL_GATEWAY_HOSTNAME, NULL);

    handle = IoTHubTransport_MQTT_Common_Create(&config, get_IO_transport, &transport_cb_info, transport_cb_ctx);

    IoTHubTransport_MQTT_Common_DoWork(handle);
    g_fnMqttOperationCallback(TEST_MQTT_CLIENT_HANDLE, MQTT_CLIENT_ON_CONNACK, &connack, g_callbackCtx);
    IoTHubTransport_MQTT_Common_DoWork(handle);

    suback.packetId = 1234;
    suback.qosCount = 1;
    suback.qosReturn = QosValue;
    g_fnMqttOperationCallback(TEST_MQTT_CLIENT_HANDLE, MQTT_CLIENT_ON_SUBSCRIBE_ACK, &suback, g_callbackCtx);
    IoTHubTransport_MQTT_Common_DoWork(handle);

    memset(&message2, 0, sizeof(IOTHUB_MESSAGE_LIST));
    message2.messageHandle = TEST_IOTHUB_MSG_STRING;
    DList_InsertTailList(config.waitingToSend, &(message2.entry));
    IoTHubTransport_MQTT_Common_DoWork(handle);

    IoTHubTransport_MQTT_Common_DoWork(handle);

    g_current_ms += 5 * 60 * 1000;
    STRICT_EXPECTED_CALL(tickcounter_get_current_ms(IGNORED_PTR_ARG, IGNORED_PTR_ARG))
        .CopyOutArgumentBuffer(2, &g_current_ms, sizeof(g_current_ms));
    IoTHubTransport_MQTT_Common_DoWork(handle);
    umock_c_reset_all_calls();

    g_current_ms += 5 * 60 * 1000;
    STRICT_EXPECTED_CALL(tickcounter_get_current_ms(IGNORED_PTR_ARG, IGNORED_PTR_ARG))
        .CopyOutArgumentBuffer(2, &g_current_ms, sizeof(g_current_ms));
    STRICT_EXPECTED_CALL(IoTHubClient_Auth_Get_Credential_Type(IGNORED_PTR_ARG));
    STRICT_EXPECTED_CALL(IoTHubClient_Auth_Get_SasToken_Expiry(IGNORED_PTR_ARG));
    STRICT_EXPECTED_CALL(mqtt_client_dowork(IGNORED_PTR_ARG));

    STRICT_EXPECTED_CALL(tickcounter_get_current_ms(IGNORED_PTR_ARG, IGNORED_PTR_ARG));

    STRICT_EXPECTED_CALL(DList_InitializeListHead(IGNORED_PTR_ARG));
    STRICT_EXPECTED_CALL(DList_InsertTailList(IGNORED_PTR_ARG, IGNORED_PTR_ARG));
    STRICT_EXPECTED_CALL(Transport_SendComplete_Callback(IGNORED_PTR_ARG, IOTHUB_CLIENT_CONFIRMATION_MESSAGE_TIMEOUT, transport_cb_ctx));
    STRICT_EXPECTED_CALL(DList_RemoveEntryList(IGNORED_PTR_ARG));
    STRICT_EXPECTED_CALL(gballoc_free(IGNORED_PTR_ARG));
    STRICT_EXPECTED_CALL(xio_retrieveoptions(IGNORED_PTR_ARG));
    STRICT_EXPECTED_CALL(mqtt_client_disconnect(IGNORED_PTR_ARG, IGNORED_PTR_ARG, IGNORED_PTR_ARG));
    for (size_t index = 0; index < NUM_DOWORK_VALUE; index++)
    {
        STRICT_EXPECTED_CALL(mqtt_client_dowork(IGNORED_PTR_ARG));
        STRICT_EXPECTED_CALL(ThreadAPI_Sleep(IGNORED_NUM_ARG));
    }
    STRICT_EXPECTED_CALL(mqtt_client_clear_xio(IGNORED_PTR_ARG));
    STRICT_EXPECTED_CALL(xio_destroy(IGNORED_PTR_ARG));
    STRICT_EXPECTED_CALL(Transport_ConnectionStatusCallBack(IOTHUB_CLIENT_CONNECTION_UNAUTHENTICATED, IOTHUB_CLIENT_CONNECTION_RETRY_EXPIRED, transport_cb_ctx));

    // removeExpiredTwinRequests
    STRICT_EXPECTED_CALL(tickcounter_get_current_ms(IGNORED_PTR_ARG, IGNORED_PTR_ARG));

    // act
    IoTHubTransport_MQTT_Common_DoWork(handle);

    //assert
    ASSERT_ARE_EQUAL(char_ptr, umock_c_get_expected_calls(), umock_c_get_actual_calls());

    //cleanup
    IoTHubTransport_MQTT_Common_Destroy(handle);
}

/* Tests_SRS_IOTHUB_TRANSPORT_MQTT_COMMON_07_034: [ If IoTHubTransport_MQTT_Common_DoWork has previously resent the message two times then it shall fail the message and reconnect to IoTHub ... ]*/
/* Tests_SRS_IOTHUB_TRANSPORT_MQTT_COMMON_07_057: [ ... then go through all the rest of the waiting messages and reset the retryCount on the message. ]*/
TEST_FUNCTION(IoTHubTransport_MQTT_Common_DoWork_2_message_timeout_succeeds)
{
    CONNECT_ACK connack = { true, CONNECTION_ACCEPTED };
    SUBSCRIBE_ACK suback;
    QOS_VALUE QosValue[] = { DELIVER_AT_LEAST_ONCE };
    IOTHUB_MESSAGE_LIST message2;
    IOTHUB_MESSAGE_LIST message1;
    TRANSPORT_LL_HANDLE handle;

    // arrange
    IOTHUBTRANSPORT_CONFIG config = { 0 };
    SetupIothubTransportConfig(&config, TEST_DEVICE_ID, TEST_DEVICE_KEY, TEST_IOTHUB_NAME, TEST_IOTHUB_SUFFIX, TEST_PROTOCOL_GATEWAY_HOSTNAME, NULL);

    handle = IoTHubTransport_MQTT_Common_Create(&config, get_IO_transport, &transport_cb_info, transport_cb_ctx);

    IoTHubTransport_MQTT_Common_DoWork(handle);
    g_fnMqttOperationCallback(TEST_MQTT_CLIENT_HANDLE, MQTT_CLIENT_ON_CONNACK, &connack, g_callbackCtx);
    IoTHubTransport_MQTT_Common_DoWork(handle);

    suback.packetId = 1234;
    suback.qosCount = 1;
    suback.qosReturn = QosValue;
    g_fnMqttOperationCallback(TEST_MQTT_CLIENT_HANDLE, MQTT_CLIENT_ON_SUBSCRIBE_ACK, &suback, g_callbackCtx);
    IoTHubTransport_MQTT_Common_DoWork(handle);

    memset(&message1, 0, sizeof(IOTHUB_MESSAGE_LIST));
    message1.messageHandle = TEST_IOTHUB_MSG_STRING;
    DList_InsertTailList(config.waitingToSend, &(message1.entry));

    memset(&message2, 0, sizeof(IOTHUB_MESSAGE_LIST));
    message2.messageHandle = TEST_IOTHUB_MSG_STRING;
    DList_InsertTailList(config.waitingToSend, &(message2.entry));
    IoTHubTransport_MQTT_Common_DoWork(handle);

    IoTHubTransport_MQTT_Common_DoWork(handle);

    g_current_ms += 5 * 60 * 1000;
    STRICT_EXPECTED_CALL(tickcounter_get_current_ms(IGNORED_PTR_ARG, IGNORED_PTR_ARG))
        .CopyOutArgumentBuffer(2, &g_current_ms, sizeof(g_current_ms));
    IoTHubTransport_MQTT_Common_DoWork(handle);
    umock_c_reset_all_calls();

    STRICT_EXPECTED_CALL(tickcounter_get_current_ms(IGNORED_PTR_ARG, IGNORED_PTR_ARG));
    STRICT_EXPECTED_CALL(IoTHubClient_Auth_Get_Credential_Type(IGNORED_PTR_ARG));
    STRICT_EXPECTED_CALL(IoTHubClient_Auth_Get_SasToken_Expiry(IGNORED_PTR_ARG));
    STRICT_EXPECTED_CALL(mqtt_client_dowork(IGNORED_PTR_ARG));

    g_current_ms += 5 * 60 * 1000;
    STRICT_EXPECTED_CALL(tickcounter_get_current_ms(IGNORED_PTR_ARG, IGNORED_PTR_ARG))
        .CopyOutArgumentBuffer(2, &g_current_ms, sizeof(g_current_ms));

    STRICT_EXPECTED_CALL(DList_InitializeListHead(IGNORED_PTR_ARG));
    STRICT_EXPECTED_CALL(DList_InsertTailList(IGNORED_PTR_ARG, IGNORED_PTR_ARG));
    STRICT_EXPECTED_CALL(Transport_SendComplete_Callback(IGNORED_PTR_ARG, IOTHUB_CLIENT_CONFIRMATION_MESSAGE_TIMEOUT, transport_cb_ctx));
    STRICT_EXPECTED_CALL(DList_RemoveEntryList(IGNORED_PTR_ARG));
    STRICT_EXPECTED_CALL(gballoc_free(IGNORED_PTR_ARG));
    STRICT_EXPECTED_CALL(xio_retrieveoptions(IGNORED_PTR_ARG));
    STRICT_EXPECTED_CALL(mqtt_client_disconnect(IGNORED_PTR_ARG, IGNORED_PTR_ARG, IGNORED_PTR_ARG));
    for (size_t index = 0; index < NUM_DOWORK_VALUE; index++)
    {
        STRICT_EXPECTED_CALL(mqtt_client_dowork(IGNORED_PTR_ARG));
        STRICT_EXPECTED_CALL(ThreadAPI_Sleep(IGNORED_NUM_ARG));
    }
    STRICT_EXPECTED_CALL(mqtt_client_clear_xio(IGNORED_PTR_ARG));
    STRICT_EXPECTED_CALL(xio_destroy(IGNORED_PTR_ARG));
    STRICT_EXPECTED_CALL(Transport_ConnectionStatusCallBack(IOTHUB_CLIENT_CONNECTION_UNAUTHENTICATED, IOTHUB_CLIENT_CONNECTION_RETRY_EXPIRED, transport_cb_ctx));

    STRICT_EXPECTED_CALL(DList_InitializeListHead(IGNORED_PTR_ARG));
    STRICT_EXPECTED_CALL(DList_InsertTailList(IGNORED_PTR_ARG, IGNORED_PTR_ARG));
    STRICT_EXPECTED_CALL(Transport_SendComplete_Callback(IGNORED_PTR_ARG, IOTHUB_CLIENT_CONFIRMATION_MESSAGE_TIMEOUT, transport_cb_ctx));
    STRICT_EXPECTED_CALL(DList_RemoveEntryList(IGNORED_PTR_ARG));
    STRICT_EXPECTED_CALL(gballoc_free(IGNORED_PTR_ARG));

    // removeExpiredTwinRequests
    STRICT_EXPECTED_CALL(tickcounter_get_current_ms(IGNORED_PTR_ARG, IGNORED_PTR_ARG));

    // act
    IoTHubTransport_MQTT_Common_DoWork(handle);

    //assert
    ASSERT_ARE_EQUAL(char_ptr, umock_c_get_expected_calls(), umock_c_get_actual_calls());

    //cleanup
    IoTHubTransport_MQTT_Common_Destroy(handle);
}

/* Test_SRS_IOTHUB_MQTT_TRANSPORT_07_055: [ IoTHubTransport_MQTT_Common_DoWork shall send a device twin get property message upon successfully retrieving a SUBACK on device twin topics. ] */
TEST_FUNCTION(IoTHubTransport_MQTT_Common_DoWork_device_twin_resend_message_succeeds)
{
    // arrange
    IOTHUBTRANSPORT_CONFIG config = { 0 };
    SetupIothubTransportConfig(&config, TEST_DEVICE_ID, TEST_DEVICE_KEY, TEST_IOTHUB_NAME, TEST_IOTHUB_SUFFIX, TEST_PROTOCOL_GATEWAY_HOSTNAME, NULL);
    TRANSPORT_LL_HANDLE handle = IoTHubTransport_MQTT_Common_Create(&config, get_IO_transport, &transport_cb_info, transport_cb_ctx);

    CONNECT_ACK connack = { true, CONNECTION_ACCEPTED };

    QOS_VALUE QosValue[] ={ DELIVER_AT_LEAST_ONCE };
    SUBSCRIBE_ACK suback;
    suback.packetId = 1234;
    suback.qosCount = 1;
    suback.qosReturn = QosValue;

    (void)IoTHubTransport_MQTT_Common_Subscribe_DeviceTwin(handle);
    setup_initialize_connection_mocks(false);
    IoTHubTransport_MQTT_Common_DoWork(handle);
    g_fnMqttOperationCallback(TEST_MQTT_CLIENT_HANDLE, MQTT_CLIENT_ON_CONNACK, &connack, g_callbackCtx);
    IoTHubTransport_MQTT_Common_DoWork(handle);
    g_fnMqttOperationCallback(TEST_MQTT_CLIENT_HANDLE, MQTT_CLIENT_ON_SUBSCRIBE_ACK, &suback, g_callbackCtx);
    IoTHubTransport_MQTT_Common_DoWork(handle);

    // Disconnect due to sas reconnect
    g_current_ms += 3600*1000;
    IoTHubTransport_MQTT_Common_DoWork(handle);
    IoTHubTransport_MQTT_Common_DoWork(handle);
    g_fnMqttOperationCallback(TEST_MQTT_CLIENT_HANDLE, MQTT_CLIENT_ON_SUBSCRIBE_ACK, &suback, g_callbackCtx);

    umock_c_reset_all_calls();

    RETRY_ACTION retry_action = RETRY_ACTION_RETRY_NOW;
    STRICT_EXPECTED_CALL(retry_control_should_retry(TEST_RETRY_CONTROL_HANDLE, IGNORED_PTR_ARG))
        .CopyOutArgumentBuffer_retry_action(&retry_action, sizeof(retry_action));
    STRICT_EXPECTED_CALL(tickcounter_get_current_ms(IGNORED_PTR_ARG, IGNORED_PTR_ARG));
    STRICT_EXPECTED_CALL(IoTHubClient_Auth_Get_Credential_Type(IGNORED_PTR_ARG));
    EXPECTED_CALL(STRING_c_str(IGNORED_PTR_ARG)).SetReturn(TEST_STRING_VALUE);
    STRICT_EXPECTED_CALL(IoTHubClient_Auth_Get_SasToken(IGNORED_PTR_ARG, IGNORED_PTR_ARG, IGNORED_NUM_ARG, IGNORED_PTR_ARG));
    EXPECTED_CALL(STRING_c_str(IGNORED_PTR_ARG)).SetReturn(TEST_DEVICE_ID);
    EXPECTED_CALL(STRING_c_str(IGNORED_PTR_ARG)).SetReturn(NULL);
    EXPECTED_CALL(STRING_c_str(IGNORED_PTR_ARG)).SetReturn(TEST_STRING_VALUE);
    EXPECTED_CALL(STRING_c_str(IGNORED_PTR_ARG)).SetReturn(TEST_STRING_VALUE);
    EXPECTED_CALL(STRING_c_str(IGNORED_PTR_ARG)).SetReturn(TEST_STRING_VALUE);
    STRICT_EXPECTED_CALL(IoTHubClient_Auth_Get_Credential_Type(IGNORED_PTR_ARG));
    EXPECTED_CALL(mqtt_client_connect(IGNORED_PTR_ARG, IGNORED_PTR_ARG, IGNORED_PTR_ARG));
    STRICT_EXPECTED_CALL(tickcounter_get_current_ms(IGNORED_PTR_ARG, IGNORED_PTR_ARG));
    STRICT_EXPECTED_CALL(gballoc_free(IGNORED_PTR_ARG));
    STRICT_EXPECTED_CALL(STRING_delete(IGNORED_PTR_ARG));
    EXPECTED_CALL(mqtt_client_dowork(IGNORED_PTR_ARG));
    STRICT_EXPECTED_CALL(tickcounter_get_current_ms(IGNORED_PTR_ARG, IGNORED_PTR_ARG));
    // removeExpiredTwinRequests
    STRICT_EXPECTED_CALL(tickcounter_get_current_ms(IGNORED_PTR_ARG, IGNORED_PTR_ARG));

    // act
    IoTHubTransport_MQTT_Common_DoWork(handle);

    //assert
    ASSERT_ARE_EQUAL(char_ptr, umock_c_get_expected_calls(), umock_c_get_actual_calls());

    //cleanup
    IoTHubTransport_MQTT_Common_Destroy(handle);
}

/* Tests_SRS_IOTHUB_MQTT_TRANSPORT_07_027: [IoTHubTransport_MQTT_Common_DoWork shall inspect the "waitingToSend" DLIST passed in config structure.] */
/* Tests_SRS_IOTHUB_MQTT_TRANSPORT_07_029: [IoTHubTransport_MQTT_Common_DoWork shall create a MQTT_MESSAGE_HANDLE and pass this to a call to mqtt_client_publish.] */
/* Tests_SRS_IOTHUB_MQTT_TRANSPORT_07_030: [IoTHubTransport_MQTT_Common_DoWork shall call mqtt_client_dowork everytime it is called if it is connected.] */
TEST_FUNCTION(IoTHubTransport_MQTT_Common_DoWork_with_1_event_item_STRING_type_succeeds)
{
    // arrange
    IOTHUBTRANSPORT_CONFIG config ={ 0 };
    SetupIothubTransportConfig(&config, TEST_DEVICE_ID, TEST_DEVICE_KEY, TEST_IOTHUB_NAME, TEST_IOTHUB_SUFFIX, TEST_PROTOCOL_GATEWAY_HOSTNAME, NULL);

    QOS_VALUE QosValue[] ={ DELIVER_AT_LEAST_ONCE };
    SUBSCRIBE_ACK suback;
    suback.packetId = 1234;
    suback.qosCount = 1;
    suback.qosReturn = QosValue;

    IOTHUB_MESSAGE_LIST message2;
    memset(&message2, 0, sizeof(IOTHUB_MESSAGE_LIST));
    message2.messageHandle = TEST_IOTHUB_MSG_STRING;

    DList_InsertTailList(config.waitingToSend, &(message2.entry));
    TRANSPORT_LL_HANDLE handle = IoTHubTransport_MQTT_Common_Create(&config, get_IO_transport, &transport_cb_info, transport_cb_ctx);

    CONNECT_ACK connack = { true, CONNECTION_ACCEPTED };
    g_fnMqttOperationCallback(TEST_MQTT_CLIENT_HANDLE, MQTT_CLIENT_ON_CONNACK, &connack, g_callbackCtx);
    IoTHubTransport_MQTT_Common_DoWork(handle);

    g_fnMqttOperationCallback(TEST_MQTT_CLIENT_HANDLE, MQTT_CLIENT_ON_SUBSCRIBE_ACK, &suback, g_callbackCtx);
    setup_initialize_connection_mocks(false);
    IoTHubTransport_MQTT_Common_DoWork(handle);
    umock_c_reset_all_calls();

    setup_IoTHubTransport_MQTT_Common_DoWork_events_mocks(NULL, NULL, 0, TEST_IOTHUB_MSG_STRING, false, NULL, NULL, NULL, NULL, NULL, NULL, NULL, false, NULL, false);

    // act
    IoTHubTransport_MQTT_Common_DoWork(handle);

    //assert
    ASSERT_ARE_EQUAL(char_ptr, umock_c_get_expected_calls(), umock_c_get_actual_calls());

    //cleanup
    IoTHubTransport_MQTT_Common_Destroy(handle);
}

// As of now, this test covers: message id, correlation id, content type, content encoding, diagId, diagCreationTimeUtc.
// Tests_SRS_IOTHUB_TRANSPORT_MQTT_COMMON_09_010: [ `IoTHubTransport_MQTT_Common_DoWork` shall check for the ContentType property and if found add the `value` as a system property in the format of `$.ct=<value>` ]
// Tests_SRS_IOTHUB_TRANSPORT_MQTT_COMMON_09_011: [ `IoTHubTransport_MQTT_Common_DoWork` shall check for the ContentEncoding property and if found add the `value` as a system property in the format of `$.ce=<value>` ]
// Tests_SRS_IOTHUB_TRANSPORT_MQTT_COMMON_09_014: [ `IoTHubTransport_MQTT_Common_DoWork` shall check for the diagnostic properties including diagid and diagCreationTimeUtc and if found both add them as system property in the format of `$.diagid` and `$.diagctx` respectively]
// Tests_SRS_IOTHUB_TRANSPORT_MQTT_COMMON_31_060: [ `IoTHubTransport_MQTT_Common_DoWork` shall check for the OutputName property and if found add the value as a system property in the format of $.on=<value> ]
TEST_FUNCTION(IoTHubTransport_MQTT_Common_DoWork_with_message_system_properties_succeeds)
{
    // arrange
    IOTHUBTRANSPORT_CONFIG config = { 0 };
    SetupIothubTransportConfig(&config, TEST_DEVICE_ID, TEST_DEVICE_KEY, TEST_IOTHUB_NAME, TEST_IOTHUB_SUFFIX, TEST_PROTOCOL_GATEWAY_HOSTNAME, NULL);

    QOS_VALUE QosValue[] = { DELIVER_AT_LEAST_ONCE };
    SUBSCRIBE_ACK suback;
    suback.packetId = 1234;
    suback.qosCount = 1;
    suback.qosReturn = QosValue;

    IOTHUB_MESSAGE_LIST message2;
    memset(&message2, 0, sizeof(IOTHUB_MESSAGE_LIST));
    message2.messageHandle = TEST_IOTHUB_MSG_STRING;

    DList_InsertTailList(config.waitingToSend, &(message2.entry));
    TRANSPORT_LL_HANDLE handle = IoTHubTransport_MQTT_Common_Create(&config, get_IO_transport, &transport_cb_info, transport_cb_ctx);

    CONNECT_ACK connack = { true, CONNECTION_ACCEPTED };
    g_fnMqttOperationCallback(TEST_MQTT_CLIENT_HANDLE, MQTT_CLIENT_ON_CONNACK, &connack, g_callbackCtx);
    IoTHubTransport_MQTT_Common_DoWork(handle);

    g_fnMqttOperationCallback(TEST_MQTT_CLIENT_HANDLE, MQTT_CLIENT_ON_SUBSCRIBE_ACK, &suback, g_callbackCtx);
    setup_initialize_connection_mocks(false);
    IoTHubTransport_MQTT_Common_DoWork(handle);
    umock_c_reset_all_calls();

    setup_IoTHubTransport_MQTT_Common_DoWork_events_mocks(NULL, NULL, 0, TEST_IOTHUB_MSG_STRING, false,
        "msg_id", "core_id", TEST_CONTENT_TYPE, TEST_CONTENT_ENCODING, TEST_DIAG_ID, TEST_DIAG_CREATION_TIME_UTC, TEST_MESSAGE_CREATION_TIME_UTC, false, TEST_OUTPUT_NAME, false);

    // act
    IoTHubTransport_MQTT_Common_DoWork(handle);

    //assert
    ASSERT_ARE_EQUAL(char_ptr, umock_c_get_expected_calls(), umock_c_get_actual_calls());

    //cleanup
    IoTHubTransport_MQTT_Common_Destroy(handle);
}

TEST_FUNCTION(IoTHubTransport_MQTT_Common_DoWork_with_message_system_properties_succeeds_autoencode)
{
    // arrange
    IOTHUBTRANSPORT_CONFIG config = { 0 };
    SetupIothubTransportConfig(&config, TEST_DEVICE_ID, TEST_DEVICE_KEY, TEST_IOTHUB_NAME, TEST_IOTHUB_SUFFIX, TEST_PROTOCOL_GATEWAY_HOSTNAME, NULL);

    QOS_VALUE QosValue[] = { DELIVER_AT_LEAST_ONCE };
    SUBSCRIBE_ACK suback;
    suback.packetId = 1234;
    suback.qosCount = 1;
    suback.qosReturn = QosValue;

    IOTHUB_MESSAGE_LIST message2;
    memset(&message2, 0, sizeof(IOTHUB_MESSAGE_LIST));
    message2.messageHandle = TEST_IOTHUB_MSG_STRING;

    DList_InsertTailList(config.waitingToSend, &(message2.entry));
    TRANSPORT_LL_HANDLE handle = IoTHubTransport_MQTT_Common_Create(&config, get_IO_transport, &transport_cb_info, transport_cb_ctx);

    CONNECT_ACK connack = { true, CONNECTION_ACCEPTED };
    g_fnMqttOperationCallback(TEST_MQTT_CLIENT_HANDLE, MQTT_CLIENT_ON_CONNACK, &connack, g_callbackCtx);
    IoTHubTransport_MQTT_Common_DoWork(handle);

    bool urlencode = true;
    IoTHubTransport_MQTT_Common_SetOption(handle, OPTION_AUTO_URL_ENCODE_DECODE, &urlencode);
    g_fnMqttOperationCallback(TEST_MQTT_CLIENT_HANDLE, MQTT_CLIENT_ON_SUBSCRIBE_ACK, &suback, g_callbackCtx);
    setup_initialize_connection_mocks(false);
    IoTHubTransport_MQTT_Common_DoWork(handle);
    umock_c_reset_all_calls();

    setup_IoTHubTransport_MQTT_Common_DoWork_events_mocks(NULL, NULL, 0, TEST_IOTHUB_MSG_STRING, false,
        "msg_id", "core_id", TEST_CONTENT_TYPE, TEST_CONTENT_ENCODING, TEST_DIAG_ID, TEST_DIAG_CREATION_TIME_UTC, TEST_MESSAGE_CREATION_TIME_UTC, true, NULL, false);

    // act
    IoTHubTransport_MQTT_Common_DoWork(handle);

    //assert
    ASSERT_ARE_EQUAL(char_ptr, umock_c_get_expected_calls(), umock_c_get_actual_calls());

    //cleanup
    IoTHubTransport_MQTT_Common_Destroy(handle);
}

// Tests_SRS_IOTHUB_TRANSPORT_MQTT_COMMON_09_015: [ `IoTHubTransport_MQTT_Common_DoWork` shall check whether diagid and diagCreationTimeUtc be present simultaneously, treat as error if not]
TEST_FUNCTION(IoTHubTransport_MQTT_Common_DoWork_with_message_incomplete_diagnostic_system_properties_fails)
{
    // arrange
    IOTHUBTRANSPORT_CONFIG config = { 0 };
    SetupIothubTransportConfig(&config, TEST_DEVICE_ID, TEST_DEVICE_KEY, TEST_IOTHUB_NAME, TEST_IOTHUB_SUFFIX, TEST_PROTOCOL_GATEWAY_HOSTNAME, NULL);

    QOS_VALUE QosValue[] = { DELIVER_AT_LEAST_ONCE };
    SUBSCRIBE_ACK suback;
    suback.packetId = 1234;
    suback.qosCount = 1;
    suback.qosReturn = QosValue;

    IOTHUB_MESSAGE_LIST message2;
    memset(&message2, 0, sizeof(IOTHUB_MESSAGE_LIST));
    message2.messageHandle = TEST_IOTHUB_MSG_STRING;

    DList_InsertTailList(config.waitingToSend, &(message2.entry));
    TRANSPORT_LL_HANDLE handle = IoTHubTransport_MQTT_Common_Create(&config, get_IO_transport, &transport_cb_info, transport_cb_ctx);

    CONNECT_ACK connack = { true, CONNECTION_ACCEPTED };
    g_fnMqttOperationCallback(TEST_MQTT_CLIENT_HANDLE, MQTT_CLIENT_ON_CONNACK, &connack, g_callbackCtx);
    IoTHubTransport_MQTT_Common_DoWork(handle);

    g_fnMqttOperationCallback(TEST_MQTT_CLIENT_HANDLE, MQTT_CLIENT_ON_SUBSCRIBE_ACK, &suback, g_callbackCtx);
    setup_initialize_connection_mocks(true);
    IoTHubTransport_MQTT_Common_DoWork(handle);
    umock_c_reset_all_calls();

    setup_IoTHubTransport_MQTT_Common_DoWork_events_mocks(NULL, NULL, 0, TEST_IOTHUB_MSG_STRING, false,
        NULL, NULL, NULL, NULL, TEST_DIAG_ID, NULL, NULL, false, NULL, false);

    // act
    IoTHubTransport_MQTT_Common_DoWork(handle);

    //assert
    ASSERT_ARE_EQUAL(char_ptr, umock_c_get_expected_calls(), umock_c_get_actual_calls());

    //cleanup
    IoTHubTransport_MQTT_Common_Destroy(handle);
}

/* Tests_SRS_IOTHUB_MQTT_TRANSPORT_07_034: [If IoTHubTransport_MQTT_Common_DoWork has resent the message two times then it shall fail the message and reconnect to IoTHub ... ] */
TEST_FUNCTION(IoTHubTransport_MQTT_Common_DoWork_resend_max_recount_reached_message_succeeds)
{
    // arrange
    IOTHUBTRANSPORT_CONFIG config ={ 0 };
    SetupIothubTransportConfig(&config, TEST_DEVICE_ID, TEST_DEVICE_KEY, TEST_IOTHUB_NAME, TEST_IOTHUB_SUFFIX, TEST_PROTOCOL_GATEWAY_HOSTNAME, NULL);

    CONNECT_ACK connack = { true, CONNECTION_ACCEPTED };
    QOS_VALUE QosValue[] ={ DELIVER_AT_LEAST_ONCE };
    SUBSCRIBE_ACK suback;
    suback.packetId = 1234;
    suback.qosCount = 1;
    suback.qosReturn = QosValue;

    IOTHUB_MESSAGE_LIST message2;
    memset(&message2, 0, sizeof(IOTHUB_MESSAGE_LIST));
    message2.messageHandle = TEST_IOTHUB_MSG_STRING;

    DList_InsertTailList(config.waitingToSend, &(message2.entry));
    TRANSPORT_LL_HANDLE handle = IoTHubTransport_MQTT_Common_Create(&config, get_IO_transport, &transport_cb_info, transport_cb_ctx);
    g_fnMqttOperationCallback(TEST_MQTT_CLIENT_HANDLE, MQTT_CLIENT_ON_CONNACK, &connack, g_callbackCtx);
    g_fnMqttOperationCallback(TEST_MQTT_CLIENT_HANDLE, MQTT_CLIENT_ON_SUBSCRIBE_ACK, &suback, g_callbackCtx);

    RETRY_ACTION retry_action = RETRY_ACTION_RETRY_NOW;
    EXPECTED_CALL(retry_control_should_retry(IGNORED_PTR_ARG, IGNORED_PTR_ARG))
        .CopyOutArgumentBuffer_retry_action(&retry_action, sizeof(retry_action));
    EXPECTED_CALL(retry_control_should_retry(IGNORED_PTR_ARG, IGNORED_PTR_ARG))
        .CopyOutArgumentBuffer_retry_action(&retry_action, sizeof(retry_action));
    EXPECTED_CALL(retry_control_should_retry(IGNORED_PTR_ARG, IGNORED_PTR_ARG))
        .CopyOutArgumentBuffer_retry_action(&retry_action, sizeof(retry_action));

    for (size_t index = 0; index < 3; index++)
    {
        IoTHubTransport_MQTT_Common_DoWork(handle);
        g_current_ms = (tickcounter_ms_t)(index * 15 * 1000);
    }
    umock_c_reset_all_calls();

    set_expected_calls_for_DoWork_for_twin_timeouts();
    // removeExpiredTwinRequests
    STRICT_EXPECTED_CALL(tickcounter_get_current_ms(IGNORED_PTR_ARG, IGNORED_PTR_ARG));

    // act
    IoTHubTransport_MQTT_Common_DoWork(handle);

    //assert
    ASSERT_ARE_EQUAL(char_ptr, umock_c_get_expected_calls(), umock_c_get_actual_calls());

    //cleanup
    IoTHubTransport_MQTT_Common_Destroy(handle);
}

TEST_FUNCTION(IoTHubTransport_MQTT_Common_DoWork_connectFailCount_exceed_succeed)
{
    // arrange
    IOTHUBTRANSPORT_CONFIG config ={ 0 };
    const size_t iterationCount = 7;
    SetupIothubTransportConfig(&config, TEST_DEVICE_ID, TEST_DEVICE_KEY, TEST_IOTHUB_NAME, TEST_IOTHUB_SUFFIX, TEST_PROTOCOL_GATEWAY_HOSTNAME, NULL);

    TRANSPORT_LL_HANDLE handle = IoTHubTransport_MQTT_Common_Create(&config, get_IO_transport, &transport_cb_info, transport_cb_ctx);
    umock_c_reset_all_calls();

    setup_initialize_connection_mocks(false);

    for (size_t index = 0; index < iterationCount-1; index++)
    {
        STRICT_EXPECTED_CALL(mqtt_client_dowork(IGNORED_PTR_ARG));
        STRICT_EXPECTED_CALL(tickcounter_get_current_ms(IGNORED_PTR_ARG, IGNORED_PTR_ARG));
        STRICT_EXPECTED_CALL(tickcounter_get_current_ms(IGNORED_PTR_ARG, IGNORED_PTR_ARG));
        // removeExpiredTwinRequests
        STRICT_EXPECTED_CALL(tickcounter_get_current_ms(IGNORED_PTR_ARG, IGNORED_PTR_ARG));
    }
    STRICT_EXPECTED_CALL(mqtt_client_dowork(IGNORED_PTR_ARG));
    STRICT_EXPECTED_CALL(tickcounter_get_current_ms(IGNORED_PTR_ARG, IGNORED_PTR_ARG));
    // removeExpiredTwinRequests
    STRICT_EXPECTED_CALL(tickcounter_get_current_ms(IGNORED_PTR_ARG, IGNORED_PTR_ARG));

    // act
    for (size_t index = 0; index < iterationCount; index++)
    {
        IoTHubTransport_MQTT_Common_DoWork(handle);
    }

    //assert
    ASSERT_ARE_EQUAL(char_ptr, umock_c_get_expected_calls(), umock_c_get_actual_calls());

    //cleanup
    IoTHubTransport_MQTT_Common_Destroy(handle);
}

// Tests_SRS_IOTHUB_TRANSPORT_MQTT_COMMON_09_001: [ IoTHubTransport_MQTT_Common_DoWork shall trigger reconnection if the mqtt_client_connect does not complete within `keepalive` seconds]
TEST_FUNCTION(IoTHubTransport_MQTT_Common_DoWork_mqtt_client_connect_times_out)
{
    // arrange
    IOTHUBTRANSPORT_CONFIG config = { 0 };
    CONNECT_ACK connack = { true, CONNECTION_ACCEPTED };

    SetupIothubTransportConfig(&config, TEST_DEVICE_ID, TEST_DEVICE_KEY, TEST_IOTHUB_NAME, TEST_IOTHUB_SUFFIX, TEST_PROTOCOL_GATEWAY_HOSTNAME, NULL);

    TRANSPORT_LL_HANDLE handle = IoTHubTransport_MQTT_Common_Create(&config, get_IO_transport, &transport_cb_info, transport_cb_ctx);

    umock_c_reset_all_calls();
    setup_initialize_connection_mocks(false);
    IoTHubTransport_MQTT_Common_DoWork(handle);
    g_fnMqttOperationCallback(TEST_MQTT_CLIENT_HANDLE, MQTT_CLIENT_ON_CONNACK, &connack, g_callbackCtx);

    g_current_ms += (5 * 600 * 2000); // 4+ minutes have passed.
    umock_c_reset_all_calls();

    STRICT_EXPECTED_CALL(tickcounter_get_current_ms(IGNORED_PTR_ARG, IGNORED_PTR_ARG));
    STRICT_EXPECTED_CALL(IoTHubClient_Auth_Get_Credential_Type(IGNORED_PTR_ARG));
    STRICT_EXPECTED_CALL(IoTHubClient_Auth_Get_SasToken_Expiry(IGNORED_PTR_ARG));
    STRICT_EXPECTED_CALL(xio_retrieveoptions(IGNORED_PTR_ARG));
    STRICT_EXPECTED_CALL(mqtt_client_disconnect(IGNORED_PTR_ARG, IGNORED_PTR_ARG, IGNORED_PTR_ARG));
    for (size_t index = 0; index < NUM_DOWORK_VALUE; index++)
    {
        STRICT_EXPECTED_CALL(mqtt_client_dowork(IGNORED_PTR_ARG));
        STRICT_EXPECTED_CALL(ThreadAPI_Sleep(IGNORED_NUM_ARG));
    }
    STRICT_EXPECTED_CALL(mqtt_client_clear_xio(IGNORED_PTR_ARG));
    STRICT_EXPECTED_CALL(xio_destroy(IGNORED_PTR_ARG));
    STRICT_EXPECTED_CALL(Transport_ConnectionStatusCallBack(IOTHUB_CLIENT_CONNECTION_UNAUTHENTICATED, IOTHUB_CLIENT_CONNECTION_EXPIRED_SAS_TOKEN, IGNORED_PTR_ARG));
    STRICT_EXPECTED_CALL(mqtt_client_dowork(IGNORED_PTR_ARG));
    STRICT_EXPECTED_CALL(tickcounter_get_current_ms(IGNORED_PTR_ARG, IGNORED_PTR_ARG));
    // removeExpiredTwinRequests
    STRICT_EXPECTED_CALL(tickcounter_get_current_ms(IGNORED_PTR_ARG, IGNORED_PTR_ARG));

    // act
    IoTHubTransport_MQTT_Common_DoWork(handle);

    //assert
    ASSERT_ARE_EQUAL(char_ptr, umock_c_get_expected_calls(), umock_c_get_actual_calls());

    //cleanup
    IoTHubTransport_MQTT_Common_Destroy(handle);
}

// Tests_SRS_IOTHUB_TRANSPORT_MQTT_COMMON_07_030: [ IoTHubTransport_MQTT_Common_DoWork shall call mqtt_client_dowork everytime it is called if it is connected. ]
TEST_FUNCTION(IoTHubTransport_MQTT_Common_DoWork_mqtt_client_connecting_times_out)
{
    // arrange
    IOTHUBTRANSPORT_CONFIG config = { 0 };

    SetupIothubTransportConfig(&config, TEST_DEVICE_ID, TEST_DEVICE_KEY, TEST_IOTHUB_NAME, TEST_IOTHUB_SUFFIX, TEST_PROTOCOL_GATEWAY_HOSTNAME, NULL);

    TRANSPORT_LL_HANDLE handle = IoTHubTransport_MQTT_Common_Create(&config, get_IO_transport, &transport_cb_info, transport_cb_ctx);

    umock_c_reset_all_calls();
    setup_initialize_connection_mocks(false);
    IoTHubTransport_MQTT_Common_DoWork(handle);

    g_current_ms += (5 * 600 * 2000); // 4+ minutes have passed.
    umock_c_reset_all_calls();

    STRICT_EXPECTED_CALL(tickcounter_get_current_ms(IGNORED_PTR_ARG, IGNORED_PTR_ARG));
    STRICT_EXPECTED_CALL(xio_retrieveoptions(IGNORED_PTR_ARG));
    STRICT_EXPECTED_CALL(mqtt_client_clear_xio(IGNORED_PTR_ARG));
    STRICT_EXPECTED_CALL(xio_destroy(IGNORED_PTR_ARG));
    STRICT_EXPECTED_CALL(tickcounter_get_current_ms(IGNORED_PTR_ARG, IGNORED_PTR_ARG));
    // removeExpiredTwinRequests
    STRICT_EXPECTED_CALL(tickcounter_get_current_ms(IGNORED_PTR_ARG, IGNORED_PTR_ARG));

    //
    // client is not connected now, so mqtt_client_dowork shouldn't be called
    //

    // act
    IoTHubTransport_MQTT_Common_DoWork(handle);

    //assert
    ASSERT_ARE_EQUAL(char_ptr, umock_c_get_expected_calls(), umock_c_get_actual_calls());

    //cleanup
    IoTHubTransport_MQTT_Common_Destroy(handle);
}

/* Test_SRS_IOTHUB_MQTT_TRANSPORT_07_023: [IoTHubTransport_MQTT_Common_GetSendStatus shall return IOTHUB_CLIENT_INVALID_ARG if called with NULL parameter.] */
TEST_FUNCTION(IoTHubTransport_MQTT_Common_GetSendStatus_InvalidHandleArgument_fail)
{
    // arrange
    IOTHUBTRANSPORT_CONFIG config ={ 0 };
    SetupIothubTransportConfig(&config, TEST_DEVICE_ID, TEST_DEVICE_KEY, TEST_IOTHUB_NAME, TEST_IOTHUB_SUFFIX, TEST_PROTOCOL_GATEWAY_HOSTNAME, NULL);

    TRANSPORT_LL_HANDLE handle = IoTHubTransport_MQTT_Common_Create(&config, get_IO_transport, &transport_cb_info, transport_cb_ctx);
    umock_c_reset_all_calls();

    IOTHUB_CLIENT_STATUS status;

    // act
    IOTHUB_CLIENT_RESULT result = IoTHubTransport_MQTT_Common_GetSendStatus(NULL, &status);

    // assert
    ASSERT_ARE_EQUAL(IOTHUB_CLIENT_RESULT, result, IOTHUB_CLIENT_INVALID_ARG);

    ASSERT_ARE_EQUAL(char_ptr, umock_c_get_expected_calls(), umock_c_get_actual_calls());

    // cleanup
    IoTHubTransport_MQTT_Common_Destroy(handle);
}

/* Test_SRS_IOTHUB_MQTT_TRANSPORT_07_023: [IoTHubTransport_MQTT_Common_GetSendStatus shall return IOTHUB_CLIENT_INVALID_ARG if called with NULL parameter.] */
TEST_FUNCTION(IoTHubTransport_MQTT_Common_GetSendStatus_InvalidStatusArgument_fail)
{
    // arrange
    IOTHUBTRANSPORT_CONFIG config ={ 0 };
    SetupIothubTransportConfig(&config, TEST_DEVICE_ID, TEST_DEVICE_KEY, TEST_IOTHUB_NAME, TEST_IOTHUB_SUFFIX, TEST_PROTOCOL_GATEWAY_HOSTNAME, NULL);

    TRANSPORT_LL_HANDLE handle = IoTHubTransport_MQTT_Common_Create(&config, get_IO_transport, &transport_cb_info, transport_cb_ctx);
    umock_c_reset_all_calls();

    // act
    IOTHUB_CLIENT_RESULT result = IoTHubTransport_MQTT_Common_GetSendStatus(handle, NULL);

    // assert
    ASSERT_ARE_EQUAL(IOTHUB_CLIENT_RESULT, result, IOTHUB_CLIENT_INVALID_ARG);

    ASSERT_ARE_EQUAL(char_ptr, umock_c_get_expected_calls(), umock_c_get_actual_calls());

    // cleanup
    IoTHubTransport_MQTT_Common_Destroy(handle);
}

/* Tests_SRS_IOTHUB_MQTT_TRANSPORT_07_024: [IoTHubTransport_MQTT_Common_GetSendStatus shall return IOTHUB_CLIENT_OK and status IOTHUB_CLIENT_SEND_STATUS_IDLE if there are currently no event items to be sent or being sent.] */
TEST_FUNCTION(IoTHubTransport_MQTT_Common_GetSendStatus_empty_waitingToSend_and_empty_waitingforAck_success)
{
    // arrange
    IOTHUBTRANSPORT_CONFIG config ={ 0 };
    SetupIothubTransportConfig(&config, TEST_DEVICE_ID, TEST_DEVICE_KEY, TEST_IOTHUB_NAME, TEST_IOTHUB_SUFFIX, TEST_PROTOCOL_GATEWAY_HOSTNAME, NULL);

    TRANSPORT_LL_HANDLE handle = IoTHubTransport_MQTT_Common_Create(&config, get_IO_transport, &transport_cb_info, transport_cb_ctx);
    umock_c_reset_all_calls();

    STRICT_EXPECTED_CALL(DList_IsListEmpty(config.waitingToSend));
    STRICT_EXPECTED_CALL(DList_IsListEmpty(IGNORED_PTR_ARG)).IgnoreArgument(1);

    IOTHUB_CLIENT_STATUS status;

    // act
    IOTHUB_CLIENT_RESULT result = IoTHubTransport_MQTT_Common_GetSendStatus(handle, &status);

    // assert
    ASSERT_ARE_EQUAL(IOTHUB_CLIENT_RESULT, result, IOTHUB_CLIENT_OK);
    ASSERT_ARE_EQUAL(IOTHUB_CLIENT_STATUS, status, IOTHUB_CLIENT_SEND_STATUS_IDLE);

    ASSERT_ARE_EQUAL(char_ptr, umock_c_get_expected_calls(), umock_c_get_actual_calls());

    // cleanup
    IoTHubTransport_MQTT_Common_Destroy(handle);
}

/* Tests_SRS_IOTHUB_MQTT_TRANSPORT_07_025: [IoTHubTransport_MQTT_Common_GetSendStatus shall return IOTHUB_CLIENT_OK and status IOTHUB_CLIENT_SEND_STATUS_BUSY if there are currently event items to be sent or being sent.] */
TEST_FUNCTION(IoTHubTransport_MQTT_Common_GetSendStatus_waitingToSend_not_empty_success)
{
    // arrange
    IOTHUBTRANSPORT_CONFIG config ={ 0 };
    SetupIothubTransportConfig(&config, TEST_DEVICE_ID, TEST_DEVICE_KEY, TEST_IOTHUB_NAME, TEST_IOTHUB_SUFFIX, TEST_PROTOCOL_GATEWAY_HOSTNAME, NULL);

    TRANSPORT_LL_HANDLE handle = IoTHubTransport_MQTT_Common_Create(&config, get_IO_transport, &transport_cb_info, transport_cb_ctx);

    IOTHUB_MESSAGE_HANDLE eventMessageHandle = IoTHubMessage_CreateFromByteArray(IGNORED_PTR_ARG, IGNORED_NUM_ARG);
    IOTHUB_MESSAGE_LIST newEntry;
    newEntry.messageHandle = eventMessageHandle;
    DList_InsertTailList(config.waitingToSend, &(newEntry.entry));

    umock_c_reset_all_calls();

    STRICT_EXPECTED_CALL(DList_IsListEmpty(config.waitingToSend));

    IOTHUB_CLIENT_STATUS status;

    // act
    IOTHUB_CLIENT_RESULT result = IoTHubTransport_MQTT_Common_GetSendStatus(handle, &status);

    // assert
    ASSERT_ARE_EQUAL(IOTHUB_CLIENT_RESULT, result, IOTHUB_CLIENT_OK);
    ASSERT_ARE_EQUAL(IOTHUB_CLIENT_STATUS, status, IOTHUB_CLIENT_SEND_STATUS_BUSY);

    ASSERT_ARE_EQUAL(char_ptr, umock_c_get_expected_calls(), umock_c_get_actual_calls());

    // cleanup
    IoTHubTransport_MQTT_Common_Destroy(handle);
    IoTHubMessage_Destroy(eventMessageHandle);
}

TEST_FUNCTION(IoTHubTransport_MQTT_Common_delivered_NULL_context_do_Nothing)
{
    // arrange
    IOTHUBTRANSPORT_CONFIG config = { 0 };
    SetupIothubTransportConfig(&config, TEST_DEVICE_ID, TEST_DEVICE_KEY, TEST_IOTHUB_NAME, TEST_IOTHUB_SUFFIX, TEST_PROTOCOL_GATEWAY_HOSTNAME, NULL);

    TRANSPORT_LL_HANDLE handle = IoTHubTransport_MQTT_Common_Create(&config, get_IO_transport, &transport_cb_info, transport_cb_ctx);

    umock_c_reset_all_calls();

    // act
    g_fnMqttErrorCallback(TEST_MQTT_CLIENT_HANDLE, MQTT_CLIENT_UNKNOWN_ERROR, g_callbackCtx);

    // assert
    ASSERT_ARE_EQUAL(char_ptr, umock_c_get_expected_calls(), umock_c_get_actual_calls());

    //cleanup
    IoTHubTransport_MQTT_Common_Destroy(handle);
}

TEST_FUNCTION(IoTHubTransport_MQTT_Common_delivered_MQTT_CLIENT_NO_PING_RESPONSE_success)
{
    // arrange
    IOTHUBTRANSPORT_CONFIG config ={ 0 };
    SetupIothubTransportConfig(&config, TEST_DEVICE_ID, TEST_DEVICE_KEY, TEST_IOTHUB_NAME, TEST_IOTHUB_SUFFIX, TEST_PROTOCOL_GATEWAY_HOSTNAME, NULL);

    TRANSPORT_LL_HANDLE handle = IoTHubTransport_MQTT_Common_Create(&config, get_IO_transport, &transport_cb_info, transport_cb_ctx);

    umock_c_reset_all_calls();
    STRICT_EXPECTED_CALL(Transport_ConnectionStatusCallBack(IOTHUB_CLIENT_CONNECTION_UNAUTHENTICATED, IOTHUB_CLIENT_CONNECTION_NO_PING_RESPONSE, IGNORED_PTR_ARG));
    STRICT_EXPECTED_CALL(xio_retrieveoptions(IGNORED_PTR_ARG));
    STRICT_EXPECTED_CALL(mqtt_client_clear_xio(IGNORED_PTR_ARG));
    STRICT_EXPECTED_CALL(xio_destroy(IGNORED_PTR_ARG));
    STRICT_EXPECTED_CALL(mqtt_client_dowork(IGNORED_PTR_ARG));
    STRICT_EXPECTED_CALL(tickcounter_get_current_ms(IGNORED_PTR_ARG, IGNORED_PTR_ARG));
    // removeExpiredTwinRequests
    STRICT_EXPECTED_CALL(tickcounter_get_current_ms(IGNORED_PTR_ARG, IGNORED_PTR_ARG));

    // act
    g_fnMqttErrorCallback(TEST_MQTT_CLIENT_HANDLE, MQTT_CLIENT_NO_PING_RESPONSE, g_callbackCtx);
    IoTHubTransport_MQTT_Common_DoWork(handle);

    // assert
    ASSERT_ARE_EQUAL(char_ptr, umock_c_get_expected_calls(), umock_c_get_actual_calls());

    //cleanup
    IoTHubTransport_MQTT_Common_Destroy(handle);
}

TEST_FUNCTION(IoTHubTransport_MQTT_Common_delivered_MQTT_CLIENT_MQTT_CLIENT_MEMORY_ERROR_success)
{
    // arrange
    IOTHUBTRANSPORT_CONFIG config = { 0 };
    SetupIothubTransportConfig(&config, TEST_DEVICE_ID, TEST_DEVICE_KEY, TEST_IOTHUB_NAME, TEST_IOTHUB_SUFFIX, TEST_PROTOCOL_GATEWAY_HOSTNAME, NULL);

    TRANSPORT_LL_HANDLE handle = IoTHubTransport_MQTT_Common_Create(&config, get_IO_transport, &transport_cb_info, transport_cb_ctx);

    umock_c_reset_all_calls();
    STRICT_EXPECTED_CALL(xio_retrieveoptions(IGNORED_PTR_ARG));
    STRICT_EXPECTED_CALL(mqtt_client_clear_xio(IGNORED_PTR_ARG));
    STRICT_EXPECTED_CALL(xio_destroy(IGNORED_PTR_ARG));
    STRICT_EXPECTED_CALL(mqtt_client_dowork(IGNORED_PTR_ARG));
    STRICT_EXPECTED_CALL(tickcounter_get_current_ms(IGNORED_PTR_ARG, IGNORED_PTR_ARG));
    // removeExpiredTwinRequests
    STRICT_EXPECTED_CALL(tickcounter_get_current_ms(IGNORED_PTR_ARG, IGNORED_PTR_ARG));

    // act
    g_fnMqttErrorCallback(TEST_MQTT_CLIENT_HANDLE, MQTT_CLIENT_MEMORY_ERROR, g_callbackCtx);
    IoTHubTransport_MQTT_Common_DoWork(handle);

    // assert
    ASSERT_ARE_EQUAL(char_ptr, umock_c_get_expected_calls(), umock_c_get_actual_calls());

    //cleanup
    IoTHubTransport_MQTT_Common_Destroy(handle);
}

TEST_FUNCTION(IoTHubTransportMqtt_delivered_MQTT_CLIENT_NO_NETWORK_success)
{
    // arrange
    IOTHUBTRANSPORT_CONFIG config = { 0 };
    SetupIothubTransportConfig(&config, TEST_DEVICE_ID, TEST_DEVICE_KEY, TEST_IOTHUB_NAME, TEST_IOTHUB_SUFFIX, TEST_PROTOCOL_GATEWAY_HOSTNAME, NULL);

    TRANSPORT_LL_HANDLE handle = IoTHubTransport_MQTT_Common_Create(&config, get_IO_transport, &transport_cb_info, transport_cb_ctx);

    umock_c_reset_all_calls();

    STRICT_EXPECTED_CALL(Transport_ConnectionStatusCallBack(IOTHUB_CLIENT_CONNECTION_UNAUTHENTICATED, IOTHUB_CLIENT_CONNECTION_NO_NETWORK, IGNORED_PTR_ARG));

    // act
    g_fnMqttErrorCallback(TEST_MQTT_CLIENT_HANDLE, MQTT_CLIENT_CONNECTION_ERROR, g_callbackCtx);

    // assert
    ASSERT_ARE_EQUAL(char_ptr, umock_c_get_expected_calls(), umock_c_get_actual_calls());

    //cleanup
    IoTHubTransport_MQTT_Common_Destroy(handle);
}

TEST_FUNCTION(IoTHubTransportMqtt_delivered_MQTT_CLIENT_COMMUNICATION_ERROR_success)
{
    // arrange
    IOTHUBTRANSPORT_CONFIG config = { 0 };
    SetupIothubTransportConfig(&config, TEST_DEVICE_ID, TEST_DEVICE_KEY, TEST_IOTHUB_NAME, TEST_IOTHUB_SUFFIX, TEST_PROTOCOL_GATEWAY_HOSTNAME, NULL);

    TRANSPORT_LL_HANDLE handle = IoTHubTransport_MQTT_Common_Create(&config, get_IO_transport, &transport_cb_info, transport_cb_ctx);

    umock_c_reset_all_calls();

    STRICT_EXPECTED_CALL(Transport_ConnectionStatusCallBack(IOTHUB_CLIENT_CONNECTION_UNAUTHENTICATED, IOTHUB_CLIENT_CONNECTION_COMMUNICATION_ERROR, IGNORED_PTR_ARG));

    // act
    g_fnMqttErrorCallback(TEST_MQTT_CLIENT_HANDLE, MQTT_CLIENT_COMMUNICATION_ERROR, g_callbackCtx);

    // assert
    ASSERT_ARE_EQUAL(char_ptr, umock_c_get_expected_calls(), umock_c_get_actual_calls());

    //cleanup
    IoTHubTransport_MQTT_Common_Destroy(handle);
}

TEST_FUNCTION(IoTHubTransport_MQTT_Common_MqttOpCompleteCallback_DISCONNECT_succeed)
{
    // arrange
    IOTHUBTRANSPORT_CONFIG config ={ 0 };
    SetupIothubTransportConfig(&config, TEST_DEVICE_ID, TEST_DEVICE_KEY, TEST_IOTHUB_NAME, TEST_IOTHUB_SUFFIX, TEST_PROTOCOL_GATEWAY_HOSTNAME, NULL);

    TRANSPORT_LL_HANDLE handle = IoTHubTransport_MQTT_Common_Create(&config, get_IO_transport, &transport_cb_info, transport_cb_ctx);
    umock_c_reset_all_calls();

    // act
    g_fnMqttOperationCallback(TEST_MQTT_CLIENT_HANDLE, MQTT_CLIENT_ON_DISCONNECT, NULL, g_callbackCtx);

    //assert
    ASSERT_ARE_EQUAL(char_ptr, umock_c_get_expected_calls(), umock_c_get_actual_calls());

    //cleanup
    IoTHubTransport_MQTT_Common_Destroy(handle);
}

TEST_FUNCTION(IoTHubTransport_MQTT_Common_MqttOpCompleteCallback_CONN_ACK_NOT_CONNECTED_succeed)
{
    // arrange
    IOTHUBTRANSPORT_CONFIG config ={ 0 };
    SetupIothubTransportConfig(&config, TEST_DEVICE_ID, TEST_DEVICE_KEY, TEST_IOTHUB_NAME, TEST_IOTHUB_SUFFIX, TEST_PROTOCOL_GATEWAY_HOSTNAME, NULL);

    CONNECT_ACK connack;
    connack.isSessionPresent = false;
    connack.returnCode = CONN_REFUSED_BAD_USERNAME_PASSWORD;

    TRANSPORT_LL_HANDLE handle = IoTHubTransport_MQTT_Common_Create(&config, get_IO_transport, &transport_cb_info, transport_cb_ctx);
    umock_c_reset_all_calls();

    STRICT_EXPECTED_CALL(Transport_ConnectionStatusCallBack(IOTHUB_CLIENT_CONNECTION_UNAUTHENTICATED, IOTHUB_CLIENT_CONNECTION_BAD_CREDENTIAL, IGNORED_PTR_ARG));

    // act
    g_fnMqttOperationCallback(TEST_MQTT_CLIENT_HANDLE, MQTT_CLIENT_ON_CONNACK, &connack, g_callbackCtx);

    //assert
    ASSERT_ARE_EQUAL(char_ptr, umock_c_get_expected_calls(), umock_c_get_actual_calls());

    //cleanup
    IoTHubTransport_MQTT_Common_Destroy(handle);
}

TEST_FUNCTION(IoTHubTransportMqtt_MqttOpCompleteCallback_CONN_ACK_CONN_REFUSED_NOT_CONNECTED_succeed)
{
    // arrange
    IOTHUBTRANSPORT_CONFIG config = { 0 };
    SetupIothubTransportConfig(&config, TEST_DEVICE_ID, TEST_DEVICE_KEY, TEST_IOTHUB_NAME, TEST_IOTHUB_SUFFIX, TEST_PROTOCOL_GATEWAY_HOSTNAME, NULL);

    CONNECT_ACK connack;
    connack.isSessionPresent = false;
    connack.returnCode = CONN_REFUSED_NOT_AUTHORIZED;

    TRANSPORT_LL_HANDLE handle = IoTHubTransport_MQTT_Common_Create(&config, get_IO_transport, &transport_cb_info, transport_cb_ctx);
    umock_c_reset_all_calls();

    STRICT_EXPECTED_CALL(Transport_ConnectionStatusCallBack(IOTHUB_CLIENT_CONNECTION_UNAUTHENTICATED, IOTHUB_CLIENT_CONNECTION_BAD_CREDENTIAL, IGNORED_PTR_ARG));

    // act
    g_fnMqttOperationCallback(TEST_MQTT_CLIENT_HANDLE, MQTT_CLIENT_ON_CONNACK, &connack, g_callbackCtx);

    //assert
    ASSERT_ARE_EQUAL(char_ptr, umock_c_get_expected_calls(), umock_c_get_actual_calls());

    //cleanup
    IoTHubTransport_MQTT_Common_Destroy(handle);
}

TEST_FUNCTION(IoTHubTransport_MQTT_Common_MqttOpCompleteCallback_PUBLISH_ACK_succeed)
{
    // arrange
    IOTHUBTRANSPORT_CONFIG config = { 0 };
    SetupIothubTransportConfig(&config, TEST_DEVICE_ID, TEST_DEVICE_KEY, TEST_IOTHUB_NAME, TEST_IOTHUB_SUFFIX, TEST_PROTOCOL_GATEWAY_HOSTNAME, NULL);

    PUBLISH_ACK puback;
    puback.packetId = 2;

    QOS_VALUE QosValue[] ={ DELIVER_AT_LEAST_ONCE };
    SUBSCRIBE_ACK suback;
    suback.packetId = 1234;
    suback.qosCount = 1;
    suback.qosReturn = QosValue;

    IOTHUB_MESSAGE_LIST message1;
    memset(&message1, 0, sizeof(IOTHUB_MESSAGE_LIST));
    message1.messageHandle = TEST_IOTHUB_MSG_BYTEARRAY;

    DList_InsertTailList(config.waitingToSend, &(message1.entry));
    TRANSPORT_LL_HANDLE handle = setup_iothub_mqtt_connection(&config);
    g_fnMqttOperationCallback(TEST_MQTT_CLIENT_HANDLE, MQTT_CLIENT_ON_SUBSCRIBE_ACK, &suback, g_callbackCtx);
    IoTHubTransport_MQTT_Common_DoWork(handle);
    IoTHubTransport_MQTT_Common_DoWork(handle);
    umock_c_reset_all_calls();

    setup_invoke_message_callback_mocks(IOTHUB_CLIENT_CONFIRMATION_OK, true, false);

    // act
    g_fnMqttOperationCallback(TEST_MQTT_CLIENT_HANDLE, MQTT_CLIENT_ON_PUBLISH_ACK, &puback, g_callbackCtx);

    //assert
    ASSERT_ARE_EQUAL(char_ptr, umock_c_get_expected_calls(), umock_c_get_actual_calls());

    //cleanup
    IoTHubTransport_MQTT_Common_Destroy(handle);
}

/* Tests_SRS_IOTHUB_MQTT_TRANSPORT_07_051: [ If msgHandle or callbackCtx is NULL, mqtt_notification_callback shall do nothing. ] */
TEST_FUNCTION(IoTHubTransport_MQTT_Common_MessageRecv_message_NULL_fail)
{
    // arrange
    IOTHUBTRANSPORT_CONFIG config ={ 0 };
    SetupIothubTransportConfig(&config, TEST_DEVICE_ID, TEST_DEVICE_KEY, TEST_IOTHUB_NAME, TEST_IOTHUB_SUFFIX, TEST_PROTOCOL_GATEWAY_HOSTNAME, NULL);

    TRANSPORT_LL_HANDLE handle = IoTHubTransport_MQTT_Common_Create(&config, get_IO_transport, &transport_cb_info, transport_cb_ctx);

    umock_c_reset_all_calls();

    // act
    ASSERT_IS_NOT_NULL(g_fnMqttMsgRecv);
    g_fnMqttMsgRecv(NULL, g_callbackCtx);

    // assert
    ASSERT_ARE_EQUAL(char_ptr, umock_c_get_expected_calls(), umock_c_get_actual_calls());

    //cleanup
    IoTHubTransport_MQTT_Common_Destroy(handle);
}

/* Tests_SRS_IOTHUB_MQTT_TRANSPORT_07_051: [ If msgHandle or callbackCtx is NULL, mqtt_notification_callback shall do nothing. ] */
TEST_FUNCTION(IoTHubTransport_MQTT_Common_MessageRecv_context_NULL_fail)
{
    // arrange
    IOTHUBTRANSPORT_CONFIG config ={ 0 };
    SetupIothubTransportConfig(&config, TEST_DEVICE_ID, TEST_DEVICE_KEY, TEST_IOTHUB_NAME, TEST_IOTHUB_SUFFIX, TEST_PROTOCOL_GATEWAY_HOSTNAME, NULL);

    TRANSPORT_LL_HANDLE handle = IoTHubTransport_MQTT_Common_Create(&config, get_IO_transport, &transport_cb_info, transport_cb_ctx);

    umock_c_reset_all_calls();

    // act
    ASSERT_IS_NOT_NULL(g_fnMqttMsgRecv);
    g_fnMqttMsgRecv(TEST_MQTT_MESSAGE_HANDLE, NULL);

    // assert
    ASSERT_ARE_EQUAL(char_ptr, umock_c_get_expected_calls(), umock_c_get_actual_calls());

    //cleanup
    IoTHubTransport_MQTT_Common_Destroy(handle);
}

/* Tests_SRS_IOTHUB_MQTT_TRANSPORT_07_051: [ If msgHandle or callbackCtx is NULL, mqtt_notification_callback shall do nothing. ] */
TEST_FUNCTION(IoTHubTransport_MQTT_Common_MessageRecv_Message_context_NULL_fail)
{
    // arrange
    IOTHUBTRANSPORT_CONFIG config ={ 0 };
    SetupIothubTransportConfig(&config, TEST_DEVICE_ID, TEST_DEVICE_KEY, TEST_IOTHUB_NAME, TEST_IOTHUB_SUFFIX, TEST_PROTOCOL_GATEWAY_HOSTNAME, NULL);

    TRANSPORT_LL_HANDLE handle = IoTHubTransport_MQTT_Common_Create(&config, get_IO_transport, &transport_cb_info, transport_cb_ctx);

    umock_c_reset_all_calls();

    // act
    ASSERT_IS_NOT_NULL(g_fnMqttMsgRecv);
    g_fnMqttMsgRecv(NULL, NULL);

    // assert
    ASSERT_ARE_EQUAL(char_ptr, umock_c_get_expected_calls(), umock_c_get_actual_calls());

    //cleanup
    IoTHubTransport_MQTT_Common_Destroy(handle);
}

/* Tests_SRS_IOTHUB_MQTT_TRANSPORT_07_056: [ If type is IOTHUB_TYPE_TELEMETRY, then on success mqtt_notification_callback shall call IoTHubClientCore_LL_MessageCallback. ] */
TEST_FUNCTION(IoTHubTransport_MQTT_Common_MessageRecv_succeed)
{
    // arrange
    IOTHUBTRANSPORT_CONFIG config = { 0 };
    SetupIothubTransportConfig(&config, TEST_DEVICE_ID, TEST_DEVICE_KEY, TEST_IOTHUB_NAME, TEST_IOTHUB_SUFFIX, TEST_PROTOCOL_GATEWAY_HOSTNAME, NULL);

    TRANSPORT_LL_HANDLE handle = IoTHubTransport_MQTT_Common_Create(&config, get_IO_transport, &transport_cb_info, transport_cb_ctx);
    IoTHubTransport_MQTT_Common_DoWork(handle);
    umock_c_reset_all_calls();

    setup_message_recv_msg_callback_mocks(true);

    // act
    ASSERT_IS_NOT_NULL(g_fnMqttMsgRecv);
    g_fnMqttMsgRecv(TEST_MQTT_MESSAGE_HANDLE, g_callbackCtx);

    // assert
    ASSERT_ARE_EQUAL(char_ptr, umock_c_get_expected_calls(), umock_c_get_actual_calls());

    //cleanup
    IoTHubTransport_MQTT_Common_Destroy(handle);
}

/* Tests_SRS_IOTHUB_MQTT_TRANSPORT_07_055: [ if device_twin_msg_type is not RETRIEVE_PROPERTIES then mqtt_notification_callback shall call IoTHubClientCore_LL_ReportedStateComplete ] */
TEST_FUNCTION(IoTHubTransportMqtt_MessageRecv_device_twin_succeed)
{
    // arrange
    IOTHUBTRANSPORT_CONFIG config = { 0 };
    SetupIothubTransportConfig(&config, TEST_DEVICE_ID, TEST_DEVICE_KEY, TEST_IOTHUB_NAME, TEST_IOTHUB_SUFFIX, TEST_PROTOCOL_GATEWAY_HOSTNAME, NULL);

    TRANSPORT_LL_HANDLE handle = IoTHubTransport_MQTT_Common_Create(&config, get_IO_transport, &transport_cb_info, transport_cb_ctx);
    (void)IoTHubTransport_MQTT_Common_Subscribe_DeviceTwin(handle);

    CONNECT_ACK connack = { true, CONNECTION_ACCEPTED };
    g_fnMqttOperationCallback(TEST_MQTT_CLIENT_HANDLE, MQTT_CLIENT_ON_CONNACK, &connack, g_callbackCtx);
    IoTHubTransport_MQTT_Common_DoWork(handle);

    QOS_VALUE QosValue[] = { DELIVER_AT_LEAST_ONCE };
    SUBSCRIBE_ACK suback;
    suback.packetId = 2;
    suback.qosCount = 1;
    suback.qosReturn = QosValue;
    g_fnMqttOperationCallback(TEST_MQTT_CLIENT_HANDLE, MQTT_CLIENT_ON_SUBSCRIBE_ACK, &suback, g_callbackCtx);

    IoTHubTransport_MQTT_Common_DoWork(handle);
    CONSTBUFFER cbuff;
    cbuff.buffer = appMessage;
    cbuff.size = appMsgSize;
    STRICT_EXPECTED_CALL(CONSTBUFFER_GetContent(IGNORED_PTR_ARG)).SetReturn(&cbuff);
    IOTHUB_DEVICE_TWIN device_twin;
    device_twin.report_data_handle = TEST_CONST_BUFFER_HANDLE;
    device_twin.item_id = 1;
    IOTHUB_IDENTITY_INFO identity_info;
    identity_info.device_twin = &device_twin;
    (void)IoTHubTransport_MQTT_Common_ProcessItem(handle, IOTHUB_TYPE_DEVICE_TWIN, &identity_info);

    umock_c_reset_all_calls();

    g_tokenizerIndex = 1;

    setup_message_recv_callback_device_twin_mocks("res");

    // act
    ASSERT_IS_NOT_NULL(g_fnMqttMsgRecv);
    g_fnMqttMsgRecv(TEST_MQTT_MESSAGE_HANDLE, g_callbackCtx);

    // assert
    ASSERT_ARE_EQUAL(char_ptr, umock_c_get_expected_calls(), umock_c_get_actual_calls());

    //cleanup
    IoTHubTransport_MQTT_Common_Destroy(handle);
}

TEST_FUNCTION(IoTHubTransportMqtt_MessageRecv_device_twin_fail)
{
    // arrange
    int negativeTestsInitResult = umock_c_negative_tests_init();
    ASSERT_ARE_EQUAL(int, 0, negativeTestsInitResult);

    IOTHUBTRANSPORT_CONFIG config ={ 0 };
    SetupIothubTransportConfig(&config, TEST_DEVICE_ID, TEST_DEVICE_KEY, TEST_IOTHUB_NAME, TEST_IOTHUB_SUFFIX, TEST_PROTOCOL_GATEWAY_HOSTNAME, NULL);

    TRANSPORT_LL_HANDLE handle = IoTHubTransport_MQTT_Common_Create(&config, get_IO_transport, &transport_cb_info, transport_cb_ctx);

    QOS_VALUE QosValue[] ={ DELIVER_AT_LEAST_ONCE };
    SUBSCRIBE_ACK suback;
    suback.packetId = 1234;
    suback.qosCount = 1;
    suback.qosReturn = QosValue;

    g_fnMqttOperationCallback(TEST_MQTT_CLIENT_HANDLE, MQTT_CLIENT_ON_SUBSCRIBE_ACK, &suback, g_callbackCtx);

    IoTHubTransport_MQTT_Common_DoWork(handle);
    CONSTBUFFER cbuff;
    cbuff.buffer = appMessage;
    cbuff.size = appMsgSize;
    STRICT_EXPECTED_CALL(CONSTBUFFER_GetContent(IGNORED_PTR_ARG)).SetReturn(&cbuff);
    IOTHUB_DEVICE_TWIN device_twin;
    device_twin.report_data_handle = TEST_CONST_BUFFER_HANDLE;
    device_twin.item_id = 1;
    IOTHUB_IDENTITY_INFO identity_info;
    identity_info.device_twin = &device_twin;
    (void)IoTHubTransport_MQTT_Common_ProcessItem(handle, IOTHUB_TYPE_DEVICE_TWIN, &identity_info);
    umock_c_reset_all_calls();

    g_tokenizerIndex = 8;

    setup_message_recv_callback_device_twin_mocks("res");

    umock_c_negative_tests_snapshot();

    ASSERT_IS_NOT_NULL(g_fnMqttMsgRecv);

    // act
    size_t count = umock_c_negative_tests_call_count();
    for (size_t index = 0; index < count; index++)
    {
        if (umock_c_negative_tests_can_call_fail(index))
        {
            umock_c_negative_tests_reset();
            umock_c_negative_tests_fail_call(index);

            char tmp_msg[64];
            sprintf(tmp_msg, "MessageRecv_device_twin failure in test %lu/%lu", (unsigned long)index, (unsigned long)count);

            g_fnMqttMsgRecv(TEST_MQTT_MESSAGE_HANDLE, g_callbackCtx);
            // assert
        }
    }

    //cleanup
    IoTHubTransport_MQTT_Common_Destroy(handle);
    umock_c_negative_tests_deinit();
}

// Subscribe for a twin notification, which implicitly initiates a GetTwin, and have the request timeout.
TEST_FUNCTION(IoTHubTransportMqtt_implicit_gettwin_timeout)
{
    // arrange
    IOTHUBTRANSPORT_CONFIG config = { 0 };
    SetupIothubTransportConfig(&config, TEST_DEVICE_ID, TEST_DEVICE_KEY, TEST_IOTHUB_NAME, TEST_IOTHUB_SUFFIX, TEST_PROTOCOL_GATEWAY_HOSTNAME, NULL);

    TRANSPORT_LL_HANDLE handle = IoTHubTransport_MQTT_Common_Create(&config, get_IO_transport, &transport_cb_info, transport_cb_ctx);
    (void)IoTHubTransport_MQTT_Common_Subscribe_DeviceTwin(handle);

    CONNECT_ACK connack = { true, CONNECTION_ACCEPTED };
    g_fnMqttOperationCallback(TEST_MQTT_CLIENT_HANDLE, MQTT_CLIENT_ON_CONNACK, &connack, g_callbackCtx);
    IoTHubTransport_MQTT_Common_DoWork(handle);

    QOS_VALUE QosValue[] = { DELIVER_AT_LEAST_ONCE };
    SUBSCRIBE_ACK suback;
    suback.packetId = 2;
    suback.qosCount = 1;
    suback.qosReturn = QosValue;
    g_fnMqttOperationCallback(TEST_MQTT_CLIENT_HANDLE, MQTT_CLIENT_ON_SUBSCRIBE_ACK, &suback, g_callbackCtx);

    IoTHubTransport_MQTT_Common_DoWork(handle);    

    umock_c_reset_all_calls();
    set_expected_calls_for_DoWork_for_twin_timeouts();

    // Set up the returned time such that it's far enough into the future to trigger time out related logic.
    g_current_ms += 6*60*1000;
    STRICT_EXPECTED_CALL(tickcounter_get_current_ms(IGNORED_PTR_ARG, IGNORED_PTR_ARG))
        .CopyOutArgumentBuffer(2, &g_current_ms, sizeof(g_current_ms));

    // The initial message removed is the implicit GetTwin() created on a listen for twin subscription.
    // This is not reported back to the application, by convention.
    STRICT_EXPECTED_CALL(DList_RemoveEntryList(IGNORED_PTR_ARG));
    STRICT_EXPECTED_CALL(gballoc_free(IGNORED_PTR_ARG));

    // act
    IoTHubTransport_MQTT_Common_DoWork(handle);

    // assert
    ASSERT_ARE_EQUAL(char_ptr, umock_c_get_expected_calls(), umock_c_get_actual_calls());

    //cleanup
    IoTHubTransport_MQTT_Common_Destroy(handle);
}


// Test that if a Reported Property is timed out, then appropriate application callbacks are notified
TEST_FUNCTION(IoTHubTransportMqtt_reported_property_timeout)
{
    // arrange
    IOTHUBTRANSPORT_CONFIG config = { 0 };
    SetupIothubTransportConfig(&config, TEST_DEVICE_ID, TEST_DEVICE_KEY, TEST_IOTHUB_NAME, TEST_IOTHUB_SUFFIX, TEST_PROTOCOL_GATEWAY_HOSTNAME, NULL);

    TRANSPORT_LL_HANDLE handle = IoTHubTransport_MQTT_Common_Create(&config, get_IO_transport, &transport_cb_info, transport_cb_ctx);
    (void)IoTHubTransport_MQTT_Common_Subscribe_DeviceTwin(handle);

    CONNECT_ACK connack = { true, CONNECTION_ACCEPTED };
    g_fnMqttOperationCallback(TEST_MQTT_CLIENT_HANDLE, MQTT_CLIENT_ON_CONNACK, &connack, g_callbackCtx);
    IoTHubTransport_MQTT_Common_DoWork(handle);

    QOS_VALUE QosValue[] = { DELIVER_AT_LEAST_ONCE };
    SUBSCRIBE_ACK suback;
    suback.packetId = 2;
    suback.qosCount = 1;
    suback.qosReturn = QosValue;
    g_fnMqttOperationCallback(TEST_MQTT_CLIENT_HANDLE, MQTT_CLIENT_ON_SUBSCRIBE_ACK, &suback, g_callbackCtx);

    IoTHubTransport_MQTT_Common_DoWork(handle);
    CONSTBUFFER cbuff;
    cbuff.buffer = appMessage;
    cbuff.size = appMsgSize;
    STRICT_EXPECTED_CALL(CONSTBUFFER_GetContent(IGNORED_PTR_ARG)).SetReturn(&cbuff);
    IOTHUB_DEVICE_TWIN device_twin;
    device_twin.report_data_handle = TEST_CONST_BUFFER_HANDLE;
    device_twin.item_id = 1;
    IOTHUB_IDENTITY_INFO identity_info;
    identity_info.device_twin = &device_twin;
    (void)IoTHubTransport_MQTT_Common_ProcessItem(handle, IOTHUB_TYPE_DEVICE_TWIN, &identity_info);

    umock_c_reset_all_calls();
    set_expected_calls_for_DoWork_for_twin_timeouts();

    // Set up the returned time such that it's far enough into the future to trigger time out related logic.
    g_current_ms += 6*60*1000;
    STRICT_EXPECTED_CALL(tickcounter_get_current_ms(IGNORED_PTR_ARG, IGNORED_PTR_ARG))
        .CopyOutArgumentBuffer(2, &g_current_ms, sizeof(g_current_ms));

    // The initial message removed is the implicit GetTwin() created on a listen for twin subscription.
    // This is not reported back to the application, by convention.
    STRICT_EXPECTED_CALL(DList_RemoveEntryList(IGNORED_PTR_ARG));
    STRICT_EXPECTED_CALL(gballoc_free(IGNORED_PTR_ARG));

    // The next message was queued there by the UT's request to send a reported property.
    STRICT_EXPECTED_CALL(Transport_Twin_ReportedStateComplete_Callback(1, STATUS_CODE_TIMEOUT_VALUE, IGNORED_PTR_ARG));
    STRICT_EXPECTED_CALL(DList_RemoveEntryList(IGNORED_PTR_ARG));
    STRICT_EXPECTED_CALL(gballoc_free(IGNORED_PTR_ARG));

    // act
    IoTHubTransport_MQTT_Common_DoWork(handle);

    // assert
    ASSERT_ARE_EQUAL(char_ptr, umock_c_get_expected_calls(), umock_c_get_actual_calls());

    //cleanup
    IoTHubTransport_MQTT_Common_Destroy(handle);
}


/* Tests_SRS_IOTHUB_MQTT_TRANSPORT_07_054: [ If type is IOTHUB_TYPE_DEVICE_TWIN, then on success if msg_type is RETRIEVE_PROPERTIES then mqtt_notification_callback shall call IoTHubClientCore_LL_RetrievePropertyComplete... ]*/
TEST_FUNCTION(IoTHubTransport_MQTT_Common_MessageRecv_with_sys_Properties_succeed)
{
    // arrange
    IOTHUBTRANSPORT_CONFIG config ={ 0 };
    SetupIothubTransportConfig(&config, TEST_DEVICE_ID, TEST_DEVICE_KEY, TEST_IOTHUB_NAME, TEST_IOTHUB_SUFFIX, TEST_PROTOCOL_GATEWAY_HOSTNAME, NULL);

    TRANSPORT_LL_HANDLE handle = IoTHubTransport_MQTT_Common_Create(&config, get_IO_transport, &transport_cb_info, transport_cb_ctx);
    IoTHubTransport_MQTT_Common_DoWork(handle);
    umock_c_reset_all_calls();

    setup_message_receive_initial_calls(TEST_MQTT_MSG_TOPIC_W_1_PROP, false);
    STRICT_EXPECTED_CALL(STRING_c_str(IGNORED_PTR_ARG)).CallCannotFail().SetReturn(TEST_MQTT_MESSAGE_TOPIC);

    EXPECTED_CALL(STRING_TOKENIZER_create_from_char(TEST_MQTT_MSG_TOPIC_W_1_PROP));
    STRICT_EXPECTED_CALL(STRING_new());
    STRICT_EXPECTED_CALL(IoTHubMessage_Properties(TEST_IOTHUB_MSG_BYTEARRAY));

    STRICT_EXPECTED_CALL(STRING_TOKENIZER_get_next_token(IGNORED_PTR_ARG, IGNORED_PTR_ARG, "&")).SetReturn(0);
    STRICT_EXPECTED_CALL(STRING_c_str(IGNORED_PTR_ARG))
        .SetReturn("iothub-ack=Full");

    STRICT_EXPECTED_CALL(STRING_TOKENIZER_get_next_token(IGNORED_PTR_ARG, IGNORED_PTR_ARG, "&")).SetReturn(1);
    EXPECTED_CALL(STRING_delete(IGNORED_PTR_ARG));
    EXPECTED_CALL(STRING_TOKENIZER_destroy(IGNORED_PTR_ARG));

    setup_set_message_disposition_context();
    STRICT_EXPECTED_CALL(Transport_MessageCallback(IGNORED_PTR_ARG, IGNORED_PTR_ARG))
        .SetReturn(true);

    // act
    ASSERT_IS_NOT_NULL(g_fnMqttMsgRecv);
    g_fnMqttMsgRecv(TEST_MQTT_MESSAGE_HANDLE, g_callbackCtx);

    // assert
    ASSERT_ARE_EQUAL(char_ptr, umock_c_get_expected_calls(), umock_c_get_actual_calls());

    //cleanup
    g_messageDispositionDestroyFunction(g_messageDispositionContext);
    IoTHubTransport_MQTT_Common_Destroy(handle);
}

TEST_FUNCTION(IoTHubTransport_MQTT_Common_MessageRecv_with_sys_Properties_succeed_autodecode)
{
    // arrange
    IOTHUBTRANSPORT_CONFIG config = { 0 };
    SetupIothubTransportConfig(&config, TEST_DEVICE_ID, TEST_DEVICE_KEY, TEST_IOTHUB_NAME, TEST_IOTHUB_SUFFIX, TEST_PROTOCOL_GATEWAY_HOSTNAME, NULL);

    TRANSPORT_LL_HANDLE handle = IoTHubTransport_MQTT_Common_Create(&config, get_IO_transport, &transport_cb_info, transport_cb_ctx);
    bool urlencode = true;
    IoTHubTransport_MQTT_Common_SetOption(handle, OPTION_AUTO_URL_ENCODE_DECODE, &urlencode);
    IoTHubTransport_MQTT_Common_DoWork(handle);
    umock_c_reset_all_calls();

    setup_message_receive_initial_calls(TEST_MQTT_MSG_TOPIC_W_1_PROP, false);
    STRICT_EXPECTED_CALL(STRING_c_str(IGNORED_PTR_ARG)).CallCannotFail().SetReturn(TEST_MQTT_MESSAGE_TOPIC);

    EXPECTED_CALL(STRING_TOKENIZER_create_from_char(TEST_MQTT_MSG_TOPIC_W_1_PROP));
    STRICT_EXPECTED_CALL(STRING_new());
    STRICT_EXPECTED_CALL(IoTHubMessage_Properties(TEST_IOTHUB_MSG_BYTEARRAY));

    // "%24.cid&%24.uid";
    STRICT_EXPECTED_CALL(STRING_TOKENIZER_get_next_token(IGNORED_PTR_ARG, IGNORED_PTR_ARG, "&")).SetReturn(0);
    STRICT_EXPECTED_CALL(STRING_c_str(IGNORED_PTR_ARG))
        .SetReturn("iothub-ack=Full");
    // iothub-ack-full is a "system" property but not mapped to IOTHUB_MESSAGE_HANDLE so it is silently ignored

    STRICT_EXPECTED_CALL(STRING_TOKENIZER_get_next_token(IGNORED_PTR_ARG, IGNORED_PTR_ARG, "&")).SetReturn(0);
    STRICT_EXPECTED_CALL(STRING_c_str(IGNORED_PTR_ARG))
        .SetReturn("propName=PropValue");

    set_expected_calls_for_custom_message_property(true);

    STRICT_EXPECTED_CALL(STRING_TOKENIZER_get_next_token(IGNORED_PTR_ARG, IGNORED_PTR_ARG, "&")).SetReturn(0);
    STRICT_EXPECTED_CALL(STRING_c_str(IGNORED_PTR_ARG))
        .SetReturn("DeviceInfo=smokeTest");

    set_expected_calls_for_custom_message_property(true);

    STRICT_EXPECTED_CALL(STRING_TOKENIZER_get_next_token(IGNORED_PTR_ARG, IGNORED_PTR_ARG, "&")).SetReturn(0);
    STRICT_EXPECTED_CALL(STRING_c_str(IGNORED_PTR_ARG))
        .SetReturn("%24.to=%2Fdevices%2FmyDeviceId%2Fmessages%2FdeviceBound&");
    // %24.to is also silently ignored

    STRICT_EXPECTED_CALL(STRING_TOKENIZER_get_next_token(IGNORED_PTR_ARG, IGNORED_PTR_ARG, "&")).SetReturn(0);
    STRICT_EXPECTED_CALL(STRING_c_str(IGNORED_PTR_ARG))
        .SetReturn("%24.cid=123");

    STRICT_EXPECTED_CALL(URL_DecodeString(IGNORED_PTR_ARG));
    STRICT_EXPECTED_CALL(STRING_c_str(IGNORED_PTR_ARG)).CallCannotFail();
    STRICT_EXPECTED_CALL(IoTHubMessage_SetCorrelationId(IGNORED_PTR_ARG, IGNORED_PTR_ARG));
    STRICT_EXPECTED_CALL(STRING_delete(IGNORED_PTR_ARG));

    STRICT_EXPECTED_CALL(STRING_TOKENIZER_get_next_token(IGNORED_PTR_ARG, IGNORED_PTR_ARG, "&")).SetReturn(0);
    STRICT_EXPECTED_CALL(STRING_c_str(IGNORED_PTR_ARG))
        .SetReturn("%24.uid=456");

    STRICT_EXPECTED_CALL(URL_DecodeString(IGNORED_PTR_ARG));
    STRICT_EXPECTED_CALL(STRING_c_str(IGNORED_PTR_ARG)).CallCannotFail();
    STRICT_EXPECTED_CALL(IoTHubMessage_SetMessageUserIdSystemProperty(IGNORED_PTR_ARG, IGNORED_PTR_ARG));
    STRICT_EXPECTED_CALL(STRING_delete(IGNORED_PTR_ARG));

    STRICT_EXPECTED_CALL(STRING_TOKENIZER_get_next_token(IGNORED_PTR_ARG, IGNORED_PTR_ARG, "&")).SetReturn(1);
    EXPECTED_CALL(STRING_delete(IGNORED_PTR_ARG));
    EXPECTED_CALL(STRING_TOKENIZER_destroy(IGNORED_PTR_ARG));

    setup_set_message_disposition_context();
    STRICT_EXPECTED_CALL(Transport_MessageCallback(IGNORED_PTR_ARG, IGNORED_PTR_ARG))
        .SetReturn(true);

    // act
    ASSERT_IS_NOT_NULL(g_fnMqttMsgRecv);
    g_fnMqttMsgRecv(TEST_MQTT_MESSAGE_HANDLE, g_callbackCtx);

    // assert
    ASSERT_ARE_EQUAL(char_ptr, umock_c_get_expected_calls(), umock_c_get_actual_calls());

    //cleanup
    g_messageDispositionDestroyFunction(g_messageDispositionContext);
    IoTHubTransport_MQTT_Common_Destroy(handle);
}

/* Tests_SRS_IOTHUB_MQTT_TRANSPORT_07_054: [ If type is IOTHUB_TYPE_DEVICE_TWIN, then on success if msg_type is RETRIEVE_PROPERTIES then mqtt_notification_callback shall call IoTHubClientCore_LL_RetrievePropertyComplete... ]*/
// Tests_SRS_IOTHUB_TRANSPORT_MQTT_COMMON_09_012: [ If type is IOTHUB_TYPE_TELEMETRY and the system property `$.ct` is defined, its value shall be set on the IOTHUB_MESSAGE_HANDLE's ContentType property ]
// Tests_SRS_IOTHUB_TRANSPORT_MQTT_COMMON_09_013: [ If type is IOTHUB_TYPE_TELEMETRY and the system property `$.ce` is defined, its value shall be set on the IOTHUB_MESSAGE_HANDLE's ContentEncoding property ]
TEST_FUNCTION(IoTHubTransport_MQTT_Common_MessageRecv_with_Properties_succeed)
{
    // arrange
    IOTHUBTRANSPORT_CONFIG config ={ 0 };
    SetupIothubTransportConfig(&config, TEST_DEVICE_ID, TEST_DEVICE_KEY, TEST_IOTHUB_NAME, TEST_IOTHUB_SUFFIX, TEST_PROTOCOL_GATEWAY_HOSTNAME, NULL);

    TRANSPORT_LL_HANDLE handle = IoTHubTransport_MQTT_Common_Create(&config, get_IO_transport, &transport_cb_info, transport_cb_ctx);
    IoTHubTransport_MQTT_Common_DoWork(handle);
    umock_c_reset_all_calls();

    g_tokenizerIndex = 4;
    setup_message_recv_with_properties_mocks(true, true, false, true);

    // act
    ASSERT_IS_NOT_NULL(g_fnMqttMsgRecv);
    g_fnMqttMsgRecv(TEST_MQTT_MESSAGE_HANDLE, g_callbackCtx);

    // assert
    ASSERT_ARE_EQUAL(char_ptr, umock_c_get_expected_calls(), umock_c_get_actual_calls());

    //cleanup
    g_messageDispositionDestroyFunction(g_messageDispositionContext);
    IoTHubTransport_MQTT_Common_Destroy(handle);
}

TEST_FUNCTION(IoTHubTransport_MQTT_Common_MessageRecv_no_Properties_no_ct_no_ce_succeed)
{
    // arrange
    IOTHUBTRANSPORT_CONFIG config ={ 0 };
    SetupIothubTransportConfig(&config, TEST_DEVICE_ID, TEST_DEVICE_KEY, TEST_IOTHUB_NAME, TEST_IOTHUB_SUFFIX, TEST_PROTOCOL_GATEWAY_HOSTNAME, NULL);

    TRANSPORT_LL_HANDLE handle = IoTHubTransport_MQTT_Common_Create(&config, get_IO_transport, &transport_cb_info, transport_cb_ctx);
    g_tokenizerIndex = 6;
<<<<<<< HEAD
    IoTHubTransport_MQTT_Common_DoWork(handle);
    umock_c_reset_all_calls();

    setup_message_recv_with_properties_mocks(false, false, false, true);

    // act
    ASSERT_IS_NOT_NULL(g_fnMqttMsgRecv);
    g_fnMqttMsgRecv(TEST_MQTT_MESSAGE_HANDLE, g_callbackCtx);

    // assert
    ASSERT_ARE_EQUAL(char_ptr, umock_c_get_expected_calls(), umock_c_get_actual_calls());

    //cleanup
    g_messageDispositionDestroyFunction(g_messageDispositionContext);
    IoTHubTransport_MQTT_Common_Destroy(handle);
}

TEST_FUNCTION(IoTHubTransport_MQTT_Common_MessageRecv_no_Properties_no_ct_no_ce_cb_fail)
{
    // arrange
    IOTHUBTRANSPORT_CONFIG config ={ 0 };
    SetupIothubTransportConfig(&config, TEST_DEVICE_ID, TEST_DEVICE_KEY, TEST_IOTHUB_NAME, TEST_IOTHUB_SUFFIX, TEST_PROTOCOL_GATEWAY_HOSTNAME, NULL);

    TRANSPORT_LL_HANDLE handle = IoTHubTransport_MQTT_Common_Create(&config, get_IO_transport, &transport_cb_info, transport_cb_ctx);
    g_tokenizerIndex = 6;
    IoTHubTransport_MQTT_Common_DoWork(handle);
    umock_c_reset_all_calls();

=======
    IoTHubTransport_MQTT_Common_DoWork(handle);
    umock_c_reset_all_calls();

    setup_message_recv_with_properties_mocks(false, false, false, true);

    // act
    ASSERT_IS_NOT_NULL(g_fnMqttMsgRecv);
    g_fnMqttMsgRecv(TEST_MQTT_MESSAGE_HANDLE, g_callbackCtx);

    // assert
    ASSERT_ARE_EQUAL(char_ptr, umock_c_get_expected_calls(), umock_c_get_actual_calls());

    //cleanup
    g_messageDispositionDestroyFunction(g_messageDispositionContext);
    IoTHubTransport_MQTT_Common_Destroy(handle);
}

TEST_FUNCTION(IoTHubTransport_MQTT_Common_MessageRecv_no_Properties_no_ct_no_ce_cb_fail)
{
    // arrange
    IOTHUBTRANSPORT_CONFIG config ={ 0 };
    SetupIothubTransportConfig(&config, TEST_DEVICE_ID, TEST_DEVICE_KEY, TEST_IOTHUB_NAME, TEST_IOTHUB_SUFFIX, TEST_PROTOCOL_GATEWAY_HOSTNAME, NULL);

    TRANSPORT_LL_HANDLE handle = IoTHubTransport_MQTT_Common_Create(&config, get_IO_transport, &transport_cb_info, transport_cb_ctx);
    g_tokenizerIndex = 6;
    IoTHubTransport_MQTT_Common_DoWork(handle);
    umock_c_reset_all_calls();

>>>>>>> 18aa9056
    setup_message_recv_with_properties_mocks(false, false, false, false);

    // act
    ASSERT_IS_NOT_NULL(g_fnMqttMsgRecv);
    g_fnMqttMsgRecv(TEST_MQTT_MESSAGE_HANDLE, g_callbackCtx);

    // assert
    ASSERT_ARE_EQUAL(char_ptr, umock_c_get_expected_calls(), umock_c_get_actual_calls());

    //cleanup
    IoTHubTransport_MQTT_Common_Destroy(handle);
}

TEST_FUNCTION(IoTHubTransport_MQTT_Common_MessageRecv_with_Properties_succeed_autodecode)
{
    // arrange
    IOTHUBTRANSPORT_CONFIG config = { 0 };
    SetupIothubTransportConfig(&config, TEST_DEVICE_ID, TEST_DEVICE_KEY, TEST_IOTHUB_NAME, TEST_IOTHUB_SUFFIX, TEST_PROTOCOL_GATEWAY_HOSTNAME, NULL);

    TRANSPORT_LL_HANDLE handle = IoTHubTransport_MQTT_Common_Create(&config, get_IO_transport, &transport_cb_info, transport_cb_ctx);
    bool urlencode = true;
    IoTHubTransport_MQTT_Common_SetOption(handle, OPTION_AUTO_URL_ENCODE_DECODE, &urlencode);
    IoTHubTransport_MQTT_Common_DoWork(handle);
    umock_c_reset_all_calls();

    g_tokenizerIndex = 2;
    setup_message_recv_with_properties_mocks(true, true, true, true);

    // act
    ASSERT_IS_NOT_NULL(g_fnMqttMsgRecv);
    g_fnMqttMsgRecv(TEST_MQTT_MESSAGE_HANDLE, g_callbackCtx);

    // assert
    ASSERT_ARE_EQUAL(char_ptr, umock_c_get_expected_calls(), umock_c_get_actual_calls());

    //cleanup
    g_messageDispositionDestroyFunction(g_messageDispositionContext);
    IoTHubTransport_MQTT_Common_Destroy(handle);
}

/* Tests_SRS_IOTHUB_MQTT_TRANSPORT_07_054: [ If type is IOTHUB_TYPE_DEVICE_TWIN, then on success if msg_type is RETRIEVE_PROPERTIES then mqtt_notification_callback shall call IoTHubClientCore_LL_RetrievePropertyComplete... ]*/
TEST_FUNCTION(IoTHubTransport_MQTT_Common_MessageRecv_with_Properties_fail)
{
    // arrange
    int negativeTestsInitResult = umock_c_negative_tests_init();
    ASSERT_ARE_EQUAL(int, 0, negativeTestsInitResult);

    IOTHUBTRANSPORT_CONFIG config ={ 0 };
    SetupIothubTransportConfig(&config, TEST_DEVICE_ID, TEST_DEVICE_KEY, TEST_IOTHUB_NAME, TEST_IOTHUB_SUFFIX, TEST_PROTOCOL_GATEWAY_HOSTNAME, NULL);

    TRANSPORT_LL_HANDLE handle = IoTHubTransport_MQTT_Common_Create(&config, get_IO_transport, &transport_cb_info, transport_cb_ctx);
    g_tokenizerIndex = 6;
    IoTHubTransport_MQTT_Common_DoWork(handle);
    umock_c_reset_all_calls();

    setup_message_recv_with_properties_mocks(false, false, false, true);

    umock_c_negative_tests_snapshot();

    // act
    size_t count = umock_c_negative_tests_call_count();
    for (size_t index = 0; index < count; index++)
    {
        if (umock_c_negative_tests_can_call_fail(index))
        {
            g_messageDispositionContext = NULL;
            g_messageDispositionDestroyFunction = NULL;
            umock_c_negative_tests_reset();
            umock_c_negative_tests_fail_call(index);

            g_tokenizerIndex = 6;
            g_fnMqttMsgRecv(TEST_MQTT_MESSAGE_HANDLE, g_callbackCtx);

            if (g_messageDispositionContext != NULL)
            {
                g_messageDispositionDestroyFunction(g_messageDispositionContext);
            }
        }
    }

    // assert

    //cleanup
    IoTHubTransport_MQTT_Common_Destroy(handle);
    umock_c_negative_tests_deinit();
}

TEST_FUNCTION(IoTHubTransport_MQTT_Common_MessageRecv_with_Properties_fail_autodecode)
{
    // arrange
    int negativeTestsInitResult = umock_c_negative_tests_init();
    ASSERT_ARE_EQUAL(int, 0, negativeTestsInitResult);

    IOTHUBTRANSPORT_CONFIG config = { 0 };
    SetupIothubTransportConfig(&config, TEST_DEVICE_ID, TEST_DEVICE_KEY, TEST_IOTHUB_NAME, TEST_IOTHUB_SUFFIX, TEST_PROTOCOL_GATEWAY_HOSTNAME, NULL);

    TRANSPORT_LL_HANDLE handle = IoTHubTransport_MQTT_Common_Create(&config, get_IO_transport, &transport_cb_info, transport_cb_ctx);
    bool urlencode = true;
    IoTHubTransport_MQTT_Common_SetOption(handle, OPTION_AUTO_URL_ENCODE_DECODE, &urlencode);
    g_tokenizerIndex = 6;
    IoTHubTransport_MQTT_Common_DoWork(handle);
    umock_c_reset_all_calls();

    setup_message_recv_with_properties_mocks(false, false, true, true);

    umock_c_negative_tests_snapshot();

    // act
     size_t count = umock_c_negative_tests_call_count();
    for (size_t index = 0; index < count; index++)
    {
        if (umock_c_negative_tests_can_call_fail(index)) 
        {
            g_messageDispositionContext = NULL;
            g_messageDispositionDestroyFunction = NULL;
            umock_c_negative_tests_reset();
            umock_c_negative_tests_fail_call(index);

            char tmp_msg[64];
            sprintf(tmp_msg, "g_fnMqttMsgRecv failure in test %lu/%lu", (unsigned long)index, (unsigned long)count);

            g_tokenizerIndex = 6;
            g_fnMqttMsgRecv(TEST_MQTT_MESSAGE_HANDLE, g_callbackCtx);

            if (g_messageDispositionContext != NULL)
            {
                g_messageDispositionDestroyFunction(g_messageDispositionContext);
            }
        }
    }

    // assert

    //cleanup
    IoTHubTransport_MQTT_Common_Destroy(handle);
    umock_c_negative_tests_deinit();
}

/* Tests_SRS_IOTHUB_MQTT_TRANSPORT_07_054: [ If type is IOTHUB_TYPE_DEVICE_TWIN, then on success if msg_type is RETRIEVE_PROPERTIES then mqtt_notification_callback shall call IoTHubClientCore_LL_RetrievePropertyComplete... ]*/
TEST_FUNCTION(IoTHubTransport_MQTT_Common_MessageRecv_messagecallback_fail)
{
    // arrange
    IOTHUBTRANSPORT_CONFIG config ={ 0 };
    SetupIothubTransportConfig(&config, TEST_DEVICE_ID, TEST_DEVICE_KEY, TEST_IOTHUB_NAME, TEST_IOTHUB_SUFFIX, TEST_PROTOCOL_GATEWAY_HOSTNAME, NULL);

    QOS_VALUE QosValue[] ={ DELIVER_AT_LEAST_ONCE };
    SUBSCRIBE_ACK suback;
    suback.packetId = 1234;
    suback.qosCount = 1;
    suback.qosReturn = QosValue;

    IOTHUB_MESSAGE_LIST message1;
    memset(&message1, 0, sizeof(IOTHUB_MESSAGE_LIST));
    message1.messageHandle = TEST_IOTHUB_MSG_BYTEARRAY;

    DList_InsertTailList(config.waitingToSend, &(message1.entry));
    TRANSPORT_LL_HANDLE handle = IoTHubTransport_MQTT_Common_Create(&config, get_IO_transport, &transport_cb_info, transport_cb_ctx);
    g_fnMqttOperationCallback(TEST_MQTT_CLIENT_HANDLE, MQTT_CLIENT_ON_SUBSCRIBE_ACK, &suback, g_callbackCtx);
    IoTHubTransport_MQTT_Common_DoWork(handle);
    IoTHubTransport_MQTT_Common_DoWork(handle);
    umock_c_reset_all_calls();

    setup_message_recv_msg_callback_mocks(false);

    // act
    ASSERT_IS_NOT_NULL(g_fnMqttMsgRecv);
    g_fnMqttMsgRecv(TEST_MQTT_MESSAGE_HANDLE, g_callbackCtx);

    // assert
    ASSERT_ARE_EQUAL(char_ptr, umock_c_get_expected_calls(), umock_c_get_actual_calls());

    //cleanup
    IoTHubTransport_MQTT_Common_Destroy(handle);
}

/* Tests_SRS_IOTHUB_MQTT_TRANSPORT_07_053: [ If type is IOTHUB_TYPE_DEVICE_METHODS, then on success mqtt_notification_callback shall call IoTHubClientCore_LL_DeviceMethodComplete. ] */
TEST_FUNCTION(IoTHubTransportMqtt_MessageRecv_device_method_succeed)
{
    // arrange
    IOTHUBTRANSPORT_CONFIG config = { 0 };
    SetupIothubTransportConfig(&config, TEST_DEVICE_ID, TEST_DEVICE_KEY, TEST_IOTHUB_NAME, TEST_IOTHUB_SUFFIX, TEST_PROTOCOL_GATEWAY_HOSTNAME, NULL);

    TRANSPORT_LL_HANDLE handle = IoTHubTransport_MQTT_Common_Create(&config, get_IO_transport, &transport_cb_info, transport_cb_ctx);
    g_tokenizerIndex = 8;
    IoTHubTransport_MQTT_Common_DoWork(handle);
    umock_c_reset_all_calls();

    setup_message_recv_device_method_mocks();

    // act
    ASSERT_IS_NOT_NULL(g_fnMqttMsgRecv);
    g_fnMqttMsgRecv(TEST_MQTT_MESSAGE_HANDLE, g_callbackCtx);

    // assert
    ASSERT_ARE_EQUAL(char_ptr, umock_c_get_expected_calls(), umock_c_get_actual_calls());

    //cleanup
    IoTHubTransport_MQTT_Common_DeviceMethod_Response(handle, g_method_handle_value, NULL, 0, 0);
    IoTHubTransport_MQTT_Common_Destroy(handle);

}

/* Tests_SRS_IOTHUB_MQTT_TRANSPORT_07_053: [ If type is IOTHUB_TYPE_DEVICE_METHODS, then on success mqtt_notification_callback shall call IoTHubClientCore_LL_DeviceMethodComplete. ] */
TEST_FUNCTION(IoTHubTransportMqtt_MessageRecv_device_method_fail)
{
    // arrange
    int negativeTestsInitResult = umock_c_negative_tests_init();
    ASSERT_ARE_EQUAL(int, 0, negativeTestsInitResult);

    IOTHUBTRANSPORT_CONFIG config = { 0 };
    SetupIothubTransportConfig(&config, TEST_DEVICE_ID, TEST_DEVICE_KEY, TEST_IOTHUB_NAME, TEST_IOTHUB_SUFFIX, TEST_PROTOCOL_GATEWAY_HOSTNAME, NULL);

    TRANSPORT_LL_HANDLE handle = IoTHubTransport_MQTT_Common_Create(&config, get_IO_transport, &transport_cb_info, transport_cb_ctx);
    g_tokenizerIndex = 6;
    IoTHubTransport_MQTT_Common_DoWork(handle);
    umock_c_reset_all_calls();

    setup_message_recv_device_method_mocks();

    umock_c_negative_tests_snapshot();

    // act
    size_t count = umock_c_negative_tests_call_count();
    for (size_t index = 0; index < count; index++)
    {
        if (umock_c_negative_tests_can_call_fail(index)) 
        {
            umock_c_negative_tests_reset();
            umock_c_negative_tests_fail_call(index);

            char tmp_msg[64];
            sprintf(tmp_msg, "IoTHubTransport_MQTT_Common_DoWork failure in test %lu/%lu", (unsigned long)index, (unsigned long)count);

            g_fnMqttMsgRecv(TEST_MQTT_MESSAGE_HANDLE, g_callbackCtx);
        }
    }

    // assert

    //cleanup
    IoTHubTransport_MQTT_Common_Destroy(handle);
    umock_c_negative_tests_deinit();
}

// Tests_SRS_IOTHUB_MQTT_TRANSPORT_03_001: [ IoTHubTransport_MQTT_Common_Register shall return NULL if deviceId, or both deviceKey and deviceSasToken are NULL.]
TEST_FUNCTION(IoTHubTransport_MQTT_Common_Register_deviceKey_null_and_deviceSasToken_null_returns_null)
{
    // arrange
    IOTHUBTRANSPORT_CONFIG config = { 0 };
    SetupIothubTransportConfig(&config, TEST_DEVICE_ID, TEST_DEVICE_KEY, TEST_IOTHUB_NAME, TEST_IOTHUB_SUFFIX, TEST_PROTOCOL_GATEWAY_HOSTNAME, NULL);
    IOTHUB_DEVICE_CONFIG deviceConfig;
    deviceConfig.deviceId = TEST_DEVICE_ID;
    deviceConfig.deviceKey = NULL;
    deviceConfig.deviceSasToken = NULL;
    deviceConfig.moduleId = NULL;

    TRANSPORT_LL_HANDLE handle = IoTHubTransport_MQTT_Common_Create(&config, get_IO_transport, &transport_cb_info, transport_cb_ctx);
    umock_c_reset_all_calls();

    EXPECTED_CALL(STRING_c_str(IGNORED_PTR_ARG));

    // act
    IOTHUB_DEVICE_HANDLE devHandle = IoTHubTransport_MQTT_Common_Register(handle, &deviceConfig, config.waitingToSend);

    // assert
    ASSERT_IS_NULL(devHandle);
    ASSERT_ARE_EQUAL(char_ptr, umock_c_get_expected_calls(), umock_c_get_actual_calls());

    //cleanup
    IoTHubTransport_MQTT_Common_Destroy(handle);
}

//Tests_SRS_IOTHUB_TRANSPORT_MQTT_COMMON_43_001: [ IoTHubTransport_MQTT_Common_Register shall return NULL if deviceKey is NULL when credential type is IOTHUB_CREDENTIAL_TYPE_DEVICE_KEY ]
TEST_FUNCTION(IoTHubTransport_MQTT_Common_Register_deviceKey_provided_null_returns_null)
{
    // arrange
    IOTHUBTRANSPORT_CONFIG config = { 0 };
    SetupIothubTransportConfig(&config, TEST_DEVICE_ID, TEST_DEVICE_KEY, TEST_IOTHUB_NAME, TEST_IOTHUB_SUFFIX, TEST_PROTOCOL_GATEWAY_HOSTNAME, NULL);
    IOTHUB_DEVICE_CONFIG deviceConfig;
    deviceConfig.deviceId = TEST_DEVICE_ID;
    deviceConfig.deviceKey = NULL;
    deviceConfig.deviceSasToken = TEST_DEVICE_SAS;
    deviceConfig.moduleId = NULL;
    //deviceConfig.authorization_module.cred_type = IOTHUB_CREDENTIAL_TYPE_DEVICE_KEY;

    TRANSPORT_LL_HANDLE handle = IoTHubTransport_MQTT_Common_Create(&config, get_IO_transport, &transport_cb_info, transport_cb_ctx);
    umock_c_reset_all_calls();

    STRICT_EXPECTED_CALL(STRING_c_str(IGNORED_PTR_ARG)).SetReturn(TEST_DEVICE_ID);
    STRICT_EXPECTED_CALL(STRING_c_str(IGNORED_PTR_ARG)).SetReturn(NULL);
    STRICT_EXPECTED_CALL(IoTHubClient_Auth_Get_Credential_Type(IGNORED_PTR_ARG)).SetReturn(IOTHUB_CREDENTIAL_TYPE_DEVICE_KEY);

    // act
    IOTHUB_DEVICE_HANDLE devHandle = IoTHubTransport_MQTT_Common_Register(handle, &deviceConfig, config.waitingToSend);

    // assert
    ASSERT_IS_NULL(devHandle);
    ASSERT_ARE_EQUAL(char_ptr, umock_c_get_expected_calls(), umock_c_get_actual_calls());

    //cleanup
    IoTHubTransport_MQTT_Common_Destroy(handle);
}

static void set_expected_call_for_get_cred_and_devicekey()
{
    EXPECTED_CALL(STRING_c_str(IGNORED_PTR_ARG)).SetReturn(TEST_DEVICE_ID);
    EXPECTED_CALL(STRING_c_str(IGNORED_PTR_ARG)).SetReturn(NULL);
    STRICT_EXPECTED_CALL(IoTHubClient_Auth_Get_Credential_Type(IGNORED_PTR_ARG));
    STRICT_EXPECTED_CALL(IoTHubClient_Auth_Get_DeviceKey(IGNORED_PTR_ARG));
}

// Tests_SRS_IOTHUB_MQTT_TRANSPORT_17_004: [ IoTHubTransport_MQTT_Common_Register shall return the TRANSPORT_LL_HANDLE as the IOTHUB_DEVICE_HANDLE. ]
TEST_FUNCTION(IoTHubTransport_MQTT_Common_Register_succeeds_returns_transport)
{
    // arrange
    IOTHUBTRANSPORT_CONFIG config ={ 0 };
    SetupIothubTransportConfig(&config, TEST_DEVICE_ID, TEST_DEVICE_KEY, TEST_IOTHUB_NAME, TEST_IOTHUB_SUFFIX, TEST_PROTOCOL_GATEWAY_HOSTNAME, NULL);

    IOTHUB_DEVICE_CONFIG TEST_DEVICE_1;
    TEST_DEVICE_1.deviceId = TEST_DEVICE_ID;
    TEST_DEVICE_1.deviceKey = TEST_DEVICE_KEY;
    TEST_DEVICE_1.deviceSasToken = NULL;
    TEST_DEVICE_1.moduleId = NULL;

    TRANSPORT_LL_HANDLE handle = IoTHubTransport_MQTT_Common_Create(&config, get_IO_transport, &transport_cb_info, transport_cb_ctx);
    umock_c_reset_all_calls();

    set_expected_call_for_get_cred_and_devicekey();

    // act
    IOTHUB_DEVICE_HANDLE devHandle = IoTHubTransport_MQTT_Common_Register(handle, &TEST_DEVICE_1, config.waitingToSend);

    // assert
    ASSERT_IS_NOT_NULL(devHandle);
    ASSERT_ARE_EQUAL(void_ptr, handle, devHandle);
    ASSERT_ARE_EQUAL(char_ptr, umock_c_get_expected_calls(), umock_c_get_actual_calls());

    //cleanup
    IoTHubTransport_MQTT_Common_Destroy(handle);
}

// Tests_SRS_IOTHUB_MQTT_TRANSPORT_17_004: [ IoTHubTransport_MQTT_Common_Register shall return the TRANSPORT_LL_HANDLE as the IOTHUB_DEVICE_HANDLE. ]
TEST_FUNCTION(IoTHubTransport_MQTT_Common_Register_twice_fails_second_time)
{
    // arrange
    IOTHUBTRANSPORT_CONFIG config ={ 0 };
    SetupIothubTransportConfig(&config, TEST_DEVICE_ID, TEST_DEVICE_KEY, TEST_IOTHUB_NAME, TEST_IOTHUB_SUFFIX, TEST_PROTOCOL_GATEWAY_HOSTNAME, NULL);

    IOTHUB_DEVICE_CONFIG TEST_DEVICE_1;
    TEST_DEVICE_1.deviceId = TEST_DEVICE_ID;
    TEST_DEVICE_1.deviceKey = TEST_DEVICE_KEY;
    TEST_DEVICE_1.deviceSasToken = NULL;
    TEST_DEVICE_1.moduleId = NULL;

    TRANSPORT_LL_HANDLE handle = IoTHubTransport_MQTT_Common_Create(&config, get_IO_transport, &transport_cb_info, transport_cb_ctx);

    umock_c_reset_all_calls();

    set_expected_call_for_get_cred_and_devicekey();
    EXPECTED_CALL(STRING_c_str(IGNORED_PTR_ARG)).SetReturn(TEST_DEVICE_KEY);

    // act
    IOTHUB_DEVICE_HANDLE devHandle = IoTHubTransport_MQTT_Common_Register(handle, &TEST_DEVICE_1, config.waitingToSend);
    IOTHUB_DEVICE_HANDLE devHandle2 = IoTHubTransport_MQTT_Common_Register(handle, &TEST_DEVICE_1, config.waitingToSend);

    // assert
    ASSERT_IS_NOT_NULL(devHandle);
    ASSERT_IS_NULL(devHandle2);
    ASSERT_ARE_EQUAL(char_ptr, umock_c_get_expected_calls(), umock_c_get_actual_calls());

    //cleanup
    IoTHubTransport_MQTT_Common_Destroy(handle);
}

// Tests_SRS_IOTHUB_MQTT_TRANSPORT_17_003: [ IoTHubTransport_MQTT_Common_Register shall return NULL if deviceId or deviceKey do not match the deviceId and deviceKey passed in during IoTHubTransport_MQTT_Common_Create.]
TEST_FUNCTION(IoTHubTransport_MQTT_Common_Register_deviceKey_mismatch_returns_null)
{
    // arrange
    IOTHUBTRANSPORT_CONFIG config ={ 0 };
    SetupIothubTransportConfig(&config, TEST_DEVICE_ID, TEST_DEVICE_KEY, TEST_IOTHUB_NAME, TEST_IOTHUB_SUFFIX, TEST_PROTOCOL_GATEWAY_HOSTNAME, NULL);
    IOTHUB_DEVICE_CONFIG deviceConfig;
    deviceConfig.deviceId = TEST_DEVICE_ID;
    deviceConfig.deviceKey = "not the right device key";
    deviceConfig.deviceSasToken = NULL;
    deviceConfig.moduleId = NULL;


    TRANSPORT_LL_HANDLE handle = IoTHubTransport_MQTT_Common_Create(&config, get_IO_transport, &transport_cb_info, transport_cb_ctx);
    umock_c_reset_all_calls();

    set_expected_call_for_get_cred_and_devicekey();

    // act
    IOTHUB_DEVICE_HANDLE devHandle = IoTHubTransport_MQTT_Common_Register(handle, &deviceConfig, config.waitingToSend);

    // assert
    ASSERT_IS_NULL(devHandle);
    ASSERT_ARE_EQUAL(char_ptr, umock_c_get_expected_calls(), umock_c_get_actual_calls());

    //cleanup
    IoTHubTransport_MQTT_Common_Destroy(handle);
}

// Tests_SRS_IOTHUB_MQTT_TRANSPORT_17_003: [ IoTHubTransport_MQTT_Common_Register shall return NULL if deviceId or deviceKey do not match the deviceId and deviceKey passed in during IoTHubTransport_MQTT_Common_Create.]
TEST_FUNCTION(IoTHubTransport_MQTT_Common_Register_deviceid_mismatch_returns_null)
{
    // arrange
    IOTHUBTRANSPORT_CONFIG config ={ 0 };
    SetupIothubTransportConfig(&config, TEST_DEVICE_ID, TEST_DEVICE_KEY, TEST_IOTHUB_NAME, TEST_IOTHUB_SUFFIX, TEST_PROTOCOL_GATEWAY_HOSTNAME, NULL);
    IOTHUB_DEVICE_CONFIG deviceConfig;
    deviceConfig.deviceId = "not a good id after all";
    deviceConfig.deviceKey = TEST_DEVICE_KEY;
    deviceConfig.deviceSasToken = NULL;
    deviceConfig.moduleId = NULL;

    TRANSPORT_LL_HANDLE handle = IoTHubTransport_MQTT_Common_Create(&config, get_IO_transport, &transport_cb_info, transport_cb_ctx);
    umock_c_reset_all_calls();

    EXPECTED_CALL(STRING_c_str(IGNORED_PTR_ARG));

    // act
    IOTHUB_DEVICE_HANDLE devHandle = IoTHubTransport_MQTT_Common_Register(handle, &deviceConfig, config.waitingToSend);

    // assert
    ASSERT_IS_NULL(devHandle);
    ASSERT_ARE_EQUAL(char_ptr, umock_c_get_expected_calls(), umock_c_get_actual_calls());

    //cleanup
    IoTHubTransport_MQTT_Common_Destroy(handle);
}

// Tests_SRS_IOTHUB_MQTT_TRANSPORT_17_002: [ IoTHubTransport_MQTT_Common_Register shall return NULL if device or waitingToSend are NULL.]
TEST_FUNCTION(IoTHubTransport_MQTT_Common_Register_wts_null_returns_null)
{
    // arrange
    IOTHUBTRANSPORT_CONFIG config ={ 0 };
    SetupIothubTransportConfig(&config, TEST_DEVICE_ID, TEST_DEVICE_KEY, TEST_IOTHUB_NAME, TEST_IOTHUB_SUFFIX, TEST_PROTOCOL_GATEWAY_HOSTNAME, NULL);

    IOTHUB_DEVICE_CONFIG TEST_DEVICE_1;
    TEST_DEVICE_1.deviceId = TEST_DEVICE_ID;
    TEST_DEVICE_1.deviceKey = TEST_DEVICE_KEY;
    TEST_DEVICE_1.deviceSasToken = NULL;
    TEST_DEVICE_1.moduleId = NULL;

    TRANSPORT_LL_HANDLE handle = IoTHubTransport_MQTT_Common_Create(&config, get_IO_transport, &transport_cb_info, transport_cb_ctx);
    umock_c_reset_all_calls();

    // act
    IOTHUB_DEVICE_HANDLE devHandle = IoTHubTransport_MQTT_Common_Register(handle, &TEST_DEVICE_1, NULL);

    // assert
    ASSERT_IS_NULL(devHandle);
    ASSERT_ARE_EQUAL(char_ptr, umock_c_get_expected_calls(), umock_c_get_actual_calls());

    //cleanup
    IoTHubTransport_MQTT_Common_Destroy(handle);
}

// Tests_SRS_IOTHUB_MQTT_TRANSPORT_17_002: [ IoTHubTransport_MQTT_Common_Register shall return NULL if device or waitingToSend are NULL.]
TEST_FUNCTION(IoTHubTransport_MQTT_Common_Register_device_null_returns_null)
{
    // arrange
    IOTHUBTRANSPORT_CONFIG config ={ 0 };
    SetupIothubTransportConfig(&config, TEST_DEVICE_ID, TEST_DEVICE_KEY, TEST_IOTHUB_NAME, TEST_IOTHUB_SUFFIX, TEST_PROTOCOL_GATEWAY_HOSTNAME, NULL);

    TRANSPORT_LL_HANDLE handle = IoTHubTransport_MQTT_Common_Create(&config, get_IO_transport, &transport_cb_info, transport_cb_ctx);
    umock_c_reset_all_calls();

    // act
    IOTHUB_DEVICE_HANDLE devHandle = IoTHubTransport_MQTT_Common_Register(handle, NULL, config.waitingToSend);

    // assert
    ASSERT_IS_NULL(devHandle);
    ASSERT_ARE_EQUAL(char_ptr, umock_c_get_expected_calls(), umock_c_get_actual_calls());

    //cleanup
    IoTHubTransport_MQTT_Common_Destroy(handle);
}

// Tests_SRS_IOTHUB_MQTT_TRANSPORT_03_001: [ IoTHubTransport_MQTT_Common_Register shall return NULL if deviceId, or both deviceKey and deviceSasToken are NULL.]
TEST_FUNCTION(IoTHubTransport_MQTT_Common_Register_deviceId_null_returns_null)
{
    // arrange
    IOTHUBTRANSPORT_CONFIG config ={ 0 };
    SetupIothubTransportConfig(&config, TEST_DEVICE_ID, TEST_DEVICE_KEY, TEST_IOTHUB_NAME, TEST_IOTHUB_SUFFIX, TEST_PROTOCOL_GATEWAY_HOSTNAME, NULL);
    IOTHUB_DEVICE_CONFIG deviceConfig;
    deviceConfig.deviceId = NULL;
    deviceConfig.deviceKey = TEST_DEVICE_KEY;
    deviceConfig.deviceSasToken = NULL;
    deviceConfig.moduleId = NULL;

    TRANSPORT_LL_HANDLE handle = IoTHubTransport_MQTT_Common_Create(&config, get_IO_transport, &transport_cb_info, transport_cb_ctx);
    umock_c_reset_all_calls();

    // act
    IOTHUB_DEVICE_HANDLE devHandle = IoTHubTransport_MQTT_Common_Register(handle, &deviceConfig, config.waitingToSend);

    // assert
    ASSERT_IS_NULL(devHandle);
    ASSERT_ARE_EQUAL(char_ptr, umock_c_get_expected_calls(), umock_c_get_actual_calls());

    //cleanup
    IoTHubTransport_MQTT_Common_Destroy(handle);
}

// Tests_SRS_IOTHUB_MQTT_TRANSPORT_03_002: [ IoTHubTransport_MQTT_Common_Register shall return NULL if both deviceKey and deviceSasToken are provided.]
TEST_FUNCTION(IoTHubTransport_MQTT_Common_Register_deviceKey_and_deviceSasToken_both_provided_returns_null)
{
    // arrange
    IOTHUBTRANSPORT_CONFIG config ={ 0 };
    SetupIothubTransportConfigWithKeyAndSasToken(&config, TEST_DEVICE_ID, TEST_DEVICE_KEY, TEST_DEVICE_SAS, TEST_IOTHUB_NAME, TEST_IOTHUB_SUFFIX, TEST_PROTOCOL_GATEWAY_HOSTNAME, NULL);
    IOTHUB_DEVICE_CONFIG deviceConfig;
    deviceConfig.deviceId = TEST_DEVICE_ID;
    deviceConfig.deviceKey = TEST_DEVICE_KEY;
    deviceConfig.deviceSasToken = TEST_DEVICE_SAS;
    deviceConfig.moduleId = NULL;

    TRANSPORT_LL_HANDLE handle = IoTHubTransport_MQTT_Common_Create(&config, get_IO_transport, &transport_cb_info, transport_cb_ctx);
    umock_c_reset_all_calls();

    // act
    IOTHUB_DEVICE_HANDLE devHandle = IoTHubTransport_MQTT_Common_Register(handle, &deviceConfig, config.waitingToSend);

    // assert
    ASSERT_IS_NULL(devHandle);
    ASSERT_ARE_EQUAL(char_ptr, umock_c_get_expected_calls(), umock_c_get_actual_calls());

    //cleanup
    IoTHubTransport_MQTT_Common_Destroy(handle);
}

// SRS_IOTHUB_MQTT_TRANSPORT_17_004: [IoTHubTransport_MQTT_Common_Register shall return the TRANSPORT_LL_HANDLE as the IOTHUB_DEVICE_HANDLE.]
TEST_FUNCTION(IoTHubTransport_MQTT_Common_Register_deviceKey_null_and_deviceSas_valid_succeeds)
{
    // arrange
    IOTHUBTRANSPORT_CONFIG config ={ 0 };
    SetupIothubTransportConfigWithKeyAndSasToken(&config, TEST_DEVICE_ID, NULL, TEST_DEVICE_SAS, TEST_IOTHUB_NAME, TEST_IOTHUB_SUFFIX, TEST_PROTOCOL_GATEWAY_HOSTNAME, NULL);
    IOTHUB_DEVICE_CONFIG deviceConfig;
    deviceConfig.deviceId = TEST_DEVICE_ID;
    deviceConfig.deviceKey = NULL;
    deviceConfig.deviceSasToken = TEST_DEVICE_SAS;
    deviceConfig.moduleId = NULL;

    TRANSPORT_LL_HANDLE handle = IoTHubTransport_MQTT_Common_Create(&config, get_IO_transport, &transport_cb_info, transport_cb_ctx);
    umock_c_reset_all_calls();

    EXPECTED_CALL(STRING_c_str(IGNORED_PTR_ARG)).SetReturn(TEST_DEVICE_ID);
    EXPECTED_CALL(STRING_c_str(IGNORED_PTR_ARG)).SetReturn(NULL);
    EXPECTED_CALL(IoTHubClient_Auth_Get_Credential_Type(IGNORED_PTR_ARG)).SetReturn(IOTHUB_CREDENTIAL_TYPE_SAS_TOKEN);

    // act
    IOTHUB_DEVICE_HANDLE devHandle = IoTHubTransport_MQTT_Common_Register(handle, &deviceConfig, config.waitingToSend);

    // assert
    ASSERT_IS_NOT_NULL(devHandle);
    ASSERT_ARE_EQUAL(char_ptr, umock_c_get_expected_calls(), umock_c_get_actual_calls());

    //cleanup
    IoTHubTransport_MQTT_Common_Destroy(handle);
}

// Tests_SRS_IOTHUB_MQTT_TRANSPORT_17_001: [ IoTHubTransport_MQTT_Common_Register shall return NULL if the TRANSPORT_LL_HANDLE is NULL.]
TEST_FUNCTION(IoTHubTransport_MQTT_Common_Register_transport_null_returns_null)
{
    // arrange
    IOTHUBTRANSPORT_CONFIG config ={ 0 };
    SetupIothubTransportConfig(&config, TEST_DEVICE_ID, TEST_DEVICE_KEY, TEST_IOTHUB_NAME, TEST_IOTHUB_SUFFIX, TEST_PROTOCOL_GATEWAY_HOSTNAME, NULL);

    IOTHUB_DEVICE_CONFIG TEST_DEVICE_1;
    TEST_DEVICE_1.deviceId = TEST_DEVICE_ID;
    TEST_DEVICE_1.deviceKey = TEST_DEVICE_KEY;
    TEST_DEVICE_1.deviceSasToken = NULL;
    TEST_DEVICE_1.moduleId = NULL;

    TRANSPORT_LL_HANDLE handle = IoTHubTransport_MQTT_Common_Create(&config, get_IO_transport, &transport_cb_info, transport_cb_ctx);
    umock_c_reset_all_calls();

    // act
    IOTHUB_DEVICE_HANDLE devHandle = IoTHubTransport_MQTT_Common_Register(NULL, &TEST_DEVICE_1, config.waitingToSend);

    // assert
    ASSERT_IS_NULL(devHandle);
    ASSERT_ARE_EQUAL(char_ptr, umock_c_get_expected_calls(), umock_c_get_actual_calls());

    //cleanup
    IoTHubTransport_MQTT_Common_Destroy(handle);
}

// Tests_SRS_IOTHUB_MQTT_TRANSPORT_17_005: [ IoTHubTransport_MQTT_Common_Unregister shall return. ]
TEST_FUNCTION(IoTHubTransport_MQTT_Common_Unregister_succeeds)
{
    // arrange
    IOTHUBTRANSPORT_CONFIG config ={ 0 };
    SetupIothubTransportConfig(&config, TEST_DEVICE_ID, TEST_DEVICE_KEY, TEST_IOTHUB_NAME, TEST_IOTHUB_SUFFIX, TEST_PROTOCOL_GATEWAY_HOSTNAME, NULL);

    IOTHUB_DEVICE_CONFIG TEST_DEVICE_1;
    TEST_DEVICE_1.deviceId = TEST_DEVICE_ID;
    TEST_DEVICE_1.deviceKey = TEST_DEVICE_KEY;
    TEST_DEVICE_1.deviceSasToken = NULL;
    TEST_DEVICE_1.moduleId = NULL;

    TRANSPORT_LL_HANDLE handle = IoTHubTransport_MQTT_Common_Create(&config, get_IO_transport, &transport_cb_info, transport_cb_ctx);
    umock_c_reset_all_calls();

    set_expected_call_for_get_cred_and_devicekey();

    // act
    IOTHUB_DEVICE_HANDLE devHandle = IoTHubTransport_MQTT_Common_Register(handle, &TEST_DEVICE_1, config.waitingToSend);

    IoTHubTransport_MQTT_Common_Unregister(devHandle);

    // assert
    ASSERT_ARE_EQUAL(char_ptr, umock_c_get_expected_calls(), umock_c_get_actual_calls());

    //cleanup
    IoTHubTransport_MQTT_Common_Destroy(handle);
}

// Tests_SRS_IOTHUB_MQTT_TRANSPORT_17_004: [ IoTHubTransport_MQTT_Common_Register shall return the TRANSPORT_LL_HANDLE as the IOTHUB_DEVICE_HANDLE. ]
TEST_FUNCTION(IoTHubTransport_MQTT_Common_Register_Unregister_Register_returns_handle)
{
    // arrange
    IOTHUBTRANSPORT_CONFIG config ={ 0 };
    SetupIothubTransportConfig(&config, TEST_DEVICE_ID, TEST_DEVICE_KEY, TEST_IOTHUB_NAME, TEST_IOTHUB_SUFFIX, TEST_PROTOCOL_GATEWAY_HOSTNAME, NULL);

    IOTHUB_DEVICE_CONFIG TEST_DEVICE_1;
    TEST_DEVICE_1.deviceId = TEST_DEVICE_ID;
    TEST_DEVICE_1.deviceKey = TEST_DEVICE_KEY;
    TEST_DEVICE_1.deviceSasToken = NULL;
    TEST_DEVICE_1.moduleId = NULL;

    TRANSPORT_LL_HANDLE handle = IoTHubTransport_MQTT_Common_Create(&config, get_IO_transport, &transport_cb_info, transport_cb_ctx);
    IOTHUB_DEVICE_HANDLE devHandle = IoTHubTransport_MQTT_Common_Register(handle, &TEST_DEVICE_1, config.waitingToSend);
    IoTHubTransport_MQTT_Common_Unregister(devHandle);

    umock_c_reset_all_calls();

    set_expected_call_for_get_cred_and_devicekey();

    // act
    IOTHUB_DEVICE_HANDLE devHandle2 = IoTHubTransport_MQTT_Common_Register(handle, &TEST_DEVICE_1, config.waitingToSend);

    // assert
    ASSERT_IS_NOT_NULL(devHandle2);
    ASSERT_ARE_EQUAL(void_ptr, handle, devHandle2);
    ASSERT_ARE_EQUAL(char_ptr, umock_c_get_expected_calls(), umock_c_get_actual_calls());

    //cleanup
    IoTHubTransport_MQTT_Common_Destroy(handle);
}

/*Tests_SRS_IOTHUB_MQTT_TRANSPORT_02_001: [ If handle is NULL then IoTHubTransport_MQTT_Common_GetHostname shall fail and return NULL. ]*/
TEST_FUNCTION(IoTHubTransport_MQTT_Common_GetHostname_with_NULL_handle_fails)
{
    //arrange

    //act
    STRING_HANDLE hostname = IoTHubTransport_MQTT_Common_GetHostname(NULL);

    //assert
    ASSERT_IS_NULL(hostname);
    ASSERT_ARE_EQUAL(char_ptr, umock_c_get_expected_calls(), umock_c_get_actual_calls());

    //cleanup
}

/*Tests_SRS_IOTHUB_MQTT_TRANSPORT_02_002: [ Otherwise IoTHubTransport_MQTT_Common_GetHostname shall return a non-NULL STRING_HANDLE containg the hostname. ]*/
TEST_FUNCTION(IoTHubTransport_MQTT_Common_GetHostname_with_non_NULL_handle_succeeds)
{
    //arrange
    IOTHUBTRANSPORT_CONFIG config ={ 0 };
    SetupIothubTransportConfig(&config, TEST_DEVICE_ID, TEST_DEVICE_KEY, TEST_IOTHUB_NAME, TEST_IOTHUB_SUFFIX, TEST_PROTOCOL_GATEWAY_HOSTNAME, NULL);
    TRANSPORT_LL_HANDLE handle = IoTHubTransport_MQTT_Common_Create(&config, get_IO_transport, &transport_cb_info, transport_cb_ctx);
    umock_c_reset_all_calls();

    EXPECTED_CALL(STRING_clone(IGNORED_PTR_ARG))
        .IgnoreArgument_handle()
        .SetReturn(TEST_HOSTNAME_STRING_HANDLE);

    //act
    STRING_HANDLE hostname = IoTHubTransport_MQTT_Common_GetHostname(handle);

    //assert
    ASSERT_ARE_EQUAL(void_ptr, TEST_HOSTNAME_STRING_HANDLE, hostname);
    ASSERT_ARE_EQUAL(char_ptr, umock_c_get_expected_calls(), umock_c_get_actual_calls());

    //cleanup
    // No need to destroy STRING_HANDLE since it's a fake mem address.
    IoTHubTransport_MQTT_Common_Destroy(handle);
}

/* Tests_SRS_IOTHUB_MQTT_TRANSPORT_07_045: [If 'subscribe_state' is set to IOTHUB_DEVICE_TWIN_NOTIFICATION_STATE then IoTHubTransport_MQTT_Common_Subscribe_DeviceTwin shall construct the string $iothub/twin/PATCH/properties/desired] */
/* Tests_SRS_IOTHUB_MQTT_TRANSPORT_07_047: [On success IoTHubTransport_MQTT_Common_Subscribe_DeviceTwin shall return 0.] */
TEST_FUNCTION(IoTHubTransport_MQTT_Common_Subscribe_DeviceTwin_Succeed)
{
    // arrange
    CONNECT_ACK connack ={ true, CONNECTION_ACCEPTED };
    IOTHUBTRANSPORT_CONFIG config ={ 0 };
    SetupIothubTransportConfig(&config, TEST_DEVICE_ID, TEST_DEVICE_KEY, TEST_IOTHUB_NAME, TEST_IOTHUB_SUFFIX, TEST_PROTOCOL_GATEWAY_HOSTNAME, NULL);

    TRANSPORT_LL_HANDLE handle = IoTHubTransport_MQTT_Common_Create(&config, get_IO_transport, &transport_cb_info, transport_cb_ctx);

    g_fnMqttOperationCallback(TEST_MQTT_CLIENT_HANDLE, MQTT_CLIENT_ON_CONNACK, &connack, g_callbackCtx);
    umock_c_reset_all_calls();

    EXPECTED_CALL(STRING_construct(IGNORED_PTR_ARG)).IgnoreArgument_psz();

    // act
    int result = IoTHubTransport_MQTT_Common_Subscribe_DeviceTwin(handle);

    // assert
    ASSERT_ARE_EQUAL(int, result, 0);
    ASSERT_ARE_EQUAL(char_ptr, umock_c_get_expected_calls(), umock_c_get_actual_calls());

    //cleanup
    IoTHubTransport_MQTT_Common_Destroy(handle);
}

/* Tests_SRS_IOTHUB_MQTT_TRANSPORT_07_044: [`IoTHubTransport_MQTT_Common_Subscribe_DeviceTwin` shall construct the get state topic string and the notify state topic string.] */
/* Tests_SRS_IOTHUB_MQTT_TRANSPORT_07_047: [On success IoTHubTransport_MQTT_Common_Subscribe_DeviceTwin shall return 0.] */
TEST_FUNCTION(IoTHubTransport_MQTT_Common_Subscribe_DeviceTwin_DoWork_Succeed)
{
    // arrange
    IOTHUBTRANSPORT_CONFIG config = { 0 };
    SetupIothubTransportConfig(&config, TEST_DEVICE_ID, TEST_DEVICE_KEY, TEST_IOTHUB_NAME, TEST_IOTHUB_SUFFIX, TEST_PROTOCOL_GATEWAY_HOSTNAME, NULL);
    TRANSPORT_LL_HANDLE handle = IoTHubTransport_MQTT_Common_Create(&config, get_IO_transport, &transport_cb_info, transport_cb_ctx);

    (void)IoTHubTransport_MQTT_Common_Subscribe_DeviceTwin(handle);

    IoTHubTransport_MQTT_Common_DoWork(handle);

    CONNECT_ACK connack = { true, CONNECTION_ACCEPTED };
    g_fnMqttOperationCallback(TEST_MQTT_CLIENT_HANDLE, MQTT_CLIENT_ON_CONNACK, &connack, g_callbackCtx);

    umock_c_reset_all_calls();

    setup_subscribe_devicetwin_dowork_mocks();

    // act
    IoTHubTransport_MQTT_Common_DoWork(handle);

    // assert
    ASSERT_ARE_EQUAL(char_ptr, umock_c_get_expected_calls(), umock_c_get_actual_calls());

    //cleanup
    IoTHubTransport_MQTT_Common_Destroy(handle);
}

/* Tests_SRS_IOTHUB_MQTT_TRANSPORT_07_054: [ IoTHubTransport_MQTT_Common_DoWork shall subscribe to the Notification and get_state Topics if they are defined. ] */
TEST_FUNCTION(IoTHubTransport_MQTT_Common_Subscribe_DeviceTwin_DoWork_fails)
{
    // arrange
    int negativeTestsInitResult = umock_c_negative_tests_init();
    ASSERT_ARE_EQUAL(int, 0, negativeTestsInitResult);

    IOTHUBTRANSPORT_CONFIG config ={ 0 };
    SetupIothubTransportConfig(&config, TEST_DEVICE_ID, TEST_DEVICE_KEY, TEST_IOTHUB_NAME, TEST_IOTHUB_SUFFIX, TEST_PROTOCOL_GATEWAY_HOSTNAME, NULL);
    TRANSPORT_LL_HANDLE handle = IoTHubTransport_MQTT_Common_Create(&config, get_IO_transport, &transport_cb_info, transport_cb_ctx);

    (void)IoTHubTransport_MQTT_Common_Subscribe_DeviceTwin(handle);

    IoTHubTransport_MQTT_Common_DoWork(handle);

    umock_c_reset_all_calls();

    setup_subscribe_devicetwin_dowork_mocks();

    umock_c_negative_tests_snapshot();

    // act
    size_t count = umock_c_negative_tests_call_count();
    for (size_t index = 0; index < count; index++)
    {
        if (umock_c_negative_tests_can_call_fail(index))
        {
            CONNECT_ACK connack = { true, CONNECTION_ACCEPTED };
            g_fnMqttOperationCallback(TEST_MQTT_CLIENT_HANDLE, MQTT_CLIENT_ON_CONNACK, &connack, g_callbackCtx);

            umock_c_negative_tests_reset();
            umock_c_negative_tests_fail_call(index);

            char tmp_msg[64];
            sprintf(tmp_msg, "IoTHubTransport_MQTT_Common_DoWork failure in test %lu/%lu", (unsigned long)index, (unsigned long)count);

            IoTHubTransport_MQTT_Common_DoWork(handle);

            // assert
        }
    }

    //cleanup
    IoTHubTransport_MQTT_Common_Destroy(handle);
    umock_c_negative_tests_deinit();
}

/* Tests_SRS_IOTHUB_MQTT_TRANSPORT_07_054: [ IoTHubTransport_MQTT_Common_DoWork shall subscribe to the Notification and get_state Topics if they are defined. ] */
TEST_FUNCTION(IoTHubTransport_MQTT_Common_Subscribe_DeviceTwin_DoWork_2nd_fails)
{
    // arrange
    int negativeTestsInitResult = umock_c_negative_tests_init();
    ASSERT_ARE_EQUAL(int, 0, negativeTestsInitResult);

    IOTHUBTRANSPORT_CONFIG config ={ 0 };
    SetupIothubTransportConfig(&config, TEST_DEVICE_ID, TEST_DEVICE_KEY, TEST_IOTHUB_NAME, TEST_IOTHUB_SUFFIX, TEST_PROTOCOL_GATEWAY_HOSTNAME, NULL);
    TRANSPORT_LL_HANDLE handle = IoTHubTransport_MQTT_Common_Create(&config, get_IO_transport, &transport_cb_info, transport_cb_ctx);

    (void)IoTHubTransport_MQTT_Common_Subscribe_DeviceTwin(handle);

    IoTHubTransport_MQTT_Common_DoWork(handle);

    umock_c_reset_all_calls();

     STRICT_EXPECTED_CALL(tickcounter_get_current_ms(IGNORED_PTR_ARG, IGNORED_PTR_ARG))
        .IgnoreArgument(1)
        .IgnoreArgument(2);
    EXPECTED_CALL(gballoc_malloc(IGNORED_NUM_ARG));
    EXPECTED_CALL(STRING_c_str(IGNORED_PTR_ARG)).CallCannotFail();
    EXPECTED_CALL(mqttmessage_create(IGNORED_NUM_ARG, IGNORED_PTR_ARG, DELIVER_AT_MOST_ONCE, appMessage, appMsgSize))
        .IgnoreArgument(1)
        .IgnoreArgument(2);
    STRICT_EXPECTED_CALL(mqtt_client_publish(TEST_MQTT_CLIENT_HANDLE, IGNORED_PTR_ARG))
        .IgnoreArgument(1)
        .IgnoreArgument(2);
    STRICT_EXPECTED_CALL(DList_InsertTailList(IGNORED_PTR_ARG, IGNORED_PTR_ARG))
        .IgnoreArgument(1)
        .IgnoreArgument(2);
    STRICT_EXPECTED_CALL(mqttmessage_destroy(TEST_MQTT_MESSAGE_HANDLE))
        .IgnoreArgument(1);
    EXPECTED_CALL(STRING_delete(IGNORED_PTR_ARG));
    EXPECTED_CALL(mqtt_client_dowork(IGNORED_PTR_ARG));

    umock_c_negative_tests_snapshot();

    // act
    size_t count = umock_c_negative_tests_call_count();
    for (size_t index = 0; index < count; index++)
    {
        if (umock_c_negative_tests_can_call_fail(index))
        {
            umock_c_negative_tests_reset();
            umock_c_negative_tests_fail_call(index);

            QOS_VALUE QosValue[] ={ DELIVER_AT_LEAST_ONCE };
            SUBSCRIBE_ACK suback;
            suback.packetId = 1234;
            suback.qosCount = 1;
            suback.qosReturn = QosValue;

            g_fnMqttOperationCallback(TEST_MQTT_CLIENT_HANDLE, MQTT_CLIENT_ON_SUBSCRIBE_ACK, &suback, g_callbackCtx);

            char tmp_msg[64];
            sprintf(tmp_msg, "IoTHubTransport_MQTT_Common_DoWork failure in test %lu/%lu", (unsigned long)index, (unsigned long)count);

            IoTHubTransport_MQTT_Common_DoWork(handle);

            // assert
        }
    }

    //cleanup
    IoTHubTransport_MQTT_Common_Destroy(handle);
    umock_c_negative_tests_deinit();
}

/* Tests_SRS_IOTHUB_MQTT_TRANSPORT_07_045: [If 'subscribe_state' is set to IOTHUB_DEVICE_TWIN_NOTIFICATION_STATE then IoTHubTransport_MQTT_Common_Subscribe_DeviceTwin shall construct the string $iothub/twin/PATCH/properties/desired] */
/* Tests_SRS_IOTHUB_MQTT_TRANSPORT_07_047: [On success IoTHubTransport_MQTT_Common_Subscribe_DeviceTwin shall return 0.] */
TEST_FUNCTION(IoTHubTransport_MQTT_Common_Subscribe_DeviceTwin_notify_Succeed)
{
    // arrange
    CONNECT_ACK connack ={ true, CONNECTION_ACCEPTED };
    IOTHUBTRANSPORT_CONFIG config ={ 0 };
    SetupIothubTransportConfig(&config, TEST_DEVICE_ID, TEST_DEVICE_KEY, TEST_IOTHUB_NAME, TEST_IOTHUB_SUFFIX, TEST_PROTOCOL_GATEWAY_HOSTNAME, NULL);

    TRANSPORT_LL_HANDLE handle = IoTHubTransport_MQTT_Common_Create(&config, get_IO_transport, &transport_cb_info, transport_cb_ctx);

    g_fnMqttOperationCallback(TEST_MQTT_CLIENT_HANDLE, MQTT_CLIENT_ON_CONNACK, &connack, g_callbackCtx);
    umock_c_reset_all_calls();

    EXPECTED_CALL(STRING_construct(IGNORED_PTR_ARG)).IgnoreArgument_psz();

    // act
    int result = IoTHubTransport_MQTT_Common_Subscribe_DeviceTwin(handle);

    // assert
    ASSERT_ARE_EQUAL(int, result, 0);
    ASSERT_ARE_EQUAL(char_ptr, umock_c_get_expected_calls(), umock_c_get_actual_calls());

    //cleanup
    IoTHubTransport_MQTT_Common_Destroy(handle);
}

TEST_FUNCTION(IoTHubTransport_MQTT_Common_Subscribe_DeviceTwin_handle_NULL_fail)
{
    // arrange
    umock_c_reset_all_calls();

    // act
    int result = IoTHubTransport_MQTT_Common_Subscribe_DeviceTwin(NULL);

    // assert
    ASSERT_ARE_NOT_EQUAL(int, result, 0);
    ASSERT_ARE_EQUAL(char_ptr, umock_c_get_expected_calls(), umock_c_get_actual_calls());

    //cleanup
}

/* Tests_SRS_IOTHUB_MQTT_TRANSPORT_07_043: [If the subscribe_state has been previously subscribed IoTHubTransport_MQTT_Common_Subscribe_DeviceTwin shall return a non-zero value.] */
TEST_FUNCTION(IoTHubTransport_MQTT_Common_Subscribe_DeviceTwin_fail)
{
    // arrange
    int negativeTestsInitResult = umock_c_negative_tests_init();
    ASSERT_ARE_EQUAL(int, 0, negativeTestsInitResult);

    CONNECT_ACK connack = { true, CONNECTION_ACCEPTED };
    IOTHUBTRANSPORT_CONFIG config ={ 0 };
    SetupIothubTransportConfig(&config, TEST_DEVICE_ID, TEST_DEVICE_KEY, TEST_IOTHUB_NAME, TEST_IOTHUB_SUFFIX, TEST_PROTOCOL_GATEWAY_HOSTNAME, NULL);

    TRANSPORT_LL_HANDLE handle = IoTHubTransport_MQTT_Common_Create(&config, get_IO_transport, &transport_cb_info, transport_cb_ctx);

    g_fnMqttOperationCallback(TEST_MQTT_CLIENT_HANDLE, MQTT_CLIENT_ON_CONNACK, &connack, g_callbackCtx);
    umock_c_reset_all_calls();

    EXPECTED_CALL(STRING_construct(IGNORED_PTR_ARG)).IgnoreArgument_psz();

    umock_c_negative_tests_snapshot();

    // act
    size_t count = umock_c_negative_tests_call_count();
    for (size_t index = 0; index < count; index++)
    {
        umock_c_negative_tests_reset();
        umock_c_negative_tests_fail_call(index);

        char tmp_msg[128];
        sprintf(tmp_msg, "IoTHubTransport_MQTT_Common_Subscribe_DeviceTwin failure in test %lu/%lu", (unsigned long)index, (unsigned long)count);

        int result = IoTHubTransport_MQTT_Common_Subscribe_DeviceTwin(handle);

        // assert
        ASSERT_ARE_NOT_EQUAL(int, 0, result, tmp_msg);
    }

    //cleanup
    IoTHubTransport_MQTT_Common_Destroy(handle);
    umock_c_negative_tests_deinit();
}

/* Tests_SRS_IOTHUB_MQTT_TRANSPORT_07_043: [If the subscribe_state has been previously subscribed IoTHubTransport_MQTT_Common_Subscribe_DeviceTwin shall return a non-zero value.] */
TEST_FUNCTION(IoTHubTransport_MQTT_Common_Subscribe_DeviceTwin_notify_fail)
{
    // arrange
    int negativeTestsInitResult = umock_c_negative_tests_init();
    ASSERT_ARE_EQUAL(int, 0, negativeTestsInitResult);

    CONNECT_ACK connack ={ true, CONNECTION_ACCEPTED };
    IOTHUBTRANSPORT_CONFIG config ={ 0 };
    SetupIothubTransportConfig(&config, TEST_DEVICE_ID, TEST_DEVICE_KEY, TEST_IOTHUB_NAME, TEST_IOTHUB_SUFFIX, TEST_PROTOCOL_GATEWAY_HOSTNAME, NULL);

    TRANSPORT_LL_HANDLE handle = IoTHubTransport_MQTT_Common_Create(&config, get_IO_transport, &transport_cb_info, transport_cb_ctx);

    g_fnMqttOperationCallback(TEST_MQTT_CLIENT_HANDLE, MQTT_CLIENT_ON_CONNACK, &connack, g_callbackCtx);
    umock_c_reset_all_calls();

    EXPECTED_CALL(STRING_construct(IGNORED_PTR_ARG)).IgnoreArgument_psz();

    umock_c_negative_tests_snapshot();

    // act
    size_t count = umock_c_negative_tests_call_count();
    for (size_t index = 0; index < count; index++)
    {
        umock_c_negative_tests_reset();
        umock_c_negative_tests_fail_call(index);

        char tmp_msg[128];
        sprintf(tmp_msg, "IoTHubTransport_MQTT_Common_Subscribe_DeviceTwin failure in test %lu/%lu", (unsigned long)index, (unsigned long)count);

        int result = IoTHubTransport_MQTT_Common_Subscribe_DeviceTwin(handle);
        // assert
        ASSERT_ARE_NOT_EQUAL(int, result, 0, tmp_msg);
    }

    //cleanup
    IoTHubTransport_MQTT_Common_Destroy(handle);
    umock_c_negative_tests_deinit();
}

/*Tests_SRS_IOTHUB_MQTT_TRANSPORT_12_003: [ IoTHubTransport_MQTT_Common_Subscribe_DeviceMethod shall set the signaling flag for DEVICE_METHOD topic for the receiver's topic list. ]*/
/*Tests_SRS_IOTHUB_MQTT_TRANSPORT_12_004: [ IoTHubTransport_MQTT_Common_Subscribe_DeviceMethod shall construct the DEVICE_METHOD topic string for subscribe. ]*/
/*Tests_SRS_IOTHUB_MQTT_TRANSPORT_12_005: [ IoTHubTransport_MQTT_Common_Subscribe_DeviceMethod shall schedule the send of the subscription. ]*/
/*Tests_SRS_IOTHUB_MQTT_TRANSPORT_12_007: [ On success IoTHubTransport_MQTT_Common_Subscribe_DeviceMethod shall return 0. ]*/
TEST_FUNCTION(IoTHubTransport_MQTT_Common_Subscribe_DeviceMethod_Succeed)
{
    // arrange
    CONNECT_ACK connack = { true, CONNECTION_ACCEPTED };
    IOTHUBTRANSPORT_CONFIG config = { 0 };
    SetupIothubTransportConfig(&config, TEST_DEVICE_ID, TEST_DEVICE_KEY, TEST_IOTHUB_NAME, TEST_IOTHUB_SUFFIX, TEST_PROTOCOL_GATEWAY_HOSTNAME, NULL);

    TRANSPORT_LL_HANDLE handle = IoTHubTransport_MQTT_Common_Create(&config, get_IO_transport, &transport_cb_info, transport_cb_ctx);

    g_fnMqttOperationCallback(TEST_MQTT_CLIENT_HANDLE, MQTT_CLIENT_ON_CONNACK, &connack, g_callbackCtx);
    umock_c_reset_all_calls();

    EXPECTED_CALL(STRING_construct(IGNORED_PTR_ARG)).IgnoreArgument_psz();

    // act
    int result = IoTHubTransport_MQTT_Common_Subscribe_DeviceMethod(handle);

    // assert
    ASSERT_ARE_EQUAL(int, result, 0);
    ASSERT_ARE_EQUAL(char_ptr, umock_c_get_expected_calls(), umock_c_get_actual_calls());

    //cleanup
    IoTHubTransport_MQTT_Common_Destroy(handle);
}

/*Tests_SRS_IOTHUB_MQTT_TRANSPORT_12_001: [ If the parameter 'handle' is NULL than IoTHubTransport_MQTT_Common_Subscribe_DeviceMethod shall return a non-zero value. ]*/
TEST_FUNCTION(IoTHubTransport_MQTT_Common_Subscribe_DeviceMethod_handle_NULL_fail)
{
    // arrange
    umock_c_reset_all_calls();

    // act
    int result = IoTHubTransport_MQTT_Common_Subscribe_DeviceMethod(NULL);

    // assert
    ASSERT_ARE_NOT_EQUAL(int, result, 0);
    ASSERT_ARE_EQUAL(char_ptr, umock_c_get_expected_calls(), umock_c_get_actual_calls());

    //cleanup
}

/*Tests_SRS_IOTHUB_MQTT_TRANSPORT_12_006: [ Upon failure IoTHubTransport_MQTT_Common_Subscribe_DeviceMethod shall return a non-zero value. ]*/
TEST_FUNCTION(IoTHubTransport_MQTT_Common_Subscribe_DeviceMethod_fail)
{
    // arrange
    int negativeTestsInitResult = umock_c_negative_tests_init();
    ASSERT_ARE_EQUAL(int, 0, negativeTestsInitResult);

    CONNECT_ACK connack = { true, CONNECTION_ACCEPTED };
    IOTHUBTRANSPORT_CONFIG config = { 0 };
    SetupIothubTransportConfig(&config, TEST_DEVICE_ID, TEST_DEVICE_KEY, TEST_IOTHUB_NAME, TEST_IOTHUB_SUFFIX, TEST_PROTOCOL_GATEWAY_HOSTNAME, NULL);

    TRANSPORT_LL_HANDLE handle = IoTHubTransport_MQTT_Common_Create(&config, get_IO_transport, &transport_cb_info, transport_cb_ctx);

    g_fnMqttOperationCallback(TEST_MQTT_CLIENT_HANDLE, MQTT_CLIENT_ON_CONNACK, &connack, g_callbackCtx);
    umock_c_reset_all_calls();

    EXPECTED_CALL(STRING_construct(IGNORED_PTR_ARG)).IgnoreArgument_psz();

    umock_c_negative_tests_snapshot();

    // act
    size_t count = umock_c_negative_tests_call_count();
    for (size_t index = 0; index < count; index++)
    {
        umock_c_negative_tests_reset();
        umock_c_negative_tests_fail_call(index);

        char tmp_msg[128];
        sprintf(tmp_msg, "IoTHubTransport_MQTT_Common_Subscribe_DeviceMethod failure in test %lu/%lu", (unsigned long)index, (unsigned long)count);

        int result = IoTHubTransport_MQTT_Common_Subscribe_DeviceMethod(handle);
        // assert
        ASSERT_ARE_NOT_EQUAL(int, result, 0);
    }

    //cleanup
    IoTHubTransport_MQTT_Common_Destroy(handle);
    umock_c_negative_tests_deinit();
}

/*Tests_SRS_IOTHUB_MQTT_TRANSPORT_12_008: [ If the parameter 'handle' is NULL than IoTHubTransport_MQTT_Common_Unsubscribe_DeviceMethod shall do nothing and return. ]*/
/*Tests_SRS_IOTHUB_MQTT_TRANSPORT_12_009: [ If the MQTT transport has not been subscribed to DEVICE_METHOD topic IoTHubTransport_MQTT_Common_Unsubscribe_DeviceMethod shall do nothing and return. ]*/
/*Tests_SRS_IOTHUB_MQTT_TRANSPORT_12_010: [ IoTHubTransport_MQTT_Common_Unsubscribe_DeviceMethod shall construct the DEVICE_METHOD topic string for unsubscribe. ]*/
/*Tests_SRS_IOTHUB_MQTT_TRANSPORT_12_011: [ IoTHubTransport_MQTT_Common_Unsubscribe_DeviceMethod shall send the unsubscribe. ]*/
/*Tests_SRS_IOTHUB_MQTT_TRANSPORT_12_012: [ IoTHubTransport_MQTT_Common_Unsubscribe_DeviceMethod shall removes the signaling flag for DEVICE_METHOD topic from the receiver's topic list. ]*/
TEST_FUNCTION(IoTHubTransport_MQTT_Common_Unsubscribe_DeviceMethod_handle_OK)
{
    // arrange
    CONNECT_ACK connack = { true, CONNECTION_ACCEPTED };
    IOTHUBTRANSPORT_CONFIG config = { 0 };
    SetupIothubTransportConfig(&config, TEST_DEVICE_ID, TEST_DEVICE_KEY, TEST_IOTHUB_NAME, TEST_IOTHUB_SUFFIX, TEST_PROTOCOL_GATEWAY_HOSTNAME, NULL);

    TRANSPORT_LL_HANDLE handle = IoTHubTransport_MQTT_Common_Create(&config, get_IO_transport, &transport_cb_info, transport_cb_ctx);
    IoTHubTransport_MQTT_Common_Subscribe_DeviceMethod(handle);

    g_fnMqttOperationCallback(TEST_MQTT_CLIENT_HANDLE, MQTT_CLIENT_ON_CONNACK, &connack, g_callbackCtx);
    umock_c_reset_all_calls();

    set_expected_calls_around_unsubscribe();

    // act
    IoTHubTransport_MQTT_Common_Unsubscribe_DeviceMethod(handle);

    // assert
    ASSERT_ARE_EQUAL(char_ptr, umock_c_get_expected_calls(), umock_c_get_actual_calls());

    //cleanup
    IoTHubTransport_MQTT_Common_Destroy(handle);
}

TEST_FUNCTION(IoTHubTransport_MQTT_Common_Unsubscribe_DeviceMethod_handle_null)
{
    // arrange
    umock_c_reset_all_calls();

    // act
    IoTHubTransport_MQTT_Common_Unsubscribe_DeviceMethod(NULL);

    // assert
    ASSERT_ARE_EQUAL(char_ptr, umock_c_get_expected_calls(), umock_c_get_actual_calls());

    //cleanup
}

TEST_FUNCTION(IoTHubTransport_MQTT_Common_Unsubscribe_DeviceMethod_negative_cases)
{
    // arrange
    CONNECT_ACK connack = { true, CONNECTION_ACCEPTED };
    IOTHUBTRANSPORT_CONFIG config = { 0 };
    SetupIothubTransportConfig(&config, TEST_DEVICE_ID, TEST_DEVICE_KEY, TEST_IOTHUB_NAME, TEST_IOTHUB_SUFFIX, TEST_PROTOCOL_GATEWAY_HOSTNAME, NULL);

    TRANSPORT_LL_HANDLE handle = IoTHubTransport_MQTT_Common_Create(&config, get_IO_transport, &transport_cb_info, transport_cb_ctx);
    IoTHubTransport_MQTT_Common_Subscribe_DeviceMethod(handle);

    g_fnMqttOperationCallback(TEST_MQTT_CLIENT_HANDLE, MQTT_CLIENT_ON_CONNACK, &connack, g_callbackCtx);
    umock_c_reset_all_calls();
    umock_c_negative_tests_init();
    set_expected_calls_around_unsubscribe();

    umock_c_negative_tests_snapshot();

    // act
    IoTHubTransport_MQTT_Common_Unsubscribe_DeviceMethod(handle);

    // assert
    ASSERT_ARE_EQUAL(char_ptr, umock_c_get_expected_calls(), umock_c_get_actual_calls());

    //cleanup
    IoTHubTransport_MQTT_Common_Destroy(handle);
    umock_c_negative_tests_deinit();
}

TEST_FUNCTION(IoTHubTransport_MQTT_Common_ProcessItem_Succeed)
{
    // arrange
    IOTHUBTRANSPORT_CONFIG config = { 0 };
    SetupIothubTransportConfig(&config, TEST_DEVICE_ID, TEST_DEVICE_KEY, TEST_IOTHUB_NAME, TEST_IOTHUB_SUFFIX, TEST_PROTOCOL_GATEWAY_HOSTNAME, NULL);

    TRANSPORT_LL_HANDLE handle = IoTHubTransport_MQTT_Common_Create(&config, get_IO_transport, &transport_cb_info, transport_cb_ctx);
    (void)IoTHubTransport_MQTT_Common_Subscribe_DeviceTwin(handle);

    CONNECT_ACK connack = { true, CONNECTION_ACCEPTED };
    g_fnMqttOperationCallback(TEST_MQTT_CLIENT_HANDLE, MQTT_CLIENT_ON_CONNACK, &connack, g_callbackCtx);
    IoTHubTransport_MQTT_Common_DoWork(handle);

    QOS_VALUE QosValue[] = { DELIVER_AT_LEAST_ONCE };
    SUBSCRIBE_ACK suback;
    suback.packetId = 2;
    suback.qosCount = 1;
    suback.qosReturn = QosValue;
    g_fnMqttOperationCallback(TEST_MQTT_CLIENT_HANDLE, MQTT_CLIENT_ON_SUBSCRIBE_ACK, &suback, g_callbackCtx);
    IoTHubTransport_MQTT_Common_DoWork(handle);

    IOTHUB_DEVICE_TWIN device_twin;
    device_twin.report_data_handle = TEST_CONST_BUFFER_HANDLE;
    device_twin.item_id = 1;
    IOTHUB_IDENTITY_INFO identity_info;
    identity_info.device_twin = &device_twin;
    umock_c_reset_all_calls();

    setup_processItem_mocks(false);

    // act
    IOTHUB_PROCESS_ITEM_RESULT result_item = IoTHubTransport_MQTT_Common_ProcessItem(handle, IOTHUB_TYPE_DEVICE_TWIN, &identity_info);

    // assert
    ASSERT_ARE_EQUAL(char_ptr, umock_c_get_expected_calls(), umock_c_get_actual_calls());
    ASSERT_ARE_EQUAL(int, IOTHUB_PROCESS_OK, result_item);

    //cleanup
    IoTHubTransport_MQTT_Common_Destroy(handle);
}

/* Tests_SRS_IOTHUBCLIENT_LL_07_001: [ If handle or iothub_item are NULL then IoTHubTransport_MQTT_Common_ProcessItem shall return IOTHUB_PROCESS_ERROR.]*/
TEST_FUNCTION(IoTHubTransport_MQTT_Common_ProcessItem_iothub_item_NULL_fail)
{
    // arrange
    IOTHUBTRANSPORT_CONFIG config = { 0 };
    SetupIothubTransportConfig(&config, TEST_DEVICE_ID, TEST_DEVICE_KEY, TEST_IOTHUB_NAME, TEST_IOTHUB_SUFFIX, TEST_PROTOCOL_GATEWAY_HOSTNAME, NULL);

    TRANSPORT_LL_HANDLE handle = IoTHubTransport_MQTT_Common_Create(&config, get_IO_transport, &transport_cb_info, transport_cb_ctx);

    QOS_VALUE QosValue[] ={ DELIVER_AT_LEAST_ONCE };
    SUBSCRIBE_ACK suback;
    suback.packetId = 1234;
    suback.qosCount = 1;
    suback.qosReturn = QosValue;

    g_fnMqttOperationCallback(TEST_MQTT_CLIENT_HANDLE, MQTT_CLIENT_ON_SUBSCRIBE_ACK, &suback, g_callbackCtx);
    IoTHubTransport_MQTT_Common_DoWork(handle);
    umock_c_reset_all_calls();

    // act
    IOTHUB_PROCESS_ITEM_RESULT result_item = IoTHubTransport_MQTT_Common_ProcessItem(handle, IOTHUB_TYPE_DEVICE_TWIN, NULL);

    // assert
    ASSERT_ARE_EQUAL(int, IOTHUB_PROCESS_ERROR, result_item);
    ASSERT_ARE_EQUAL(char_ptr, umock_c_get_expected_calls(), umock_c_get_actual_calls());

    //cleanup
    IoTHubTransport_MQTT_Common_Destroy(handle);
}

/* Tests_SRS_IOTHUBCLIENT_LL_07_001: [ If handle or iothub_item are NULL then IoTHubTransport_MQTT_Common_ProcessItem shall return IOTHUB_PROCESS_ERROR.]*/
TEST_FUNCTION(IoTHubTransport_MQTT_Common_ProcessItem_NULL_handle_fail)
{
    // arrange

    IOTHUB_DEVICE_TWIN device_twin;
    device_twin.report_data_handle = (CONSTBUFFER_HANDLE)0x48;
    device_twin.item_id = 1;
    IOTHUB_IDENTITY_INFO identity_info;
    identity_info.device_twin = &device_twin;
    umock_c_reset_all_calls();

    // act
    IOTHUB_PROCESS_ITEM_RESULT result_item = IoTHubTransport_MQTT_Common_ProcessItem(NULL, IOTHUB_TYPE_DEVICE_TWIN, &identity_info);

    // assert
    ASSERT_ARE_EQUAL(int, IOTHUB_PROCESS_ERROR, result_item);
    ASSERT_ARE_EQUAL(char_ptr, umock_c_get_expected_calls(), umock_c_get_actual_calls());

    //cleanup
}

/* Tests_SRS_IOTHUBCLIENT_LL_07_002: [ If the mqtt is not ready to publish messages IoTHubTransport_MQTT_Common_ProcessItem shall return IOTHUB_PROCESS_NOT_CONNECTED.]*/
TEST_FUNCTION(IoTHubTransport_MQTT_Common_ProcessItem_not_connected_Succeed)
{
    // arrange
    IOTHUBTRANSPORT_CONFIG config = { 0 };
    SetupIothubTransportConfig(&config, TEST_DEVICE_ID, TEST_DEVICE_KEY, TEST_IOTHUB_NAME, TEST_IOTHUB_SUFFIX, TEST_PROTOCOL_GATEWAY_HOSTNAME, NULL);

    CONSTBUFFER cbuff;
    cbuff.buffer = appMessage;
    cbuff.size = appMsgSize;
    STRICT_EXPECTED_CALL(CONSTBUFFER_GetContent(IGNORED_PTR_ARG)).SetReturn(&cbuff);
    IOTHUB_DEVICE_TWIN device_twin;
    device_twin.report_data_handle = TEST_CONST_BUFFER_HANDLE;
    device_twin.item_id = 1;
    IOTHUB_IDENTITY_INFO identity_info;
    identity_info.device_twin = &device_twin;
    umock_c_reset_all_calls();

    TRANSPORT_LL_HANDLE handle = IoTHubTransport_MQTT_Common_Create(&config, get_IO_transport, &transport_cb_info, transport_cb_ctx);
    umock_c_reset_all_calls();

    // act
    IOTHUB_PROCESS_ITEM_RESULT result_item = IoTHubTransport_MQTT_Common_ProcessItem(handle, IOTHUB_TYPE_DEVICE_TWIN, &identity_info);

    // assert
    ASSERT_ARE_EQUAL(int, IOTHUB_PROCESS_NOT_CONNECTED, result_item);
    ASSERT_ARE_EQUAL(char_ptr, umock_c_get_expected_calls(), umock_c_get_actual_calls());

    //cleanup
    IoTHubTransport_MQTT_Common_Destroy(handle);
}

/* Tests_SRS_IOTHUBCLIENT_LL_07_006: [ If the item_type is not a supported type IoTHubTransport_MQTT_Common_ProcessItem shall return IOTHUB_PROCESS_CONTINUE.] */
TEST_FUNCTION(IoTHubTransport_MQTT_Common_ProcessItem_continue_Succeed)
{
    // arrange
    IOTHUBTRANSPORT_CONFIG config ={ 0 };
    SetupIothubTransportConfig(&config, TEST_DEVICE_ID, TEST_DEVICE_KEY, TEST_IOTHUB_NAME, TEST_IOTHUB_SUFFIX, TEST_PROTOCOL_GATEWAY_HOSTNAME, NULL);

    QOS_VALUE QosValue[] ={ DELIVER_AT_LEAST_ONCE };
    SUBSCRIBE_ACK suback;
    suback.packetId = 1234;
    suback.qosCount = 1;
    suback.qosReturn = QosValue;

    TRANSPORT_LL_HANDLE handle = setup_iothub_mqtt_connection(&config);

    g_fnMqttOperationCallback(TEST_MQTT_CLIENT_HANDLE, MQTT_CLIENT_ON_SUBSCRIBE_ACK, &suback, g_callbackCtx);
    IoTHubTransport_MQTT_Common_DoWork(handle);

    CONSTBUFFER data_buff;
    data_buff.buffer = (const unsigned char*)0x46;
    data_buff.size = 22;

    CONSTBUFFER cbuff;
    cbuff.buffer = appMessage;
    cbuff.size = appMsgSize;
    STRICT_EXPECTED_CALL(CONSTBUFFER_GetContent(IGNORED_PTR_ARG)).SetReturn(&cbuff);
    IOTHUB_DEVICE_TWIN device_twin;
    device_twin.report_data_handle = TEST_CONST_BUFFER_HANDLE;
    device_twin.item_id = 1;
    IOTHUB_IDENTITY_INFO identity_info;
    identity_info.device_twin = &device_twin;
    umock_c_reset_all_calls();

    // act
    IOTHUB_PROCESS_ITEM_RESULT result_item = IoTHubTransport_MQTT_Common_ProcessItem(handle, IOTHUB_TYPE_TELEMETRY, &identity_info);

    // assert
    ASSERT_ARE_EQUAL(int, IOTHUB_PROCESS_CONTINUE, result_item);
    ASSERT_ARE_EQUAL(char_ptr, umock_c_get_expected_calls(), umock_c_get_actual_calls());

    //cleanup
    IoTHubTransport_MQTT_Common_Destroy(handle);
}

/* Tests_SRS_IOTHUBCLIENT_LL_07_004: [ If any errors are encountered IoTHubTransport_MQTT_Common_ProcessItem shall return IOTHUB_PROCESS_ERROR. ]*/
TEST_FUNCTION(IoTHubTransport_MQTT_Common_ProcessItem_fail)
{
    // arrange
    int negativeTestsInitResult = umock_c_negative_tests_init();
    ASSERT_ARE_EQUAL(int, 0, negativeTestsInitResult);

    IOTHUBTRANSPORT_CONFIG config = { 0 };
    SetupIothubTransportConfig(&config, TEST_DEVICE_ID, TEST_DEVICE_KEY, TEST_IOTHUB_NAME, TEST_IOTHUB_SUFFIX, TEST_PROTOCOL_GATEWAY_HOSTNAME, NULL);

    TRANSPORT_LL_HANDLE handle = IoTHubTransport_MQTT_Common_Create(&config, get_IO_transport, &transport_cb_info, transport_cb_ctx);

    QOS_VALUE QosValue[] = { DELIVER_AT_LEAST_ONCE };
    SUBSCRIBE_ACK suback;
    suback.packetId = 1234;
    suback.qosCount = 1;
    suback.qosReturn = QosValue;

    g_fnMqttOperationCallback(TEST_MQTT_CLIENT_HANDLE, MQTT_CLIENT_ON_SUBSCRIBE_ACK, &suback, g_callbackCtx);
    IoTHubTransport_MQTT_Common_DoWork(handle);

    CONSTBUFFER cbuff;
    cbuff.buffer = appMessage;
    cbuff.size = appMsgSize;
    STRICT_EXPECTED_CALL(CONSTBUFFER_GetContent(IGNORED_PTR_ARG)).SetReturn(&cbuff);
    IOTHUB_DEVICE_TWIN device_twin;
    device_twin.report_data_handle = TEST_CONST_BUFFER_HANDLE;
    device_twin.item_id = 1;
    IOTHUB_IDENTITY_INFO identity_info;
    identity_info.device_twin = &device_twin;
    umock_c_reset_all_calls();

    setup_processItem_mocks(true);
    STRICT_EXPECTED_CALL(DList_RemoveEntryList(NULL)).IgnoreArgument_listEntry();

    STRICT_EXPECTED_CALL(gballoc_free(NULL)).IgnoreArgument_ptr();

    umock_c_negative_tests_snapshot();

    // act
    size_t count = umock_c_negative_tests_call_count();
    for (size_t index = 0; index < count; index++)
    {
        if (umock_c_negative_tests_can_call_fail(index))
        {
            umock_c_negative_tests_reset();
            umock_c_negative_tests_fail_call(index);

            char tmp_msg[64];
            sprintf(tmp_msg, "IoTHubTransport_MQTT_Common_ProcessItem failure in test %lu/%lu", (unsigned long)index, (unsigned long)count);

            IOTHUB_PROCESS_ITEM_RESULT result_item = IoTHubTransport_MQTT_Common_ProcessItem(handle, IOTHUB_TYPE_DEVICE_TWIN, &identity_info);
            // assert
            ASSERT_ARE_NOT_EQUAL(int, IOTHUB_PROCESS_OK, result_item, tmp_msg);
        }
    }

    //cleanup
    IoTHubTransport_MQTT_Common_Destroy(handle);
    umock_c_negative_tests_deinit();
}

/* Tests_SRS_IOTHUB_TRANSPORT_MQTT_COMMON_07_041: [ If the parameter handle is NULL than IoTHubTransport_MQTT_Common_DeviceMethod_Response shall return a non-zero value. ] */
TEST_FUNCTION(IoTHubTransport_MQTT_Common_DeviceMethod_Response_handle_NULL_fail)
{
    // arrange

    // act
    int result = IoTHubTransport_MQTT_Common_DeviceMethod_Response(NULL, TEST_METHOD_ID, TEST_DEVICE_METHOD_RESPONSE, TEST_DEVICE_RESP_LENGTH, TEST_DEVICE_STATUS_CODE);

    // assert
    ASSERT_ARE_NOT_EQUAL(int, 0, result);
    ASSERT_ARE_EQUAL(char_ptr, umock_c_get_expected_calls(), umock_c_get_actual_calls());

    //cleanup
}

/* Tests_SRS_IOTHUB_TRANSPORT_MQTT_COMMON_07_042: [ IoTHubTransport_MQTT_Common_DeviceMethod_Response shall publish an mqtt message for the device method response. ] */
TEST_FUNCTION(IoTHubTransport_MQTT_Common_DeviceMethod_Response_succeeds)
{
    // arrange
    IOTHUBTRANSPORT_CONFIG config = { 0 };
    SetupIothubTransportConfig(&config, TEST_DEVICE_ID, TEST_DEVICE_KEY, TEST_IOTHUB_NAME, TEST_IOTHUB_SUFFIX, TEST_PROTOCOL_GATEWAY_HOSTNAME, NULL);

    TRANSPORT_LL_HANDLE handle = IoTHubTransport_MQTT_Common_Create(&config, get_IO_transport, &transport_cb_info, transport_cb_ctx);

    umock_c_reset_all_calls();

    g_tokenizerIndex = 8;
    setup_message_recv_device_method_mocks();
    g_fnMqttMsgRecv(TEST_MQTT_MESSAGE_HANDLE, g_callbackCtx);

    umock_c_reset_all_calls();

    setup_devicemethod_response_mocks();

    // act
    int result = IoTHubTransport_MQTT_Common_DeviceMethod_Response(handle, g_method_handle_value, TEST_DEVICE_METHOD_RESPONSE, TEST_DEVICE_RESP_LENGTH, TEST_DEVICE_STATUS_CODE);

    // assert
    ASSERT_ARE_EQUAL(int, 0, result);
    ASSERT_ARE_EQUAL(char_ptr, umock_c_get_expected_calls(), umock_c_get_actual_calls());

    //cleanup
    IoTHubTransport_MQTT_Common_Destroy(handle);
}

/* Tests_SRS_IOTHUB_TRANSPORT_MQTT_COMMON_07_042: [ IoTHubTransport_MQTT_Common_DeviceMethod_Response shall publish an mqtt message for the device method response. ] */
TEST_FUNCTION(IoTHubTransport_MQTT_Common_DeviceMethod_Response_NULL_RESPONSE_succeeds)
{
    // arrange
    IOTHUBTRANSPORT_CONFIG config = { 0 };
    SetupIothubTransportConfig(&config, TEST_DEVICE_ID, TEST_DEVICE_KEY, TEST_IOTHUB_NAME, TEST_IOTHUB_SUFFIX, TEST_PROTOCOL_GATEWAY_HOSTNAME, NULL);

    TRANSPORT_LL_HANDLE handle = IoTHubTransport_MQTT_Common_Create(&config, get_IO_transport, &transport_cb_info, transport_cb_ctx);

    umock_c_reset_all_calls();
    g_tokenizerIndex = 8;
    setup_message_recv_device_method_mocks();

    g_fnMqttMsgRecv(TEST_MQTT_MESSAGE_HANDLE, g_callbackCtx);

    umock_c_reset_all_calls();

    setup_devicemethod_response_mocks();

    // act
    int result = IoTHubTransport_MQTT_Common_DeviceMethod_Response(handle, g_method_handle_value, NULL, 0, TEST_DEVICE_STATUS_CODE);

    // assert
    ASSERT_ARE_EQUAL(int, 0, result);
    ASSERT_ARE_EQUAL(char_ptr, umock_c_get_expected_calls(), umock_c_get_actual_calls());

    //cleanup
    IoTHubTransport_MQTT_Common_Destroy(handle);
}

/* Tests_SRS_IOTHUB_TRANSPORT_MQTT_COMMON_07_051: [ If any error is encountered, IoTHubTransport_MQTT_Common_DeviceMethod_Response shall return a non-zero value. ] */
TEST_FUNCTION(IoTHubTransport_MQTT_Common_DeviceMethod_Response_fail)
{
    // arrange
    int negativeTestsInitResult = umock_c_negative_tests_init();
    ASSERT_ARE_EQUAL(int, 0, negativeTestsInitResult);

    IOTHUBTRANSPORT_CONFIG config = { 0 };
    SetupIothubTransportConfig(&config, TEST_DEVICE_ID, TEST_DEVICE_KEY, TEST_IOTHUB_NAME, TEST_IOTHUB_SUFFIX, TEST_PROTOCOL_GATEWAY_HOSTNAME, NULL);

    TRANSPORT_LL_HANDLE handle = IoTHubTransport_MQTT_Common_Create(&config, get_IO_transport, &transport_cb_info, transport_cb_ctx);

    umock_c_reset_all_calls();

    setup_devicemethod_response_mocks();

    umock_c_negative_tests_snapshot();

    size_t count = umock_c_negative_tests_call_count();
    for (size_t index = 0; index < count; index++)
    {
        if (umock_c_negative_tests_can_call_fail(index))
        {
            umock_c_reset_all_calls();
            g_tokenizerIndex = 8;
            setup_message_recv_device_method_mocks();
            g_fnMqttMsgRecv(TEST_MQTT_MESSAGE_HANDLE, g_callbackCtx);

            umock_c_negative_tests_reset();
            umock_c_negative_tests_fail_call(index);

            char tmp_msg[128];
            (void)sprintf(tmp_msg, "IoTHubTransport_MQTT_Common_DeviceMethod_Response failure in test %lu/%lu", (unsigned long)index, (unsigned long)count);

            // act
            int result = IoTHubTransport_MQTT_Common_DeviceMethod_Response(handle, g_method_handle_value, TEST_DEVICE_METHOD_RESPONSE, TEST_DEVICE_RESP_LENGTH, TEST_DEVICE_STATUS_CODE);

            // assert
            ASSERT_ARE_NOT_EQUAL(int, 0, result, tmp_msg);
        }
    }

    //cleanup
    IoTHubTransport_MQTT_Common_Destroy(handle);
    umock_c_negative_tests_deinit();
}

/* Tests_SRS_IOTHUB_MQTT_TRANSPORT_10_001: [If messageData is NULL, IoTHubTransport_MQTT_Common_SendMessageDisposition shall fail and return IOTHUB_CLIENT_ERROR.] */
TEST_FUNCTION(IoTHubTransport_MQTT_Common_SendMessageDisposition_NULL_fails)
{
    //arrange
    IOTHUBTRANSPORT_CONFIG config = { 0 };
    SetupIothubTransportConfig(&config, TEST_DEVICE_ID, TEST_DEVICE_KEY, TEST_IOTHUB_NAME, TEST_IOTHUB_SUFFIX, TEST_PROTOCOL_GATEWAY_HOSTNAME, NULL);

    IOTHUB_DEVICE_CONFIG TEST_DEVICE_1;
    TEST_DEVICE_1.deviceId = TEST_DEVICE_ID;
    TEST_DEVICE_1.deviceKey = TEST_DEVICE_KEY;
    TEST_DEVICE_1.deviceSasToken = NULL;
    TEST_DEVICE_1.moduleId = NULL;

    TRANSPORT_LL_HANDLE handle = IoTHubTransport_MQTT_Common_Create(&config, get_IO_transport, &transport_cb_info, transport_cb_ctx);
    umock_c_reset_all_calls();
    set_expected_call_for_get_cred_and_devicekey();
    IOTHUB_DEVICE_HANDLE devHandle = IoTHubTransport_MQTT_Common_Register(handle, &TEST_DEVICE_1, config.waitingToSend);

    umock_c_reset_all_calls();

    // act
    IOTHUB_CLIENT_RESULT result = IoTHubTransport_MQTT_Common_SendMessageDisposition(devHandle, NULL, IOTHUBMESSAGE_ACCEPTED);

    // assert
    ASSERT_ARE_EQUAL(IOTHUB_CLIENT_RESULT, IOTHUB_CLIENT_INVALID_ARG, result);
    ASSERT_ARE_EQUAL(char_ptr, umock_c_get_expected_calls(), umock_c_get_actual_calls());

    //cleanup
    IoTHubTransport_MQTT_Common_Destroy(handle);
}

/* Tests_SRS_IOTHUB_MQTT_TRANSPORT_10_002: [If any of the messageData fields are NULL, IoTHubTransport_MQTT_Common_SendMessageDisposition shall fail and return IOTHUB_CLIENT_ERROR. ] */
TEST_FUNCTION(IoTHubTransport_MQTT_Common_SendMessageDisposition_Message_NULL_fails)
{
    //arrange
    IOTHUBTRANSPORT_CONFIG config = { 0 };
    SetupIothubTransportConfig(&config, TEST_DEVICE_ID, TEST_DEVICE_KEY, TEST_IOTHUB_NAME, TEST_IOTHUB_SUFFIX, TEST_PROTOCOL_GATEWAY_HOSTNAME, NULL);

    IOTHUB_DEVICE_CONFIG TEST_DEVICE_1;
    TEST_DEVICE_1.deviceId = TEST_DEVICE_ID;
    TEST_DEVICE_1.deviceKey = TEST_DEVICE_KEY;
    TEST_DEVICE_1.deviceSasToken = NULL;
    TEST_DEVICE_1.moduleId = NULL;

    TRANSPORT_LL_HANDLE handle = IoTHubTransport_MQTT_Common_Create(&config, get_IO_transport, &transport_cb_info, transport_cb_ctx);
    umock_c_reset_all_calls();
    set_expected_call_for_get_cred_and_devicekey();
    IOTHUB_DEVICE_HANDLE devHandle = IoTHubTransport_MQTT_Common_Register(handle, &TEST_DEVICE_1, config.waitingToSend);

    TEST_MESSAGE_DISPOSITION_CONTEXT* msgDispCtx = (TEST_MESSAGE_DISPOSITION_CONTEXT*) malloc(sizeof(TEST_MESSAGE_DISPOSITION_CONTEXT));;
    msgDispCtx->packet_id = 10;
    msgDispCtx->qos_value = DELIVER_AT_LEAST_ONCE;

    umock_c_reset_all_calls();

    // act
    IOTHUB_CLIENT_RESULT result = IoTHubTransport_MQTT_Common_SendMessageDisposition(devHandle, NULL, IOTHUBMESSAGE_ACCEPTED);

    // assert
    ASSERT_ARE_EQUAL(IOTHUB_CLIENT_RESULT, IOTHUB_CLIENT_INVALID_ARG, result);
    ASSERT_ARE_EQUAL(char_ptr, umock_c_get_expected_calls(), umock_c_get_actual_calls());

    //cleanup
    free(msgDispCtx);
    IoTHubTransport_MQTT_Common_Destroy(handle);
}

/* Tests_SRS_IOTHUB_MQTT_TRANSPORT_10_00#: [IoTHubTransport_MQTT_Common_SendMessageDisposition shall release the given data and return IOTHUB_CLIENT_OK. ] */
TEST_FUNCTION(IoTHubTransport_MQTT_Common_SendMessageDisposition_succeeds)
{
    //arrange
    IOTHUBTRANSPORT_CONFIG config = { 0 };
    SetupIothubTransportConfig(&config, TEST_DEVICE_ID, TEST_DEVICE_KEY, TEST_IOTHUB_NAME, TEST_IOTHUB_SUFFIX, TEST_PROTOCOL_GATEWAY_HOSTNAME, NULL);

    IOTHUB_DEVICE_CONFIG TEST_DEVICE_1;
    TEST_DEVICE_1.deviceId = TEST_DEVICE_ID;
    TEST_DEVICE_1.deviceKey = TEST_DEVICE_KEY;
    TEST_DEVICE_1.deviceSasToken = NULL;
    TEST_DEVICE_1.moduleId = NULL;

    TRANSPORT_LL_HANDLE handle = IoTHubTransport_MQTT_Common_Create(&config, get_IO_transport, &transport_cb_info, transport_cb_ctx);
    umock_c_reset_all_calls();
    set_expected_call_for_get_cred_and_devicekey();
    IOTHUB_DEVICE_HANDLE devHandle = IoTHubTransport_MQTT_Common_Register(handle, &TEST_DEVICE_1, config.waitingToSend);

    TEST_MESSAGE_DISPOSITION_CONTEXT msgDispCtx;
    msgDispCtx.packet_id = 10;
    msgDispCtx.qos_value = DELIVER_AT_LEAST_ONCE;

    MESSAGE_DISPOSITION_CONTEXT_HANDLE msgDispCtxHandle = (MESSAGE_DISPOSITION_CONTEXT_HANDLE)&msgDispCtx;

    umock_c_reset_all_calls();
    STRICT_EXPECTED_CALL(IoTHubMessage_GetDispositionContext(IGNORED_PTR_ARG, IGNORED_PTR_ARG))
        .CopyOutArgumentBuffer_dispositionContext(&msgDispCtxHandle, sizeof(&msgDispCtxHandle));
    STRICT_EXPECTED_CALL(mqtt_client_send_message_response(IGNORED_PTR_ARG, IGNORED_NUM_ARG, DELIVER_AT_LEAST_ONCE));
    STRICT_EXPECTED_CALL(IoTHubMessage_Destroy(IGNORED_PTR_ARG));
    STRICT_EXPECTED_CALL(gballoc_free(IGNORED_PTR_ARG));

    // act
    IOTHUB_CLIENT_RESULT result = IoTHubTransport_MQTT_Common_SendMessageDisposition(devHandle, (IOTHUB_MESSAGE_HANDLE)0x42, IOTHUBMESSAGE_ACCEPTED);

    // assert
    ASSERT_ARE_EQUAL(IOTHUB_CLIENT_RESULT, IOTHUB_CLIENT_OK, result);
    ASSERT_ARE_EQUAL(char_ptr, umock_c_get_expected_calls(), umock_c_get_actual_calls());

    //cleanup
    IoTHubTransport_MQTT_Common_Destroy(handle);
}

// Tests_SRS_IOTHUB_TRANSPORT_MQTT_COMMON_31_070: [ On success IoTHubTransport_MQTT_Common_Subscribe_InputQueue shall return 0.]
// Tests_SRS_IOTHUB_TRANSPORT_MQTT_COMMON_31_067: [ IoTHubTransport_MQTT_Common_Subscribe_InputQueue shall set a flag to enable mqtt_client_subscribe to be called to subscribe to the input queue Message Topic.]
TEST_FUNCTION(IoTHubTransport_MQTT_Common_Subscribe_InputQueue_Succeed)
{
    // arrange
    CONNECT_ACK connack ={ true, CONNECTION_ACCEPTED };
    IOTHUBTRANSPORT_CONFIG config ={ 0 };
    SetupIothubTransportConfig(&config, TEST_DEVICE_ID, TEST_DEVICE_KEY, TEST_IOTHUB_NAME, TEST_IOTHUB_SUFFIX, TEST_PROTOCOL_GATEWAY_HOSTNAME, TEST_MODULE_ID);

    TRANSPORT_LL_HANDLE handle = IoTHubTransport_MQTT_Common_Create(&config, get_IO_transport, &transport_cb_info, transport_cb_ctx);

    g_fnMqttOperationCallback(TEST_MQTT_CLIENT_HANDLE, MQTT_CLIENT_ON_CONNACK, &connack, g_callbackCtx);
    umock_c_reset_all_calls();

    EXPECTED_CALL(STRING_c_str(IGNORED_PTR_ARG)).SetReturn(TEST_STRING_VALUE);
    EXPECTED_CALL(STRING_c_str(IGNORED_PTR_ARG)).SetReturn(TEST_STRING_VALUE);

    // act
    int result = IoTHubTransport_MQTT_Common_Subscribe_InputQueue(handle);

    // assert
    ASSERT_ARE_EQUAL(int, result, 0);
    ASSERT_ARE_EQUAL(char_ptr, umock_c_get_expected_calls(), umock_c_get_actual_calls());

    //cleanup
    IoTHubTransport_MQTT_Common_Destroy(handle);
}

// Tests_SRS_IOTHUB_TRANSPORT_MQTT_COMMON_31_066: [ If parameter handle is NULL than IoTHubTransport_MQTT_Common_Subscribe_InputQueue shall return a non-zero value.]
// Tests_SRS_IOTHUB_TRANSPORT_MQTT_COMMON_31_069: [ Upon failure IoTHubTransport_MQTT_Common_Subscribe_InputQueue shall return a non-zero value.]
TEST_FUNCTION(IoTHubTransport_MQTT_Common_Subscribe_InputQueue_Message_NULL_fails)
{
    // arrange
    CONNECT_ACK connack ={ true, CONNECTION_ACCEPTED };
    IOTHUBTRANSPORT_CONFIG config ={ 0 };
    SetupIothubTransportConfig(&config, TEST_DEVICE_ID, TEST_DEVICE_KEY, TEST_IOTHUB_NAME, TEST_IOTHUB_SUFFIX, TEST_PROTOCOL_GATEWAY_HOSTNAME, TEST_MODULE_ID);

    TRANSPORT_LL_HANDLE handle = IoTHubTransport_MQTT_Common_Create(&config, get_IO_transport, &transport_cb_info, transport_cb_ctx);

    g_fnMqttOperationCallback(TEST_MQTT_CLIENT_HANDLE, MQTT_CLIENT_ON_CONNACK, &connack, g_callbackCtx);
    umock_c_reset_all_calls();

    // act
    int result = IoTHubTransport_MQTT_Common_Subscribe_InputQueue(NULL);

    // assert
    ASSERT_ARE_NOT_EQUAL(int, result, 0);
    ASSERT_ARE_EQUAL(char_ptr, umock_c_get_expected_calls(), umock_c_get_actual_calls());

    //cleanup
    IoTHubTransport_MQTT_Common_Destroy(handle);
}

// Tests_SRS_IOTHUB_TRANSPORT_MQTT_COMMON_31_073: [ If module ID is not set on the transpont, IoTHubTransport_MQTT_Common_Unsubscribe_InputQueue shall fail.]
TEST_FUNCTION(IoTHubTransport_MQTT_Common_Subscribe_InputQueue_ModuleId_Null_fails)
{
    // arrange
    CONNECT_ACK connack ={ true, CONNECTION_ACCEPTED };
    IOTHUBTRANSPORT_CONFIG config ={ 0 };
    SetupIothubTransportConfig(&config, TEST_DEVICE_ID, TEST_DEVICE_KEY, TEST_IOTHUB_NAME, TEST_IOTHUB_SUFFIX, TEST_PROTOCOL_GATEWAY_HOSTNAME, NULL);

    TRANSPORT_LL_HANDLE handle = IoTHubTransport_MQTT_Common_Create(&config, get_IO_transport, &transport_cb_info, transport_cb_ctx);

    g_fnMqttOperationCallback(TEST_MQTT_CLIENT_HANDLE, MQTT_CLIENT_ON_CONNACK, &connack, g_callbackCtx);
    umock_c_reset_all_calls();

    // act
    int result = IoTHubTransport_MQTT_Common_Subscribe_InputQueue(handle);

    // assert
    ASSERT_ARE_NOT_EQUAL(int, result, 0);
    ASSERT_ARE_EQUAL(char_ptr, umock_c_get_expected_calls(), umock_c_get_actual_calls());

    //cleanup
    IoTHubTransport_MQTT_Common_Destroy(handle);
}

// Tests_SRS_IOTHUB_TRANSPORT_MQTT_COMMON_31_072: [ IoTHubTransport_MQTT_Common_Unsubscribe_InputQueue shall call mqtt_client_unsubscribe to unsubscribe the mqtt input queue message topic.]
TEST_FUNCTION(IoTHubTransport_MQTT_Common_Unsubscribe_InputQueue_Succeed)
{
    // arrange
    IOTHUBTRANSPORT_CONFIG config ={ 0 };
    SetupIothubTransportConfig(&config, TEST_DEVICE_ID, TEST_DEVICE_KEY, TEST_IOTHUB_NAME, TEST_IOTHUB_SUFFIX, TEST_PROTOCOL_GATEWAY_HOSTNAME, TEST_MODULE_ID);

    TRANSPORT_LL_HANDLE handle = IoTHubTransport_MQTT_Common_Create(&config, get_IO_transport, &transport_cb_info, transport_cb_ctx);
    IoTHubTransport_MQTT_Common_Subscribe_InputQueue(handle);
    umock_c_reset_all_calls();

    set_expected_calls_around_unsubscribe();

    // act
    IoTHubTransport_MQTT_Common_Unsubscribe_InputQueue(handle);

    // assert
    ASSERT_ARE_EQUAL(char_ptr, umock_c_get_expected_calls(), umock_c_get_actual_calls());

    //cleanup
    IoTHubTransport_MQTT_Common_Destroy(handle);
}

// Tests_SRS_IOTHUB_TRANSPORT_MQTT_COMMON_31_071: [ If parameter handle is NULL then IoTHubTransport_MQTT_Common_Unsubscribe_InputQueue shall do nothing.]
TEST_FUNCTION(IoTHubTransport_MQTT_Common_Unsubscribe_InputQueue_Handle_Null_fails)
{
    // arrange
    // act
    IoTHubTransport_MQTT_Common_Unsubscribe_InputQueue(NULL);

    // assert
    ASSERT_ARE_EQUAL(char_ptr, umock_c_get_expected_calls(), umock_c_get_actual_calls());

    //cleanup
}

// Tests_SRS_IOTHUB_TRANSPORT_MQTT_COMMON_31_072: [ IoTHubTransport_MQTT_Common_Unsubscribe_InputQueue shall call mqtt_client_unsubscribe to unsubscribe the mqtt input queue message topic.]
TEST_FUNCTION(IoTHubTransport_MQTT_Common_Unsubscribe_InputQueue_No_InputQueue_fails)
{
    // arrange
    IOTHUBTRANSPORT_CONFIG config ={ 0 };
    SetupIothubTransportConfig(&config, TEST_DEVICE_ID, TEST_DEVICE_KEY, TEST_IOTHUB_NAME, TEST_IOTHUB_SUFFIX, TEST_PROTOCOL_GATEWAY_HOSTNAME, TEST_MODULE_ID);

    TRANSPORT_LL_HANDLE handle = IoTHubTransport_MQTT_Common_Create(&config, get_IO_transport, &transport_cb_info, transport_cb_ctx);
    umock_c_reset_all_calls();

    // act
    IoTHubTransport_MQTT_Common_Unsubscribe_InputQueue(handle);

    // assert
    ASSERT_ARE_EQUAL(char_ptr, umock_c_get_expected_calls(), umock_c_get_actual_calls());

    //cleanup
    IoTHubTransport_MQTT_Common_Destroy(handle);
}

/* Tests_SRS_IOTHUB_MQTT_TRANSPORT_07_044: [`IoTHubTransport_MQTT_Common_Subscribe_DeviceTwin` shall construct the get state topic string and the notify state topic string.] */
/* Tests_SRS_IOTHUB_MQTT_TRANSPORT_07_047: [On success IoTHubTransport_MQTT_Common_Subscribe_DeviceTwin shall return 0.] */
TEST_FUNCTION(IoTHubTransport_MQTT_Common_Subscribe_InputQueue_DoWork_Succeed)
{
    // arrange
    IOTHUBTRANSPORT_CONFIG config = { 0 };
    SetupIothubTransportConfig(&config, TEST_DEVICE_ID, TEST_DEVICE_KEY, TEST_IOTHUB_NAME, TEST_IOTHUB_SUFFIX, TEST_PROTOCOL_GATEWAY_HOSTNAME, TEST_MODULE_ID);
    TRANSPORT_LL_HANDLE handle = IoTHubTransport_MQTT_Common_Create(&config, get_IO_transport, &transport_cb_info, transport_cb_ctx);

    IoTHubTransport_MQTT_Common_Subscribe_InputQueue(handle);

    IoTHubTransport_MQTT_Common_DoWork(handle);

    CONNECT_ACK connack = { true, CONNECTION_ACCEPTED };
    g_fnMqttOperationCallback(TEST_MQTT_CLIENT_HANDLE, MQTT_CLIENT_ON_CONNACK, &connack, g_callbackCtx);

    umock_c_reset_all_calls();

    setup_subscribe_inputqueue_dowork_mocks();

    // act
    IoTHubTransport_MQTT_Common_DoWork(handle);

    // assert
    ASSERT_ARE_EQUAL(char_ptr, umock_c_get_expected_calls(), umock_c_get_actual_calls());

    //cleanup
    IoTHubTransport_MQTT_Common_Destroy(handle);
}

TEST_FUNCTION(IoTHubTransport_MQTT_Common_Subscribe_InputQueue_DoWork_fails)
{
    // arrange
    int negativeTestsInitResult = umock_c_negative_tests_init();
    ASSERT_ARE_EQUAL(int, 0, negativeTestsInitResult);

    IOTHUBTRANSPORT_CONFIG config ={ 0 };
    SetupIothubTransportConfig(&config, TEST_DEVICE_ID, TEST_DEVICE_KEY, TEST_IOTHUB_NAME, TEST_IOTHUB_SUFFIX, TEST_PROTOCOL_GATEWAY_HOSTNAME, TEST_MODULE_ID);
    TRANSPORT_LL_HANDLE handle = IoTHubTransport_MQTT_Common_Create(&config, get_IO_transport, &transport_cb_info, transport_cb_ctx);

    (void)IoTHubTransport_MQTT_Common_Subscribe_InputQueue(handle);

    IoTHubTransport_MQTT_Common_DoWork(handle);

    umock_c_reset_all_calls();

    setup_subscribe_inputqueue_dowork_mocks();

    umock_c_negative_tests_snapshot();

    // act
    size_t count = umock_c_negative_tests_call_count();
    for (size_t index = 0; index < count; index++)
    {
        if (umock_c_negative_tests_can_call_fail(index))
        {
            CONNECT_ACK connack = { true, CONNECTION_ACCEPTED };
            g_fnMqttOperationCallback(TEST_MQTT_CLIENT_HANDLE, MQTT_CLIENT_ON_CONNACK, &connack, g_callbackCtx);

            umock_c_negative_tests_reset();
            umock_c_negative_tests_fail_call(index);

            char tmp_msg[64];
            sprintf(tmp_msg, "IoTHubTransport_MQTT_Common_DoWork failure in test %lu/%lu", (unsigned long)index, (unsigned long)count);

            IoTHubTransport_MQTT_Common_DoWork(handle);

            // assert
        }
    }

    //cleanup
    IoTHubTransport_MQTT_Common_Destroy(handle);
    umock_c_negative_tests_deinit();
}


static void setup_message_recv_extractMqttProperties(const char* topicName, const char* inputQueueSubscribeName, const char* inputQueueName, bool connectedSystemProps)
{
    (void)inputQueueName;
    // findMessagePropertyStart
    STRICT_EXPECTED_CALL(STRING_c_str(IGNORED_PTR_ARG)).IgnoreArgument(1).SetReturn(inputQueueSubscribeName).CallCannotFail();

    // addInputNamePropertyToMsg
    STRICT_EXPECTED_CALL(gballoc_malloc(IGNORED_NUM_ARG));
    STRICT_EXPECTED_CALL(IoTHubMessage_SetInputName(IGNORED_PTR_ARG, IGNORED_PTR_ARG));
    STRICT_EXPECTED_CALL(gballoc_free(NULL)).IgnoreArgument_ptr();

    EXPECTED_CALL(STRING_TOKENIZER_create_from_char(topicName));
    STRICT_EXPECTED_CALL(STRING_new());
    STRICT_EXPECTED_CALL(IoTHubMessage_Properties(TEST_IOTHUB_MSG_BYTEARRAY));

    if (connectedSystemProps)
    {
        // Parse out connected_device
        STRICT_EXPECTED_CALL(STRING_TOKENIZER_get_next_token(IGNORED_PTR_ARG, IGNORED_PTR_ARG, "&"))
            .IgnoreArgument(3)
            .CallCannotFail();
        STRICT_EXPECTED_CALL(STRING_c_str(IGNORED_PTR_ARG))
            .IgnoreArgument(1)
            .SetReturn("%24.cdid=connected_device").
            CallCannotFail();

        STRICT_EXPECTED_CALL(IoTHubMessage_SetConnectionDeviceId(IGNORED_PTR_ARG, IGNORED_PTR_ARG));

        // Parse out connected_module
        STRICT_EXPECTED_CALL(STRING_TOKENIZER_get_next_token(IGNORED_PTR_ARG, IGNORED_PTR_ARG, "&"))
            .IgnoreArgument(3)
            .SetReturn(0);
        STRICT_EXPECTED_CALL(STRING_c_str(IGNORED_PTR_ARG))
            .IgnoreArgument(1)
            .SetReturn("%24.cmid=connected_module/")
            .CallCannotFail();

        STRICT_EXPECTED_CALL(IoTHubMessage_SetConnectionModuleId(IGNORED_PTR_ARG, IGNORED_PTR_ARG));
    }

    STRICT_EXPECTED_CALL(STRING_TOKENIZER_get_next_token(IGNORED_PTR_ARG, IGNORED_PTR_ARG, "&"))
        .IgnoreArgument(3)
        .SetReturn(1);

    EXPECTED_CALL(STRING_delete(IGNORED_PTR_ARG));
    EXPECTED_CALL(STRING_TOKENIZER_destroy(IGNORED_PTR_ARG));
}

static void setup_message_recv_with_input_queue_mocks(
    const char* topicName, 
    const char* inputQueueSubscribeName, 
    const char* inputQueueName, 
    bool connectedSystemProps, 
    bool msgCbResult)
{
    STRICT_EXPECTED_CALL(mqttmessage_getTopicName(TEST_MQTT_MESSAGE_HANDLE)).SetReturn(topicName);
    STRICT_EXPECTED_CALL(STRING_c_str(IGNORED_PTR_ARG))
        .SetReturn(NULL)
        .CallCannotFail();
    STRICT_EXPECTED_CALL(STRING_c_str(IGNORED_PTR_ARG))
        .SetReturn(inputQueueSubscribeName)
        .CallCannotFail();
    STRICT_EXPECTED_CALL(mqttmessage_getApplicationMsg(TEST_MQTT_MESSAGE_HANDLE)).CallCannotFail();
    STRICT_EXPECTED_CALL(IoTHubMessage_CreateFromByteArray(appMessage, appMsgSize));

    // Retrieve the input queue name
    setup_message_recv_extractMqttProperties(topicName, inputQueueSubscribeName, inputQueueName, connectedSystemProps);
<<<<<<< HEAD

    setup_set_message_disposition_context();
    STRICT_EXPECTED_CALL(Transport_MessageCallbackFromInput(IGNORED_PTR_ARG, IGNORED_PTR_ARG))
        .SetReturn(msgCbResult);

=======

    setup_set_message_disposition_context();
    STRICT_EXPECTED_CALL(Transport_MessageCallbackFromInput(IGNORED_PTR_ARG, IGNORED_PTR_ARG))
        .SetReturn(msgCbResult);

>>>>>>> 18aa9056
    if (!msgCbResult)
    {
        STRICT_EXPECTED_CALL(IoTHubMessage_Destroy(IGNORED_PTR_ARG));
        STRICT_EXPECTED_CALL(gballoc_free(IGNORED_PTR_ARG));
    }
}

// Tests_SRS_IOTHUB_TRANSPORT_MQTT_COMMON_31_061: [ If the message is sent to an input queue, `IoTHubTransport_MQTT_Common_DoWork` shall parse out to the input queue name and store it in the message with IoTHubMessage_SetInputName ]
// Tests_SRS_IOTHUB_TRANSPORT_MQTT_COMMON_31_063: [ If type is IOTHUB_TYPE_TELEMETRY and the system property `$.cdid` is defined, its value shall be set on the IOTHUB_MESSAGE_HANDLE's ConnectionDeviceId property ]
// Tests_SRS_IOTHUB_TRANSPORT_MQTT_COMMON_31_064: [ If type is IOTHUB_TYPE_TELEMETRY and the system property `$.cmid` is defined, its value shall be set on the IOTHUB_MESSAGE_HANDLE's ConnectionModuleId property ]
// Tests_SRS_IOTHUB_MQTT_TRANSPORT_31_065: [ If type is IOTHUB_TYPE_TELEMETRY and sent to an input queue, then on success `mqtt_notification_callback` shall call `IoTHubClient_LL_MessageCallbackFromInput`. ]
TEST_FUNCTION(IoTHubTransport_MQTT_Common_MessageRecv_with_InputQueue_succeed)
{
    // arrange
    IOTHUBTRANSPORT_CONFIG config ={ 0 };
    SetupIothubTransportConfig(&config, TEST_DEVICE_ID, TEST_DEVICE_KEY, TEST_IOTHUB_NAME, TEST_IOTHUB_SUFFIX, TEST_PROTOCOL_GATEWAY_HOSTNAME, TEST_MODULE_ID);

    TRANSPORT_LL_HANDLE handle = IoTHubTransport_MQTT_Common_Create(&config, get_IO_transport, &transport_cb_info, transport_cb_ctx);

    IoTHubTransport_MQTT_Common_DoWork(handle);
    umock_c_reset_all_calls();

    g_tokenizerIndex = 4;
    setup_message_recv_with_input_queue_mocks(TEST_MQTT_INPUT_1, TEST_MQTT_INPUT_QUEUE_SUBSCRIBE_NAME_1, TEST_INPUT_QUEUE_1, true, true);

    // act
    ASSERT_IS_NOT_NULL(g_fnMqttMsgRecv);
    g_fnMqttMsgRecv(TEST_MQTT_MESSAGE_HANDLE, g_callbackCtx);

    // assert
    ASSERT_ARE_EQUAL(char_ptr, umock_c_get_expected_calls(), umock_c_get_actual_calls());

    //cleanup
    IoTHubTransport_MQTT_Common_Destroy(handle);
}

// Tests_SRS_IOTHUB_TRANSPORT_MQTT_COMMON_31_061: [ If the message is sent to an input queue, `IoTHubTransport_MQTT_Common_DoWork` shall parse out to the input queue name and store it in the message with IoTHubMessage_SetInputName ]
// Tests_SRS_IOTHUB_MQTT_TRANSPORT_31_065: [ If type is IOTHUB_TYPE_TELEMETRY and sent to an input queue, then on success `mqtt_notification_callback` shall call `IoTHubClient_LL_MessageCallbackFromInput`. ]
TEST_FUNCTION(IoTHubTransport_MQTT_Common_MessageRecv_with_InputQueue_no_system_properties_succeed)
{
    // arrange
    IOTHUBTRANSPORT_CONFIG config ={ 0 };
    SetupIothubTransportConfig(&config, TEST_DEVICE_ID, TEST_DEVICE_KEY, TEST_IOTHUB_NAME, TEST_IOTHUB_SUFFIX, TEST_PROTOCOL_GATEWAY_HOSTNAME, TEST_MODULE_ID);

    TRANSPORT_LL_HANDLE handle = IoTHubTransport_MQTT_Common_Create(&config, get_IO_transport, &transport_cb_info, transport_cb_ctx);

    IoTHubTransport_MQTT_Common_DoWork(handle);
    umock_c_reset_all_calls();

    setup_message_receive_initial_calls(TEST_MQTT_INPUT_NO_PROPERTIES, true);
    // We only have an input queue but no properties.  In this case far fewer calls will be invoked than typical case with properties.
    STRICT_EXPECTED_CALL(STRING_c_str(IGNORED_PTR_ARG));
    STRICT_EXPECTED_CALL(gballoc_malloc(IGNORED_NUM_ARG));
    STRICT_EXPECTED_CALL(IoTHubMessage_SetInputName(IGNORED_PTR_ARG, IGNORED_PTR_ARG))
        .SetReturn(IOTHUB_MESSAGE_OK);
    STRICT_EXPECTED_CALL(gballoc_free(NULL)).IgnoreArgument_ptr();

    STRICT_EXPECTED_CALL(STRING_TOKENIZER_create_from_char(IGNORED_PTR_ARG));
    STRICT_EXPECTED_CALL(STRING_new());
    STRICT_EXPECTED_CALL(IoTHubMessage_Properties(IGNORED_PTR_ARG));
    STRICT_EXPECTED_CALL(STRING_TOKENIZER_get_next_token(IGNORED_PTR_ARG, IGNORED_PTR_ARG, IGNORED_PTR_ARG));
    STRICT_EXPECTED_CALL(STRING_delete(IGNORED_PTR_ARG));
    STRICT_EXPECTED_CALL(STRING_TOKENIZER_destroy(IGNORED_PTR_ARG));
    STRICT_EXPECTED_CALL(gballoc_malloc(IGNORED_NUM_ARG));
    STRICT_EXPECTED_CALL(mqttmessage_getPacketId(IGNORED_PTR_ARG));
    STRICT_EXPECTED_CALL(mqttmessage_getQosType(IGNORED_PTR_ARG));
    STRICT_EXPECTED_CALL(IoTHubMessage_SetDispositionContext(IGNORED_PTR_ARG, IGNORED_PTR_ARG, IGNORED_PTR_ARG));
    STRICT_EXPECTED_CALL(Transport_MessageCallbackFromInput(IGNORED_PTR_ARG, IGNORED_PTR_ARG))
        .SetReturn(true);

    // act
    ASSERT_IS_NOT_NULL(g_fnMqttMsgRecv);
    g_fnMqttMsgRecv(TEST_MQTT_MESSAGE_HANDLE, g_callbackCtx);

    // assert
    ASSERT_ARE_EQUAL(char_ptr, umock_c_get_expected_calls(), umock_c_get_actual_calls());

    //cleanup
    g_messageDispositionDestroyFunction(g_messageDispositionContext);
    IoTHubTransport_MQTT_Common_Destroy(handle);
}

// Tests_SRS_IOTHUB_TRANSPORT_MQTT_COMMON_31_062: [ If IoTHubTransport_MQTT_Common_DoWork receives a malformatted inputQueue, it shall fail ]
TEST_FUNCTION(IoTHubTransport_MQTT_Common_MessageRecv_with_InputQueue_missing_queue_name_fail)
{
    // arrange
    IOTHUBTRANSPORT_CONFIG config ={ 0 };
    SetupIothubTransportConfig(&config, TEST_DEVICE_ID, TEST_DEVICE_KEY, TEST_IOTHUB_NAME, TEST_IOTHUB_SUFFIX, TEST_PROTOCOL_GATEWAY_HOSTNAME, TEST_MODULE_ID);

    TRANSPORT_LL_HANDLE handle = IoTHubTransport_MQTT_Common_Create(&config, get_IO_transport, &transport_cb_info, transport_cb_ctx);

    IoTHubTransport_MQTT_Common_DoWork(handle);
    umock_c_reset_all_calls();

    setup_message_receive_initial_calls(TEST_MQTT_INPUT_MISSING_INPUT_QUEUE_NAME, true);
    STRICT_EXPECTED_CALL(STRING_c_str(IGNORED_PTR_ARG)).CallCannotFail().SetReturn(TEST_MQTT_INPUT_MISSING_INPUT_QUEUE_NAME);
    // Because the MQTT topic isn't formatted correctly and we detect this early, don't parse through it.

    STRICT_EXPECTED_CALL(gballoc_free(IGNORED_PTR_ARG));
    EXPECTED_CALL(STRING_delete(IGNORED_PTR_ARG));
    EXPECTED_CALL(STRING_TOKENIZER_destroy(IGNORED_PTR_ARG));
    STRICT_EXPECTED_CALL(IoTHubMessage_Destroy(IGNORED_PTR_ARG));

    // act
    ASSERT_IS_NOT_NULL(g_fnMqttMsgRecv);
    g_fnMqttMsgRecv(TEST_MQTT_MESSAGE_HANDLE, g_callbackCtx);

    // assert
    ASSERT_ARE_EQUAL(char_ptr, umock_c_get_expected_calls(), umock_c_get_actual_calls());

    //cleanup
    IoTHubTransport_MQTT_Common_Destroy(handle);
}

// Tests_SRS_IOTHUB_TRANSPORT_MQTT_COMMON_31_062: [ If IoTHubTransport_MQTT_Common_DoWork receives a malformatted inputQueue, it shall fail ]
TEST_FUNCTION(IoTHubTransportMqtt_MessageRecv_with_InputQueue_fail)
{
    // arrange
    int negativeTestsInitResult = umock_c_negative_tests_init();
    ASSERT_ARE_EQUAL(int, 0, negativeTestsInitResult);

    IOTHUBTRANSPORT_CONFIG config = { 0 };
    SetupIothubTransportConfig(&config, TEST_DEVICE_ID, TEST_DEVICE_KEY, TEST_IOTHUB_NAME, TEST_IOTHUB_SUFFIX, TEST_PROTOCOL_GATEWAY_HOSTNAME, TEST_MODULE_ID);

    TRANSPORT_LL_HANDLE handle = IoTHubTransport_MQTT_Common_Create(&config, get_IO_transport, &transport_cb_info, transport_cb_ctx);
    IoTHubTransport_MQTT_Common_DoWork(handle);
    umock_c_reset_all_calls();

    setup_message_recv_with_input_queue_mocks(TEST_MQTT_INPUT_1, TEST_MQTT_INPUT_QUEUE_SUBSCRIBE_NAME_1, TEST_INPUT_QUEUE_1, true, false);

    umock_c_negative_tests_snapshot();

    // act
    size_t count = umock_c_negative_tests_call_count();
    for (size_t index = 0; index < count; index++)
    {
        if (umock_c_negative_tests_can_call_fail(index))
        {
            g_messageDispositionContext = NULL;
            g_messageDispositionDestroyFunction = NULL;
            umock_c_negative_tests_reset();
            umock_c_negative_tests_fail_call(index);

            g_fnMqttMsgRecv(TEST_MQTT_MESSAGE_HANDLE, g_callbackCtx);

            if (g_messageDispositionContext != NULL)
            {
                g_messageDispositionDestroyFunction(g_messageDispositionContext);
            }
        }
    }

    // assert

    //cleanup
    IoTHubTransport_MQTT_Common_Destroy(handle);
    umock_c_negative_tests_deinit();
}

TEST_FUNCTION(IoTHubTransport_MQTT_SetCallbackContext_success)
{
    // arrange
    IOTHUBTRANSPORT_CONFIG config = { 0 };
    SetupIothubTransportConfig(&config, TEST_DEVICE_ID, TEST_DEVICE_KEY, TEST_IOTHUB_NAME, TEST_IOTHUB_SUFFIX, TEST_PROTOCOL_GATEWAY_HOSTNAME, TEST_MODULE_ID);

    TRANSPORT_LL_HANDLE handle = IoTHubTransport_MQTT_Common_Create(&config, get_IO_transport, &transport_cb_info, transport_cb_ctx);
    umock_c_reset_all_calls();

    // act
    int result = IoTHubTransport_MQTT_SetCallbackContext(handle, transport_cb_ctx);

    // assert
    ASSERT_ARE_EQUAL(char_ptr, umock_c_get_expected_calls(), umock_c_get_actual_calls());
    ASSERT_ARE_EQUAL(int, 0, result);

    // cleanup
    IoTHubTransport_MQTT_Common_Destroy(handle);
}

TEST_FUNCTION(IoTHubTransport_MQTT_SetCallbackContext_fail)
{
    // arrange

    // act
    int result = IoTHubTransport_MQTT_SetCallbackContext(NULL, transport_cb_ctx);

    // assert
    ASSERT_ARE_EQUAL(char_ptr, umock_c_get_expected_calls(), umock_c_get_actual_calls());
    ASSERT_ARE_NOT_EQUAL(int, 0, result);

    // cleanup
}

TEST_FUNCTION(IoTHubTransport_MQTT_GetSupportedPlatformInfo_success)
{
    // arrange
    IOTHUBTRANSPORT_CONFIG config = { 0 };
    SetupIothubTransportConfig(&config, TEST_DEVICE_ID, TEST_DEVICE_KEY, TEST_IOTHUB_NAME, TEST_IOTHUB_SUFFIX, TEST_PROTOCOL_GATEWAY_HOSTNAME, TEST_MODULE_ID);

    TRANSPORT_LL_HANDLE handle = IoTHubTransport_MQTT_Common_Create(&config, get_IO_transport, &transport_cb_info, transport_cb_ctx);

    PLATFORM_INFO_OPTION info;

    umock_c_reset_all_calls();

    // act
    int result = IoTHubTransport_MQTT_GetSupportedPlatformInfo(handle, &info);

    // assert
    ASSERT_ARE_EQUAL(char_ptr, umock_c_get_expected_calls(), umock_c_get_actual_calls());
    ASSERT_ARE_EQUAL(int, 0, result);
    ASSERT_ARE_EQUAL(int, info, PLATFORM_INFO_OPTION_RETRIEVE_SQM);

    // cleanup
    IoTHubTransport_MQTT_Common_Destroy(handle);
}

TEST_FUNCTION(IoTHubTransport_MQTT_GetSupportedPlatformInfo_NULL_handle)
{
    // arrange
    PLATFORM_INFO_OPTION info;

    umock_c_reset_all_calls();

    // act
    int result = IoTHubTransport_MQTT_GetSupportedPlatformInfo(NULL, &info);

    // assert
    ASSERT_ARE_EQUAL(char_ptr, umock_c_get_expected_calls(), umock_c_get_actual_calls());
    ASSERT_ARE_NOT_EQUAL(int, 0, result);

    // cleanup
}

TEST_FUNCTION(IoTHubTransport_MQTT_GetSupportedPlatformInfo_NULL_info)
{
    // arrange
    IOTHUBTRANSPORT_CONFIG config = { 0 };
    SetupIothubTransportConfig(&config, TEST_DEVICE_ID, TEST_DEVICE_KEY, TEST_IOTHUB_NAME, TEST_IOTHUB_SUFFIX, TEST_PROTOCOL_GATEWAY_HOSTNAME, TEST_MODULE_ID);

    TRANSPORT_LL_HANDLE handle = IoTHubTransport_MQTT_Common_Create(&config, get_IO_transport, &transport_cb_info, transport_cb_ctx);

    umock_c_reset_all_calls();

    // act
    int result = IoTHubTransport_MQTT_GetSupportedPlatformInfo(handle, NULL);

    // assert
    ASSERT_ARE_EQUAL(char_ptr, umock_c_get_expected_calls(), umock_c_get_actual_calls());
    ASSERT_ARE_NOT_EQUAL(int, 0, result);

    // cleanup
    IoTHubTransport_MQTT_Common_Destroy(handle);
}

END_TEST_SUITE(iothubtransport_mqtt_common_ut)
<|MERGE_RESOLUTION|>--- conflicted
+++ resolved
@@ -1086,6 +1086,7 @@
     bool auto_decode, 
     bool msgCbResult)
 {
+
     setup_message_receive_initial_calls(TEST_MQTT_MSG_TOPIC_W_1_PROP, false);
     STRICT_EXPECTED_CALL(STRING_c_str(IGNORED_PTR_ARG)).CallCannotFail().SetReturn(TEST_MQTT_MESSAGE_TOPIC);
     EXPECTED_CALL(STRING_TOKENIZER_create_from_char(TEST_MQTT_MSG_TOPIC_W_1_PROP));
@@ -6558,7 +6559,6 @@
 
     TRANSPORT_LL_HANDLE handle = IoTHubTransport_MQTT_Common_Create(&config, get_IO_transport, &transport_cb_info, transport_cb_ctx);
     g_tokenizerIndex = 6;
-<<<<<<< HEAD
     IoTHubTransport_MQTT_Common_DoWork(handle);
     umock_c_reset_all_calls();
 
@@ -6587,36 +6587,6 @@
     IoTHubTransport_MQTT_Common_DoWork(handle);
     umock_c_reset_all_calls();
 
-=======
-    IoTHubTransport_MQTT_Common_DoWork(handle);
-    umock_c_reset_all_calls();
-
-    setup_message_recv_with_properties_mocks(false, false, false, true);
-
-    // act
-    ASSERT_IS_NOT_NULL(g_fnMqttMsgRecv);
-    g_fnMqttMsgRecv(TEST_MQTT_MESSAGE_HANDLE, g_callbackCtx);
-
-    // assert
-    ASSERT_ARE_EQUAL(char_ptr, umock_c_get_expected_calls(), umock_c_get_actual_calls());
-
-    //cleanup
-    g_messageDispositionDestroyFunction(g_messageDispositionContext);
-    IoTHubTransport_MQTT_Common_Destroy(handle);
-}
-
-TEST_FUNCTION(IoTHubTransport_MQTT_Common_MessageRecv_no_Properties_no_ct_no_ce_cb_fail)
-{
-    // arrange
-    IOTHUBTRANSPORT_CONFIG config ={ 0 };
-    SetupIothubTransportConfig(&config, TEST_DEVICE_ID, TEST_DEVICE_KEY, TEST_IOTHUB_NAME, TEST_IOTHUB_SUFFIX, TEST_PROTOCOL_GATEWAY_HOSTNAME, NULL);
-
-    TRANSPORT_LL_HANDLE handle = IoTHubTransport_MQTT_Common_Create(&config, get_IO_transport, &transport_cb_info, transport_cb_ctx);
-    g_tokenizerIndex = 6;
-    IoTHubTransport_MQTT_Common_DoWork(handle);
-    umock_c_reset_all_calls();
-
->>>>>>> 18aa9056
     setup_message_recv_with_properties_mocks(false, false, false, false);
 
     // act
@@ -8500,19 +8470,11 @@
 
     // Retrieve the input queue name
     setup_message_recv_extractMqttProperties(topicName, inputQueueSubscribeName, inputQueueName, connectedSystemProps);
-<<<<<<< HEAD
 
     setup_set_message_disposition_context();
     STRICT_EXPECTED_CALL(Transport_MessageCallbackFromInput(IGNORED_PTR_ARG, IGNORED_PTR_ARG))
         .SetReturn(msgCbResult);
 
-=======
-
-    setup_set_message_disposition_context();
-    STRICT_EXPECTED_CALL(Transport_MessageCallbackFromInput(IGNORED_PTR_ARG, IGNORED_PTR_ARG))
-        .SetReturn(msgCbResult);
-
->>>>>>> 18aa9056
     if (!msgCbResult)
     {
         STRICT_EXPECTED_CALL(IoTHubMessage_Destroy(IGNORED_PTR_ARG));
