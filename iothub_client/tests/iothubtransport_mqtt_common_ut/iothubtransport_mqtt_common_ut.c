--- conflicted
+++ resolved
@@ -2213,25 +2213,8 @@
     STRICT_EXPECTED_CALL(retry_control_destroy(TEST_RETRY_CONTROL_HANDLE));
     STRICT_EXPECTED_CALL(tickcounter_destroy(IGNORED_PTR_ARG));
 
-    EXPECTED_CALL(STRING_delete(NULL));
-    EXPECTED_CALL(STRING_delete(NULL));
-    EXPECTED_CALL(STRING_delete(NULL));
-    EXPECTED_CALL(STRING_delete(NULL));
-    EXPECTED_CALL(STRING_delete(NULL));
-    EXPECTED_CALL(STRING_delete(NULL));
-    EXPECTED_CALL(STRING_delete(NULL));
-    EXPECTED_CALL(STRING_delete(NULL));
-    EXPECTED_CALL(STRING_delete(NULL));
-    EXPECTED_CALL(STRING_delete(NULL));
-    EXPECTED_CALL(STRING_delete(NULL));
-<<<<<<< HEAD
-    EXPECTED_CALL(STRING_delete(NULL));
-    EXPECTED_CALL(STRING_delete(NULL));
-=======
-
     STRICT_EXPECTED_CALL(xio_destroy(IGNORED_PTR_ARG));
 
->>>>>>> 03926a7b
     EXPECTED_CALL(gballoc_free(NULL));
 }
 
@@ -2818,27 +2801,7 @@
     EXPECTED_CALL(free(IGNORED_PTR_ARG));
     EXPECTED_CALL(DList_IsListEmpty(IGNORED_PTR_ARG));
 
-<<<<<<< HEAD
-    STRICT_EXPECTED_CALL(mqtt_client_deinit(IGNORED_PTR_ARG));
-    STRICT_EXPECTED_CALL(retry_control_destroy(IGNORED_PTR_ARG));
-    STRICT_EXPECTED_CALL(tickcounter_destroy(IGNORED_PTR_ARG)).IgnoreArgument(1);
-    STRICT_EXPECTED_CALL(STRING_delete(IGNORED_PTR_ARG));
-    STRICT_EXPECTED_CALL(STRING_delete(IGNORED_PTR_ARG));
-    STRICT_EXPECTED_CALL(STRING_delete(IGNORED_PTR_ARG));
-    STRICT_EXPECTED_CALL(STRING_delete(IGNORED_PTR_ARG));
-    STRICT_EXPECTED_CALL(STRING_delete(IGNORED_PTR_ARG));
-    STRICT_EXPECTED_CALL(STRING_delete(IGNORED_PTR_ARG));
-    STRICT_EXPECTED_CALL(STRING_delete(IGNORED_PTR_ARG));
-    STRICT_EXPECTED_CALL(STRING_delete(IGNORED_PTR_ARG));
-    STRICT_EXPECTED_CALL(STRING_delete(IGNORED_PTR_ARG));
-    STRICT_EXPECTED_CALL(STRING_delete(IGNORED_PTR_ARG));
-    STRICT_EXPECTED_CALL(STRING_delete(IGNORED_PTR_ARG));
-    STRICT_EXPECTED_CALL(STRING_delete(IGNORED_PTR_ARG));
-    STRICT_EXPECTED_CALL(STRING_delete(IGNORED_PTR_ARG));
-    STRICT_EXPECTED_CALL(gballoc_free(IGNORED_PTR_ARG));
-=======
     set_expected_calls_for_free_transport_handle_data();
->>>>>>> 03926a7b
 
     // act
     IoTHubTransport_MQTT_Common_Destroy(handle);
