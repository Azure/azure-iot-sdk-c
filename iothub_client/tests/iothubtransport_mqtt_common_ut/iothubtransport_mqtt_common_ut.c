// Copyright (c) Microsoft. All rights reserved.
// Licensed under the MIT license. See LICENSE file in the project root for full license information.

#ifdef __cplusplus
#include <cstdio>
#include <cstdlib>
#include <cstddef>
#else
#include <stdio.h>
#include <stdlib.h>
#include <stddef.h>
#include <stdbool.h>
#endif

#if defined _MSC_VER
#pragma warning(disable: 4054) /* MSC incorrectly fires this */
#endif

static void* my_gballoc_malloc(size_t size)
{
    return malloc(size);
}

static void my_gballoc_free(void* ptr)
{
    free(ptr);
}

void* my_gballoc_realloc(void* ptr, size_t size)
{
    return realloc(ptr, size);
}

#include "testrunnerswitcher.h"
#include "azure_c_shared_utility/optimize_size.h"
#include "azure_macro_utils/macro_utils.h"
#include "azure_c_shared_utility/shared_util_options.h"
#include "umock_c/umock_c.h"
#include "umock_c/umock_c_prod.h"
#include "umock_c/umock_c_negative_tests.h"
#include "umock_c/umocktypes_charptr.h"
#include "umock_c/umocktypes_bool.h"
#include "umock_c/umocktypes_stdint.h"

#define ENABLE_MOCKS

#include "azure_c_shared_utility/buffer_.h"
#include "azure_c_shared_utility/sastoken.h"
#include "azure_c_shared_utility/doublylinkedlist.h"
#include "azure_c_shared_utility/gballoc.h"
#include "azure_c_shared_utility/agenttime.h"
#include "azure_c_shared_utility/threadapi.h"
#include "azure_c_shared_utility/constbuffer.h"

#include "azure_umqtt_c/mqtt_client.h"

#include "internal/iothub_message_private.h"
#include "internal/iothub_client_private.h"
#include "iothub_client_options.h"
#include "internal/iothub_client_retry_control.h"

#include "azure_c_shared_utility/xio.h"
#include "azure_c_shared_utility/tlsio.h"

#include "azure_c_shared_utility/tickcounter.h"
#include "azure_c_shared_utility/lock.h"
#include "azure_c_shared_utility/string_tokenizer.h"
#include "azure_c_shared_utility/urlencode.h"
#include "azure_c_shared_utility/string_token.h"
#include "internal/iothub_transport_ll_private.h"

MOCKABLE_FUNCTION(, bool, Transport_MessageCallbackFromInput, IOTHUB_MESSAGE_HANDLE, message, void*, ctx);
MOCKABLE_FUNCTION(, bool, Transport_MessageCallback, IOTHUB_MESSAGE_HANDLE, message, void*, ctx);
MOCKABLE_FUNCTION(, void, Transport_ConnectionStatusCallBack, IOTHUB_CLIENT_CONNECTION_STATUS, status, IOTHUB_CLIENT_CONNECTION_STATUS_REASON, reason, void*, ctx);
MOCKABLE_FUNCTION(, void, Transport_SendComplete_Callback, PDLIST_ENTRY, completed, IOTHUB_CLIENT_CONFIRMATION_RESULT, result, void*, ctx);
MOCKABLE_FUNCTION(, const char*, Transport_GetOption_Product_Info_Callback, void*, ctx);
MOCKABLE_FUNCTION(, void, Transport_Twin_ReportedStateComplete_Callback, uint32_t, item_id, int, status_code, void*, ctx);
MOCKABLE_FUNCTION(, void, Transport_Twin_RetrievePropertyComplete_Callback, DEVICE_TWIN_UPDATE_STATE, update_state, const unsigned char*, payLoad, size_t, size, void*, ctx);
MOCKABLE_FUNCTION(, int, Transport_DeviceMethod_Complete_Callback, const char*, method_name, const unsigned char*, payLoad, size_t, size, METHOD_HANDLE, response_id, void*, ctx);
MOCKABLE_FUNCTION(, const char*, Transport_GetOption_Model_Id_Callback, void*, ctx);

#undef ENABLE_MOCKS

#include "internal/iothubtransport_mqtt_common.h"
#include "azure_c_shared_utility/strings.h"

#ifdef __cplusplus
extern "C"
{
#endif

    int STRING_sprintf(STRING_HANDLE handle, const char* format, ...);
    STRING_HANDLE STRING_construct_sprintf(const char* format, ...);

#ifdef __cplusplus
}
#endif

static STRING_HANDLE my_STRING_new(void)
{
    return (STRING_HANDLE)my_gballoc_malloc(1);
}

static STRING_HANDLE my_STRING_construct(const char* psz)
{
    (void)psz;
    return (STRING_HANDLE)my_gballoc_malloc(1);
}

static int my_STRING_concat_with_STRING(STRING_HANDLE handle, STRING_HANDLE data)
{
    (void)handle;
    (void)data;
    return 0;
}

static void my_STRING_delete(STRING_HANDLE handle)
{
    my_gballoc_free(handle);
}

static int my_mallocAndStrcpy_s(char** destination, const char* source)
{
    (void)source;
    size_t l = strlen(source);
    *destination = (char*)my_gballoc_malloc(l + 1);
    strcpy(*destination, source);
    return 0;
}

static STRING_HANDLE my_URL_Encode(STRING_HANDLE string)
{
    (void)string;
    return (STRING_HANDLE)my_gballoc_malloc(1);
}

static STRING_HANDLE my_URL_EncodeString(const char* textEncode)
{
    (void)textEncode;
    return (STRING_HANDLE)my_gballoc_malloc(1);
}

static STRING_HANDLE my_URL_DecodeString(const char* textDecode)
{
    (void)textDecode;
    return (STRING_HANDLE)my_gballoc_malloc(1);
}

static const char* my_Transport_GetOption_Product_Info_Callback(void* ctx)
{
    (void)ctx;
    return "product_info";
}

static const char* my_Transport_GetOption_Model_Id_Callback(void* ctx)
{
    (void)ctx;
    return "dtmi:testDeviceCapabilityModel;1";
}

static const char* TEST_STRING_VALUE = "Test string value";
static const char* TEST_DEVICE_ID = "thisIsDeviceID";
static const char* TEST_MODULE_ID = "thisIsModuleID";
static const char* TEST_DEVICE_KEY = "thisIsDeviceKey";
static const char* TEST_DEVICE_SAS = "thisIsDeviceSasToken";
static const char* TEST_IOTHUB_NAME = "thisIsIotHubName";
static const char* TEST_IOTHUB_SUFFIX = "thisIsIotHubSuffix";
static const char* TEST_PROTOCOL_GATEWAY_HOSTNAME = NULL;
static const char* TEST_PROTOCOL_GATEWAY_HOSTNAME_NON_NULL = "ssl://thisIsAGatewayHostName.net";
static const char* TEST_VERY_LONG_DEVICE_ID = "1234567890ABCDEFGHIJKLMNOPQRSTUVWXYZabcdefghijklmnopqrstuvwxyz1234567890ABCDEFGHIJKLMNOPQRSTUVWXYZabcdefghijklmnopqrstuvwxyz1234567890";
static const char* TEST_MQTT_MESSAGE_TOPIC = "devices/myDeviceId/messages/devicebound/#";
static const char* TEST_MQTT_MSG_TOPIC = "devices/myDeviceId/messages/devicebound/iothub-ack=Full&%24.to=%2Fdevices%2FmyDeviceId%2Fmessages%2FdeviceBound&%24.cid=123&%24.uid=456";
static const char* TEST_MQTT_MSG_TOPIC_W_1_PROP = "devices/myDeviceId/messages/devicebound/iothub-ack=Full&propName=PropValue&DeviceInfo=smokeTest&%24.to=%2Fdevices%2FmyDeviceId%2Fmessages%2FdeviceBound&%24.cid&%24.uid";
static const char* TEST_MQTT_MSG_TOPIC_GET_TWIN = "$iothub/twin/res/200/?$rid=2";
static const char* TEST_MQTT_INPUT_QUEUE_SUBSCRIBE_NAME_1 = "devices/thisIsDeviceID/modules/thisIsModuleID/#";
static const char* TEST_MQTT_INPUT_1 = "devices/thisIsDeviceID/modules/thisIsModuleID/inputs/input1/%24.cdid=connected_device&%24.cmid=connected_module/";
static const char* TEST_MQTT_INPUT_NO_PROPERTIES = "devices/thisIsDeviceID/modules/thisIsModuleID/inputs/input1/";
static const char* TEST_MQTT_INPUT_MISSING_INPUT_QUEUE_NAME = "devices/thisIsDeviceID/modules/thisIsModuleID/inputs";
static const char* TEST_INPUT_QUEUE_1 = "input1";
static const char* TEST_MQTT_DEV_TWIN_MSG_TOPIC = "$iothub/twin/$res/200/?$rid=2";
static const char* TEST_MQTT_DEV_METHOD_MSG = "$iothub/methods/POST/method_name/?$rid=b";

static const char* TEST_MQTT_EVENT_TOPIC = "devices/thisIsDeviceID/messages/events/";
static const char* TEST_MQTT_SAS_TOKEN = "thisIsIotHubName.thisIsIotHubSuffix/devices/thisIsDeviceID";
static const char* TEST_HOST_NAME = "thisIsIotHubName.thisIsIotHubSuffix";
static const char* TEST_EMPTY_STRING = "";
static const char* TEST_SAS_TOKEN = "Test_SAS_Token_value";
static const char* X509_CERT_CERTIFICATE = "-----BEGIN CERTIFICATE-----MIID-----END CERTIFICATE-----";
static const char* X509_PRIVATE_KEY_OPTION = "x509privatekey";
static const char* X509_PRIVATE_KEY = "-----BEGIN RSA PRIVATE KEY-----MIIE-----END RSA PRIVATE KEY-----";

static const char* TEST_CONTENT_TYPE = "application/json";
static const char* TEST_CONTENT_ENCODING = "utf8";
static const char* TEST_DIAG_ID = "1234abcd";
static const char* TEST_DIAG_CREATION_TIME_UTC = "1506054516.100";
static const char* TEST_MESSAGE_CREATION_TIME_UTC = "2010-01-01T01:00:00.000Z";
static const char* TEST_OUTPUT_NAME = "TestOutputName";

static const char* PROPERTY_SEPARATOR = "&";
static const char* DIAGNOSTIC_CONTEXT_CREATION_TIME_UTC_PROPERTY = "creationtimeutc";
static const char* DISTRIBUTED_TRACING_TEST_TRACESTATE = "tracestate=1234";

static IOTHUB_MESSAGE_DIAGNOSTIC_PROPERTY_DATA TEST_DIAG_DATA;

static MQTT_TRANSPORT_PROXY_OPTIONS* expected_MQTT_TRANSPORT_PROXY_OPTIONS;

static const TRANSPORT_LL_HANDLE TEST_TRANSPORT_HANDLE = (TRANSPORT_LL_HANDLE)0x4444;
static const MQTT_CLIENT_HANDLE TEST_MQTT_CLIENT_HANDLE = (MQTT_CLIENT_HANDLE)0x1122;
static const PDLIST_ENTRY TEST_PDLIST_ENTRY = (PDLIST_ENTRY)0x1123;
static const MQTT_MESSAGE_HANDLE TEST_MQTT_MESSAGE_HANDLE = (MQTT_MESSAGE_HANDLE)0x1124;

static const IOTHUB_CLIENT_TRANSPORT_PROVIDER TEST_PROTOCOL = (IOTHUB_CLIENT_TRANSPORT_PROVIDER)0x1127;

static XIO_HANDLE TEST_XIO_HANDLE = (XIO_HANDLE)0x1126;

static const STRING_TOKENIZER_HANDLE TEST_STRING_TOKENIZER_HANDLE = (STRING_TOKENIZER_HANDLE)0x1127;

static const IOTHUB_AUTHORIZATION_HANDLE TEST_IOTHUB_AUTHORIZATION_HANDLE = (IOTHUB_AUTHORIZATION_HANDLE)0x1128;

/*this is the default message and has type BYTEARRAY*/
static const IOTHUB_MESSAGE_HANDLE TEST_IOTHUB_MSG_BYTEARRAY = (const IOTHUB_MESSAGE_HANDLE)0x01d1;

/*this is a STRING type message*/
static IOTHUB_MESSAGE_HANDLE TEST_IOTHUB_MSG_STRING = (IOTHUB_MESSAGE_HANDLE)0x01d2;
static const MAP_HANDLE TEST_MESSAGE_PROP_MAP = (MAP_HANDLE)0x1212;

static char appMessageString[] = "App Message String";
static uint8_t appMessage[] = { 0x54, 0x68, 0x69, 0x73, 0x20, 0x69, 0x73, 0x20, 0x61, 0x20, 0x54, 0x65, 0x73, 0x74, 0x20, 0x4d, 0x73, 0x67 };
static const size_t appMsgSize = sizeof(appMessage) / sizeof(appMessage[0]);
static CONSTBUFFER g_cbuff;

static IOTHUB_CLIENT_CONFIG g_iothubClientConfig = { 0 };
static DLIST_ENTRY g_waitingToSend;

static tickcounter_ms_t g_current_ms;
static size_t g_tokenizerIndex;

static const char* TEST_MQTT_DEVICE_STREAMS_POST_TOPIC = (const char*)"$iothub/streams/POST/#";
static const char* TEST_MQTT_DEVICE_STREAMS_RESP_TOPIC = (const char*)"$iothub/streams/res/#";
static CONSTBUFFER_HANDLE TEST_CONST_BUFFER_HANDLE = (CONSTBUFFER_HANDLE)0x2331;

// Use #define and not const because switch statement that consumes these assumes they're not const and won't compile.
#define PARSE_SLASHES_FOR_INPUT_QUEUE_INDEX_5 (205)


#define PARSE_SLASHES_FOR_INPUT_QUEUE_NO_TOKENS               (500)
#define NUM_DOWORK_VALUE                1

static const unsigned char* TEST_DEVICE_METHOD_RESPONSE = (const unsigned char*)0x62;
static size_t TEST_DEVICE_RESP_LENGTH = 1;
static size_t TEST_METHOD_ID_VALUE = 12;
static METHOD_HANDLE TEST_METHOD_ID = &TEST_METHOD_ID_VALUE;
static METHOD_HANDLE g_method_handle_value = NULL;

#define TEST_TIME_T ((time_t)-1)
#define TEST_DIFF_TIME TEST_DIFF_TIME_POSITIVE
#define TEST_DIFF_TIME_POSITIVE 12
#define TEST_DIFF_TIME_NEGATIVE -12
#define TEST_DIFF_WITHIN_ERROR  5
#define TEST_DIFF_GREATER_THAN_WAIT  6
#define TEST_DIFF_LESS_THAN_WAIT  1
#define TEST_DIFF_GREATER_THAN_ERROR 10
#define TEST_BIG_TIME_T (TEST_RETRY_TIMEOUT_SECS - TEST_DIFF_WITHIN_ERROR)
#define TEST_SMALL_TIME_T ((time_t)(TEST_DIFF_WITHIN_ERROR - 1))
#define TEST_DEVICE_STATUS_CODE     200
#define TEST_HOSTNAME_STRING_HANDLE    (STRING_HANDLE)0x5555
#define TEST_RETRY_CONTROL_HANDLE      (RETRY_CONTROL_HANDLE)0x6666

#define STATUS_CODE_TIMEOUT_VALUE           408


#define DEFAULT_RETRY_POLICY                IOTHUB_CLIENT_RETRY_EXPONENTIAL_BACKOFF_WITH_JITTER
#define DEFAULT_RETRY_TIMEOUT_IN_SECONDS    0

static APP_PAYLOAD TEST_APP_PAYLOAD;

TEST_DEFINE_ENUM_TYPE(IOTHUB_CLIENT_RESULT, IOTHUB_CLIENT_RESULT_VALUES);
IMPLEMENT_UMOCK_C_ENUM_TYPE(IOTHUB_CLIENT_RESULT, IOTHUB_CLIENT_RESULT_VALUES);

TEST_DEFINE_ENUM_TYPE(IOTHUB_CLIENT_STATUS, IOTHUB_CLIENT_STATUS_VALUES);
IMPLEMENT_UMOCK_C_ENUM_TYPE(IOTHUB_CLIENT_STATUS, IOTHUB_CLIENT_STATUS_VALUES);

TEST_DEFINE_ENUM_TYPE(IOTHUB_CLIENT_RETRY_POLICY, IOTHUB_CLIENT_RETRY_POLICY_VALUES);
IMPLEMENT_UMOCK_C_ENUM_TYPE(IOTHUB_CLIENT_RETRY_POLICY, IOTHUB_CLIENT_RETRY_POLICY_VALUES);

TEST_DEFINE_ENUM_TYPE(IOTHUB_CREDENTIAL_TYPE, IOTHUB_CREDENTIAL_TYPE_VALUES);
IMPLEMENT_UMOCK_C_ENUM_TYPE(IOTHUB_CREDENTIAL_TYPE, IOTHUB_CREDENTIAL_TYPE_VALUES);

TEST_DEFINE_ENUM_TYPE(SAS_TOKEN_STATUS, SAS_TOKEN_STATUS_VALUES);
IMPLEMENT_UMOCK_C_ENUM_TYPE(SAS_TOKEN_STATUS, SAS_TOKEN_STATUS_VALUES);

static TEST_MUTEX_HANDLE test_serialize_mutex;

#define TEST_RETRY_POLICY IOTHUB_CLIENT_RETRY_EXPONENTIAL_BACKOFF_WITH_JITTER
#define TEST_RETRY_TIMEOUT_SECS 60
#define TEST_MAX_DISCONNECT_VALUE 50

//Callbacks for Testing
static ON_MQTT_MESSAGE_RECV_CALLBACK g_fnMqttMsgRecv;
static ON_MQTT_OPERATION_CALLBACK g_fnMqttOperationCallback;
static ON_MQTT_ERROR_CALLBACK g_fnMqttErrorCallback;
static void* g_callbackCtx;
static void* g_errorcallbackCtx;
static bool g_nullMapVariable;
static bool g_skip_disconnect_callback;
static ON_MQTT_DISCONNECTED_CALLBACK g_disconnect_callback;
static void* g_disconnect_callback_ctx;
static TRANSPORT_CALLBACKS_INFO transport_cb_info;
static void* transport_cb_ctx = (void*)0x499922;

typedef struct TEST_MESSAGE_DISPOSITION_CONTEXT_TAG
{
    uint16_t packet_id;
    QOS_VALUE qos_value;
} TEST_MESSAGE_DISPOSITION_CONTEXT;

#ifdef __cplusplus
extern "C"
{
#endif
    int STRING_sprintf(STRING_HANDLE handle, const char* format, ...)
    {
        (void)handle;
        (void)format;
        return 0;
    }

    STRING_HANDLE STRING_construct_sprintf(const char* format, ...)
    {
        (void)format;
        return (STRING_HANDLE)my_gballoc_malloc(1);
    }

    const char* my_STRING_c_str(STRING_HANDLE handle)
    {
        (void)handle;
        return TEST_STRING_VALUE;
    }

    void real_DList_InitializeListHead(PDLIST_ENTRY listHead);
    int real_DList_IsListEmpty(const PDLIST_ENTRY listHead);
    void real_DList_InsertTailList(PDLIST_ENTRY listHead, PDLIST_ENTRY listEntry);
    void real_DList_InsertHeadList(PDLIST_ENTRY listHead, PDLIST_ENTRY listEntry);
    void real_DList_AppendTailList(PDLIST_ENTRY listHead, PDLIST_ENTRY ListToAppend);
    int real_DList_RemoveEntryList(PDLIST_ENTRY listEntry);
    PDLIST_ENTRY real_DList_RemoveHeadList(PDLIST_ENTRY listHead);

#ifdef __cplusplus
}
#endif

static char* my_IoTHubClient_Auth_Get_SasToken(IOTHUB_AUTHORIZATION_HANDLE handle, const char* scope, uint64_t expiry_time_relative_seconds, const char* keyname)
{
    (void)handle;
    (void)scope;
    (void)expiry_time_relative_seconds;
    (void)keyname;

    char* result;
    size_t len = strlen(TEST_SAS_TOKEN);
    result = (char*)my_gballoc_malloc(len + 1);
    strcpy(result, TEST_SAS_TOKEN);
    return result;
}

static IOTHUBMESSAGE_CONTENT_TYPE my_IoTHubMessage_GetContentType(IOTHUB_MESSAGE_HANDLE iotHubMessageHandle)
{
    IOTHUBMESSAGE_CONTENT_TYPE result2;
    if (iotHubMessageHandle == TEST_IOTHUB_MSG_BYTEARRAY)
    {
        result2 = IOTHUBMESSAGE_BYTEARRAY;
    }
    else if (iotHubMessageHandle == TEST_IOTHUB_MSG_STRING)
    {
        result2 = IOTHUBMESSAGE_STRING;
    }
    else
    {
        result2 = IOTHUBMESSAGE_UNKNOWN;
    }
    return result2;
}

static IOTHUB_MESSAGE_RESULT my_IoTHubMessage_GetByteArray(IOTHUB_MESSAGE_HANDLE iotHubMessageHandle, const unsigned char** buffer, size_t* size)
{
    if (iotHubMessageHandle == TEST_IOTHUB_MSG_BYTEARRAY)
    {
        *buffer = appMessage;
        *size = appMsgSize;
    }
    else
    {
        /*not expected really*/
        *buffer = (const unsigned char*)"333";
        *size = 3;
    }
    return IOTHUB_MESSAGE_OK;
}

static MESSAGE_DISPOSITION_CONTEXT_HANDLE g_messageDispositionContext;
static MESSAGE_DISPOSITION_CONTEXT_DESTROY_FUNCTION g_messageDispositionDestroyFunction;
static void my_IoTHubMessage_Destroy(IOTHUB_MESSAGE_HANDLE iotHubMessageHandle)
{
    (void)iotHubMessageHandle;

    if (g_messageDispositionContext != NULL)
    {
        g_messageDispositionDestroyFunction(g_messageDispositionContext);
        g_messageDispositionContext = NULL;
        g_messageDispositionDestroyFunction = NULL;
    }
}

static IOTHUB_MESSAGE_RESULT my_IoTHubMessage_SetDispositionContext(IOTHUB_MESSAGE_HANDLE iotHubMessageHandle, MESSAGE_DISPOSITION_CONTEXT_HANDLE dispositionContext, MESSAGE_DISPOSITION_CONTEXT_DESTROY_FUNCTION dispositionContextDestroyFunction)
{
    (void)iotHubMessageHandle;
    g_messageDispositionContext = dispositionContext;
    g_messageDispositionDestroyFunction = dispositionContextDestroyFunction;
    return IOTHUB_MESSAGE_OK;
}


static int my_Transport_DeviceMethod_Complete_Callback(const char* method_name, const unsigned char* payLoad, size_t size, METHOD_HANDLE response_id, void* ctx)
{
    (void)ctx;
    (void)method_name;
    (void)payLoad;
    (void)size;
    g_method_handle_value = response_id;
    return 0;
}

static void my_IoTHubClientCore_LL_SendComplete(IOTHUB_CLIENT_CORE_LL_HANDLE handle, PDLIST_ENTRY completed, IOTHUB_CLIENT_CONFIRMATION_RESULT result)
{
    (void)handle;
    (void)completed;
    (void)result;
}

static MQTT_CLIENT_HANDLE my_mqtt_client_init(ON_MQTT_MESSAGE_RECV_CALLBACK msgRecv, ON_MQTT_OPERATION_CALLBACK opCallback, void* callbackCtx, ON_MQTT_ERROR_CALLBACK errorCallback, void* errorcallbackCtx)
{
    g_fnMqttMsgRecv = msgRecv;
    g_fnMqttOperationCallback = opCallback;
    g_callbackCtx = callbackCtx;
    g_fnMqttErrorCallback = errorCallback;
    g_errorcallbackCtx = errorcallbackCtx;
    return (MQTT_CLIENT_HANDLE)my_gballoc_malloc(sizeof(MQTT_CLIENT_HANDLE));
}

static int my_mqtt_client_disconnect(MQTT_CLIENT_HANDLE handle, ON_MQTT_DISCONNECTED_CALLBACK callback, void* ctx)
{
    (void)handle;
    g_disconnect_callback = callback;
    g_disconnect_callback_ctx = ctx;
    return 0;
}

static void my_mqtt_client_deinit(MQTT_CLIENT_HANDLE handle)
{
    my_gballoc_free(handle);
}

static void my_mqtt_client_dowork(MQTT_CLIENT_HANDLE handle)
{
    (void)handle;
}

static STRING_TOKENIZER_HANDLE my_STRING_TOKENIZER_create_from_char(const char* input)
{
    (void)input;
    return (STRING_TOKENIZER_HANDLE)my_gballoc_malloc(sizeof(STRING_TOKENIZER_HANDLE));
}

int my_STRING_TOKENIZER_get_next_token(STRING_TOKENIZER_HANDLE t, STRING_HANDLE output, const char* delimiters)
{
    int result;
    (void)delimiters;
    (void)t;
    const char* text = NULL;
    switch (g_tokenizerIndex++)
    {
    case 0:
        break;
    case 1:
        text = "devices/thisIsDeviceID/messages/devicebound/iothub-ack=Full";
        break;
    case 2:
        text = "propname1=value2";
        break;
    case 3:
        text = "propname2=value2";
        g_tokenizerIndex = 6;
        break;
    case 4:
        text = "%24.to=%2Fdevices%2FmyDeviceId%2Fmessages%2FdeviceBound&%24.cid";
        break;
    case 5:
        text = "%24.cid";
        break;
    case 6:
        text = ""; // Done
        break;
    case 8:
    case 9:
    case 10:
    case 11:
        text = "200";
        break;
    case 12:
        text = "2";
        break;

    case 7:
    default:
        break;
    }
    if (text != NULL)
    {
        result = 0;
        output = NULL;
    }
    else
    {
        result = MU_FAILURE;
    }
    return result;
}

static void my_STRING_TOKENIZER_destroy(STRING_TOKENIZER_HANDLE handle)
{
    my_gballoc_free(handle);
}

static STRING_HANDLE my_SASToken_Create(STRING_HANDLE key, STRING_HANDLE scope, STRING_HANDLE keyName, uint64_t expiry)
{
    (void)key;
    (void)scope;
    (void)keyName;
    (void)expiry;
    return (STRING_HANDLE)my_gballoc_malloc(sizeof(STRING_HANDLE));
}

static MAP_RESULT my_Map_GetInternals(MAP_HANDLE handle, const char* const** keys, const char* const** values, size_t* count)
{
    (void)handle;
    *keys = NULL;
    *values = NULL;
    *count = 0;
    return MAP_OK;
}

static XIO_HANDLE my_xio_create(const IO_INTERFACE_DESCRIPTION* io_interface_description, const void* xio_create_parameters)
{
    (void)io_interface_description;
    (void)xio_create_parameters;
    return (XIO_HANDLE)my_gballoc_malloc(sizeof(XIO_HANDLE));
}

static void my_xio_destroy(XIO_HANDLE ioHandle)
{
    my_gballoc_free(ioHandle);
}

static TICK_COUNTER_HANDLE my_tickcounter_create(void)
{
    return (TICK_COUNTER_HANDLE)my_gballoc_malloc(sizeof(TICK_COUNTER_HANDLE));
}

static int my_tickcounter_get_current_ms(TICK_COUNTER_HANDLE tick_counter, tickcounter_ms_t* current_ms)
{
    (void)tick_counter;
    g_current_ms += 1000;
    *current_ms = g_current_ms;
    return 0;
}

static void my_tickcounter_destroy(TICK_COUNTER_HANDLE tick_counter)
{
    my_gballoc_free(tick_counter);
}

static MAP_HANDLE my_Map_Create(MAP_FILTER_CALLBACK mapFilterFunc)
{
    (void)mapFilterFunc;
    return (MAP_HANDLE)malloc(1);
}

static MAP_HANDLE my_Map_Clone(MAP_HANDLE handle)
{
    (void)handle;
    return (MAP_HANDLE)malloc(1);
}

static void my_Map_Destroy(MAP_HANDLE handle)
{
    free(handle);
}

static BUFFER_HANDLE my_BUFFER_new(void)
{
    return (BUFFER_HANDLE)malloc(1);
}

static void my_BUFFER_delete(BUFFER_HANDLE handle)
{
    free(handle);
}

static double my_get_difftime(time_t stopTime, time_t startTime)
{
    return (double)(stopTime - startTime);
}

static void my_ThreadAPI_Sleep(unsigned int milliseconds)
{
    (void)milliseconds;
    // this is for disconnect callback
    if (g_disconnect_callback != NULL && !g_skip_disconnect_callback)
    {
        g_disconnect_callback(g_disconnect_callback_ctx);
    }
}

static int error_proxy_options;
static XIO_HANDLE get_IO_transport(const char* fully_qualified_name, const MQTT_TRANSPORT_PROXY_OPTIONS* mqtt_transport_proxy_options)
{
    (void)fully_qualified_name;
    (void)mqtt_transport_proxy_options;
    error_proxy_options = 0;
    if (((expected_MQTT_TRANSPORT_PROXY_OPTIONS == NULL) && (mqtt_transport_proxy_options != NULL)) ||
        ((expected_MQTT_TRANSPORT_PROXY_OPTIONS != NULL) && (mqtt_transport_proxy_options == NULL)))
    {
        error_proxy_options = 1;
    }
    else
    {
        if (expected_MQTT_TRANSPORT_PROXY_OPTIONS != NULL)
        {
            if ((strcmp(expected_MQTT_TRANSPORT_PROXY_OPTIONS->host_address, mqtt_transport_proxy_options->host_address) != 0) ||
                ((expected_MQTT_TRANSPORT_PROXY_OPTIONS->username != NULL) && (strcmp(expected_MQTT_TRANSPORT_PROXY_OPTIONS->username, mqtt_transport_proxy_options->username) != 0)) ||
                ((expected_MQTT_TRANSPORT_PROXY_OPTIONS->password != NULL) && (strcmp(expected_MQTT_TRANSPORT_PROXY_OPTIONS->password, mqtt_transport_proxy_options->password) != 0)))
            {
                error_proxy_options = 1;
            }
        }
    }
    return (XIO_HANDLE)my_gballoc_malloc(sizeof(XIO_HANDLE));
}

static DEVICE_TWIN_UPDATE_STATE get_twin_update_state;
static const unsigned char* get_twin_payLoad;
static size_t get_twin_size;
static void* get_twin_userContextCallback;
static void on_get_device_twin_completed_callback(DEVICE_TWIN_UPDATE_STATE update_state, const unsigned char* payLoad, size_t size, void* userContextCallback)
{
    get_twin_update_state = update_state;
    get_twin_payLoad = payLoad;
    get_twin_size = size;
    get_twin_userContextCallback = userContextCallback;
}

MU_DEFINE_ENUM_STRINGS(UMOCK_C_ERROR_CODE, UMOCK_C_ERROR_CODE_VALUES)

static void on_umock_c_error(UMOCK_C_ERROR_CODE error_code)
{
    (void)error_code;
    ASSERT_FAIL("umock_c reported error");
}

static DEVICE_STREAM_C2D_RESPONSE* on_stream_request_received_return;
static const DEVICE_STREAM_C2D_REQUEST* on_stream_request_received_saved_request;
static const void* on_stream_request_received_saved_context;
static DEVICE_STREAM_C2D_RESPONSE* on_stream_request_received(const DEVICE_STREAM_C2D_REQUEST* request, void* context)
{
    on_stream_request_received_saved_request = request;
    on_stream_request_received_saved_context = context;
    return on_stream_request_received_return;
}


BEGIN_TEST_SUITE(iothubtransport_mqtt_common_ut)

TEST_SUITE_INITIALIZE(suite_init)
{
    int result;

    TEST_APP_PAYLOAD.message = appMessage;
    TEST_APP_PAYLOAD.length = appMsgSize;

    transport_cb_info.send_complete_cb = Transport_SendComplete_Callback;
    transport_cb_info.twin_retrieve_prop_complete_cb = Transport_Twin_RetrievePropertyComplete_Callback;
    transport_cb_info.twin_rpt_state_complete_cb = Transport_Twin_ReportedStateComplete_Callback;
    transport_cb_info.send_complete_cb = Transport_SendComplete_Callback;
    transport_cb_info.connection_status_cb = Transport_ConnectionStatusCallBack;
    transport_cb_info.prod_info_cb = Transport_GetOption_Product_Info_Callback;
    transport_cb_info.msg_input_cb = Transport_MessageCallbackFromInput;
    transport_cb_info.msg_cb = Transport_MessageCallback;
    transport_cb_info.method_complete_cb = Transport_DeviceMethod_Complete_Callback;
    transport_cb_info.get_model_id_cb = Transport_GetOption_Model_Id_Callback;

    g_cbuff.buffer = appMessage;
    g_cbuff.size = appMsgSize;

    test_serialize_mutex = TEST_MUTEX_CREATE();
    ASSERT_IS_NOT_NULL(test_serialize_mutex);

    umock_c_init(on_umock_c_error);
    result = umocktypes_bool_register_types();
    ASSERT_ARE_EQUAL(int, 0, result);

    result = umocktypes_stdint_register_types();
    ASSERT_ARE_EQUAL(int, 0, result);

    result = umocktypes_charptr_register_types();
    ASSERT_ARE_EQUAL(int, 0, result);

    REGISTER_UMOCK_ALIAS_TYPE(XIO_HANDLE, void*);
    REGISTER_UMOCK_ALIAS_TYPE(PDLIST_ENTRY, void*);
    REGISTER_UMOCK_ALIAS_TYPE(const PDLIST_ENTRY, void*);
    REGISTER_UMOCK_ALIAS_TYPE(MQTT_CLIENT_HANDLE, void*);
    REGISTER_UMOCK_ALIAS_TYPE(STRING_HANDLE, void*);
    REGISTER_UMOCK_ALIAS_TYPE(TICK_COUNTER_HANDLE, void*);
    REGISTER_UMOCK_ALIAS_TYPE(ON_MQTT_OPERATION_CALLBACK, void*);
    REGISTER_UMOCK_ALIAS_TYPE(ON_MQTT_ERROR_CALLBACK, void*);
    REGISTER_UMOCK_ALIAS_TYPE(ON_IO_CLOSE_COMPLETE, void*);
    REGISTER_UMOCK_ALIAS_TYPE(IOTHUB_MESSAGE_HANDLE, void*);
    REGISTER_UMOCK_ALIAS_TYPE(QOS_VALUE, unsigned int);
    REGISTER_UMOCK_ALIAS_TYPE(MQTT_MESSAGE_HANDLE, void*);
    REGISTER_UMOCK_ALIAS_TYPE(ON_MQTT_MESSAGE_RECV_CALLBACK, void*);
    REGISTER_UMOCK_ALIAS_TYPE(MAP_HANDLE, void*);
    REGISTER_UMOCK_ALIAS_TYPE(MAP_RESULT, unsigned int);
    REGISTER_UMOCK_ALIAS_TYPE(MAP_FILTER_CALLBACK, void*);
    REGISTER_UMOCK_ALIAS_TYPE(STRING_TOKENIZER_HANDLE, void*);
    REGISTER_UMOCK_ALIAS_TYPE(IOTHUB_CLIENT_CORE_LL_HANDLE, void*);
    REGISTER_UMOCK_ALIAS_TYPE(IOTHUB_CLIENT_CONFIRMATION_RESULT, int);
    REGISTER_UMOCK_ALIAS_TYPE(IOTHUBMESSAGE_DISPOSITION_RESULT, int);
    REGISTER_UMOCK_ALIAS_TYPE(CONSTBUFFER_HANDLE, void*);
    REGISTER_UMOCK_ALIAS_TYPE(BUFFER_HANDLE, void*);
    REGISTER_UMOCK_ALIAS_TYPE(IOTHUB_CLIENT_CONNECTION_STATUS, unsigned int);
    REGISTER_UMOCK_ALIAS_TYPE(IOTHUB_CLIENT_CONNECTION_STATUS_REASON, unsigned int);
    REGISTER_UMOCK_ALIAS_TYPE(IOTHUB_CLIENT_RETRY_POLICY, int);
    REGISTER_UMOCK_ALIAS_TYPE(time_t, uint64_t);
    REGISTER_UMOCK_ALIAS_TYPE(METHOD_HANDLE, void*);
    REGISTER_UMOCK_ALIAS_TYPE(IOTHUB_AUTHORIZATION_HANDLE, void*);
    REGISTER_UMOCK_ALIAS_TYPE(IOTHUB_CREDENTIAL_TYPE, int);
    REGISTER_UMOCK_ALIAS_TYPE(SAS_TOKEN_STATUS, int);
    REGISTER_UMOCK_ALIAS_TYPE(ON_MQTT_DISCONNECTED_CALLBACK, void*);
    REGISTER_UMOCK_ALIAS_TYPE(STRING_TOKEN_HANDLE, void*);
    REGISTER_UMOCK_ALIAS_TYPE(IOTHUBMESSAGE_CONTENT_TYPE, int);
    REGISTER_UMOCK_ALIAS_TYPE(DEVICE_TWIN_UPDATE_STATE, int);
    REGISTER_UMOCK_ALIAS_TYPE(MESSAGE_DISPOSITION_CONTEXT_HANDLE, void*);
    REGISTER_UMOCK_ALIAS_TYPE(MESSAGE_DISPOSITION_CONTEXT_DESTROY_FUNCTION, void*);
    REGISTER_UMOCK_ALIAS_TYPE(IOTHUB_MESSAGE_RESULT, int);

    REGISTER_GLOBAL_MOCK_HOOK(gballoc_malloc, my_gballoc_malloc);
    REGISTER_GLOBAL_MOCK_FAIL_RETURN(gballoc_malloc, NULL);
    REGISTER_GLOBAL_MOCK_HOOK(gballoc_free, my_gballoc_free);
    REGISTER_GLOBAL_MOCK_HOOK(gballoc_realloc, my_gballoc_realloc);
    REGISTER_GLOBAL_MOCK_FAIL_RETURN(gballoc_realloc, NULL);

    REGISTER_GLOBAL_MOCK_HOOK(mallocAndStrcpy_s, my_mallocAndStrcpy_s);
    REGISTER_GLOBAL_MOCK_FAIL_RETURN(mallocAndStrcpy_s, MU_FAILURE);

    REGISTER_GLOBAL_MOCK_HOOK(ThreadAPI_Sleep, my_ThreadAPI_Sleep);

    REGISTER_GLOBAL_MOCK_HOOK(STRING_new, my_STRING_new);
    REGISTER_GLOBAL_MOCK_FAIL_RETURN(STRING_new, NULL);
    REGISTER_GLOBAL_MOCK_HOOK(STRING_construct, my_STRING_construct);
    REGISTER_GLOBAL_MOCK_FAIL_RETURN(STRING_construct, NULL);
    REGISTER_GLOBAL_MOCK_HOOK(STRING_concat_with_STRING, my_STRING_concat_with_STRING);
    REGISTER_GLOBAL_MOCK_FAIL_RETURN(STRING_concat_with_STRING, -1);
    REGISTER_GLOBAL_MOCK_HOOK(STRING_delete, my_STRING_delete);
    REGISTER_GLOBAL_MOCK_HOOK(STRING_c_str, my_STRING_c_str);
    REGISTER_GLOBAL_MOCK_RETURN(STRING_concat, 0);
    REGISTER_GLOBAL_MOCK_FAIL_RETURN(STRING_concat, MU_FAILURE);

    REGISTER_GLOBAL_MOCK_HOOK(URL_Encode, my_URL_Encode);
    REGISTER_GLOBAL_MOCK_HOOK(URL_EncodeString, my_URL_EncodeString);
    REGISTER_GLOBAL_MOCK_FAIL_RETURN(URL_EncodeString, NULL);
    REGISTER_GLOBAL_MOCK_HOOK(URL_DecodeString, my_URL_DecodeString);
    REGISTER_GLOBAL_MOCK_FAIL_RETURN(URL_DecodeString, NULL);
    REGISTER_GLOBAL_MOCK_HOOK(Transport_GetOption_Product_Info_Callback, my_Transport_GetOption_Product_Info_Callback);
    REGISTER_GLOBAL_MOCK_FAIL_RETURN(Transport_GetOption_Product_Info_Callback, NULL);
    REGISTER_GLOBAL_MOCK_HOOK(Transport_GetOption_Model_Id_Callback, my_Transport_GetOption_Model_Id_Callback);
    REGISTER_GLOBAL_MOCK_FAIL_RETURN(Transport_GetOption_Model_Id_Callback, NULL);

    REGISTER_GLOBAL_MOCK_RETURN(IoTHub_Transport_ValidateCallbacks, 0);
    REGISTER_GLOBAL_MOCK_FAIL_RETURN(IoTHub_Transport_ValidateCallbacks, __LINE__);

    REGISTER_GLOBAL_MOCK_RETURN(IoTHubClient_Auth_Get_DeviceKey, TEST_DEVICE_KEY);

    REGISTER_GLOBAL_MOCK_RETURN(Transport_MessageCallback, true);
    REGISTER_GLOBAL_MOCK_FAIL_RETURN(Transport_MessageCallback, false);

    REGISTER_GLOBAL_MOCK_HOOK(Transport_DeviceMethod_Complete_Callback, my_Transport_DeviceMethod_Complete_Callback);
    REGISTER_GLOBAL_MOCK_FAIL_RETURN(Transport_DeviceMethod_Complete_Callback, MU_FAILURE);

    REGISTER_GLOBAL_MOCK_HOOK(IoTHubMessage_GetContentType, my_IoTHubMessage_GetContentType);
    REGISTER_GLOBAL_MOCK_FAIL_RETURN(IoTHubMessage_GetContentType, IOTHUBMESSAGE_UNKNOWN);

    REGISTER_GLOBAL_MOCK_RETURN(IoTHubMessage_GetString, appMessageString);
    REGISTER_GLOBAL_MOCK_FAIL_RETURN(IoTHubMessage_GetString, NULL);

    REGISTER_GLOBAL_MOCK_RETURN(IoTHubMessage_CreateFromByteArray, TEST_IOTHUB_MSG_BYTEARRAY);
    REGISTER_GLOBAL_MOCK_FAIL_RETURN(IoTHubMessage_CreateFromByteArray, NULL);

    REGISTER_GLOBAL_MOCK_HOOK(IoTHubMessage_GetByteArray, my_IoTHubMessage_GetByteArray);
    REGISTER_GLOBAL_MOCK_FAIL_RETURN(IoTHubMessage_GetByteArray, IOTHUB_MESSAGE_ERROR);

    REGISTER_GLOBAL_MOCK_RETURN(IoTHubMessage_GetOutputName, NULL);

    REGISTER_GLOBAL_MOCK_HOOK(IoTHubMessage_Destroy, my_IoTHubMessage_Destroy);
    REGISTER_GLOBAL_MOCK_HOOK(IoTHubMessage_SetDispositionContext, my_IoTHubMessage_SetDispositionContext);
    REGISTER_GLOBAL_MOCK_FAIL_RETURN(IoTHubMessage_SetDispositionContext, IOTHUB_MESSAGE_ERROR);

    REGISTER_GLOBAL_MOCK_RETURN(IoTHubMessage_Properties, TEST_MESSAGE_PROP_MAP);
    REGISTER_GLOBAL_MOCK_FAIL_RETURN(IoTHubMessage_Properties, NULL);

    REGISTER_GLOBAL_MOCK_HOOK(Map_GetInternals, my_Map_GetInternals);
    REGISTER_GLOBAL_MOCK_FAIL_RETURN(Map_GetInternals, MAP_ERROR);

    REGISTER_GLOBAL_MOCK_RETURN(Map_AddOrUpdate, MAP_OK);
    REGISTER_GLOBAL_MOCK_FAIL_RETURN(Map_GetInternals, MAP_ERROR);

    REGISTER_GLOBAL_MOCK_HOOK(Map_Create, my_Map_Create);
    REGISTER_GLOBAL_MOCK_FAIL_RETURN(Map_Create, NULL);
    REGISTER_GLOBAL_MOCK_HOOK(Map_Clone, my_Map_Clone);
    REGISTER_GLOBAL_MOCK_FAIL_RETURN(Map_Clone, NULL);
    REGISTER_GLOBAL_MOCK_HOOK(Map_Destroy, my_Map_Destroy);

    REGISTER_GLOBAL_MOCK_HOOK(mqtt_client_init, my_mqtt_client_init);
    REGISTER_GLOBAL_MOCK_FAIL_RETURN(mqtt_client_init, NULL);

    REGISTER_GLOBAL_MOCK_RETURN(mqtt_client_connect, 0);
    REGISTER_GLOBAL_MOCK_FAIL_RETURN(mqtt_client_connect, MU_FAILURE);

    REGISTER_GLOBAL_MOCK_HOOK(mqtt_client_deinit, my_mqtt_client_deinit);

    REGISTER_GLOBAL_MOCK_HOOK(mqtt_client_disconnect, my_mqtt_client_disconnect);
    REGISTER_GLOBAL_MOCK_FAIL_RETURN(mqtt_client_disconnect, MU_FAILURE);

    REGISTER_GLOBAL_MOCK_RETURN(mqtt_client_subscribe, 0);
    REGISTER_GLOBAL_MOCK_FAIL_RETURN(mqtt_client_subscribe, MU_FAILURE);

    REGISTER_GLOBAL_MOCK_RETURN(mqtt_client_unsubscribe, 0);
    REGISTER_GLOBAL_MOCK_FAIL_RETURN(mqtt_client_unsubscribe, MU_FAILURE);

    REGISTER_GLOBAL_MOCK_RETURN(mqtt_client_publish, 0);
    REGISTER_GLOBAL_MOCK_FAIL_RETURN(mqtt_client_publish, MU_FAILURE);

    REGISTER_GLOBAL_MOCK_RETURN(mqttmessage_create, TEST_MQTT_MESSAGE_HANDLE);
    REGISTER_GLOBAL_MOCK_FAIL_RETURN(mqttmessage_create, NULL);

    REGISTER_GLOBAL_MOCK_RETURN(mqttmessage_create_in_place, TEST_MQTT_MESSAGE_HANDLE);
    REGISTER_GLOBAL_MOCK_FAIL_RETURN(mqttmessage_create_in_place, NULL);

    REGISTER_GLOBAL_MOCK_RETURN(mqttmessage_getApplicationMsg, &TEST_APP_PAYLOAD);
    REGISTER_GLOBAL_MOCK_FAIL_RETURN(mqttmessage_getApplicationMsg, NULL);

    REGISTER_GLOBAL_MOCK_RETURN(mqttmessage_getTopicName, TEST_MQTT_MSG_TOPIC);
    REGISTER_GLOBAL_MOCK_FAIL_RETURN(mqttmessage_getTopicName, NULL);

    REGISTER_GLOBAL_MOCK_HOOK(STRING_TOKENIZER_create_from_char, my_STRING_TOKENIZER_create_from_char);
    REGISTER_GLOBAL_MOCK_FAIL_RETURN(STRING_TOKENIZER_create_from_char, NULL);

    REGISTER_GLOBAL_MOCK_HOOK(STRING_TOKENIZER_get_next_token, my_STRING_TOKENIZER_get_next_token);
    REGISTER_GLOBAL_MOCK_FAIL_RETURN(STRING_TOKENIZER_get_next_token, MU_FAILURE);

    REGISTER_GLOBAL_MOCK_HOOK(STRING_TOKENIZER_destroy, my_STRING_TOKENIZER_destroy);

    REGISTER_GLOBAL_MOCK_HOOK(SASToken_Create, my_SASToken_Create);
    REGISTER_GLOBAL_MOCK_FAIL_RETURN(SASToken_Create, NULL);

    REGISTER_GLOBAL_MOCK_RETURN(get_time, TEST_TIME_T);

    REGISTER_GLOBAL_MOCK_HOOK(get_difftime, my_get_difftime);

    REGISTER_GLOBAL_MOCK_HOOK(xio_create, my_xio_create);

    REGISTER_GLOBAL_MOCK_RETURN(xio_close, 0);
    REGISTER_GLOBAL_MOCK_FAIL_RETURN(xio_close, MU_FAILURE);

    REGISTER_GLOBAL_MOCK_RETURN(xio_setoption, 0);
    REGISTER_GLOBAL_MOCK_FAIL_RETURN(xio_setoption, MU_FAILURE);

    REGISTER_GLOBAL_MOCK_HOOK(xio_destroy, my_xio_destroy);

    REGISTER_GLOBAL_MOCK_HOOK(tickcounter_create, my_tickcounter_create);
    REGISTER_GLOBAL_MOCK_FAIL_RETURN(tickcounter_create, NULL);

    REGISTER_GLOBAL_MOCK_HOOK(tickcounter_destroy, my_tickcounter_destroy);

    REGISTER_GLOBAL_MOCK_HOOK(tickcounter_get_current_ms, my_tickcounter_get_current_ms);
    REGISTER_GLOBAL_MOCK_FAIL_RETURN(tickcounter_get_current_ms, MU_FAILURE);

    REGISTER_GLOBAL_MOCK_RETURN(CONSTBUFFER_Create, TEST_CONST_BUFFER_HANDLE);
    REGISTER_GLOBAL_MOCK_FAIL_RETURN(CONSTBUFFER_Create, NULL);
    REGISTER_GLOBAL_MOCK_RETURN(CONSTBUFFER_GetContent, &g_cbuff);

    REGISTER_GLOBAL_MOCK_RETURN(IoTHubClient_Auth_Get_Credential_Type, IOTHUB_CREDENTIAL_TYPE_DEVICE_KEY);
    REGISTER_GLOBAL_MOCK_FAIL_RETURN(IoTHubClient_Auth_Get_Credential_Type, IOTHUB_CREDENTIAL_TYPE_UNKNOWN);
    REGISTER_GLOBAL_MOCK_HOOK(IoTHubClient_Auth_Get_SasToken, my_IoTHubClient_Auth_Get_SasToken);
    REGISTER_GLOBAL_MOCK_FAIL_RETURN(IoTHubClient_Auth_Get_SasToken, NULL);
    REGISTER_GLOBAL_MOCK_RETURN(IoTHubClient_Auth_Is_SasToken_Valid, SAS_TOKEN_STATUS_VALID);
    REGISTER_GLOBAL_MOCK_FAIL_RETURN(IoTHubClient_Auth_Is_SasToken_Valid, SAS_TOKEN_STATUS_FAILED);
    REGISTER_GLOBAL_MOCK_RETURN(IoTHubClient_Auth_Get_SasToken_Expiry, 3600);

    REGISTER_GLOBAL_MOCK_HOOK(DList_InitializeListHead, real_DList_InitializeListHead);
    REGISTER_GLOBAL_MOCK_HOOK(DList_IsListEmpty, real_DList_IsListEmpty);
    REGISTER_GLOBAL_MOCK_HOOK(DList_InsertTailList, real_DList_InsertTailList);
    REGISTER_GLOBAL_MOCK_HOOK(DList_InsertHeadList, real_DList_InsertHeadList);
    REGISTER_GLOBAL_MOCK_HOOK(DList_AppendTailList, real_DList_AppendTailList);
    REGISTER_GLOBAL_MOCK_HOOK(DList_RemoveEntryList, real_DList_RemoveEntryList);
    REGISTER_GLOBAL_MOCK_HOOK(DList_RemoveHeadList, real_DList_RemoveHeadList);

    REGISTER_GLOBAL_MOCK_RETURN(IoTHubMessage_SetInputName, IOTHUB_MESSAGE_OK);
    REGISTER_GLOBAL_MOCK_FAIL_RETURN(IoTHubMessage_SetInputName, IOTHUB_MESSAGE_ERROR);

    REGISTER_GLOBAL_MOCK_RETURN(IoTHubMessage_IsSecurityMessage, false);

    REGISTER_GLOBAL_MOCK_RETURN(IoTHubMessage_SetConnectionDeviceId, IOTHUB_MESSAGE_OK);
    REGISTER_GLOBAL_MOCK_FAIL_RETURN(IoTHubMessage_SetConnectionDeviceId, IOTHUB_MESSAGE_ERROR);

    REGISTER_GLOBAL_MOCK_RETURN(IoTHubMessage_SetConnectionModuleId, IOTHUB_MESSAGE_OK);
    REGISTER_GLOBAL_MOCK_FAIL_RETURN(IoTHubMessage_SetConnectionModuleId, IOTHUB_MESSAGE_ERROR);

    REGISTER_GLOBAL_MOCK_RETURN(retry_control_create, TEST_RETRY_CONTROL_HANDLE);
    REGISTER_GLOBAL_MOCK_FAIL_RETURN(retry_control_create, NULL);

    REGISTER_GLOBAL_MOCK_RETURN(retry_control_should_retry, 0);
    REGISTER_GLOBAL_MOCK_FAIL_RETURN(retry_control_should_retry, 1);

    REGISTER_GLOBAL_MOCK_RETURN(retry_control_set_option, 0);
    REGISTER_GLOBAL_MOCK_FAIL_RETURN(retry_control_set_option, 1);

    REGISTER_UMOCK_ALIAS_TYPE(RETRY_CONTROL_HANDLE, void*);
    REGISTER_UMOCK_ALIAS_TYPE(RETRY_ACTION, int);
}

TEST_SUITE_CLEANUP(suite_cleanup)
{
    umock_c_deinit();
    TEST_MUTEX_DESTROY(test_serialize_mutex);
}

static void reset_test_data()
{
    g_fnMqttMsgRecv = NULL;
    g_fnMqttOperationCallback = NULL;
    g_callbackCtx = NULL;
    g_fnMqttErrorCallback = NULL;
    g_errorcallbackCtx = NULL;
    g_method_handle_value = NULL;

    // We set the counter somewhat far off into the future.  Previously
    // there were bugs that this UT let slip through because timers were initialized
    // to 0 in UT itself AND the product code was wrongly leaving timers as 0.
    // Now if a product timer was uninitialized at 0, it would trigger unexpected timeouts.
    g_current_ms = 1000 * 60 * 30;
    g_tokenizerIndex = 0;
    g_nullMapVariable = true;

    expected_MQTT_TRANSPORT_PROXY_OPTIONS = NULL;
    g_disconnect_callback = NULL;
    g_disconnect_callback_ctx = NULL;
}

TEST_FUNCTION_INITIALIZE(method_init)
{
    TEST_MUTEX_ACQUIRE(test_serialize_mutex);

    reset_test_data();
    real_DList_InitializeListHead(&g_waitingToSend);

    umock_c_reset_all_calls();

    g_skip_disconnect_callback = false;

    get_twin_update_state = DEVICE_TWIN_UPDATE_COMPLETE;
    get_twin_payLoad = NULL;
    get_twin_size = 0;
    get_twin_userContextCallback = NULL;
}

TEST_FUNCTION_CLEANUP(TestMethodCleanup)
{
    reset_test_data();
    TEST_MUTEX_RELEASE(test_serialize_mutex);
}

static void SetupIothubTransportConfig(IOTHUBTRANSPORT_CONFIG* config, const char* deviceId, const char* deviceKey, const char* iotHubName,
    const char* iotHubSuffix, const char* protocolGatewayHostName, const char* moduleId)
{
    g_iothubClientConfig.protocol = TEST_PROTOCOL;
    g_iothubClientConfig.deviceId = deviceId;
    g_iothubClientConfig.deviceKey = deviceKey;
    g_iothubClientConfig.deviceSasToken = NULL;
    g_iothubClientConfig.iotHubName = iotHubName;
    g_iothubClientConfig.iotHubSuffix = iotHubSuffix;
    g_iothubClientConfig.protocolGatewayHostName = protocolGatewayHostName;
    config->moduleId = moduleId;
    config->waitingToSend = &g_waitingToSend;
    config->upperConfig = &g_iothubClientConfig;
    config->auth_module_handle = TEST_IOTHUB_AUTHORIZATION_HANDLE;
}

static void SetupIothubTransportConfigWithKeyAndSasToken(IOTHUBTRANSPORT_CONFIG* config, const char* deviceId, const char* deviceKey, const char* deviceSasToken,
    const char* iotHubName, const char* iotHubSuffix, const char* protocolGatewayHostName, const char* moduleId)
{
    g_iothubClientConfig.protocol = TEST_PROTOCOL;
    g_iothubClientConfig.deviceId = deviceId;
    g_iothubClientConfig.deviceKey = deviceKey;
    g_iothubClientConfig.deviceSasToken = deviceSasToken;
    g_iothubClientConfig.iotHubName = iotHubName;
    g_iothubClientConfig.iotHubSuffix = iotHubSuffix;
    g_iothubClientConfig.protocolGatewayHostName = protocolGatewayHostName;
    config->moduleId = moduleId;
    config->waitingToSend = &g_waitingToSend;
    config->upperConfig = &g_iothubClientConfig;
    config->auth_module_handle = TEST_IOTHUB_AUTHORIZATION_HANDLE;
}

static void setup_IoTHubTransport_MQTT_Common_Create_mocks(bool use_gateway, const char* moduleId)
{
    STRICT_EXPECTED_CALL(IoTHub_Transport_ValidateCallbacks(IGNORED_PTR_ARG));
    EXPECTED_CALL(gballoc_malloc(IGNORED_NUM_ARG));
    STRICT_EXPECTED_CALL(tickcounter_create());
    STRICT_EXPECTED_CALL(retry_control_create(DEFAULT_RETRY_POLICY, DEFAULT_RETRY_TIMEOUT_IN_SECONDS));
    STRICT_EXPECTED_CALL(STRING_construct(IGNORED_PTR_ARG));

    if (moduleId != NULL)
    {
        STRICT_EXPECTED_CALL(STRING_construct(IGNORED_PTR_ARG));
    }

    EXPECTED_CALL(mqtt_client_init(IGNORED_PTR_ARG, IGNORED_PTR_ARG, IGNORED_PTR_ARG, IGNORED_PTR_ARG, IGNORED_PTR_ARG));

    if (use_gateway)
    {
        STRICT_EXPECTED_CALL(STRING_construct(IGNORED_PTR_ARG));
    }

    EXPECTED_CALL(DList_InitializeListHead(IGNORED_PTR_ARG));
    EXPECTED_CALL(DList_InitializeListHead(IGNORED_PTR_ARG));
    EXPECTED_CALL(DList_InitializeListHead(IGNORED_PTR_ARG)); // pending_get_twin_queue
    STRICT_EXPECTED_CALL(get_time(IGNORED_PTR_ARG))
        .IgnoreArgument(1).SetReturn(TEST_SMALL_TIME_T).CallCannotFail();
}

// Initial calls when receiving a message
static void setup_message_receive_initial_calls(const char* topicName, bool isSubscribedToInputQueue)
{
    STRICT_EXPECTED_CALL(mqttmessage_getTopicName(TEST_MQTT_MESSAGE_HANDLE)).SetReturn(topicName);
    if (isSubscribedToInputQueue)
    {
        STRICT_EXPECTED_CALL(STRING_c_str(IGNORED_PTR_ARG)).CallCannotFail().SetReturn(NULL);
        STRICT_EXPECTED_CALL(STRING_c_str(IGNORED_PTR_ARG)).CallCannotFail().SetReturn(TEST_MQTT_INPUT_QUEUE_SUBSCRIBE_NAME_1);
    }
    else
    {
        STRICT_EXPECTED_CALL(STRING_c_str(IGNORED_PTR_ARG)).CallCannotFail().SetReturn(TEST_MQTT_MESSAGE_TOPIC);
    }
    STRICT_EXPECTED_CALL(mqttmessage_getApplicationMsg(TEST_MQTT_MESSAGE_HANDLE)).CallCannotFail();
    STRICT_EXPECTED_CALL(IoTHubMessage_CreateFromByteArray(appMessage, appMsgSize));
}

// Calls invoked when adding an application custom property to a C2D or IoT Hub module to module message
static void set_expected_calls_for_custom_message_property(bool auto_decode)
{
    STRICT_EXPECTED_CALL(gballoc_malloc(IGNORED_NUM_ARG));
    if (auto_decode)
    {
        STRICT_EXPECTED_CALL(URL_DecodeString(IGNORED_PTR_ARG));
        STRICT_EXPECTED_CALL(URL_DecodeString(IGNORED_PTR_ARG));
        STRICT_EXPECTED_CALL(STRING_c_str(IGNORED_PTR_ARG)).CallCannotFail();
        STRICT_EXPECTED_CALL(STRING_c_str(IGNORED_PTR_ARG)).CallCannotFail();
    }

    STRICT_EXPECTED_CALL(Map_AddOrUpdate(IGNORED_PTR_ARG, IGNORED_PTR_ARG, IGNORED_PTR_ARG));
    if (auto_decode)
    {
        STRICT_EXPECTED_CALL(STRING_delete(IGNORED_PTR_ARG));
        STRICT_EXPECTED_CALL(STRING_delete(IGNORED_PTR_ARG));
    }

    STRICT_EXPECTED_CALL(gballoc_free(IGNORED_PTR_ARG));
}

static void setup_set_message_disposition_context()
{
    STRICT_EXPECTED_CALL(gballoc_malloc(IGNORED_NUM_ARG));
    STRICT_EXPECTED_CALL(mqttmessage_getPacketId(IGNORED_PTR_ARG))
        .CallCannotFail();
    STRICT_EXPECTED_CALL(mqttmessage_getQosType(IGNORED_PTR_ARG))
        .CallCannotFail();
    STRICT_EXPECTED_CALL(IoTHubMessage_SetDispositionContext(IGNORED_PTR_ARG, IGNORED_PTR_ARG, IGNORED_PTR_ARG));
}

static void setup_message_recv_with_properties_mocks(
    bool has_content_type,
    bool has_content_encoding,
    bool auto_decode,
    bool msgCbResult)
{
    setup_message_receive_initial_calls(TEST_MQTT_MSG_TOPIC_W_1_PROP, false);
    STRICT_EXPECTED_CALL(STRING_c_str(IGNORED_PTR_ARG)).CallCannotFail().SetReturn(TEST_MQTT_MESSAGE_TOPIC);
    EXPECTED_CALL(STRING_TOKENIZER_create_from_char(TEST_MQTT_MSG_TOPIC_W_1_PROP));
    STRICT_EXPECTED_CALL(STRING_new());
    STRICT_EXPECTED_CALL(IoTHubMessage_Properties(TEST_IOTHUB_MSG_BYTEARRAY));


    if (has_content_type)
    {
        STRICT_EXPECTED_CALL(STRING_TOKENIZER_get_next_token(IGNORED_PTR_ARG, IGNORED_PTR_ARG, "&"))
            .CallCannotFail();
        STRICT_EXPECTED_CALL(STRING_c_str(IGNORED_PTR_ARG))
            .SetReturn("%24.ct=application/json")
            .CallCannotFail();
        if (auto_decode)
        {
            STRICT_EXPECTED_CALL(URL_DecodeString(IGNORED_PTR_ARG));
            STRICT_EXPECTED_CALL(STRING_c_str(IGNORED_PTR_ARG)).CallCannotFail();
        }
        STRICT_EXPECTED_CALL(IoTHubMessage_SetContentTypeSystemProperty(IGNORED_PTR_ARG, IGNORED_PTR_ARG));
        if (auto_decode)
        {
            STRICT_EXPECTED_CALL(STRING_delete(IGNORED_PTR_ARG));
        }
    }

    if (has_content_encoding)
    {
        STRICT_EXPECTED_CALL(STRING_TOKENIZER_get_next_token(IGNORED_PTR_ARG, IGNORED_PTR_ARG, "&"))
            .CallCannotFail();
        STRICT_EXPECTED_CALL(STRING_c_str(IGNORED_PTR_ARG))
            .SetReturn("%24.ce=utf8")
            .CallCannotFail();
        if (auto_decode)
        {
            STRICT_EXPECTED_CALL(URL_DecodeString(IGNORED_PTR_ARG));
            STRICT_EXPECTED_CALL(STRING_c_str(IGNORED_PTR_ARG)).CallCannotFail();
        }
        STRICT_EXPECTED_CALL(IoTHubMessage_SetContentEncodingSystemProperty(IGNORED_PTR_ARG, IGNORED_PTR_ARG));
        if (auto_decode)
        {
            STRICT_EXPECTED_CALL(STRING_delete(IGNORED_PTR_ARG));
        }
    }

    STRICT_EXPECTED_CALL(STRING_TOKENIZER_get_next_token(IGNORED_PTR_ARG, IGNORED_PTR_ARG, "&"))
        .CallCannotFail();
    STRICT_EXPECTED_CALL(STRING_c_str(IGNORED_PTR_ARG))
        .SetReturn("propName=propValue")
        .CallCannotFail();

    set_expected_calls_for_custom_message_property(auto_decode);

    STRICT_EXPECTED_CALL(STRING_TOKENIZER_get_next_token(IGNORED_PTR_ARG, IGNORED_PTR_ARG, "&"))
        .CallCannotFail();
    EXPECTED_CALL(STRING_delete(IGNORED_PTR_ARG));
    EXPECTED_CALL(STRING_TOKENIZER_destroy(IGNORED_PTR_ARG));
    setup_set_message_disposition_context();
    STRICT_EXPECTED_CALL(Transport_MessageCallback(IGNORED_PTR_ARG, IGNORED_PTR_ARG))
        .SetReturn(msgCbResult);

    if (!msgCbResult)
    {
        STRICT_EXPECTED_CALL(IoTHubMessage_Destroy(IGNORED_PTR_ARG));
        STRICT_EXPECTED_CALL(gballoc_free(IGNORED_PTR_ARG));
    }
}

static void setup_connection_success_mocks()
{
    STRICT_EXPECTED_CALL(retry_control_reset(TEST_RETRY_CONTROL_HANDLE));
    STRICT_EXPECTED_CALL(Transport_ConnectionStatusCallBack(IOTHUB_CLIENT_CONNECTION_AUTHENTICATED, IOTHUB_CLIENT_CONNECTION_OK, IGNORED_PTR_ARG));
}

static void setup_initialize_reconnection_mocks()
{
    RETRY_ACTION retry_action = RETRY_ACTION_RETRY_NOW;
    STRICT_EXPECTED_CALL(retry_control_should_retry(TEST_RETRY_CONTROL_HANDLE, IGNORED_PTR_ARG))
        .CopyOutArgumentBuffer_retry_action(&retry_action, sizeof(retry_action));
    STRICT_EXPECTED_CALL(tickcounter_get_current_ms(IGNORED_PTR_ARG, IGNORED_PTR_ARG));
    STRICT_EXPECTED_CALL(xio_retrieveoptions(IGNORED_PTR_ARG));
    STRICT_EXPECTED_CALL(mqtt_client_clear_xio(IGNORED_PTR_ARG));
    STRICT_EXPECTED_CALL(xio_destroy(IGNORED_PTR_ARG));
    STRICT_EXPECTED_CALL(IoTHubClient_Auth_Get_Credential_Type(IGNORED_PTR_ARG));
    EXPECTED_CALL(STRING_c_str(IGNORED_PTR_ARG)).SetReturn(TEST_STRING_VALUE).CallCannotFail();
    STRICT_EXPECTED_CALL(IoTHubClient_Auth_Get_SasToken(IGNORED_PTR_ARG, IGNORED_PTR_ARG, IGNORED_NUM_ARG, IGNORED_PTR_ARG));
    EXPECTED_CALL(STRING_c_str(IGNORED_PTR_ARG)).SetReturn(TEST_DEVICE_ID).CallCannotFail();
    EXPECTED_CALL(STRING_c_str(IGNORED_PTR_ARG)).SetReturn(NULL).CallCannotFail();
    EXPECTED_CALL(STRING_c_str(IGNORED_PTR_ARG)).SetReturn(TEST_STRING_VALUE).CallCannotFail();
    EXPECTED_CALL(STRING_c_str(IGNORED_PTR_ARG)).SetReturn(TEST_STRING_VALUE).CallCannotFail();
    EXPECTED_CALL(STRING_c_str(IGNORED_PTR_ARG)).SetReturn(TEST_STRING_VALUE).CallCannotFail();
    STRICT_EXPECTED_CALL(IoTHubClient_Auth_Get_Credential_Type(IGNORED_PTR_ARG));
    EXPECTED_CALL(mqtt_client_connect(IGNORED_PTR_ARG, IGNORED_PTR_ARG, IGNORED_PTR_ARG));
    STRICT_EXPECTED_CALL(tickcounter_get_current_ms(IGNORED_PTR_ARG, IGNORED_PTR_ARG));
    STRICT_EXPECTED_CALL(gballoc_free(IGNORED_PTR_ARG));
    STRICT_EXPECTED_CALL(STRING_delete(IGNORED_PTR_ARG)).IgnoreArgument_handle();
}

static void setup_devicemethod_response_mocks()
{
    EXPECTED_CALL(STRING_c_str(IGNORED_PTR_ARG)).CallCannotFail();
    EXPECTED_CALL(STRING_c_str(IGNORED_PTR_ARG)).CallCannotFail();
    EXPECTED_CALL(mqttmessage_create_in_place(IGNORED_NUM_ARG, IGNORED_PTR_ARG, DELIVER_AT_MOST_ONCE, appMessage, appMsgSize))
        .IgnoreArgument(1)
        .IgnoreArgument(2);
    STRICT_EXPECTED_CALL(mqtt_client_publish(IGNORED_PTR_ARG, IGNORED_PTR_ARG))
        .IgnoreArgument(1)
        .IgnoreArgument(2);
    STRICT_EXPECTED_CALL(mqttmessage_destroy(TEST_MQTT_MESSAGE_HANDLE))
        .IgnoreArgument(1);
    STRICT_EXPECTED_CALL(STRING_delete(IGNORED_PTR_ARG))
        .IgnoreArgument_handle();
    STRICT_EXPECTED_CALL(STRING_delete(IGNORED_PTR_ARG))
        .IgnoreArgument_handle();
    EXPECTED_CALL(gballoc_free(IGNORED_PTR_ARG));
}


static void setup_initialize_connection_mocks(bool useModelId)
{
    STRICT_EXPECTED_CALL(tickcounter_get_current_ms(IGNORED_PTR_ARG, IGNORED_PTR_ARG));
    STRICT_EXPECTED_CALL(IoTHubClient_Auth_Get_Credential_Type(IGNORED_PTR_ARG));
    EXPECTED_CALL(STRING_c_str(IGNORED_PTR_ARG)).SetReturn(TEST_STRING_VALUE).CallCannotFail();
    STRICT_EXPECTED_CALL(IoTHubClient_Auth_Get_SasToken(IGNORED_PTR_ARG, IGNORED_PTR_ARG, IGNORED_NUM_ARG, IGNORED_PTR_ARG));
    STRICT_EXPECTED_CALL(Transport_GetOption_Model_Id_Callback(IGNORED_PTR_ARG)).SetReturn(useModelId ? TEST_STRING_VALUE : NULL);
    STRICT_EXPECTED_CALL(Transport_GetOption_Product_Info_Callback(IGNORED_PTR_ARG));
    STRICT_EXPECTED_CALL(URL_EncodeString(IGNORED_PTR_ARG));
    STRICT_EXPECTED_CALL(STRING_c_str(IGNORED_PTR_ARG)).CallCannotFail();
    STRICT_EXPECTED_CALL(STRING_c_str(IGNORED_PTR_ARG)).CallCannotFail();

    if (useModelId)
    {
        STRICT_EXPECTED_CALL(URL_EncodeString(IGNORED_PTR_ARG));
        EXPECTED_CALL(STRING_c_str(IGNORED_PTR_ARG)).SetReturn(TEST_STRING_VALUE).CallCannotFail();
        STRICT_EXPECTED_CALL(STRING_concat_with_STRING(IGNORED_PTR_ARG, IGNORED_PTR_ARG));
    }

    STRICT_EXPECTED_CALL(STRING_delete(IGNORED_PTR_ARG)).IgnoreArgument_handle();
    STRICT_EXPECTED_CALL(STRING_delete(IGNORED_PTR_ARG)).IgnoreArgument_handle();
    STRICT_EXPECTED_CALL(STRING_delete(IGNORED_PTR_ARG)).IgnoreArgument_handle();
    STRICT_EXPECTED_CALL(STRING_delete(IGNORED_PTR_ARG)).IgnoreArgument_handle();
    STRICT_EXPECTED_CALL(STRING_delete(IGNORED_PTR_ARG)).IgnoreArgument_handle();

    EXPECTED_CALL(STRING_c_str(IGNORED_PTR_ARG)).SetReturn(TEST_DEVICE_ID).CallCannotFail();
    EXPECTED_CALL(STRING_c_str(IGNORED_PTR_ARG)).SetReturn(TEST_STRING_VALUE).CallCannotFail();
    EXPECTED_CALL(STRING_c_str(IGNORED_PTR_ARG)).SetReturn(TEST_STRING_VALUE).CallCannotFail();
    EXPECTED_CALL(STRING_c_str(IGNORED_PTR_ARG)).SetReturn(TEST_STRING_VALUE).CallCannotFail();

    // from GetTransportProviderIfNecessary()
    EXPECTED_CALL(STRING_c_str(IGNORED_PTR_ARG)).SetReturn(TEST_HOST_NAME).CallCannotFail();
    STRICT_EXPECTED_CALL(IoTHubClient_Auth_Get_Credential_Type(IGNORED_PTR_ARG));
    EXPECTED_CALL(mqtt_client_connect(IGNORED_PTR_ARG, IGNORED_PTR_ARG, IGNORED_PTR_ARG));
    STRICT_EXPECTED_CALL(tickcounter_get_current_ms(IGNORED_PTR_ARG, IGNORED_PTR_ARG));
    EXPECTED_CALL(gballoc_free(IGNORED_PTR_ARG));
    STRICT_EXPECTED_CALL(STRING_delete(IGNORED_PTR_ARG)).IgnoreArgument_handle();
}

static void setup_subscribe_devicetwin_dowork_mocks()
{
    STRICT_EXPECTED_CALL(tickcounter_get_current_ms(IGNORED_PTR_ARG, IGNORED_PTR_ARG));
    STRICT_EXPECTED_CALL(IoTHubClient_Auth_Get_Credential_Type(IGNORED_PTR_ARG));
    STRICT_EXPECTED_CALL(IoTHubClient_Auth_Get_SasToken_Expiry(IGNORED_PTR_ARG));
    STRICT_EXPECTED_CALL(STRING_c_str(IGNORED_PTR_ARG)).CallCannotFail();
    STRICT_EXPECTED_CALL(mqtt_client_subscribe(IGNORED_PTR_ARG, IGNORED_NUM_ARG, IGNORED_PTR_ARG, IGNORED_NUM_ARG));
    EXPECTED_CALL(mqtt_client_dowork(IGNORED_PTR_ARG));
    // process_queued_ack_messages
    STRICT_EXPECTED_CALL(tickcounter_get_current_ms(IGNORED_PTR_ARG, IGNORED_PTR_ARG));
    // removeExpiredTwinRequests
    STRICT_EXPECTED_CALL(tickcounter_get_current_ms(IGNORED_PTR_ARG, IGNORED_PTR_ARG));
}

static void setup_IoTHubTransport_MQTT_Common_DoWork_mocks()
{
    STRICT_EXPECTED_CALL(tickcounter_get_current_ms(IGNORED_PTR_ARG, IGNORED_PTR_ARG));
    STRICT_EXPECTED_CALL(IoTHubClient_Auth_Get_Credential_Type(IGNORED_PTR_ARG));
    STRICT_EXPECTED_CALL(IoTHubClient_Auth_Get_SasToken_Expiry(IGNORED_PTR_ARG));
    EXPECTED_CALL(STRING_c_str(IGNORED_PTR_ARG)).SetReturn(TEST_MQTT_MSG_TOPIC).CallCannotFail();
    EXPECTED_CALL(mqtt_client_subscribe(IGNORED_PTR_ARG, IGNORED_NUM_ARG, IGNORED_PTR_ARG, IGNORED_NUM_ARG));
    STRICT_EXPECTED_CALL(mqtt_client_dowork(IGNORED_PTR_ARG));
    STRICT_EXPECTED_CALL(tickcounter_get_current_ms(IGNORED_PTR_ARG, IGNORED_PTR_ARG));
    // removeExpiredTwinRequests
    STRICT_EXPECTED_CALL(tickcounter_get_current_ms(IGNORED_PTR_ARG, IGNORED_PTR_ARG));
}

static void setup_IoTHubTransport_MQTT_Common_DoWork_emtpy_msg_mocks(void)
{
    STRICT_EXPECTED_CALL(tickcounter_get_current_ms(IGNORED_PTR_ARG, IGNORED_PTR_ARG));
    STRICT_EXPECTED_CALL(IoTHubClient_Auth_Get_Credential_Type(IGNORED_PTR_ARG));
    STRICT_EXPECTED_CALL(IoTHubClient_Auth_Get_SasToken_Expiry(IGNORED_PTR_ARG));
    STRICT_EXPECTED_CALL(IoTHubMessage_GetContentType(IGNORED_PTR_ARG));
    STRICT_EXPECTED_CALL(IoTHubMessage_GetString(IGNORED_PTR_ARG)).SetReturn("");
    EXPECTED_CALL(gballoc_malloc(IGNORED_NUM_ARG));
    EXPECTED_CALL(STRING_c_str(IGNORED_PTR_ARG)).CallCannotFail();
    STRICT_EXPECTED_CALL(STRING_construct(IGNORED_PTR_ARG));

    //Add Properties
    STRICT_EXPECTED_CALL(IoTHubMessage_Properties(IGNORED_PTR_ARG));
    EXPECTED_CALL(Map_GetInternals(TEST_MESSAGE_PROP_MAP, IGNORED_PTR_ARG, IGNORED_PTR_ARG, IGNORED_PTR_ARG));
    STRICT_EXPECTED_CALL(IoTHubMessage_IsSecurityMessage(IGNORED_PTR_ARG));
    STRICT_EXPECTED_CALL(IoTHubMessage_GetDistributedTracingSystemProperty(IGNORED_PTR_ARG)).SetReturn(DISTRIBUTED_TRACING_TEST_TRACESTATE);
    STRICT_EXPECTED_CALL(IoTHubMessage_GetCorrelationId(IGNORED_PTR_ARG));
    STRICT_EXPECTED_CALL(IoTHubMessage_GetMessageId(IGNORED_PTR_ARG));
    STRICT_EXPECTED_CALL(IoTHubMessage_GetContentTypeSystemProperty(IGNORED_PTR_ARG));
    STRICT_EXPECTED_CALL(IoTHubMessage_GetContentEncodingSystemProperty(IGNORED_PTR_ARG));
    STRICT_EXPECTED_CALL(IoTHubMessage_GetMessageCreationTimeUtcSystemProperty(IGNORED_PTR_ARG));
    STRICT_EXPECTED_CALL(URL_EncodeString(IGNORED_PTR_ARG));
    STRICT_EXPECTED_CALL(STRING_c_str(IGNORED_PTR_ARG));
    STRICT_EXPECTED_CALL(STRING_delete(IGNORED_PTR_ARG));
    STRICT_EXPECTED_CALL(IoTHubMessage_GetDiagnosticPropertyData(IGNORED_PTR_ARG));

    STRICT_EXPECTED_CALL(IoTHubMessage_GetOutputName(IGNORED_PTR_ARG));
    EXPECTED_CALL(STRING_c_str(IGNORED_PTR_ARG)).CallCannotFail();
    EXPECTED_CALL(mqttmessage_create_in_place(IGNORED_NUM_ARG, IGNORED_PTR_ARG, DELIVER_AT_LEAST_ONCE, IGNORED_PTR_ARG, IGNORED_NUM_ARG));
    STRICT_EXPECTED_CALL(tickcounter_get_current_ms(IGNORED_PTR_ARG, IGNORED_PTR_ARG));
    STRICT_EXPECTED_CALL(mqtt_client_publish(IGNORED_PTR_ARG, IGNORED_PTR_ARG));
    STRICT_EXPECTED_CALL(mqttmessage_destroy(TEST_MQTT_MESSAGE_HANDLE));
    EXPECTED_CALL(STRING_delete(IGNORED_PTR_ARG));

    EXPECTED_CALL(DList_RemoveEntryList(IGNORED_PTR_ARG));
    STRICT_EXPECTED_CALL(DList_InsertTailList(IGNORED_PTR_ARG, IGNORED_PTR_ARG));
    EXPECTED_CALL(mqtt_client_dowork(IGNORED_PTR_ARG));
    STRICT_EXPECTED_CALL(tickcounter_get_current_ms(IGNORED_PTR_ARG, IGNORED_PTR_ARG));
    // removeExpiredTwinRequests
    STRICT_EXPECTED_CALL(tickcounter_get_current_ms(IGNORED_PTR_ARG, IGNORED_PTR_ARG));
}

static void setup_invoke_message_callback_mocks(IOTHUB_CLIENT_CONFIRMATION_RESULT expected, bool removeEntryList, bool removeHeadList)
{
    if (removeEntryList)
    {
        EXPECTED_CALL(DList_RemoveEntryList(IGNORED_PTR_ARG));
    }

    if (removeHeadList)
    {
        EXPECTED_CALL(DList_RemoveHeadList(IGNORED_PTR_ARG));
    }

    EXPECTED_CALL(DList_InitializeListHead(IGNORED_PTR_ARG));
    EXPECTED_CALL(DList_InsertTailList(IGNORED_PTR_ARG, IGNORED_PTR_ARG));
    EXPECTED_CALL(Transport_SendComplete_Callback(IGNORED_PTR_ARG, expected, transport_cb_ctx));
    EXPECTED_CALL(free(IGNORED_PTR_ARG));
}

static void setup_IoTHubTransport_MQTT_Common_DoWork_resend_events_mocks(
    const char* const** ppKeys,
    const char* const** ppValues,
    size_t propCount,
    IOTHUB_MESSAGE_HANDLE msg_handle,
    bool resend,
    const char* msg_id,
    const char* core_id,
    const char* content_type,
    const char* content_encoding,
    const char* diag_id,
    const char* diag_creation_time_utc,
    const char* message_creation_time_utc,
    bool auto_urlencode,
    const char* output_name,
    bool security_msg)
{
    TEST_DIAG_DATA.diagnosticId = (char*)diag_id;
    TEST_DIAG_DATA.diagnosticCreationTimeUtc = (char*)diag_creation_time_utc;
    STRICT_EXPECTED_CALL(tickcounter_get_current_ms(IGNORED_PTR_ARG, IGNORED_PTR_ARG));
    STRICT_EXPECTED_CALL(IoTHubClient_Auth_Get_Credential_Type(IGNORED_PTR_ARG));
    STRICT_EXPECTED_CALL(IoTHubClient_Auth_Get_SasToken_Expiry(IGNORED_PTR_ARG));
    STRICT_EXPECTED_CALL(IoTHubMessage_GetContentType(msg_handle));
    if (msg_handle == TEST_IOTHUB_MSG_STRING)
    {
        STRICT_EXPECTED_CALL(IoTHubMessage_GetString(TEST_IOTHUB_MSG_STRING));
    }
    else
    {
        STRICT_EXPECTED_CALL(IoTHubMessage_GetByteArray(TEST_IOTHUB_MSG_BYTEARRAY, IGNORED_PTR_ARG, IGNORED_PTR_ARG));
    }
    if (!resend)
    {
        EXPECTED_CALL(gballoc_malloc(IGNORED_NUM_ARG));
    }
    EXPECTED_CALL(STRING_c_str(IGNORED_PTR_ARG)).CallCannotFail();
    STRICT_EXPECTED_CALL(STRING_construct(IGNORED_PTR_ARG));
    //Add Properties
    STRICT_EXPECTED_CALL(IoTHubMessage_Properties(msg_handle));
    if (propCount == 0)
    {
        EXPECTED_CALL(Map_GetInternals(TEST_MESSAGE_PROP_MAP, IGNORED_PTR_ARG, IGNORED_PTR_ARG, IGNORED_PTR_ARG));
    }
    else
    {
        STRICT_EXPECTED_CALL(Map_GetInternals(TEST_MESSAGE_PROP_MAP, IGNORED_PTR_ARG, IGNORED_PTR_ARG, IGNORED_PTR_ARG))
            .CopyOutArgumentBuffer(2, &ppKeys, sizeof(ppKeys))
            .CopyOutArgumentBuffer(3, &ppValues, sizeof(ppValues))
            .CopyOutArgumentBuffer(4, &propCount, sizeof(propCount));

        for (size_t i = 0; i < propCount; i++)
        {
            if (auto_urlencode)
            {
                STRICT_EXPECTED_CALL(URL_EncodeString((const char*)ppKeys[i]));
                STRICT_EXPECTED_CALL(URL_EncodeString((const char*)ppValues[i]));
                STRICT_EXPECTED_CALL(STRING_c_str(IGNORED_PTR_ARG)).CallCannotFail();
                STRICT_EXPECTED_CALL(STRING_c_str(IGNORED_PTR_ARG)).CallCannotFail();
                STRICT_EXPECTED_CALL(STRING_delete(IGNORED_PTR_ARG));
                STRICT_EXPECTED_CALL(STRING_delete(IGNORED_PTR_ARG));
            }
        }
    }
    STRICT_EXPECTED_CALL(IoTHubMessage_IsSecurityMessage(IGNORED_PTR_ARG)).SetReturn(security_msg);
    if (security_msg)
    {
        STRICT_EXPECTED_CALL(URL_EncodeString(IGNORED_PTR_ARG));
        STRICT_EXPECTED_CALL(STRING_c_str(IGNORED_PTR_ARG)).CallCannotFail();
        STRICT_EXPECTED_CALL(STRING_delete(IGNORED_PTR_ARG));
    }
    STRICT_EXPECTED_CALL(IoTHubMessage_GetDistributedTracingSystemProperty(IGNORED_PTR_ARG)).SetReturn(DISTRIBUTED_TRACING_TEST_TRACESTATE);
    STRICT_EXPECTED_CALL(IoTHubMessage_GetCorrelationId(IGNORED_PTR_ARG)).SetReturn(core_id);
    if (auto_urlencode && (core_id != NULL))
    {
        STRICT_EXPECTED_CALL(URL_EncodeString(IGNORED_PTR_ARG));
        STRICT_EXPECTED_CALL(STRING_c_str(IGNORED_PTR_ARG)).CallCannotFail();
        STRICT_EXPECTED_CALL(STRING_delete(IGNORED_PTR_ARG));
    }
    STRICT_EXPECTED_CALL(IoTHubMessage_GetMessageId(IGNORED_PTR_ARG)).SetReturn(msg_id);
    if (auto_urlencode && (msg_id != NULL))
    {
        STRICT_EXPECTED_CALL(URL_EncodeString(IGNORED_PTR_ARG));
        STRICT_EXPECTED_CALL(STRING_c_str(IGNORED_PTR_ARG)).CallCannotFail();
        STRICT_EXPECTED_CALL(STRING_delete(IGNORED_PTR_ARG));
    }
    STRICT_EXPECTED_CALL(IoTHubMessage_GetContentTypeSystemProperty(IGNORED_PTR_ARG)).SetReturn(content_type);
    if (auto_urlencode && (content_type != NULL))
    {
        STRICT_EXPECTED_CALL(URL_EncodeString(IGNORED_PTR_ARG));
        STRICT_EXPECTED_CALL(STRING_c_str(IGNORED_PTR_ARG)).CallCannotFail();
        STRICT_EXPECTED_CALL(STRING_delete(IGNORED_PTR_ARG));
    }
    STRICT_EXPECTED_CALL(IoTHubMessage_GetContentEncodingSystemProperty(IGNORED_PTR_ARG)).SetReturn(content_encoding);
    if (auto_urlencode && (content_encoding != NULL))
    {
        STRICT_EXPECTED_CALL(URL_EncodeString(IGNORED_PTR_ARG));
        STRICT_EXPECTED_CALL(STRING_c_str(IGNORED_PTR_ARG)).CallCannotFail();
        STRICT_EXPECTED_CALL(STRING_delete(IGNORED_PTR_ARG));
    }
    STRICT_EXPECTED_CALL(IoTHubMessage_GetMessageCreationTimeUtcSystemProperty(IGNORED_PTR_ARG)).SetReturn(message_creation_time_utc);
    if (auto_urlencode && (message_creation_time_utc != NULL))
    {
        STRICT_EXPECTED_CALL(URL_EncodeString(IGNORED_PTR_ARG));
        STRICT_EXPECTED_CALL(STRING_c_str(IGNORED_PTR_ARG)).CallCannotFail();
        STRICT_EXPECTED_CALL(STRING_delete(IGNORED_PTR_ARG));
    }
    STRICT_EXPECTED_CALL(URL_EncodeString(IGNORED_PTR_ARG));
    STRICT_EXPECTED_CALL(STRING_c_str(IGNORED_PTR_ARG));
    STRICT_EXPECTED_CALL(STRING_delete(IGNORED_PTR_ARG));
    STRICT_EXPECTED_CALL(IoTHubMessage_GetDiagnosticPropertyData(IGNORED_PTR_ARG)).SetReturn(&TEST_DIAG_DATA);

    bool validMessage = true;
    if (diag_id != NULL && diag_creation_time_utc != NULL)
    {
        STRICT_EXPECTED_CALL(URL_Encode(IGNORED_PTR_ARG));
        STRICT_EXPECTED_CALL(STRING_c_str(IGNORED_PTR_ARG)).CallCannotFail();
        STRICT_EXPECTED_CALL(STRING_delete(IGNORED_PTR_ARG));
        STRICT_EXPECTED_CALL(STRING_delete(IGNORED_PTR_ARG));
    }
    else if (diag_id != NULL || diag_creation_time_utc != NULL)
    {
        STRICT_EXPECTED_CALL(STRING_delete(IGNORED_PTR_ARG));
        validMessage = false;
    }

    //Publish
    if (validMessage)
    {
        STRICT_EXPECTED_CALL(IoTHubMessage_GetOutputName(IGNORED_PTR_ARG)).SetReturn(output_name);
        EXPECTED_CALL(STRING_c_str(IGNORED_PTR_ARG)).CallCannotFail();
        EXPECTED_CALL(mqttmessage_create_in_place(IGNORED_NUM_ARG, IGNORED_PTR_ARG, DELIVER_AT_LEAST_ONCE, IGNORED_PTR_ARG, appMsgSize));
        STRICT_EXPECTED_CALL(tickcounter_get_current_ms(IGNORED_PTR_ARG, IGNORED_PTR_ARG));
        STRICT_EXPECTED_CALL(mqtt_client_publish(IGNORED_PTR_ARG, IGNORED_PTR_ARG));
        STRICT_EXPECTED_CALL(mqttmessage_destroy(TEST_MQTT_MESSAGE_HANDLE));
        EXPECTED_CALL(STRING_delete(IGNORED_PTR_ARG));
        if (!resend)
        {
            EXPECTED_CALL(DList_RemoveEntryList(IGNORED_PTR_ARG));
            STRICT_EXPECTED_CALL(DList_InsertTailList(IGNORED_PTR_ARG, IGNORED_PTR_ARG));
        }
    }
    else
    {
        setup_invoke_message_callback_mocks(IOTHUB_CLIENT_CONFIRMATION_ERROR, true, false);
    }
    STRICT_EXPECTED_CALL(mqtt_client_dowork(IGNORED_PTR_ARG));
    STRICT_EXPECTED_CALL(tickcounter_get_current_ms(IGNORED_PTR_ARG, IGNORED_PTR_ARG));
    // removeExpiredTwinRequests
    STRICT_EXPECTED_CALL(tickcounter_get_current_ms(IGNORED_PTR_ARG, IGNORED_PTR_ARG));
}

static void setup_IoTHubTransport_MQTT_Common_DoWork_events_mocks(
    const char* const** ppKeys,
    const char* const** ppValues,
    size_t propCount,
    IOTHUB_MESSAGE_HANDLE msg_handle,
    bool resend,
    const char* msg_id,
    const char* core_id,
    const char* content_type,
    const char* content_encoding,
    const char* diag_id,
    const char* diag_creation_time_utc,
    const char* message_creation_time_utc,
    bool auto_urlencode,
    const char* output_name,
    bool security_msg)
{
    TEST_DIAG_DATA.diagnosticId = (char*)diag_id;
    TEST_DIAG_DATA.diagnosticCreationTimeUtc = (char*)diag_creation_time_utc;
    STRICT_EXPECTED_CALL(tickcounter_get_current_ms(IGNORED_PTR_ARG, IGNORED_PTR_ARG));
    STRICT_EXPECTED_CALL(IoTHubClient_Auth_Get_Credential_Type(IGNORED_PTR_ARG));
    STRICT_EXPECTED_CALL(IoTHubClient_Auth_Get_SasToken_Expiry(IGNORED_PTR_ARG));
    STRICT_EXPECTED_CALL(IoTHubMessage_GetContentType(msg_handle));
    if (msg_handle == TEST_IOTHUB_MSG_STRING)
    {
        STRICT_EXPECTED_CALL(IoTHubMessage_GetString(TEST_IOTHUB_MSG_STRING));
    }
    else
    {
        STRICT_EXPECTED_CALL(IoTHubMessage_GetByteArray(TEST_IOTHUB_MSG_BYTEARRAY, IGNORED_PTR_ARG, IGNORED_PTR_ARG));
    }
    if (!resend)
    {
        EXPECTED_CALL(gballoc_malloc(IGNORED_NUM_ARG));
    }
    EXPECTED_CALL(STRING_c_str(IGNORED_PTR_ARG)).CallCannotFail();
    STRICT_EXPECTED_CALL(STRING_construct(IGNORED_PTR_ARG));
    //Add Properties
    STRICT_EXPECTED_CALL(IoTHubMessage_Properties(msg_handle));
    if (propCount == 0)
    {
        EXPECTED_CALL(Map_GetInternals(TEST_MESSAGE_PROP_MAP, IGNORED_PTR_ARG, IGNORED_PTR_ARG, IGNORED_PTR_ARG));
    }
    else
    {
        STRICT_EXPECTED_CALL(Map_GetInternals(TEST_MESSAGE_PROP_MAP, IGNORED_PTR_ARG, IGNORED_PTR_ARG, IGNORED_PTR_ARG))
            .CopyOutArgumentBuffer(2, &ppKeys, sizeof(ppKeys))
            .CopyOutArgumentBuffer(3, &ppValues, sizeof(ppValues))
            .CopyOutArgumentBuffer(4, &propCount, sizeof(propCount));

        for (size_t i = 0; i < propCount; i++)
        {
            if (auto_urlencode)
            {
                STRICT_EXPECTED_CALL(URL_EncodeString((const char*)ppKeys[i]));
                STRICT_EXPECTED_CALL(URL_EncodeString((const char*)ppValues[i]));
                STRICT_EXPECTED_CALL(STRING_c_str(IGNORED_PTR_ARG)).CallCannotFail();
                STRICT_EXPECTED_CALL(STRING_c_str(IGNORED_PTR_ARG)).CallCannotFail();
                STRICT_EXPECTED_CALL(STRING_delete(IGNORED_PTR_ARG));
                STRICT_EXPECTED_CALL(STRING_delete(IGNORED_PTR_ARG));
            }
        }
    }
    STRICT_EXPECTED_CALL(IoTHubMessage_IsSecurityMessage(IGNORED_PTR_ARG)).SetReturn(security_msg);
    STRICT_EXPECTED_CALL(IoTHubMessage_GetDistributedTracingSystemProperty(IGNORED_PTR_ARG)).SetReturn(DISTRIBUTED_TRACING_TEST_TRACESTATE);
    STRICT_EXPECTED_CALL(IoTHubMessage_GetCorrelationId(IGNORED_PTR_ARG)).SetReturn(core_id);
    if (auto_urlencode && (core_id != NULL))
    {
        STRICT_EXPECTED_CALL(URL_EncodeString(IGNORED_PTR_ARG));
        STRICT_EXPECTED_CALL(STRING_c_str(IGNORED_PTR_ARG)).CallCannotFail();
        STRICT_EXPECTED_CALL(STRING_delete(IGNORED_PTR_ARG));
    }
    STRICT_EXPECTED_CALL(IoTHubMessage_GetMessageId(IGNORED_PTR_ARG)).SetReturn(msg_id);
    if (auto_urlencode && (msg_id != NULL))
    {
        STRICT_EXPECTED_CALL(URL_EncodeString(IGNORED_PTR_ARG));
        STRICT_EXPECTED_CALL(STRING_c_str(IGNORED_PTR_ARG)).CallCannotFail();
        STRICT_EXPECTED_CALL(STRING_delete(IGNORED_PTR_ARG));
    }
    STRICT_EXPECTED_CALL(IoTHubMessage_GetContentTypeSystemProperty(IGNORED_PTR_ARG)).SetReturn(content_type);
    if (auto_urlencode && (content_type != NULL))
    {
        STRICT_EXPECTED_CALL(URL_EncodeString(IGNORED_PTR_ARG));
        STRICT_EXPECTED_CALL(STRING_c_str(IGNORED_PTR_ARG)).CallCannotFail();
        STRICT_EXPECTED_CALL(STRING_delete(IGNORED_PTR_ARG));
    }
    STRICT_EXPECTED_CALL(IoTHubMessage_GetContentEncodingSystemProperty(IGNORED_PTR_ARG)).SetReturn(content_encoding);
    if (security_msg || (auto_urlencode && (content_encoding != NULL)))
    {
        STRICT_EXPECTED_CALL(URL_EncodeString(IGNORED_PTR_ARG));
        STRICT_EXPECTED_CALL(STRING_c_str(IGNORED_PTR_ARG)).CallCannotFail();
        STRICT_EXPECTED_CALL(STRING_delete(IGNORED_PTR_ARG));
    }
    STRICT_EXPECTED_CALL(IoTHubMessage_GetMessageCreationTimeUtcSystemProperty(IGNORED_PTR_ARG)).SetReturn(message_creation_time_utc);
    if (auto_urlencode && (message_creation_time_utc != NULL))
    {
        STRICT_EXPECTED_CALL(URL_EncodeString(IGNORED_PTR_ARG));
        STRICT_EXPECTED_CALL(STRING_c_str(IGNORED_PTR_ARG)).CallCannotFail();
        STRICT_EXPECTED_CALL(STRING_delete(IGNORED_PTR_ARG));
    }
    if (security_msg)
    {
        STRICT_EXPECTED_CALL(URL_EncodeString(IGNORED_PTR_ARG));
        STRICT_EXPECTED_CALL(STRING_c_str(IGNORED_PTR_ARG)).CallCannotFail();
        STRICT_EXPECTED_CALL(STRING_delete(IGNORED_PTR_ARG));
    }
    STRICT_EXPECTED_CALL(URL_EncodeString(IGNORED_PTR_ARG));
    STRICT_EXPECTED_CALL(STRING_c_str(IGNORED_PTR_ARG));
    STRICT_EXPECTED_CALL(STRING_delete(IGNORED_PTR_ARG));

    STRICT_EXPECTED_CALL(IoTHubMessage_GetDiagnosticPropertyData(IGNORED_PTR_ARG)).SetReturn(&TEST_DIAG_DATA);

    bool validMessage = true;
    if (diag_id != NULL && diag_creation_time_utc != NULL)
    {
        STRICT_EXPECTED_CALL(URL_Encode(IGNORED_PTR_ARG));
        STRICT_EXPECTED_CALL(STRING_c_str(IGNORED_PTR_ARG)).CallCannotFail();
        STRICT_EXPECTED_CALL(STRING_delete(IGNORED_PTR_ARG));
        STRICT_EXPECTED_CALL(STRING_delete(IGNORED_PTR_ARG));
    }
    else if (diag_id != NULL || diag_creation_time_utc != NULL)
    {
        STRICT_EXPECTED_CALL(STRING_delete(IGNORED_PTR_ARG));
        validMessage = false;
    }

    //Publish
    if (validMessage)
    {
        STRICT_EXPECTED_CALL(IoTHubMessage_GetOutputName(IGNORED_PTR_ARG)).SetReturn(output_name);
        EXPECTED_CALL(STRING_c_str(IGNORED_PTR_ARG)).CallCannotFail();
        EXPECTED_CALL(mqttmessage_create_in_place(IGNORED_NUM_ARG, IGNORED_PTR_ARG, DELIVER_AT_LEAST_ONCE, IGNORED_PTR_ARG, appMsgSize));
        STRICT_EXPECTED_CALL(tickcounter_get_current_ms(IGNORED_PTR_ARG, IGNORED_PTR_ARG));
        STRICT_EXPECTED_CALL(mqtt_client_publish(IGNORED_PTR_ARG, IGNORED_PTR_ARG));
        STRICT_EXPECTED_CALL(mqttmessage_destroy(TEST_MQTT_MESSAGE_HANDLE));
        EXPECTED_CALL(STRING_delete(IGNORED_PTR_ARG));
        if (!resend)
        {
            EXPECTED_CALL(DList_RemoveEntryList(IGNORED_PTR_ARG));
            STRICT_EXPECTED_CALL(DList_InsertTailList(IGNORED_PTR_ARG, IGNORED_PTR_ARG));
        }
    }
    else
    {
        setup_invoke_message_callback_mocks(IOTHUB_CLIENT_CONFIRMATION_ERROR, true, false);
    }
    STRICT_EXPECTED_CALL(mqtt_client_dowork(IGNORED_PTR_ARG));
    STRICT_EXPECTED_CALL(tickcounter_get_current_ms(IGNORED_PTR_ARG, IGNORED_PTR_ARG));
    // removeExpiredTwinRequests
    STRICT_EXPECTED_CALL(tickcounter_get_current_ms(IGNORED_PTR_ARG, IGNORED_PTR_ARG));
}

static void setup_calls_for_next_token_with_slash(int expectedTokens)
{
    for (int i = 0; i < expectedTokens; i++)
    {
        STRICT_EXPECTED_CALL(STRING_TOKENIZER_get_next_token(IGNORED_PTR_ARG, IGNORED_PTR_ARG, "/")).SetReturn(0);
    }
}

static void setup_message_recv_device_method_mocks()
{
    STRICT_EXPECTED_CALL(mqttmessage_getTopicName(TEST_MQTT_MESSAGE_HANDLE)).SetReturn(TEST_MQTT_DEV_METHOD_MSG);
    STRICT_EXPECTED_CALL(STRING_new());
    STRICT_EXPECTED_CALL(gballoc_malloc(IGNORED_NUM_ARG)).IgnoreArgument_size();
    STRICT_EXPECTED_CALL(STRING_new());
    STRICT_EXPECTED_CALL(STRING_TOKENIZER_create_from_char(IGNORED_PTR_ARG));
    STRICT_EXPECTED_CALL(STRING_new());
    setup_calls_for_next_token_with_slash(4);
    STRICT_EXPECTED_CALL(STRING_concat_with_STRING(IGNORED_PTR_ARG, IGNORED_PTR_ARG));
    STRICT_EXPECTED_CALL(STRING_TOKENIZER_get_next_token(IGNORED_PTR_ARG, IGNORED_PTR_ARG, "/")).SetReturn(0);
    STRICT_EXPECTED_CALL(STRING_length(IGNORED_PTR_ARG))
        .SetReturn(7);
    STRICT_EXPECTED_CALL(STRING_c_str(IGNORED_PTR_ARG))
        .SetReturn("?$rid=b")
        .CallCannotFail();
    STRICT_EXPECTED_CALL(STRING_concat(IGNORED_PTR_ARG, IGNORED_PTR_ARG));
    STRICT_EXPECTED_CALL(STRING_delete(IGNORED_PTR_ARG));
    STRICT_EXPECTED_CALL(STRING_TOKENIZER_destroy(IGNORED_PTR_ARG));
    STRICT_EXPECTED_CALL(mqttmessage_getApplicationMsg(TEST_MQTT_MESSAGE_HANDLE)).CallCannotFail();
    STRICT_EXPECTED_CALL(STRING_c_str(IGNORED_PTR_ARG)).CallCannotFail();
    STRICT_EXPECTED_CALL(Transport_DeviceMethod_Complete_Callback(IGNORED_PTR_ARG, IGNORED_PTR_ARG, IGNORED_NUM_ARG, IGNORED_PTR_ARG, IGNORED_PTR_ARG));
    STRICT_EXPECTED_CALL(STRING_delete(IGNORED_PTR_ARG));
}

static void setup_processItem_mocks(bool fail_test)
{
    STRICT_EXPECTED_CALL(tickcounter_get_current_ms(IGNORED_PTR_ARG, IGNORED_PTR_ARG));
    STRICT_EXPECTED_CALL(gballoc_malloc(IGNORED_NUM_ARG));
    STRICT_EXPECTED_CALL(DList_InsertTailList(IGNORED_PTR_ARG, IGNORED_PTR_ARG));
    STRICT_EXPECTED_CALL(CONSTBUFFER_GetContent(IGNORED_PTR_ARG)).SetReturn(&g_cbuff);

    STRICT_EXPECTED_CALL(STRING_c_str(IGNORED_PTR_ARG)).CallCannotFail();
    STRICT_EXPECTED_CALL(mqttmessage_create_in_place(IGNORED_NUM_ARG, IGNORED_PTR_ARG, DELIVER_AT_MOST_ONCE, IGNORED_PTR_ARG, IGNORED_NUM_ARG));
    if (!fail_test)
    {
        STRICT_EXPECTED_CALL(tickcounter_get_current_ms(IGNORED_PTR_ARG, IGNORED_PTR_ARG));
    }
    STRICT_EXPECTED_CALL(mqtt_client_publish(IGNORED_PTR_ARG, IGNORED_PTR_ARG));
    STRICT_EXPECTED_CALL(mqttmessage_destroy(TEST_MQTT_MESSAGE_HANDLE));
    EXPECTED_CALL(STRING_delete(IGNORED_PTR_ARG));
}

static void setup_message_recv_callback_device_twin_mocks(const char* token_type)
{
    STRICT_EXPECTED_CALL(mqttmessage_getTopicName(TEST_MQTT_MESSAGE_HANDLE)).SetReturn(TEST_MQTT_DEV_TWIN_MSG_TOPIC);
    STRICT_EXPECTED_CALL(STRING_TOKENIZER_create_from_char(IGNORED_PTR_ARG)).IgnoreArgument_input();
    STRICT_EXPECTED_CALL(STRING_new());
    STRICT_EXPECTED_CALL(STRING_TOKENIZER_get_next_token(IGNORED_PTR_ARG, IGNORED_PTR_ARG, IGNORED_PTR_ARG))
        .IgnoreArgument_output()
        .IgnoreArgument_delimiters()
        .IgnoreArgument_t()
        .SetReturn(0);
    STRICT_EXPECTED_CALL(STRING_TOKENIZER_get_next_token(IGNORED_PTR_ARG, IGNORED_PTR_ARG, IGNORED_PTR_ARG))
        .IgnoreArgument_output()
        .IgnoreArgument_delimiters()
        .IgnoreArgument_t()
        .SetReturn(0);
    STRICT_EXPECTED_CALL(STRING_TOKENIZER_get_next_token(IGNORED_PTR_ARG, IGNORED_PTR_ARG, IGNORED_PTR_ARG))
        .IgnoreArgument_output()
        .IgnoreArgument_delimiters()
        .IgnoreArgument_t()
        .SetReturn(0);

    STRICT_EXPECTED_CALL(STRING_c_str(IGNORED_PTR_ARG))
        .IgnoreArgument_handle()
        .SetReturn(token_type)
        .CallCannotFail();

    STRICT_EXPECTED_CALL(STRING_TOKENIZER_get_next_token(IGNORED_PTR_ARG, IGNORED_PTR_ARG, IGNORED_PTR_ARG)).SetReturn(0);

    STRICT_EXPECTED_CALL(STRING_c_str(IGNORED_PTR_ARG))
        .SetReturn("200")
        .CallCannotFail();
    STRICT_EXPECTED_CALL(STRING_TOKENIZER_get_next_token(IGNORED_PTR_ARG, IGNORED_PTR_ARG, IGNORED_PTR_ARG)).SetReturn(0);
    STRICT_EXPECTED_CALL(STRING_c_str(IGNORED_PTR_ARG))
        .SetReturn("4")
        .IgnoreArgument_handle()
        .CallCannotFail();

    STRICT_EXPECTED_CALL(STRING_delete(IGNORED_PTR_ARG))
        .IgnoreArgument_handle();
    STRICT_EXPECTED_CALL(STRING_TOKENIZER_destroy(IGNORED_PTR_ARG))
        .IgnoreArgument_t();
    STRICT_EXPECTED_CALL(mqttmessage_getApplicationMsg(IGNORED_PTR_ARG))
        .IgnoreArgument_handle()
        .CallCannotFail();

    EXPECTED_CALL(DList_RemoveEntryList(IGNORED_PTR_ARG));
    STRICT_EXPECTED_CALL(Transport_Twin_ReportedStateComplete_Callback(1, 200, IGNORED_PTR_ARG));
    EXPECTED_CALL(STRING_construct(IGNORED_PTR_ARG)).IgnoreArgument_psz();
    EXPECTED_CALL(gballoc_free(NULL));
}

static void setup_message_recv_msg_callback_mocks(bool msgCbResult)
{
    setup_message_receive_initial_calls(TEST_MQTT_MSG_TOPIC, false);

    STRICT_EXPECTED_CALL(STRING_c_str(IGNORED_PTR_ARG)).CallCannotFail().SetReturn(TEST_MQTT_MESSAGE_TOPIC);
    EXPECTED_CALL(STRING_TOKENIZER_create_from_char(TEST_MQTT_MSG_TOPIC));
    STRICT_EXPECTED_CALL(STRING_new());
    STRICT_EXPECTED_CALL(IoTHubMessage_Properties(TEST_IOTHUB_MSG_BYTEARRAY));

    STRICT_EXPECTED_CALL(STRING_TOKENIZER_get_next_token(IGNORED_PTR_ARG, IGNORED_PTR_ARG, "&")).SetReturn(1);
    EXPECTED_CALL(STRING_delete(IGNORED_PTR_ARG));
    EXPECTED_CALL(STRING_TOKENIZER_destroy(IGNORED_PTR_ARG));

    setup_set_message_disposition_context();
    STRICT_EXPECTED_CALL(Transport_MessageCallback(IGNORED_PTR_ARG, IGNORED_PTR_ARG))
        .SetReturn(msgCbResult);

    if (!msgCbResult)
    {
        STRICT_EXPECTED_CALL(IoTHubMessage_Destroy(IGNORED_PTR_ARG));
        STRICT_EXPECTED_CALL(gballoc_free(IGNORED_PTR_ARG));
    }
}

static TRANSPORT_LL_HANDLE setup_iothub_mqtt_connection(IOTHUBTRANSPORT_CONFIG* config)
{
    TRANSPORT_LL_HANDLE handle = IoTHubTransport_MQTT_Common_Create(config, get_IO_transport, &transport_cb_info, transport_cb_ctx);
    setup_initialize_connection_mocks(false);
    IoTHubTransport_MQTT_Common_DoWork(handle);
    CONNECT_ACK connack;
    connack.isSessionPresent = true;
    connack.returnCode = CONNECTION_ACCEPTED;
    g_fnMqttOperationCallback(TEST_MQTT_CLIENT_HANDLE, MQTT_CLIENT_ON_CONNACK, &connack, g_callbackCtx);
    IoTHubTransport_MQTT_Common_DoWork(handle);

    return handle;
}

static void setup_message_recv_callback_STREAM_C2D_REQUEST_mocks(
<<<<<<< HEAD
    char** topicLevels, 
=======
    char** topicLevels,
>>>>>>> 8a48be4a
    size_t topicLevelCount,
    char*** splitProperties,
    size_t splitPropertiesCount,
    const char* const** keys,
    const char* const** values,
    size_t keyValueCount,
    STRING_TOKEN_HANDLE stringToken)
{
    size_t h;
    size_t propCount = 2;

    STRICT_EXPECTED_CALL(mqttmessage_getTopicName(TEST_MQTT_MESSAGE_HANDLE))
        .SetReturn(TEST_MQTT_DEVICE_STREAMS_POST_TOPIC);
<<<<<<< HEAD
    
    STRICT_EXPECTED_CALL(STRING_c_str(IGNORED_PTR_ARG));
    // retrieve_topic_type() is not mockable
    
=======

    STRICT_EXPECTED_CALL(STRING_c_str(IGNORED_PTR_ARG));
    STRICT_EXPECTED_CALL(STRING_c_str(IGNORED_PTR_ARG));
    // retrieve_topic_type() is not mockable

>>>>>>> 8a48be4a
    STRICT_EXPECTED_CALL(malloc(IGNORED_NUM_ARG));
    STRICT_EXPECTED_CALL(mqttmessage_getTopicLevels(TEST_MQTT_MESSAGE_HANDLE, IGNORED_PTR_ARG, IGNORED_PTR_ARG))
        .CopyOutArgumentBuffer_levels(&topicLevels, sizeof(topicLevels))
        .CopyOutArgumentBuffer_count(&topicLevelCount, sizeof(topicLevelCount));
    STRICT_EXPECTED_CALL(mallocAndStrcpy_s(IGNORED_PTR_ARG, IGNORED_PTR_ARG));
    STRICT_EXPECTED_CALL(Map_Create(NULL));
    STRICT_EXPECTED_CALL(malloc(IGNORED_NUM_ARG));
    STRICT_EXPECTED_CALL(StringToken_GetFirst(IGNORED_PTR_ARG, IGNORED_NUM_ARG, IGNORED_PTR_ARG, IGNORED_NUM_ARG))
        .SetReturn(stringToken);

    for (h = 0; h < splitPropertiesCount; h++)
    {
        STRICT_EXPECTED_CALL(StringToken_GetValue(stringToken));
        STRICT_EXPECTED_CALL(StringToken_GetLength(stringToken));
        STRICT_EXPECTED_CALL(StringToken_Split(IGNORED_PTR_ARG, IGNORED_NUM_ARG, IGNORED_PTR_ARG, IGNORED_NUM_ARG, false, IGNORED_PTR_ARG, IGNORED_PTR_ARG))
            .CopyOutArgumentBuffer_tokens(&splitProperties[h], sizeof(splitProperties[h]))
            .CopyOutArgumentBuffer_token_count(&propCount, sizeof(propCount));
        STRICT_EXPECTED_CALL(Map_Add(IGNORED_PTR_ARG, IGNORED_PTR_ARG, IGNORED_PTR_ARG))
            .SetReturn(MAP_OK);
        STRICT_EXPECTED_CALL(free(IGNORED_PTR_ARG));
        STRICT_EXPECTED_CALL(free(IGNORED_PTR_ARG));
        STRICT_EXPECTED_CALL(free(IGNORED_PTR_ARG));
        STRICT_EXPECTED_CALL(StringToken_GetNext(stringToken, IGNORED_PTR_ARG, IGNORED_NUM_ARG))
            .SetReturn(h != (splitPropertiesCount - 1));
    }

    STRICT_EXPECTED_CALL(StringToken_Destroy(stringToken));

    STRICT_EXPECTED_CALL(Map_GetInternals(IGNORED_PTR_ARG, IGNORED_PTR_ARG, IGNORED_PTR_ARG, IGNORED_PTR_ARG))
        .CopyOutArgumentBuffer_keys(&keys, sizeof(keys))
        .CopyOutArgumentBuffer_values(&values, sizeof(values))
        .CopyOutArgumentBuffer_count(&keyValueCount, sizeof(keyValueCount));

    STRICT_EXPECTED_CALL(mallocAndStrcpy_s(IGNORED_PTR_ARG, IGNORED_PTR_ARG));

    STRICT_EXPECTED_CALL(URL_DecodeString(IGNORED_PTR_ARG));
    STRICT_EXPECTED_CALL(STRING_c_str(IGNORED_PTR_ARG));
    STRICT_EXPECTED_CALL(mallocAndStrcpy_s(IGNORED_PTR_ARG, IGNORED_PTR_ARG));
    STRICT_EXPECTED_CALL(STRING_delete(IGNORED_PTR_ARG));

    STRICT_EXPECTED_CALL(mallocAndStrcpy_s(IGNORED_PTR_ARG, IGNORED_PTR_ARG));

    STRICT_EXPECTED_CALL(Map_Destroy(IGNORED_PTR_ARG));
    STRICT_EXPECTED_CALL(free(IGNORED_PTR_ARG)); // topic level
    STRICT_EXPECTED_CALL(free(IGNORED_PTR_ARG)); // topic level
    STRICT_EXPECTED_CALL(free(IGNORED_PTR_ARG)); // topic level
    STRICT_EXPECTED_CALL(free(IGNORED_PTR_ARG)); // topic level
    STRICT_EXPECTED_CALL(free(IGNORED_PTR_ARG)); // topic level
    STRICT_EXPECTED_CALL(free(IGNORED_PTR_ARG)); // topic level array
    STRICT_EXPECTED_CALL(free(IGNORED_PTR_ARG));

    STRICT_EXPECTED_CALL(IoTHubClient_StreamC2DRequestDestroy(IGNORED_PTR_ARG));
}

static XIO_HANDLE get_IO_transport_fail(const char* fully_qualified_name, const MQTT_TRANSPORT_PROXY_OPTIONS* mqtt_transport_proxy_options)
{
    (void)fully_qualified_name;
    (void)mqtt_transport_proxy_options;
    return NULL;
}

static void setup_subscribe_inputqueue_dowork_mocks()
{
    STRICT_EXPECTED_CALL(tickcounter_get_current_ms(IGNORED_PTR_ARG, IGNORED_PTR_ARG));
    STRICT_EXPECTED_CALL(IoTHubClient_Auth_Get_Credential_Type(IGNORED_PTR_ARG));
    STRICT_EXPECTED_CALL(IoTHubClient_Auth_Get_SasToken_Expiry(IGNORED_PTR_ARG));
    STRICT_EXPECTED_CALL(STRING_c_str(IGNORED_PTR_ARG)).CallCannotFail();
    STRICT_EXPECTED_CALL(mqtt_client_subscribe(IGNORED_PTR_ARG, IGNORED_NUM_ARG, IGNORED_PTR_ARG, IGNORED_NUM_ARG));
    EXPECTED_CALL(mqtt_client_dowork(IGNORED_PTR_ARG));
    // process_queued_ack_messages
    STRICT_EXPECTED_CALL(tickcounter_get_current_ms(IGNORED_PTR_ARG, IGNORED_PTR_ARG));
    // removeExpiredTwinRequests
    STRICT_EXPECTED_CALL(tickcounter_get_current_ms(IGNORED_PTR_ARG, IGNORED_PTR_ARG));
}

static void set_expected_calls_around_unsubscribe()
{
    EXPECTED_CALL(STRING_c_str(IGNORED_PTR_ARG)).SetReturn(TEST_STRING_VALUE);
    EXPECTED_CALL(mqtt_client_unsubscribe(IGNORED_PTR_ARG, IGNORED_NUM_ARG, IGNORED_PTR_ARG, 1));
    EXPECTED_CALL(STRING_delete(IGNORED_PTR_ARG));
}

static void set_expected_calls_for_proxy_default_copy()
{
    STRICT_EXPECTED_CALL(mallocAndStrcpy_s(IGNORED_PTR_ARG, "test_proxy"));
    STRICT_EXPECTED_CALL(mallocAndStrcpy_s(IGNORED_PTR_ARG, "haha"));
    STRICT_EXPECTED_CALL(mallocAndStrcpy_s(IGNORED_PTR_ARG, "bleah"));
}

/* Tests_SRS_IOTHUB_MQTT_TRANSPORT_07_001: [If parameter config is NULL then IoTHubTransport_MQTT_Common_Create shall return NULL.] */
TEST_FUNCTION(IoTHubTransport_MQTT_Common_Create_with_NULL_parameter_Succeed)
{
    //arrange

    //act
    TRANSPORT_LL_HANDLE result = IoTHubTransport_MQTT_Common_Create(NULL, get_IO_transport, &transport_cb_info, transport_cb_ctx);

    //assert
    ASSERT_IS_NULL(result);

    //cleanup
}

/* Tests_SRS_IOTHUB_MQTT_TRANSPORT_07_002: [If the parameter config's variables upperConfig or waitingToSend are NULL then IoTHubTransport_MQTT_Common_Create shall return NULL.] */
TEST_FUNCTION(IoTHubTransport_MQTT_Common_Create_with_NULL_config_parameter_fails)
{
    //arrange
    IOTHUBTRANSPORT_CONFIG config = { 0 };
    config.waitingToSend = &g_waitingToSend;

    //act
    TRANSPORT_LL_HANDLE result = IoTHubTransport_MQTT_Common_Create(&config, get_IO_transport, &transport_cb_info, transport_cb_ctx);

    //assert
    ASSERT_IS_NULL(result);

    //cleanup
}

/* Tests_SRS_IOTHUB_MQTT_TRANSPORT_07_002: [If the parameter config's variables upperConfig or waitingToSend are NULL then IoTHubTransport_MQTT_Common_Create shall return NULL.] */
TEST_FUNCTION(IoTHubTransport_MQTT_Common_Create_with_NULL_waitingToSend_fails)
{
    // arrange
    IOTHUBTRANSPORT_CONFIG config = { 0 };
    SetupIothubTransportConfig(&config, TEST_DEVICE_ID, TEST_DEVICE_KEY, TEST_IOTHUB_NAME, TEST_IOTHUB_SUFFIX, TEST_PROTOCOL_GATEWAY_HOSTNAME, NULL);
    config.waitingToSend = NULL;

    // act
    TRANSPORT_LL_HANDLE result = IoTHubTransport_MQTT_Common_Create(&config, get_IO_transport, &transport_cb_info, transport_cb_ctx);

    // assert
    ASSERT_IS_NULL(result);
}

/* Tests_SRS_IOTHUB_MQTT_TRANSPORT_07_009: [If any error is encountered then IoTHubTransport_MQTT_Common_Create shall return NULL.] */
TEST_FUNCTION(IoTHubTransport_MQTT_Common_Create_with_NULL_protocol_fails)
{
    // arrange
    IOTHUBTRANSPORT_CONFIG config = { 0 };
    SetupIothubTransportConfig(&config, TEST_DEVICE_ID, TEST_DEVICE_KEY, TEST_IOTHUB_NAME, TEST_IOTHUB_SUFFIX, TEST_PROTOCOL_GATEWAY_HOSTNAME, NULL);
    g_iothubClientConfig.protocol = NULL;

    // act
    TRANSPORT_LL_HANDLE result = IoTHubTransport_MQTT_Common_Create(&config, get_IO_transport, &transport_cb_info, transport_cb_ctx);

    // assert
    ASSERT_IS_NULL(result);
}

/* Tests_SRS_IOTHUB_MQTT_TRANSPORT_07_003: [If the upperConfig's variables deviceId, deviceKey, iotHubName, protocol, or iotHubSuffix are NULL then IoTHubTransport_MQTT_Common_Create shall return NULL.] */
TEST_FUNCTION(IoTHubTransport_MQTT_Common_Create_with_NULL_device_id_fails)
{
    // arrange
    IOTHUBTRANSPORT_CONFIG config = { 0 };
    SetupIothubTransportConfig(&config, NULL, TEST_DEVICE_KEY, TEST_IOTHUB_NAME, TEST_IOTHUB_SUFFIX, TEST_PROTOCOL_GATEWAY_HOSTNAME, NULL);

    // act
    TRANSPORT_LL_HANDLE result = IoTHubTransport_MQTT_Common_Create(&config, get_IO_transport, &transport_cb_info, transport_cb_ctx);

    // assert
    ASSERT_IS_NULL(result);
}

/* Tests_SRS_IOTHUB_MQTT_TRANSPORT_07_005: [If the upperConfig's variables deviceKey, iotHubName, or iotHubSuffix are empty strings then IoTHubTransport_MQTT_Common_Create shall return NULL.] */
TEST_FUNCTION(IoTHubTransport_MQTT_Common_Create_with_deviceSasToken_blank_fails)
{
    // arrange
    IOTHUBTRANSPORT_CONFIG config = { 0 };
    SetupIothubTransportConfigWithKeyAndSasToken(&config, TEST_DEVICE_ID, NULL, TEST_EMPTY_STRING, TEST_IOTHUB_NAME, TEST_IOTHUB_SUFFIX, TEST_PROTOCOL_GATEWAY_HOSTNAME, NULL);

    // act
    TRANSPORT_LL_HANDLE result = IoTHubTransport_MQTT_Common_Create(&config, get_IO_transport, &transport_cb_info, transport_cb_ctx);

    // assert
    ASSERT_IS_NULL(result);
}

TEST_FUNCTION(IoTHubTransport_MQTT_Common_Create_with_deviceKey_blank_fails)
{
    // arrange
    IOTHUBTRANSPORT_CONFIG config = { 0 };
    SetupIothubTransportConfig(&config, TEST_DEVICE_ID, "", TEST_IOTHUB_NAME, TEST_IOTHUB_SUFFIX, TEST_PROTOCOL_GATEWAY_HOSTNAME, NULL);

    // act
    TRANSPORT_LL_HANDLE result = IoTHubTransport_MQTT_Common_Create(&config, get_IO_transport, &transport_cb_info, transport_cb_ctx);

    // assert
    ASSERT_IS_NULL(result);
}

/* Tests_SRS_IOTHUB_MQTT_TRANSPORT_07_003: [If the upperConfig's variables deviceId, deviceKey, iotHubName, protocol, or iotHubSuffix are NULL then IoTHubTransport_MQTT_Common_Create shall return NULL.] */
TEST_FUNCTION(IoTHubTransport_MQTT_Common_Create_with_NULL_iothub_name_fails)
{
    // arrange
    IOTHUBTRANSPORT_CONFIG config = { 0 };
    SetupIothubTransportConfig(&config, TEST_DEVICE_ID, TEST_DEVICE_KEY, NULL, TEST_IOTHUB_SUFFIX, TEST_PROTOCOL_GATEWAY_HOSTNAME, NULL);

    // act
    TRANSPORT_LL_HANDLE result = IoTHubTransport_MQTT_Common_Create(&config, get_IO_transport, &transport_cb_info, transport_cb_ctx);

    // assert
    ASSERT_IS_NULL(result);
}

/* Tests_SRS_IOTHUB_MQTT_TRANSPORT_07_006: [If the upperConfig's variables deviceId is an empty strings or length is greater then 128 then IoTHubTransport_MQTT_Common_Create shall return NULL.] */
TEST_FUNCTION(IoTHubTransport_MQTT_Common_Create_with_very_long_device_id_fails)
{
    // arrange
    IOTHUBTRANSPORT_CONFIG config = { 0 };
    SetupIothubTransportConfig(&config, TEST_VERY_LONG_DEVICE_ID, TEST_DEVICE_KEY, TEST_IOTHUB_NAME, TEST_IOTHUB_SUFFIX, TEST_PROTOCOL_GATEWAY_HOSTNAME, NULL);

    // act
    TRANSPORT_LL_HANDLE result = IoTHubTransport_MQTT_Common_Create(&config, get_IO_transport, &transport_cb_info, transport_cb_ctx);

    // assert
    ASSERT_IS_NULL(result);
}

/* Tests_SRS_IOTHUB_MQTT_TRANSPORT_07_003: [If the upperConfig's variables deviceId, deviceKey, iotHubName, protocol, or iotHubSuffix are NULL then IoTHubTransport_MQTT_Common_Create shall return NULL.] */
TEST_FUNCTION(IoTHubTransport_MQTT_Common_Create_with_empty_device_id_fails)
{
    // arrange
    IOTHUBTRANSPORT_CONFIG config = { 0 };
    SetupIothubTransportConfig(&config, TEST_EMPTY_STRING, TEST_DEVICE_KEY, TEST_IOTHUB_NAME, TEST_IOTHUB_SUFFIX, TEST_PROTOCOL_GATEWAY_HOSTNAME, NULL);

    // act
    TRANSPORT_LL_HANDLE result = IoTHubTransport_MQTT_Common_Create(&config, get_IO_transport, &transport_cb_info, transport_cb_ctx);

    // assert
    ASSERT_IS_NULL(result);
}

/* Tests_SRS_IOTHUB_MQTT_TRANSPORT_07_003: [If the upperConfig's variables deviceId, deviceKey, iotHubName, protocol, or iotHubSuffix are NULL then IoTHubTransport_MQTT_Common_Create shall return NULL.] */
TEST_FUNCTION(IoTHubTransport_MQTT_Common_Create_with_empty_device_key_fails)
{
    // arrange
    IOTHUBTRANSPORT_CONFIG config = { 0 };
    SetupIothubTransportConfig(&config, TEST_DEVICE_ID, TEST_EMPTY_STRING, TEST_IOTHUB_NAME, TEST_IOTHUB_SUFFIX, TEST_PROTOCOL_GATEWAY_HOSTNAME, NULL);

    // act
    TRANSPORT_LL_HANDLE result = IoTHubTransport_MQTT_Common_Create(&config, get_IO_transport, &transport_cb_info, transport_cb_ctx);

    // assert
    ASSERT_IS_NULL(result);
}

/* Tests_SRS_IOTHUB_MQTT_TRANSPORT_03_003: [If both deviceKey & deviceSasToken fields are NOT NULL then IoTHubTransport_MQTT_Common_Create shall return NULL.]*/
TEST_FUNCTION(IoTHubTransport_MQTT_Common_Create_with_both_deviceKey_and_deviceSasToken_defined_fails)
{
    // arrange
    IOTHUBTRANSPORT_CONFIG config = { 0 };

    SetupIothubTransportConfigWithKeyAndSasToken(&config, TEST_DEVICE_ID, TEST_DEVICE_KEY, TEST_DEVICE_SAS, TEST_IOTHUB_NAME, TEST_IOTHUB_SUFFIX, TEST_PROTOCOL_GATEWAY_HOSTNAME, NULL);

    // act
    TRANSPORT_LL_HANDLE result = IoTHubTransport_MQTT_Common_Create(&config, get_IO_transport, &transport_cb_info, transport_cb_ctx);

    // assert
    ASSERT_IS_NULL(result);
}

/* Tests_SRS_IOTHUB_MQTT_TRANSPORT_07_003: [If the upperConfig's variables deviceId, deviceKey, iotHubName, protocol, or iotHubSuffix are NULL then IoTHubTransport_MQTT_Common_Create shall return NULL.] */
TEST_FUNCTION(IoTHubTransport_MQTT_Common_Create_with_empty_iothub_name_fails)
{
    // arrange
    IOTHUBTRANSPORT_CONFIG config = { 0 };
    SetupIothubTransportConfig(&config, TEST_DEVICE_ID, TEST_DEVICE_KEY, TEST_EMPTY_STRING, TEST_IOTHUB_SUFFIX, TEST_PROTOCOL_GATEWAY_HOSTNAME, NULL);

    // act
    TRANSPORT_LL_HANDLE result = IoTHubTransport_MQTT_Common_Create(&config, get_IO_transport, &transport_cb_info, transport_cb_ctx);

    // assert
    ASSERT_IS_NULL(result);
}

/* Tests_SRS_IOTHUB_MQTT_TRANSPORT_07_010: [IoTHubTransport_MQTT_Common_Create shall allocate memory to save its internal state where all topics, hostname, device_id, device_key, sasTokenSr and client handle shall be saved.] */
/* Tests_SRS_IOTHUB_MQTT_TRANSPORT_07_011: [On Success IoTHubTransport_MQTT_Common_Create shall return a non-NULL value.] */
// Tests_SRS_IOTHUB_TRANSPORT_MQTT_COMMON_09_005: [ MQTT transport shall use EXPONENTIAL_WITH_BACK_OFF as default retry policy ]
TEST_FUNCTION(IoTHubTransport_MQTT_Common_Create_validConfig_Succeed)
{
    // arrange
    IOTHUBTRANSPORT_CONFIG config = { 0 };
    SetupIothubTransportConfig(&config, TEST_DEVICE_ID, TEST_DEVICE_KEY, TEST_IOTHUB_NAME, TEST_IOTHUB_SUFFIX, NULL, NULL);

    setup_IoTHubTransport_MQTT_Common_Create_mocks(false, NULL);

    // act
    TRANSPORT_LL_HANDLE result = IoTHubTransport_MQTT_Common_Create(&config, get_IO_transport, &transport_cb_info, transport_cb_ctx);

    // assert
    ASSERT_IS_NOT_NULL(result);
    ASSERT_ARE_EQUAL(char_ptr, umock_c_get_expected_calls(), umock_c_get_actual_calls());

    // clean up
    IoTHubTransport_MQTT_Common_Destroy(result);
}

TEST_FUNCTION(IoTHubTransport_MQTT_Common_Create_callbacks_NULL_fail)
{
    // arrange
    IOTHUBTRANSPORT_CONFIG config = { 0 };
    SetupIothubTransportConfig(&config, TEST_DEVICE_ID, TEST_DEVICE_KEY, TEST_IOTHUB_NAME, TEST_IOTHUB_SUFFIX, NULL, NULL);

    // act
    TRANSPORT_LL_HANDLE result = IoTHubTransport_MQTT_Common_Create(&config, get_IO_transport, NULL, transport_cb_ctx);

    // assert
    ASSERT_IS_NULL(result);
    ASSERT_ARE_EQUAL(char_ptr, umock_c_get_expected_calls(), umock_c_get_actual_calls());

    // clean up
    IoTHubTransport_MQTT_Common_Destroy(result);
}

/* Tests_SRS_IOTHUB_MQTT_TRANSPORT_07_007: [If the upperConfig's variables protocolGatewayHostName is non-Null and the length is an empty string then IoTHubTransport_MQTT_Common_Create shall return NULL.] */
TEST_FUNCTION(IoTHubTransport_MQTT_Common_Create_with_NULL_protocol_gateway_hostname_Succeeds)
{
    // arrange
    IOTHUBTRANSPORT_CONFIG config = { 0 };
    SetupIothubTransportConfig(&config, TEST_DEVICE_ID, TEST_DEVICE_KEY, TEST_IOTHUB_NAME, TEST_IOTHUB_SUFFIX, NULL, NULL);

    setup_IoTHubTransport_MQTT_Common_Create_mocks(false, NULL);

    // act
    TRANSPORT_LL_HANDLE result = IoTHubTransport_MQTT_Common_Create(&config, get_IO_transport, &transport_cb_info, transport_cb_ctx);

    // assert
    ASSERT_IS_NOT_NULL(result);
    ASSERT_ARE_EQUAL(char_ptr, umock_c_get_expected_calls(), umock_c_get_actual_calls());

    // clean up
    IoTHubTransport_MQTT_Common_Destroy(result);
}

TEST_FUNCTION(IoTHubTransport_MQTT_Common_Create_with_protocol_gateway_hostname_Succeeds)
{
    // arrange
    IOTHUBTRANSPORT_CONFIG config = { 0 };
    SetupIothubTransportConfig(&config, TEST_DEVICE_ID, TEST_DEVICE_KEY, TEST_IOTHUB_NAME, TEST_IOTHUB_SUFFIX, TEST_PROTOCOL_GATEWAY_HOSTNAME_NON_NULL, NULL);

    setup_IoTHubTransport_MQTT_Common_Create_mocks(true, NULL);

    // act
    TRANSPORT_LL_HANDLE result = IoTHubTransport_MQTT_Common_Create(&config, get_IO_transport, &transport_cb_info, transport_cb_ctx);

    // assert
    ASSERT_IS_NOT_NULL(result);
    ASSERT_ARE_EQUAL(char_ptr, umock_c_get_expected_calls(), umock_c_get_actual_calls());

    // clean up
    IoTHubTransport_MQTT_Common_Destroy(result);
}

TEST_FUNCTION(IoTHubTransport_MQTT_Common_Create_with_Module_Succeeds)
{
    // arrange
    IOTHUBTRANSPORT_CONFIG config = { 0 };
    SetupIothubTransportConfig(&config, TEST_DEVICE_ID, TEST_DEVICE_KEY, TEST_IOTHUB_NAME, TEST_IOTHUB_SUFFIX, TEST_PROTOCOL_GATEWAY_HOSTNAME_NON_NULL, TEST_MODULE_ID);

    setup_IoTHubTransport_MQTT_Common_Create_mocks(true, TEST_MODULE_ID);

    // act
    TRANSPORT_LL_HANDLE result = IoTHubTransport_MQTT_Common_Create(&config, get_IO_transport, &transport_cb_info, transport_cb_ctx);

    // assert
    ASSERT_IS_NOT_NULL(result);
    ASSERT_ARE_EQUAL(char_ptr, umock_c_get_expected_calls(), umock_c_get_actual_calls());

    // clean up
    IoTHubTransport_MQTT_Common_Destroy(result);
}

/* Tests_SRS_IOTHUB_MQTT_TRANSPORT_07_003: [If the upperConfig's variables deviceId, deviceKey, iotHubName, protocol, or iotHubSuffix are NULL then IoTHubTransport_MQTT_Common_Create shall return NULL.] */
/* Tests_SRS_IOTHUB_MQTT_TRANSPORT_07_009: [If any error is encountered then IoTHubTransport_MQTT_Common_Create shall return NULL.] */
/* Tests_SRS_IOTHUB_MQTT_TRANSPORT_07_011: [On Success IoTHubTransport_MQTT_Common_Create shall return a non-NULL value.] */
TEST_FUNCTION(IoTHubTransport_MQTT_Common_Create_validConfig_fail)
{
    // arrange
    int negativeTestsInitResult = umock_c_negative_tests_init();
    ASSERT_ARE_EQUAL(int, 0, negativeTestsInitResult);

    IOTHUBTRANSPORT_CONFIG config = { 0 };
    SetupIothubTransportConfig(&config, TEST_DEVICE_ID, TEST_DEVICE_KEY, TEST_IOTHUB_NAME, TEST_IOTHUB_SUFFIX, NULL, TEST_MODULE_ID);
    umock_c_reset_all_calls();

    setup_IoTHubTransport_MQTT_Common_Create_mocks(false, TEST_MODULE_ID);

    umock_c_negative_tests_snapshot();

    // act
    size_t count = umock_c_negative_tests_call_count();
    for (size_t index = 0; index < count; index++)
    {
        if (umock_c_negative_tests_can_call_fail(index))
        {
            umock_c_negative_tests_reset();
            umock_c_negative_tests_fail_call(index);

            char tmp_msg[64];
            sprintf(tmp_msg, "IoTHubTransport_MQTT_Common_Create failure in test %lu/%lu", (unsigned long)index, (unsigned long)count);
            TRANSPORT_LL_HANDLE result = IoTHubTransport_MQTT_Common_Create(&config, get_IO_transport, &transport_cb_info, transport_cb_ctx);

            // assert
            ASSERT_IS_NULL(result, tmp_msg);
        }
    }

    // clean up
    umock_c_negative_tests_deinit();
}

/* Tests_SRS_IOTHUB_MQTT_TRANSPORT_07_012: [IoTHubTransport_MQTT_Common_Destroy shall do nothing if parameter handle is NULL.] */
TEST_FUNCTION(IoTHubTransport_MQTT_Common_Destroy_parameter_NULL_succeed)
{
    // arrange

    // act
    IoTHubTransport_MQTT_Common_Destroy(NULL);

    // assert
}

static void IoTHubTransport_MQTT_Common_Destroy_Unsubscribe_impl(bool useModelId)
{
    // arrange
    IOTHUBTRANSPORT_CONFIG config = { 0 };
    SetupIothubTransportConfig(&config, TEST_DEVICE_ID, TEST_DEVICE_KEY, TEST_IOTHUB_NAME, TEST_IOTHUB_SUFFIX, TEST_PROTOCOL_GATEWAY_HOSTNAME, NULL);

    TRANSPORT_LL_HANDLE handle = IoTHubTransport_MQTT_Common_Create(&config, get_IO_transport, &transport_cb_info, transport_cb_ctx);
    (void)IoTHubTransport_MQTT_Common_Subscribe(handle);
    CONNECT_ACK connack = { true, CONNECTION_ACCEPTED };

    setup_initialize_connection_mocks(useModelId);
    IoTHubTransport_MQTT_Common_DoWork(handle);
    g_fnMqttOperationCallback(TEST_MQTT_CLIENT_HANDLE, MQTT_CLIENT_ON_CONNACK, &connack, g_callbackCtx);

    umock_c_reset_all_calls();

    EXPECTED_CALL(STRING_c_str(NULL)).SetReturn(TEST_STRING_VALUE);

    EXPECTED_CALL(DList_IsListEmpty(IGNORED_PTR_ARG));

    EXPECTED_CALL(STRING_delete(NULL));
    EXPECTED_CALL(STRING_delete(NULL));
    EXPECTED_CALL(STRING_delete(NULL));
    EXPECTED_CALL(STRING_delete(NULL));
    EXPECTED_CALL(STRING_delete(NULL));
    EXPECTED_CALL(STRING_delete(NULL));
    EXPECTED_CALL(STRING_delete(NULL));

    STRICT_EXPECTED_CALL(mqtt_client_disconnect(TEST_MQTT_CLIENT_HANDLE, NULL, NULL));
    STRICT_EXPECTED_CALL(mqtt_client_deinit(TEST_MQTT_CLIENT_HANDLE));
    STRICT_EXPECTED_CALL(mqtt_client_unsubscribe(TEST_MQTT_CLIENT_HANDLE, IGNORED_NUM_ARG, IGNORED_PTR_ARG, 1))
        .IgnoreArgument(2)
        .IgnoreArgument(3);
    EXPECTED_CALL(gballoc_free(NULL));
    STRICT_EXPECTED_CALL(xio_destroy(TEST_XIO_HANDLE));
    STRICT_EXPECTED_CALL(tickcounter_destroy(IGNORED_PTR_ARG));

    // act
    IoTHubTransport_MQTT_Common_Destroy(handle);

    // assert

}

/* Tests_SRS_IOTHUB_MQTT_TRANSPORT_07_013: [If the parameter subscribe is true then IoTHubTransport_MQTT_Common_Destroy shall call IoTHubTransport_MQTT_Common_Unsubscribe.] */
TEST_FUNCTION(IoTHubTransport_MQTT_Common_Destroy_Unsubscribe_succeeds)
{
    IoTHubTransport_MQTT_Common_Destroy_Unsubscribe_impl(false);
}

TEST_FUNCTION(IoTHubTransport_MQTT_Common_Destroy_Unsubscribe_with_modelID_succeeds)
{
    IoTHubTransport_MQTT_Common_Destroy_Unsubscribe_impl(true);
}

static void set_expected_calls_for_free_transport_handle_data()
{
    STRICT_EXPECTED_CALL(mqtt_client_deinit(TEST_MQTT_CLIENT_HANDLE)).IgnoreArgument(1);
    STRICT_EXPECTED_CALL(retry_control_destroy(TEST_RETRY_CONTROL_HANDLE));
    STRICT_EXPECTED_CALL(tickcounter_destroy(IGNORED_PTR_ARG));

    EXPECTED_CALL(STRING_delete(NULL));
    EXPECTED_CALL(STRING_delete(NULL));
    EXPECTED_CALL(STRING_delete(NULL));
    EXPECTED_CALL(STRING_delete(NULL));
    EXPECTED_CALL(STRING_delete(NULL));
    EXPECTED_CALL(STRING_delete(NULL));
    EXPECTED_CALL(STRING_delete(NULL));
    EXPECTED_CALL(STRING_delete(NULL));
    EXPECTED_CALL(STRING_delete(NULL));
    EXPECTED_CALL(STRING_delete(NULL));
    EXPECTED_CALL(STRING_delete(NULL));
    EXPECTED_CALL(STRING_delete(NULL));
    EXPECTED_CALL(STRING_delete(NULL));

    STRICT_EXPECTED_CALL(mqtt_client_clear_xio(IGNORED_PTR_ARG));
    STRICT_EXPECTED_CALL(xio_destroy(IGNORED_PTR_ARG));

    EXPECTED_CALL(gballoc_free(NULL));
}

/* Tests_SRS_IOTHUB_MQTT_TRANSPORT_07_014: [IoTHubTransport_MQTT_Common_Destroy shall free all the resources currently in use.] */
TEST_FUNCTION(IoTHubTransport_MQTT_Common_Destroy_One_Message_Ack_succeeds)
{
    // arrange
    IOTHUBTRANSPORT_CONFIG config = { 0 };
    SetupIothubTransportConfig(&config, TEST_DEVICE_ID, TEST_DEVICE_KEY, TEST_IOTHUB_NAME, TEST_IOTHUB_SUFFIX, TEST_PROTOCOL_GATEWAY_HOSTNAME, NULL);

    IOTHUB_MESSAGE_LIST message1;
    memset(&message1, 0, sizeof(IOTHUB_MESSAGE_LIST));
    message1.messageHandle = TEST_IOTHUB_MSG_BYTEARRAY;

    DList_InsertTailList(config.waitingToSend, &(message1.entry));

    TRANSPORT_LL_HANDLE handle = setup_iothub_mqtt_connection(&config);

    IoTHubTransport_MQTT_Common_DoWork(handle);
    umock_c_reset_all_calls();

    STRICT_EXPECTED_CALL(mqtt_client_disconnect(IGNORED_PTR_ARG, IGNORED_PTR_ARG, IGNORED_PTR_ARG));
    STRICT_EXPECTED_CALL(mqtt_client_dowork(IGNORED_PTR_ARG));
    STRICT_EXPECTED_CALL(ThreadAPI_Sleep(IGNORED_NUM_ARG));
    STRICT_EXPECTED_CALL(mqtt_client_clear_xio(IGNORED_PTR_ARG));
    STRICT_EXPECTED_CALL(xio_destroy(IGNORED_PTR_ARG));
    EXPECTED_CALL(DList_IsListEmpty(IGNORED_PTR_ARG));
    setup_invoke_message_callback_mocks(IOTHUB_CLIENT_CONFIRMATION_BECAUSE_DESTROY, false, true);

    EXPECTED_CALL(DList_IsListEmpty(IGNORED_PTR_ARG));
    EXPECTED_CALL(DList_IsListEmpty(IGNORED_PTR_ARG));
    EXPECTED_CALL(DList_IsListEmpty(IGNORED_PTR_ARG)); // pending_get_twin_queue
    set_expected_calls_for_free_transport_handle_data();

    // act
    IoTHubTransport_MQTT_Common_Destroy(handle);

    // assert
    ASSERT_ARE_EQUAL(char_ptr, umock_c_get_expected_calls(), umock_c_get_actual_calls());
}

/* Tests_SRS_IOTHUB_MQTT_TRANSPORT_07_014: [IoTHubTransport_MQTT_Common_Destroy shall free all the resources currently in use even during
       disconnect timeout.] */
TEST_FUNCTION(IoTHubTransport_MQTT_Common_Destroy_disconnect_timeout_succeeds)
{
    // arrange
    IOTHUBTRANSPORT_CONFIG config = { 0 };
    SetupIothubTransportConfig(&config, TEST_DEVICE_ID, TEST_DEVICE_KEY, TEST_IOTHUB_NAME, TEST_IOTHUB_SUFFIX, TEST_PROTOCOL_GATEWAY_HOSTNAME, NULL);

    IOTHUB_MESSAGE_LIST message1;
    memset(&message1, 0, sizeof(IOTHUB_MESSAGE_LIST));
    message1.messageHandle = TEST_IOTHUB_MSG_BYTEARRAY;

    g_skip_disconnect_callback = true;

    DList_InsertTailList(config.waitingToSend, &(message1.entry));

    TRANSPORT_LL_HANDLE handle = setup_iothub_mqtt_connection(&config);

    IoTHubTransport_MQTT_Common_DoWork(handle);
    umock_c_reset_all_calls();

    STRICT_EXPECTED_CALL(mqtt_client_disconnect(IGNORED_PTR_ARG, IGNORED_PTR_ARG, IGNORED_PTR_ARG));
    for (int i = 0; i < TEST_MAX_DISCONNECT_VALUE; ++i)
    {
        STRICT_EXPECTED_CALL(mqtt_client_dowork(IGNORED_PTR_ARG));
        STRICT_EXPECTED_CALL(ThreadAPI_Sleep(IGNORED_NUM_ARG));
    }
    STRICT_EXPECTED_CALL(mqtt_client_clear_xio(IGNORED_PTR_ARG));
    STRICT_EXPECTED_CALL(xio_destroy(IGNORED_PTR_ARG));
    EXPECTED_CALL(DList_IsListEmpty(IGNORED_PTR_ARG));
    setup_invoke_message_callback_mocks(IOTHUB_CLIENT_CONFIRMATION_BECAUSE_DESTROY, false, true);
    EXPECTED_CALL(DList_IsListEmpty(IGNORED_PTR_ARG));
    EXPECTED_CALL(DList_IsListEmpty(IGNORED_PTR_ARG));
    EXPECTED_CALL(DList_IsListEmpty(IGNORED_PTR_ARG)); // pending_get_twin_queue
    set_expected_calls_for_free_transport_handle_data();

    // act
    IoTHubTransport_MQTT_Common_Destroy(handle);

    // assert
    ASSERT_ARE_EQUAL(char_ptr, umock_c_get_expected_calls(), umock_c_get_actual_calls());
}

/* Tests_SRS_IOTHUB_MQTT_TRANSPORT_07_014: [IoTHubTransport_MQTT_Common_Destroy shall free all the resources currently in use.] */
TEST_FUNCTION(IoTHubTransport_MQTT_Common_Destroy_succeeds)
{
    // arrange
    IOTHUBTRANSPORT_CONFIG config = { 0 };
    SetupIothubTransportConfig(&config, TEST_DEVICE_ID, TEST_DEVICE_KEY, TEST_IOTHUB_NAME, TEST_IOTHUB_SUFFIX, TEST_PROTOCOL_GATEWAY_HOSTNAME, NULL);

    TRANSPORT_LL_HANDLE handle = IoTHubTransport_MQTT_Common_Create(&config, get_IO_transport, &transport_cb_info, transport_cb_ctx);
    umock_c_reset_all_calls();

    EXPECTED_CALL(DList_IsListEmpty(IGNORED_PTR_ARG));

    EXPECTED_CALL(STRING_delete(NULL));
    EXPECTED_CALL(STRING_delete(NULL));
    EXPECTED_CALL(STRING_delete(NULL));
    EXPECTED_CALL(STRING_delete(NULL));
    EXPECTED_CALL(STRING_delete(NULL));
    EXPECTED_CALL(STRING_delete(NULL));
    EXPECTED_CALL(STRING_delete(NULL));

    STRICT_EXPECTED_CALL(mqtt_client_deinit(TEST_MQTT_CLIENT_HANDLE));
    STRICT_EXPECTED_CALL(xio_retrieveoptions(IGNORED_PTR_ARG));
    STRICT_EXPECTED_CALL(mqtt_client_disconnect(TEST_MQTT_CLIENT_HANDLE, NULL, NULL));
    EXPECTED_CALL(xio_destroy(NULL));
    EXPECTED_CALL(gballoc_free(IGNORED_PTR_ARG));
    STRICT_EXPECTED_CALL(tickcounter_destroy(IGNORED_PTR_ARG)).IgnoreArgument(1);

    // act
    IoTHubTransport_MQTT_Common_Destroy(handle);

    // assert
}


static void set_expected_calls_for_IoTHubTransport_MQTT_Common_Destroy()
{
    STRICT_EXPECTED_CALL(DList_IsListEmpty(IGNORED_PTR_ARG));
    STRICT_EXPECTED_CALL(DList_IsListEmpty(IGNORED_PTR_ARG));
    STRICT_EXPECTED_CALL(DList_IsListEmpty(IGNORED_PTR_ARG));
    set_expected_calls_for_free_transport_handle_data();
}

// Tests that if MQTT has entered a disconnected state and stays there over time, Destroy performs a proper cleanup
// https://github.com/Azure/azure-iot-sdk-c/issues/924 was hit in field where SDK previously wasn't performing this correctly.
TEST_FUNCTION(IoTHubTransport_MQTT_Common_Destroy_from_disconnected_state)
{
    // arrange
    IOTHUBTRANSPORT_CONFIG config = { 0 };
    SetupIothubTransportConfig(&config, TEST_DEVICE_ID, TEST_DEVICE_KEY, TEST_IOTHUB_NAME, TEST_IOTHUB_SUFFIX, TEST_PROTOCOL_GATEWAY_HOSTNAME, NULL);

    TRANSPORT_LL_HANDLE handle = IoTHubTransport_MQTT_Common_Create(&config, get_IO_transport, &transport_cb_info, transport_cb_ctx);
    (void)IoTHubTransport_MQTT_Common_Subscribe(handle);
    CONNECT_ACK connack = { true, CONNECTION_ACCEPTED };

    setup_initialize_connection_mocks(false);
    IoTHubTransport_MQTT_Common_DoWork(handle);
    g_fnMqttOperationCallback(TEST_MQTT_CLIENT_HANDLE, MQTT_CLIENT_ON_CONNACK, &connack, g_callbackCtx);


    // Signal an error to put us into the pending disconnect state.
    g_fnMqttErrorCallback(TEST_MQTT_CLIENT_HANDLE, MQTT_CLIENT_NO_PING_RESPONSE, g_callbackCtx);
    // The initial call to DoWork() is required to process the disconnection and move us into the disconnected state.
    IoTHubTransport_MQTT_Common_DoWork(handle);

    // A future Dowork call is required to re-allocate the xio.  As part of this, make the mqtt_client_connect fail.  
    // This has the effect of allocationg the xio but leaving us in a disconnected state.

    // Using the REGISTER_GLOBAL_MOCK_RETURN to force an error in a LONG list of calls there's not otherwise need
    // to STRICT_EXPECTED_CALL mocks on.
    REGISTER_GLOBAL_MOCK_RETURN(mqtt_client_connect, MU_FAILURE);
    IoTHubTransport_MQTT_Common_DoWork(handle);
    REGISTER_GLOBAL_MOCK_RETURN(mqtt_client_connect, 0);

    umock_c_reset_all_calls();

    set_expected_calls_for_IoTHubTransport_MQTT_Common_Destroy();

    // act
    IoTHubTransport_MQTT_Common_Destroy(handle);

    // assert
    ASSERT_ARE_EQUAL(char_ptr, umock_c_get_expected_calls(), umock_c_get_actual_calls());
}


/* Tests_SRS_IOTHUB_MQTT_TRANSPORT_07_015: [If parameter handle is NULL than IoTHubTransport_MQTT_Common_Subscribe shall return a non-zero value.] */
TEST_FUNCTION(IoTHubTransport_MQTT_Common_Subscribe_parameter_NULL_fail)
{
    // arrange

    // act
    int res = IoTHubTransport_MQTT_Common_Subscribe(NULL);

    // assert
    ASSERT_ARE_NOT_EQUAL(int, 0, res);
}

/* Tests_SRS_IOTHUB_MQTT_TRANSPORT_07_016: [IoTHubTransport_MQTT_Common_Subscribe shall set a flag to enable mqtt_client_subscribe to be called to subscribe to the Message Topic.] */
/* Tests_SRS_IOTHUB_MQTT_TRANSPORT_07_018: [On success IoTHubTransport_MQTT_Common_Subscribe shall return 0.] */
TEST_FUNCTION(IoTHubTransport_MQTT_Common_Subscribe_Succeed)
{
    // arrange
    CONNECT_ACK connack = { true, CONNECTION_ACCEPTED };
    IOTHUBTRANSPORT_CONFIG config = { 0 };
    SetupIothubTransportConfig(&config, TEST_DEVICE_ID, TEST_DEVICE_KEY, TEST_IOTHUB_NAME, TEST_IOTHUB_SUFFIX, TEST_PROTOCOL_GATEWAY_HOSTNAME, NULL);

    TRANSPORT_LL_HANDLE handle = IoTHubTransport_MQTT_Common_Create(&config, get_IO_transport, &transport_cb_info, transport_cb_ctx);

    setup_initialize_connection_mocks(false);
    IoTHubTransport_MQTT_Common_DoWork(handle);
    g_fnMqttOperationCallback(TEST_MQTT_CLIENT_HANDLE, MQTT_CLIENT_ON_CONNACK, &connack, g_callbackCtx);

    umock_c_reset_all_calls();

    EXPECTED_CALL(STRING_c_str(IGNORED_PTR_ARG)).SetReturn(TEST_DEVICE_ID);
    setup_IoTHubTransport_MQTT_Common_DoWork_mocks();

    // act
    int result = IoTHubTransport_MQTT_Common_Subscribe(handle);
    IoTHubTransport_MQTT_Common_DoWork(handle);

    // assert
    ASSERT_ARE_EQUAL(int, result, 0);
    ASSERT_ARE_EQUAL(char_ptr, umock_c_get_expected_calls(), umock_c_get_actual_calls());

    //cleanup
    IoTHubTransport_MQTT_Common_Destroy(handle);
}

// This code path (subscribing with a module via IoTHubTransport_MQTT_Common_Subscribe) should never
// be invoked by the product in practice, as the IoTHub client layer when using modules doesn't call into it.
TEST_FUNCTION(IoTHubTransport_MQTT_Common_Subscribe_With_Module_fail)
{
    // arrange
    IOTHUBTRANSPORT_CONFIG config = { 0 };
    SetupIothubTransportConfig(&config, TEST_DEVICE_ID, TEST_DEVICE_KEY, TEST_IOTHUB_NAME, TEST_IOTHUB_SUFFIX, TEST_PROTOCOL_GATEWAY_HOSTNAME, TEST_MODULE_ID);

    TRANSPORT_LL_HANDLE handle = IoTHubTransport_MQTT_Common_Create(&config, get_IO_transport, &transport_cb_info, transport_cb_ctx);

    umock_c_reset_all_calls();

    // act
    int result = IoTHubTransport_MQTT_Common_Subscribe(handle);

    // assert
    ASSERT_ARE_NOT_EQUAL(int, result, 0);
    ASSERT_ARE_EQUAL(char_ptr, umock_c_get_expected_calls(), umock_c_get_actual_calls());

    //cleanup
    IoTHubTransport_MQTT_Common_Destroy(handle);

}

/* Tests_SRS_IOTHUB_MQTT_TRANSPORT_07_017: [Upon failure IoTHubTransport_MQTT_Common_Subscribe shall return a non-zero value.] */
TEST_FUNCTION(IoTHubTransport_MQTT_Common_Subscribe_fail)
{
    // arrange
    int negativeTestsInitResult = umock_c_negative_tests_init();
    ASSERT_ARE_EQUAL(int, 0, negativeTestsInitResult);

    CONNECT_ACK connack = { true, CONNECTION_ACCEPTED };
    IOTHUBTRANSPORT_CONFIG config = { 0 };
    SetupIothubTransportConfig(&config, TEST_DEVICE_ID, TEST_DEVICE_KEY, TEST_IOTHUB_NAME, TEST_IOTHUB_SUFFIX, TEST_PROTOCOL_GATEWAY_HOSTNAME, NULL);

    TRANSPORT_LL_HANDLE handle = IoTHubTransport_MQTT_Common_Create(&config, get_IO_transport, &transport_cb_info, transport_cb_ctx);

    setup_initialize_connection_mocks(false);
    IoTHubTransport_MQTT_Common_DoWork(handle);
    g_fnMqttOperationCallback(TEST_MQTT_CLIENT_HANDLE, MQTT_CLIENT_ON_CONNACK, &connack, g_callbackCtx);

    umock_c_reset_all_calls();
    (void)IoTHubTransport_MQTT_Common_Subscribe(handle);

    setup_IoTHubTransport_MQTT_Common_DoWork_mocks();

    umock_c_negative_tests_snapshot();

    // act
    size_t count = umock_c_negative_tests_call_count();
    for (size_t index = 0; index < count; index++)
    {
        if (umock_c_negative_tests_can_call_fail(index))
        {
            umock_c_negative_tests_reset();
            umock_c_negative_tests_fail_call(index);

            char tmp_msg[64];
            sprintf(tmp_msg, "IoTHubTransport_MQTT_Common_DoWork failure in test %lu/%lu", (unsigned long)index, (unsigned long)count);

            IoTHubTransport_MQTT_Common_DoWork(handle);
        }
    }

    //cleanup
    IoTHubTransport_MQTT_Common_Destroy(handle);
    umock_c_negative_tests_deinit();
}

/* Tests_SRS_IOTHUB_MQTT_TRANSPORT_07_017: [Upon failure IoTHubTransport_MQTT_Common_Subscribe shall return a non-zero value.] */
TEST_FUNCTION(IoTHubTransport_MQTT_Common_Subscribe_set_subscribe_type_Succeed)
{
    // arrange
    CONNECT_ACK connack = { true, CONNECTION_ACCEPTED };
    IOTHUBTRANSPORT_CONFIG config = { 0 };
    SetupIothubTransportConfig(&config, TEST_DEVICE_ID, TEST_DEVICE_KEY, TEST_IOTHUB_NAME, TEST_IOTHUB_SUFFIX, TEST_PROTOCOL_GATEWAY_HOSTNAME, NULL);

    TRANSPORT_LL_HANDLE handle = IoTHubTransport_MQTT_Common_Create(&config, get_IO_transport, &transport_cb_info, transport_cb_ctx);

    setup_initialize_connection_mocks(false);
    IoTHubTransport_MQTT_Common_DoWork(handle);
    g_fnMqttOperationCallback(TEST_MQTT_CLIENT_HANDLE, MQTT_CLIENT_ON_CONNACK, &connack, g_callbackCtx);
    umock_c_reset_all_calls();

    EXPECTED_CALL(STRING_c_str(IGNORED_PTR_ARG)).SetReturn(TEST_DEVICE_ID);
    setup_IoTHubTransport_MQTT_Common_DoWork_mocks();

    // act
    int result = IoTHubTransport_MQTT_Common_Subscribe(handle);
    IoTHubTransport_MQTT_Common_DoWork(handle);

    // assert
    ASSERT_ARE_EQUAL(int, result, 0);
    ASSERT_ARE_EQUAL(char_ptr, umock_c_get_expected_calls(), umock_c_get_actual_calls());

    //cleanup
    IoTHubTransport_MQTT_Common_Destroy(handle);
}

/* Tests_SRS_IOTHUB_TRANSPORT_MQTT_COMMON_25_041: [**If any handle is NULL then IoTHubTransport_MQTT_Common_SetRetryPolicy shall return resultant line.] */
TEST_FUNCTION(IoTHubTransport_MQTT_Common_SetRetryPolicy_parameter_NULL_fail)
{
    // arrange

    // act
    int res = IoTHubTransport_MQTT_Common_SetRetryPolicy(NULL, TEST_RETRY_POLICY, TEST_RETRY_TIMEOUT_SECS);

    // assert
    ASSERT_ARE_NOT_EQUAL(int, 0, res);
}

// Tests_SRS_IOTHUB_TRANSPORT_MQTT_COMMON_09_009: [ If retry_control_create() fails then IoTHubTransport_MQTT_Common_SetRetryPolicy shall revert to previous retry policy and return non-zero value ]
TEST_FUNCTION(IoTHubTransport_MQTT_Common_SetRetryPolicy_failure)
{
    // arrange
    IOTHUBTRANSPORT_CONFIG config = { 0 };
    SetupIothubTransportConfig(&config, TEST_DEVICE_ID, TEST_DEVICE_KEY, TEST_IOTHUB_NAME, TEST_IOTHUB_SUFFIX, TEST_PROTOCOL_GATEWAY_HOSTNAME, NULL);

    TRANSPORT_LL_HANDLE handle = IoTHubTransport_MQTT_Common_Create(&config, get_IO_transport, &transport_cb_info, transport_cb_ctx);

    umock_c_reset_all_calls();
    STRICT_EXPECTED_CALL(retry_control_create(TEST_RETRY_POLICY, TEST_RETRY_TIMEOUT_SECS))
        .SetReturn(NULL);

    // act
    int res = IoTHubTransport_MQTT_Common_SetRetryPolicy(handle, TEST_RETRY_POLICY, TEST_RETRY_TIMEOUT_SECS);

    // assert
    ASSERT_ARE_EQUAL(char_ptr, umock_c_get_expected_calls(), umock_c_get_actual_calls());
    ASSERT_ARE_NOT_EQUAL(int, 0, res);

    //cleanup
    IoTHubTransport_MQTT_Common_Destroy(handle);
}

// Tests_SRS_IOTHUB_TRANSPORT_MQTT_COMMON_09_006: [ IoTHubTransport_MQTT_Common_SetRetryPolicy shall set the retry logic by calling retry_control_create() with `retryPolicy` and `retryTimeoutLimitinSeconds` as parameters]
/*Tests_SRS_IOTHUB_TRANSPORT_MQTT_COMMON_25_042: [**If the retry logic is not already created then IoTHubTransport_MQTT_Common_SetRetryPolicy shall create retry logic by calling CreateRetryLogic with retry policy and retryTimeout as parameters]*/
/*Tests_SRS_IOTHUB_TRANSPORT_MQTT_COMMON_25_045: [**If retry logic for specified parameters of retry policy and retryTimeoutLimitInSeconds is created successfully then IoTHubTransport_MQTT_Common_SetRetryPolicy shall return 0]*/
TEST_FUNCTION(IoTHubTransport_MQTT_Common_SetRetryPolicy_success)
{
    // arrange
    IOTHUBTRANSPORT_CONFIG config = { 0 };
    SetupIothubTransportConfig(&config, TEST_DEVICE_ID, TEST_DEVICE_KEY, TEST_IOTHUB_NAME, TEST_IOTHUB_SUFFIX, TEST_PROTOCOL_GATEWAY_HOSTNAME, NULL);

    TRANSPORT_LL_HANDLE handle = IoTHubTransport_MQTT_Common_Create(&config, get_IO_transport, &transport_cb_info, transport_cb_ctx);

    umock_c_reset_all_calls();
    STRICT_EXPECTED_CALL(retry_control_create(TEST_RETRY_POLICY, TEST_RETRY_TIMEOUT_SECS));
    STRICT_EXPECTED_CALL(retry_control_destroy(TEST_RETRY_CONTROL_HANDLE));

    // act
    int res = IoTHubTransport_MQTT_Common_SetRetryPolicy(handle, TEST_RETRY_POLICY, TEST_RETRY_TIMEOUT_SECS);

    // assert
    ASSERT_ARE_EQUAL(char_ptr, umock_c_get_expected_calls(), umock_c_get_actual_calls());
    ASSERT_ARE_EQUAL(int, 0, res);

    //cleanup
    IoTHubTransport_MQTT_Common_Destroy(handle);
}

/*Tests_SRS_IOTHUB_TRANSPORT_MQTT_COMMON_25_043: [**If the retry logic is already created then IoTHubTransport_MQTT_Common_SetRetryPolicy shall destroy existing retry logic and create retry logic by calling CreateRetryLogic with retry policy and retryTimeout as parameters]*/
TEST_FUNCTION(IoTHubTransport_MQTT_Common_SetRetryPolicy_change_policy_success)
{
    // arrange
    IOTHUBTRANSPORT_CONFIG config = { 0 };
    SetupIothubTransportConfig(&config, TEST_DEVICE_ID, TEST_DEVICE_KEY, TEST_IOTHUB_NAME, TEST_IOTHUB_SUFFIX, TEST_PROTOCOL_GATEWAY_HOSTNAME, NULL);

    TRANSPORT_LL_HANDLE handle = IoTHubTransport_MQTT_Common_Create(&config, get_IO_transport, &transport_cb_info, transport_cb_ctx);

    umock_c_reset_all_calls();
    STRICT_EXPECTED_CALL(retry_control_create(TEST_RETRY_POLICY, TEST_RETRY_TIMEOUT_SECS));
    STRICT_EXPECTED_CALL(retry_control_destroy(TEST_RETRY_CONTROL_HANDLE));
    STRICT_EXPECTED_CALL(retry_control_create(TEST_RETRY_POLICY, TEST_RETRY_TIMEOUT_SECS));
    STRICT_EXPECTED_CALL(retry_control_destroy(TEST_RETRY_CONTROL_HANDLE));

    // act
    int res = IoTHubTransport_MQTT_Common_SetRetryPolicy(handle, TEST_RETRY_POLICY, TEST_RETRY_TIMEOUT_SECS);
    res = IoTHubTransport_MQTT_Common_SetRetryPolicy(handle, TEST_RETRY_POLICY, TEST_RETRY_TIMEOUT_SECS);

    // assert
    ASSERT_ARE_EQUAL(char_ptr, umock_c_get_expected_calls(), umock_c_get_actual_calls());
    ASSERT_ARE_EQUAL(int, 0, res);

    //cleanup
    IoTHubTransport_MQTT_Common_Destroy(handle);
}

/* Tests_SRS_IOTHUB_MQTT_TRANSPORT_07_020: [ IoTHubTransport_MQTT_Common_Unsubscribe shall call mqtt_client_unsubscribe to unsubscribe the mqtt message topic.] */
TEST_FUNCTION(IoTHubTransport_MQTT_Common_Unsubscribe_Succeed)
{
    // arrange
    CONNECT_ACK connack = { true, CONNECTION_ACCEPTED };
    IOTHUBTRANSPORT_CONFIG config = { 0 };
    SetupIothubTransportConfig(&config, TEST_DEVICE_ID, TEST_DEVICE_KEY, TEST_IOTHUB_NAME, TEST_IOTHUB_SUFFIX, TEST_PROTOCOL_GATEWAY_HOSTNAME, NULL);

    TRANSPORT_LL_HANDLE handle = IoTHubTransport_MQTT_Common_Create(&config, get_IO_transport, &transport_cb_info, transport_cb_ctx);

    g_fnMqttOperationCallback(TEST_MQTT_CLIENT_HANDLE, MQTT_CLIENT_ON_CONNACK, &connack, g_callbackCtx);
    umock_c_reset_all_calls();

    set_expected_calls_around_unsubscribe();

    // act
    IoTHubTransport_MQTT_Common_Unsubscribe(handle);

    // assert
    ASSERT_ARE_EQUAL(char_ptr, umock_c_get_expected_calls(), umock_c_get_actual_calls());

    //cleanup
    IoTHubTransport_MQTT_Common_Destroy(handle);
}

/* Tests_SRS_IOTHUB_MQTT_TRANSPORT_07_019: [ If parameter handle is NULL then IoTHubTransport_MQTT_Common_Unsubscribe shall do nothing.] */
TEST_FUNCTION(IoTHubTransport_MQTT_Common_Unsubscribe_handle_NULL_fail)
{
    // arrange

    // act
    IoTHubTransport_MQTT_Common_Unsubscribe(NULL);

    // assert
    ASSERT_ARE_EQUAL(char_ptr, umock_c_get_expected_calls(), umock_c_get_actual_calls());

    //cleanup
}

/* Tests_SRS_IOTHUB_MQTT_TRANSPORT_07_049: [ If subscribe_state is set to IOTHUB_DEVICE_TWIN_DESIRED_STATE then IoTHubTransport_MQTT_Common_Unsubscribe_DeviceTwin shall send the get state topic to the mqtt client. ] */
TEST_FUNCTION(IoTHubTransport_MQTT_Common_Unsubscribe_DeviceTwin_Succeed)
{
    // arrange
    IOTHUBTRANSPORT_CONFIG config = { 0 };
    SetupIothubTransportConfig(&config, TEST_DEVICE_ID, TEST_DEVICE_KEY, TEST_IOTHUB_NAME, TEST_IOTHUB_SUFFIX, TEST_PROTOCOL_GATEWAY_HOSTNAME, NULL);

    TRANSPORT_LL_HANDLE handle = IoTHubTransport_MQTT_Common_Create(&config, get_IO_transport, &transport_cb_info, transport_cb_ctx);
    IoTHubTransport_MQTT_Common_Subscribe_DeviceTwin(handle);
    umock_c_reset_all_calls();

    STRICT_EXPECTED_CALL(STRING_delete(IGNORED_PTR_ARG)).IgnoreArgument_handle();

    // act
    IoTHubTransport_MQTT_Common_Unsubscribe_DeviceTwin(handle);

    // assert
    ASSERT_ARE_EQUAL(char_ptr, umock_c_get_expected_calls(), umock_c_get_actual_calls());

    //cleanup
    IoTHubTransport_MQTT_Common_Destroy(handle);
}

/* Tests_SRS_IOTHUB_MQTT_TRANSPORT_07_049: [ If subscribe_state is set to IOTHUB_DEVICE_TWIN_DESIRED_STATE then IoTHubTransport_MQTT_Common_Unsubscribe_DeviceTwin shall send the get state topic to the mqtt client. ] */
TEST_FUNCTION(IoTHubTransport_MQTT_Common_Unsubscribe_DeviceTwin_No_subscribe_Succeed)
{
    // arrange
    IOTHUBTRANSPORT_CONFIG config = { 0 };
    SetupIothubTransportConfig(&config, TEST_DEVICE_ID, TEST_DEVICE_KEY, TEST_IOTHUB_NAME, TEST_IOTHUB_SUFFIX, TEST_PROTOCOL_GATEWAY_HOSTNAME, NULL);

    TRANSPORT_LL_HANDLE handle = IoTHubTransport_MQTT_Common_Create(&config, get_IO_transport, &transport_cb_info, transport_cb_ctx);
    umock_c_reset_all_calls();

    // act
    IoTHubTransport_MQTT_Common_Unsubscribe_DeviceTwin(handle);

    // assert
    ASSERT_ARE_EQUAL(char_ptr, umock_c_get_expected_calls(), umock_c_get_actual_calls());

    //cleanup
    IoTHubTransport_MQTT_Common_Destroy(handle);
}

/* Tests_SRS_IOTHUB_MQTT_TRANSPORT_07_048: [If the parameter handle is NULL than IoTHubTransport_MQTT_Common_Unsubscribe_DeviceTwin shall do nothing.] */
TEST_FUNCTION(IoTHubTransport_MQTT_Common_Unsubscribe_DeviceTwin_handle_NULL_fail)
{
    // arrange

    // act
    IoTHubTransport_MQTT_Common_Unsubscribe_DeviceTwin(NULL);

    // assert
    ASSERT_ARE_EQUAL(char_ptr, umock_c_get_expected_calls(), umock_c_get_actual_calls());

    //cleanup
}

// Tests_SRS_IOTHUB_MQTT_TRANSPORT_09_002: [ The request shall be queued to be sent when the transport is connected, through DoWork ]
// Tests_SRS_IOTHUB_MQTT_TRANSPORT_09_004: [ If no failure occurs, IoTHubTransport_MQTT_Common_GetTwinAsync shall return IOTHUB_CLIENT_OK ]
TEST_FUNCTION(IoTHubTransport_MQTT_Common_GetTwinAsync_Succeed)
{
    // arrange
    IOTHUBTRANSPORT_CONFIG config = { 0 };
    SetupIothubTransportConfig(&config, TEST_DEVICE_ID, TEST_DEVICE_KEY, TEST_IOTHUB_NAME, TEST_IOTHUB_SUFFIX, TEST_PROTOCOL_GATEWAY_HOSTNAME, NULL);

    TRANSPORT_LL_HANDLE handle = IoTHubTransport_MQTT_Common_Create(&config, get_IO_transport, &transport_cb_info, transport_cb_ctx);

    umock_c_reset_all_calls();
    STRICT_EXPECTED_CALL(tickcounter_get_current_ms(IGNORED_PTR_ARG, IGNORED_PTR_ARG));
    STRICT_EXPECTED_CALL(malloc(IGNORED_NUM_ARG));
    STRICT_EXPECTED_CALL(tickcounter_get_current_ms(IGNORED_PTR_ARG, IGNORED_PTR_ARG));
    STRICT_EXPECTED_CALL(DList_InsertTailList(IGNORED_PTR_ARG, IGNORED_PTR_ARG));

    // act
    IOTHUB_CLIENT_RESULT result = IoTHubTransport_MQTT_Common_GetTwinAsync(handle, on_get_device_twin_completed_callback, (void*)0x4445);

    // assert
    ASSERT_ARE_EQUAL(char_ptr, umock_c_get_expected_calls(), umock_c_get_actual_calls());
    ASSERT_ARE_EQUAL(int, IOTHUB_CLIENT_OK, result);

    //cleanup
    IoTHubTransport_MQTT_Common_Destroy(handle);
}

// Tests_SRS_IOTHUB_MQTT_TRANSPORT_09_001: [ If `handle` or `completionCallback` are `NULL` than `IoTHubTransport_MQTT_Common_GetTwinAsync` shall return IOTHUB_CLIENT_INVALID_ARG. ]
TEST_FUNCTION(IoTHubTransport_MQTT_Common_GetTwinAsync_NULL_handle_failure)
{
    // arrange
    umock_c_reset_all_calls();

    // act
    IOTHUB_CLIENT_RESULT result = IoTHubTransport_MQTT_Common_GetTwinAsync(NULL, on_get_device_twin_completed_callback, (void*)0x4445);

    // assert
    ASSERT_ARE_EQUAL(char_ptr, umock_c_get_expected_calls(), umock_c_get_actual_calls());
    ASSERT_ARE_EQUAL(int, IOTHUB_CLIENT_INVALID_ARG, result);

    //cleanup
}

// Tests_SRS_IOTHUB_MQTT_TRANSPORT_09_001: [ If `handle` or `completionCallback` are `NULL` than `IoTHubTransport_MQTT_Common_GetTwinAsync` shall return IOTHUB_CLIENT_INVALID_ARG. ]
TEST_FUNCTION(IoTHubTransport_MQTT_Common_GetTwinAsync_NULL_completionCallback_failure)
{
    // arrange
    IOTHUBTRANSPORT_CONFIG config = { 0 };
    SetupIothubTransportConfig(&config, TEST_DEVICE_ID, TEST_DEVICE_KEY, TEST_IOTHUB_NAME, TEST_IOTHUB_SUFFIX, TEST_PROTOCOL_GATEWAY_HOSTNAME, NULL);

    TRANSPORT_LL_HANDLE handle = IoTHubTransport_MQTT_Common_Create(&config, get_IO_transport, &transport_cb_info, transport_cb_ctx);

    umock_c_reset_all_calls();

    // act
    IOTHUB_CLIENT_RESULT result = IoTHubTransport_MQTT_Common_GetTwinAsync(handle, NULL, (void*)0x4445);

    // assert
    ASSERT_ARE_EQUAL(char_ptr, umock_c_get_expected_calls(), umock_c_get_actual_calls());
    ASSERT_ARE_EQUAL(int, IOTHUB_CLIENT_INVALID_ARG, result);

    //cleanup
    IoTHubTransport_MQTT_Common_Destroy(handle);
}

// Tests_SRS_IOTHUB_MQTT_TRANSPORT_09_003: [ If any failure occurs, IoTHubTransport_MQTT_Common_GetTwinAsync shall return IOTHUB_CLIENT_ERROR ]
TEST_FUNCTION(IoTHubTransport_MQTT_Common_GetTwinAsync_fails)
{
    // arrange
    ASSERT_ARE_EQUAL(int, 0, umock_c_negative_tests_init());

    IOTHUBTRANSPORT_CONFIG config = { 0 };
    SetupIothubTransportConfig(&config, TEST_DEVICE_ID, TEST_DEVICE_KEY, TEST_IOTHUB_NAME, TEST_IOTHUB_SUFFIX, TEST_PROTOCOL_GATEWAY_HOSTNAME, NULL);

    TRANSPORT_LL_HANDLE handle = IoTHubTransport_MQTT_Common_Create(&config, get_IO_transport, &transport_cb_info, transport_cb_ctx);

    umock_c_reset_all_calls();
    STRICT_EXPECTED_CALL(tickcounter_get_current_ms(IGNORED_PTR_ARG, IGNORED_PTR_ARG));
    STRICT_EXPECTED_CALL(malloc(IGNORED_NUM_ARG));
    STRICT_EXPECTED_CALL(tickcounter_get_current_ms(IGNORED_PTR_ARG, IGNORED_PTR_ARG));
    STRICT_EXPECTED_CALL(DList_InsertTailList(IGNORED_PTR_ARG, IGNORED_PTR_ARG));
    umock_c_negative_tests_snapshot();

    // act
    size_t count = umock_c_negative_tests_call_count();

    for (size_t index = 0; index < count; index++)
    {
        if (!umock_c_negative_tests_can_call_fail(index))
        {
            continue;
        }

        umock_c_negative_tests_reset();
        umock_c_negative_tests_fail_call(index);

        char tmp_msg[64];
        sprintf(tmp_msg, "Failure in test %lu/%lu", (unsigned long)index, (unsigned long)count);
        IOTHUB_CLIENT_RESULT result = IoTHubTransport_MQTT_Common_GetTwinAsync(handle, on_get_device_twin_completed_callback, (void*)0x4445);

        // assert
        ASSERT_ARE_NOT_EQUAL(IOTHUB_CLIENT_RESULT, IOTHUB_CLIENT_OK, result, tmp_msg);
    }

    //cleanup
    IoTHubTransport_MQTT_Common_Destroy(handle);
    umock_c_negative_tests_deinit();
}

TEST_FUNCTION(IoTHubTransport_MQTT_Common_Destroy_return_pending_get_twin_requests_Succeed)
{
    // arrange
    IOTHUBTRANSPORT_CONFIG config = { 0 };
    SetupIothubTransportConfig(&config, TEST_DEVICE_ID, TEST_DEVICE_KEY, TEST_IOTHUB_NAME, TEST_IOTHUB_SUFFIX, TEST_PROTOCOL_GATEWAY_HOSTNAME, NULL);

    TRANSPORT_LL_HANDLE handle = IoTHubTransport_MQTT_Common_Create(&config, get_IO_transport, &transport_cb_info, transport_cb_ctx);

    umock_c_reset_all_calls();
    STRICT_EXPECTED_CALL(malloc(IGNORED_NUM_ARG));
    STRICT_EXPECTED_CALL(tickcounter_get_current_ms(IGNORED_PTR_ARG, IGNORED_PTR_ARG));
    STRICT_EXPECTED_CALL(DList_InsertTailList(IGNORED_PTR_ARG, IGNORED_PTR_ARG));
    (void)IoTHubTransport_MQTT_Common_GetTwinAsync(handle, on_get_device_twin_completed_callback, (void*)0x4445);

    get_twin_size = 1234;
    get_twin_payLoad = (const unsigned char*)0x4567;

    umock_c_reset_all_calls();

    EXPECTED_CALL(mqtt_client_clear_xio(IGNORED_PTR_ARG));
    EXPECTED_CALL(xio_destroy(NULL));
    EXPECTED_CALL(DList_IsListEmpty(IGNORED_PTR_ARG));
    EXPECTED_CALL(DList_IsListEmpty(IGNORED_PTR_ARG));
    EXPECTED_CALL(DList_IsListEmpty(IGNORED_PTR_ARG));
    EXPECTED_CALL(DList_RemoveHeadList(IGNORED_PTR_ARG));
    EXPECTED_CALL(free(IGNORED_PTR_ARG));
    EXPECTED_CALL(DList_IsListEmpty(IGNORED_PTR_ARG));

    set_expected_calls_for_free_transport_handle_data();

    // act
    IoTHubTransport_MQTT_Common_Destroy(handle);

    // assert
    ASSERT_ARE_EQUAL(char_ptr, umock_c_get_expected_calls(), umock_c_get_actual_calls());
    ASSERT_ARE_EQUAL(void_ptr, (void*)0x4445, get_twin_userContextCallback);
    ASSERT_IS_NULL(get_twin_payLoad);
    ASSERT_ARE_EQUAL(int, 0, get_twin_size);

    //cleanup
}

/* Tests_SRS_IOTHUB_MQTT_TRANSPORT_07_032: [IoTHubTransport_MQTT_Common_SetOption shall pass down the option to xio_setoption if the option parameter is not a known option string for the MQTT transport.] */
TEST_FUNCTION(IoTHubTransport_MQTT_Common_SetOption_invokes_xio_setoption_when_option_not_consumed_by_mqtt_transport)
{
    // arrange
    const char* SOME_OPTION = "AnOption";
    const void* SOME_VALUE = (void*)42;

    IOTHUBTRANSPORT_CONFIG config = { 0 };
    SetupIothubTransportConfig(&config, TEST_DEVICE_ID, TEST_DEVICE_KEY, TEST_IOTHUB_NAME, TEST_IOTHUB_SUFFIX, TEST_PROTOCOL_GATEWAY_HOSTNAME, NULL);

    TRANSPORT_LL_HANDLE handle = IoTHubTransport_MQTT_Common_Create(&config, get_IO_transport, &transport_cb_info, transport_cb_ctx);
    umock_c_reset_all_calls();

    STRICT_EXPECTED_CALL(IoTHubClient_Auth_Get_Credential_Type(IGNORED_PTR_ARG));
    EXPECTED_CALL(STRING_c_str(NULL)).SetReturn(TEST_STRING_VALUE);
    STRICT_EXPECTED_CALL(IoTHubClient_Auth_Get_Credential_Type(IGNORED_PTR_ARG));
    STRICT_EXPECTED_CALL(xio_setoption(NULL, SOME_OPTION, SOME_VALUE))
        .IgnoreArgument(1);

    // act
    IOTHUB_CLIENT_RESULT result = IoTHubTransport_MQTT_Common_SetOption(handle, SOME_OPTION, SOME_VALUE);

    // assert
    ASSERT_ARE_EQUAL(IOTHUB_CLIENT_RESULT, IOTHUB_CLIENT_OK, result);
    ASSERT_ARE_EQUAL(char_ptr, umock_c_get_expected_calls(), umock_c_get_actual_calls());

    //cleanup
    IoTHubTransport_MQTT_Common_Destroy(handle);
}

/* Tests_SRS_IOTHUB_MQTT_TRANSPORT_07_021: [If any parameter is NULL then IoTHubTransport_MQTT_Common_SetOption shall return IOTHUB_CLIENT_INVALID_ARG.] */
TEST_FUNCTION(IoTHubTransport_MQTT_Common_SetOption_option_NULL_fail)
{
    // arrange
    IOTHUBTRANSPORT_CONFIG config = { 0 };
    SetupIothubTransportConfig(&config, TEST_DEVICE_ID, TEST_DEVICE_KEY, TEST_IOTHUB_NAME, TEST_IOTHUB_SUFFIX, TEST_PROTOCOL_GATEWAY_HOSTNAME, NULL);

    TRANSPORT_LL_HANDLE handle = IoTHubTransport_MQTT_Common_Create(&config, get_IO_transport, &transport_cb_info, transport_cb_ctx);
    umock_c_reset_all_calls();

    bool traceOn = true;

    // act
    IOTHUB_CLIENT_RESULT result = IoTHubTransport_MQTT_Common_SetOption(handle, NULL, &traceOn);

    // assert
    ASSERT_ARE_EQUAL(IOTHUB_CLIENT_RESULT, IOTHUB_CLIENT_INVALID_ARG, result);
    ASSERT_ARE_EQUAL(char_ptr, umock_c_get_expected_calls(), umock_c_get_actual_calls());

    //cleanup
    IoTHubTransport_MQTT_Common_Destroy(handle);
}

/* Tests_SRS_IOTHUB_MQTT_TRANSPORT_07_021: [If any parameter is NULL then IoTHubTransport_MQTT_Common_SetOption shall return IOTHUB_CLIENT_INVALID_ARG.] */
TEST_FUNCTION(IoTHubTransport_MQTT_Common_SetOption_value_NULL_fail)
{
    // arrange
    IOTHUBTRANSPORT_CONFIG config = { 0 };
    SetupIothubTransportConfig(&config, TEST_DEVICE_ID, TEST_DEVICE_KEY, TEST_IOTHUB_NAME, TEST_IOTHUB_SUFFIX, TEST_PROTOCOL_GATEWAY_HOSTNAME, NULL);

    TRANSPORT_LL_HANDLE handle = IoTHubTransport_MQTT_Common_Create(&config, get_IO_transport, &transport_cb_info, transport_cb_ctx);
    umock_c_reset_all_calls();

    // act
    IOTHUB_CLIENT_RESULT result = IoTHubTransport_MQTT_Common_SetOption(handle, OPTION_LOG_TRACE, NULL);

    // assert
    ASSERT_ARE_EQUAL(IOTHUB_CLIENT_RESULT, IOTHUB_CLIENT_INVALID_ARG, result);
    ASSERT_ARE_EQUAL(char_ptr, umock_c_get_expected_calls(), umock_c_get_actual_calls());

    //cleanup
    IoTHubTransport_MQTT_Common_Destroy(handle);
}

/* Tests_SRS_IOTHUB_MQTT_TRANSPORT_07_039: [If the option parameter is set to "x509certificate" then the value shall be a const char of the certificate to be used for x509.] */
TEST_FUNCTION(IoTHubTransport_MQTT_Common_SetOption_x509Certificate_no_509_fail)
{
    // arrange
    IOTHUBTRANSPORT_CONFIG config = { 0 };
    SetupIothubTransportConfig(&config, TEST_DEVICE_ID, TEST_DEVICE_KEY, TEST_IOTHUB_NAME, TEST_IOTHUB_SUFFIX, TEST_PROTOCOL_GATEWAY_HOSTNAME, NULL);

    TRANSPORT_LL_HANDLE handle = IoTHubTransport_MQTT_Common_Create(&config, get_IO_transport, &transport_cb_info, transport_cb_ctx);
    umock_c_reset_all_calls();

    STRICT_EXPECTED_CALL(IoTHubClient_Auth_Get_Credential_Type(IGNORED_PTR_ARG));

    // act
    IOTHUB_CLIENT_RESULT result = IoTHubTransport_MQTT_Common_SetOption(handle, OPTION_X509_CERT, X509_CERT_CERTIFICATE);

    // assert
    ASSERT_ARE_EQUAL(IOTHUB_CLIENT_RESULT, IOTHUB_CLIENT_INVALID_ARG, result);
    ASSERT_ARE_EQUAL(char_ptr, umock_c_get_expected_calls(), umock_c_get_actual_calls());

    //cleanup
    IoTHubTransport_MQTT_Common_Destroy(handle);
}

TEST_FUNCTION(IoTHubTransport_MQTT_Common_SetOption_x509Private_key_no_509_fail)
{
    // arrange
    IOTHUBTRANSPORT_CONFIG config = { 0 };
    SetupIothubTransportConfig(&config, TEST_DEVICE_ID, TEST_DEVICE_KEY, TEST_IOTHUB_NAME, TEST_IOTHUB_SUFFIX, TEST_PROTOCOL_GATEWAY_HOSTNAME, NULL);

    TRANSPORT_LL_HANDLE handle = IoTHubTransport_MQTT_Common_Create(&config, get_IO_transport, &transport_cb_info, transport_cb_ctx);
    umock_c_reset_all_calls();

    STRICT_EXPECTED_CALL(IoTHubClient_Auth_Get_Credential_Type(IGNORED_PTR_ARG));

    // act
    IOTHUB_CLIENT_RESULT result = IoTHubTransport_MQTT_Common_SetOption(handle, X509_PRIVATE_KEY_OPTION, X509_PRIVATE_KEY);

    // assert
    ASSERT_ARE_EQUAL(IOTHUB_CLIENT_RESULT, IOTHUB_CLIENT_INVALID_ARG, result);
    ASSERT_ARE_EQUAL(char_ptr, umock_c_get_expected_calls(), umock_c_get_actual_calls());

    //cleanup
    IoTHubTransport_MQTT_Common_Destroy(handle);
}

TEST_FUNCTION(IoTHubTransport_MQTT_Common_SetOption_x509Certificate_succeed)
{
    // arrange
    IOTHUBTRANSPORT_CONFIG config = { 0 };
    SetupIothubTransportConfigWithKeyAndSasToken(&config, TEST_DEVICE_ID, NULL, NULL, TEST_IOTHUB_NAME, TEST_IOTHUB_SUFFIX, TEST_PROTOCOL_GATEWAY_HOSTNAME, NULL);

    TRANSPORT_LL_HANDLE handle = IoTHubTransport_MQTT_Common_Create(&config, get_IO_transport, &transport_cb_info, transport_cb_ctx);
    umock_c_reset_all_calls();

    STRICT_EXPECTED_CALL(IoTHubClient_Auth_Get_Credential_Type(IGNORED_PTR_ARG)).SetReturn(IOTHUB_CREDENTIAL_TYPE_UNKNOWN);
    STRICT_EXPECTED_CALL(IoTHubClient_Auth_Set_x509_Type(IGNORED_PTR_ARG, true));
    EXPECTED_CALL(STRING_c_str(IGNORED_PTR_ARG)).SetReturn(TEST_STRING_VALUE);
    STRICT_EXPECTED_CALL(IoTHubClient_Auth_Get_Credential_Type(IGNORED_PTR_ARG)).SetReturn(IOTHUB_CREDENTIAL_TYPE_X509_ECC);
    STRICT_EXPECTED_CALL(IoTHubClient_Auth_Set_xio_Certificate(IGNORED_PTR_ARG, IGNORED_PTR_ARG));
    STRICT_EXPECTED_CALL(xio_setoption(IGNORED_PTR_ARG, OPTION_X509_CERT, IGNORED_PTR_ARG));

    // act
    IOTHUB_CLIENT_RESULT result = IoTHubTransport_MQTT_Common_SetOption(handle, OPTION_X509_CERT, X509_CERT_CERTIFICATE);

    // assert
    ASSERT_ARE_EQUAL(IOTHUB_CLIENT_RESULT, IOTHUB_CLIENT_OK, result);
    ASSERT_ARE_EQUAL(char_ptr, umock_c_get_expected_calls(), umock_c_get_actual_calls());

    //cleanup
    IoTHubTransport_MQTT_Common_Destroy(handle);
}

TEST_FUNCTION(IoTHubTransport_MQTT_Common_SetOption_x509Private_key_succeed)
{
    // arrange
    IOTHUBTRANSPORT_CONFIG config = { 0 };
    SetupIothubTransportConfigWithKeyAndSasToken(&config, TEST_DEVICE_ID, NULL, NULL, TEST_IOTHUB_NAME, TEST_IOTHUB_SUFFIX, TEST_PROTOCOL_GATEWAY_HOSTNAME, NULL);

    TRANSPORT_LL_HANDLE handle = IoTHubTransport_MQTT_Common_Create(&config, get_IO_transport, &transport_cb_info, transport_cb_ctx);
    umock_c_reset_all_calls();

    STRICT_EXPECTED_CALL(IoTHubClient_Auth_Get_Credential_Type(IGNORED_PTR_ARG)).SetReturn(IOTHUB_CREDENTIAL_TYPE_UNKNOWN);
    STRICT_EXPECTED_CALL(IoTHubClient_Auth_Set_x509_Type(IGNORED_PTR_ARG, true));
    STRICT_EXPECTED_CALL(STRING_c_str(IGNORED_PTR_ARG)).SetReturn(TEST_STRING_VALUE);
    STRICT_EXPECTED_CALL(IoTHubClient_Auth_Get_Credential_Type(IGNORED_PTR_ARG)).SetReturn(IOTHUB_CREDENTIAL_TYPE_X509_ECC);
    STRICT_EXPECTED_CALL(IoTHubClient_Auth_Set_xio_Certificate(IGNORED_PTR_ARG, IGNORED_PTR_ARG));
    STRICT_EXPECTED_CALL(xio_setoption(IGNORED_PTR_ARG, X509_PRIVATE_KEY_OPTION, X509_PRIVATE_KEY));

    // act
    IOTHUB_CLIENT_RESULT result = IoTHubTransport_MQTT_Common_SetOption(handle, X509_PRIVATE_KEY_OPTION, X509_PRIVATE_KEY);

    // assert
    ASSERT_ARE_EQUAL(IOTHUB_CLIENT_RESULT, IOTHUB_CLIENT_OK, result);
    ASSERT_ARE_EQUAL(char_ptr, umock_c_get_expected_calls(), umock_c_get_actual_calls());

    //cleanup
    IoTHubTransport_MQTT_Common_Destroy(handle);
}

/* Tests_SRS_IOTHUB_MQTT_TRANSPORT_07_031: [If the option parameter is set to "logtrace" then the value shall be a bool_ptr and the value will determine if the mqtt client log is on or off.] */
TEST_FUNCTION(IoTHubTransport_MQTT_Common_SetOption_succeed)
{
    // arrange
    IOTHUBTRANSPORT_CONFIG config = { 0 };
    SetupIothubTransportConfig(&config, TEST_DEVICE_ID, TEST_DEVICE_KEY, TEST_IOTHUB_NAME, TEST_IOTHUB_SUFFIX, TEST_PROTOCOL_GATEWAY_HOSTNAME, NULL);

    TRANSPORT_LL_HANDLE handle = IoTHubTransport_MQTT_Common_Create(&config, get_IO_transport, &transport_cb_info, transport_cb_ctx);
    umock_c_reset_all_calls();

    STRICT_EXPECTED_CALL(IoTHubClient_Auth_Get_Credential_Type(IGNORED_PTR_ARG));
    STRICT_EXPECTED_CALL(mqtt_client_set_trace(IGNORED_PTR_ARG, IGNORED_NUM_ARG, IGNORED_NUM_ARG))
        .IgnoreArgument(1)
        .IgnoreArgument(2)
        .IgnoreArgument(3);

    bool traceOn = true;

    // act
    IOTHUB_CLIENT_RESULT result = IoTHubTransport_MQTT_Common_SetOption(handle, OPTION_LOG_TRACE, &traceOn);

    // assert
    ASSERT_ARE_EQUAL(IOTHUB_CLIENT_RESULT, IOTHUB_CLIENT_OK, result);
    ASSERT_ARE_EQUAL(char_ptr, umock_c_get_expected_calls(), umock_c_get_actual_calls());

    //cleanup
    IoTHubTransport_MQTT_Common_Destroy(handle);
}

/* Tests_SRS_IOTHUB_MQTT_TRANSPORT_07_036: [If the option parameter is set to "keepalive" then the value shall be a int_ptr and the value will determine the mqtt keepalive time that is set for pings.] */
TEST_FUNCTION(IoTHubTransport_MQTT_Common_SetOption_keepAlive_succeed)
{
    // arrange
    IOTHUBTRANSPORT_CONFIG config = { 0 };
    SetupIothubTransportConfig(&config, TEST_DEVICE_ID, TEST_DEVICE_KEY, TEST_IOTHUB_NAME, TEST_IOTHUB_SUFFIX, TEST_PROTOCOL_GATEWAY_HOSTNAME, NULL);

    TRANSPORT_LL_HANDLE handle = IoTHubTransport_MQTT_Common_Create(&config, get_IO_transport, &transport_cb_info, transport_cb_ctx);
    umock_c_reset_all_calls();

    int keepAlive = 10;
    STRICT_EXPECTED_CALL(IoTHubClient_Auth_Get_Credential_Type(IGNORED_PTR_ARG));

    // act
    IOTHUB_CLIENT_RESULT result = IoTHubTransport_MQTT_Common_SetOption(handle, OPTION_KEEP_ALIVE, &keepAlive);

    // assert
    ASSERT_ARE_EQUAL(IOTHUB_CLIENT_RESULT, IOTHUB_CLIENT_OK, result);
    ASSERT_ARE_EQUAL(char_ptr, umock_c_get_expected_calls(), umock_c_get_actual_calls());

    //cleanup
    IoTHubTransport_MQTT_Common_Destroy(handle);
}

/* Tests_SRS_IOTHUB_MQTT_TRANSPORT_07_038: [If the client is connected when the keepalive is set then IoTHubTransport_MQTT_Common_SetOption shall disconnect and reconnect with the specified keepalive value.] */
TEST_FUNCTION(IoTHubTransport_MQTT_Common_SetOption_keepAlive_previous_connection_succeed)
{
    // arrange
    IOTHUBTRANSPORT_CONFIG config = { 0 };
    SetupIothubTransportConfig(&config, TEST_DEVICE_ID, TEST_DEVICE_KEY, TEST_IOTHUB_NAME, TEST_IOTHUB_SUFFIX, TEST_PROTOCOL_GATEWAY_HOSTNAME, NULL);

    TRANSPORT_LL_HANDLE handle = IoTHubTransport_MQTT_Common_Create(&config, get_IO_transport, &transport_cb_info, transport_cb_ctx);

    IoTHubTransport_MQTT_Common_DoWork(handle);

    CONNECT_ACK connack = { true, CONNECTION_ACCEPTED };
    g_fnMqttOperationCallback(TEST_MQTT_CLIENT_HANDLE, MQTT_CLIENT_ON_CONNACK, &connack, g_callbackCtx);

    umock_c_reset_all_calls();

    STRICT_EXPECTED_CALL(IoTHubClient_Auth_Get_Credential_Type(IGNORED_PTR_ARG));
    STRICT_EXPECTED_CALL(xio_retrieveoptions(IGNORED_PTR_ARG));
    STRICT_EXPECTED_CALL(mqtt_client_disconnect(IGNORED_PTR_ARG, IGNORED_PTR_ARG, IGNORED_PTR_ARG));
    for (size_t index = 0; index < NUM_DOWORK_VALUE; index++)
    {
        STRICT_EXPECTED_CALL(mqtt_client_dowork(IGNORED_PTR_ARG));
        STRICT_EXPECTED_CALL(ThreadAPI_Sleep(IGNORED_NUM_ARG));
    }
    STRICT_EXPECTED_CALL(mqtt_client_clear_xio(IGNORED_PTR_ARG));
    STRICT_EXPECTED_CALL(xio_destroy(IGNORED_PTR_ARG));

    int keepAlive = 10;

    // act
    IOTHUB_CLIENT_RESULT result = IoTHubTransport_MQTT_Common_SetOption(handle, OPTION_KEEP_ALIVE, &keepAlive);

    // assert
    ASSERT_ARE_EQUAL(IOTHUB_CLIENT_RESULT, IOTHUB_CLIENT_OK, result);
    ASSERT_ARE_EQUAL(char_ptr, umock_c_get_expected_calls(), umock_c_get_actual_calls());

    //cleanup
    IoTHubTransport_MQTT_Common_Destroy(handle);
}

/* Tests_SRS_IOTHUB_MQTT_TRANSPORT_07_032: [IoTHubTransport_MQTT_Common_SetOption shall pass down the option to xio_setoption if the option parameter is not a known option string for the MQTT transport.] */
TEST_FUNCTION(IoTHubTransport_MQTT_Common_SetOption_xio_create_fail)
{
    // arrange
    const char* SOME_OPTION = "AnOption";
    const void* SOME_VALUE = (void*)42;

    IOTHUBTRANSPORT_CONFIG config = { 0 };
    SetupIothubTransportConfig(&config, TEST_DEVICE_ID, TEST_DEVICE_KEY, TEST_IOTHUB_NAME, TEST_IOTHUB_SUFFIX, TEST_PROTOCOL_GATEWAY_HOSTNAME, NULL);

    TRANSPORT_LL_HANDLE handle = IoTHubTransport_MQTT_Common_Create(&config, get_IO_transport_fail, &transport_cb_info, transport_cb_ctx);
    umock_c_reset_all_calls();

    STRICT_EXPECTED_CALL(IoTHubClient_Auth_Get_Credential_Type(IGNORED_PTR_ARG));
    EXPECTED_CALL(STRING_c_str(NULL)).SetReturn(TEST_STRING_VALUE);

    // act
    IOTHUB_CLIENT_RESULT result = IoTHubTransport_MQTT_Common_SetOption(handle, SOME_OPTION, SOME_VALUE);

    // assert
    ASSERT_ARE_EQUAL(IOTHUB_CLIENT_RESULT, IOTHUB_CLIENT_ERROR, result);

    ASSERT_ARE_EQUAL(char_ptr, umock_c_get_expected_calls(), umock_c_get_actual_calls());

    //cleanup
    IoTHubTransport_MQTT_Common_Destroy(handle);
}

/* Tests_SRS_IOTHUB_MQTT_TRANSPORT_07_132: [IoTHubTransport_MQTT_Common_SetOption shall return IOTHUB_CLIENT_INVALID_ARG xio_setoption fails] */
TEST_FUNCTION(IoTHubTransport_MQTT_Common_SetOption_fails_when_xio_setoption_fails)
{
    // arrange
    const char* SOME_OPTION = "AnOption";
    const void* SOME_VALUE = (void*)42;

    IOTHUBTRANSPORT_CONFIG config = { 0 };
    SetupIothubTransportConfig(&config, TEST_DEVICE_ID, TEST_DEVICE_KEY, TEST_IOTHUB_NAME, TEST_IOTHUB_SUFFIX, TEST_PROTOCOL_GATEWAY_HOSTNAME, NULL);

    TRANSPORT_LL_HANDLE handle = IoTHubTransport_MQTT_Common_Create(&config, get_IO_transport, &transport_cb_info, transport_cb_ctx);
    umock_c_reset_all_calls();

    STRICT_EXPECTED_CALL(IoTHubClient_Auth_Get_Credential_Type(IGNORED_PTR_ARG));
    EXPECTED_CALL(STRING_c_str(IGNORED_PTR_ARG)).SetReturn(TEST_STRING_VALUE);
    STRICT_EXPECTED_CALL(IoTHubClient_Auth_Get_Credential_Type(IGNORED_PTR_ARG));
    STRICT_EXPECTED_CALL(xio_setoption(IGNORED_PTR_ARG, SOME_OPTION, SOME_VALUE))
        .IgnoreArgument(1)
        .SetReturn(MU_FAILURE);

    // act
    IOTHUB_CLIENT_RESULT result = IoTHubTransport_MQTT_Common_SetOption(handle, SOME_OPTION, SOME_VALUE);

    // assert
    ASSERT_ARE_EQUAL(IOTHUB_CLIENT_RESULT, IOTHUB_CLIENT_INVALID_ARG, result);
    ASSERT_ARE_EQUAL(char_ptr, umock_c_get_expected_calls(), umock_c_get_actual_calls());

    //cleanup
    IoTHubTransport_MQTT_Common_Destroy(handle);
}


/* Tests_SRS_IOTHUB_MQTT_TRANSPORT_07_037 : [If the option parameter is set to supplied int_ptr keepalive is the same value as the existing keepalive then IoTHubTransport_MQTT_Common_SetOption shall do nothing.] */
TEST_FUNCTION(IoTHubTransport_MQTT_Common_SetOption_keepAlive_same_value_succeed)
{
    // arrange
    IOTHUBTRANSPORT_CONFIG config = { 0 };
    SetupIothubTransportConfig(&config, TEST_DEVICE_ID, TEST_DEVICE_KEY, TEST_IOTHUB_NAME, TEST_IOTHUB_SUFFIX, TEST_PROTOCOL_GATEWAY_HOSTNAME, NULL);

    TRANSPORT_LL_HANDLE handle = IoTHubTransport_MQTT_Common_Create(&config, get_IO_transport, &transport_cb_info, transport_cb_ctx);

    int keepAlive = 30;
    IOTHUB_CLIENT_RESULT result = IoTHubTransport_MQTT_Common_SetOption(handle, OPTION_KEEP_ALIVE, &keepAlive);

    CONNECT_ACK connack = { true, CONNECTION_ACCEPTED };
    g_fnMqttOperationCallback(TEST_MQTT_CLIENT_HANDLE, MQTT_CLIENT_ON_CONNACK, &connack, g_callbackCtx);

    umock_c_reset_all_calls();

    STRICT_EXPECTED_CALL(IoTHubClient_Auth_Get_Credential_Type(IGNORED_PTR_ARG));

    // act
    result = IoTHubTransport_MQTT_Common_SetOption(handle, OPTION_KEEP_ALIVE, &keepAlive);

    // assert
    ASSERT_ARE_EQUAL(IOTHUB_CLIENT_RESULT, IOTHUB_CLIENT_OK, result);
    ASSERT_ARE_EQUAL(char_ptr, umock_c_get_expected_calls(), umock_c_get_actual_calls());

    //cleanup
    IoTHubTransport_MQTT_Common_Destroy(handle);
}

/* Tests_SRS_IOTHUB_TRANSPORT_MQTT_COMMON_01_001: [ If `option` is `proxy_data`, `value` shall be used as an `HTTP_PROXY_OPTIONS*`. ]*/
/* Tests_SRS_IOTHUB_TRANSPORT_MQTT_COMMON_01_002: [ The fields `host_address`, `port`, `username` and `password` shall be saved for later used (needed when creating the underlying IO to be used by the transport). ]*/
/* Tests_SRS_IOTHUB_TRANSPORT_MQTT_COMMON_01_008: [ If setting the `proxy_data` option succeeds, `IoTHubTransport_MQTT_Common_SetOption` shall return `IOTHUB_CLIENT_OK` ]*/
TEST_FUNCTION(SetOption_with_proxy_data_copies_the_options_for_later_use)
{
    // arrange
    HTTP_PROXY_OPTIONS http_proxy_options;
    IOTHUBTRANSPORT_CONFIG config = { 0 };
    SetupIothubTransportConfig(&config, TEST_DEVICE_ID, TEST_DEVICE_KEY, TEST_IOTHUB_NAME, TEST_IOTHUB_SUFFIX, TEST_PROTOCOL_GATEWAY_HOSTNAME, NULL);

    TRANSPORT_LL_HANDLE handle = IoTHubTransport_MQTT_Common_Create(&config, get_IO_transport, &transport_cb_info, transport_cb_ctx);
    umock_c_reset_all_calls();

    http_proxy_options.host_address = "test_proxy";
    http_proxy_options.port = 2222;
    http_proxy_options.username = "me";
    http_proxy_options.password = "shhhh";

    STRICT_EXPECTED_CALL(IoTHubClient_Auth_Get_Credential_Type(IGNORED_PTR_ARG));
    STRICT_EXPECTED_CALL(mallocAndStrcpy_s(IGNORED_PTR_ARG, "test_proxy"));
    STRICT_EXPECTED_CALL(mallocAndStrcpy_s(IGNORED_PTR_ARG, "me"));
    STRICT_EXPECTED_CALL(mallocAndStrcpy_s(IGNORED_PTR_ARG, "shhhh"));

    // act
    IOTHUB_CLIENT_RESULT result = IoTHubTransport_MQTT_Common_SetOption(handle, "proxy_data", &http_proxy_options);

    // assert
    ASSERT_ARE_EQUAL(int, IOTHUB_CLIENT_OK, result);
    ASSERT_ARE_EQUAL(char_ptr, umock_c_get_expected_calls(), umock_c_get_actual_calls());

    // cleanup
    IoTHubTransport_MQTT_Common_Destroy(handle);
}

/* Tests_SRS_IOTHUB_TRANSPORT_MQTT_COMMON_01_003: [ If `host_address` is NULL, `IoTHubTransport_MQTT_Common_SetOption` shall fail and return `IOTHUB_CLIENT_INVALID_ARG`. *]*/
TEST_FUNCTION(SetOption_proxy_data_with_NULL_host_address_fails)
{
    // arrange
    HTTP_PROXY_OPTIONS http_proxy_options;
    IOTHUBTRANSPORT_CONFIG config = { 0 };
    SetupIothubTransportConfig(&config, TEST_DEVICE_ID, TEST_DEVICE_KEY, TEST_IOTHUB_NAME, TEST_IOTHUB_SUFFIX, TEST_PROTOCOL_GATEWAY_HOSTNAME, NULL);

    TRANSPORT_LL_HANDLE handle = IoTHubTransport_MQTT_Common_Create(&config, get_IO_transport, &transport_cb_info, transport_cb_ctx);
    umock_c_reset_all_calls();

    http_proxy_options.host_address = NULL;
    http_proxy_options.port = 2222;
    http_proxy_options.username = "me";
    http_proxy_options.password = "shhhh";

    STRICT_EXPECTED_CALL(IoTHubClient_Auth_Get_Credential_Type(IGNORED_PTR_ARG));

    // act
    IOTHUB_CLIENT_RESULT result = IoTHubTransport_MQTT_Common_SetOption(handle, "proxy_data", &http_proxy_options);

    // assert
    ASSERT_ARE_EQUAL(int, IOTHUB_CLIENT_INVALID_ARG, result);
    ASSERT_ARE_EQUAL(char_ptr, umock_c_get_expected_calls(), umock_c_get_actual_calls());

    // cleanup
    IoTHubTransport_MQTT_Common_Destroy(handle);
}

/* Tests_SRS_IOTHUB_TRANSPORT_MQTT_COMMON_07_021: [ If any parameter is NULL then IoTHubTransport_MQTT_Common_SetOption shall return IOTHUB_CLIENT_INVALID_ARG.]*/
TEST_FUNCTION(SetOption_proxy_data_with_NULL_option_value_fails)
{
    // arrange
    IOTHUBTRANSPORT_CONFIG config = { 0 };
    SetupIothubTransportConfig(&config, TEST_DEVICE_ID, TEST_DEVICE_KEY, TEST_IOTHUB_NAME, TEST_IOTHUB_SUFFIX, TEST_PROTOCOL_GATEWAY_HOSTNAME, NULL);

    TRANSPORT_LL_HANDLE handle = IoTHubTransport_MQTT_Common_Create(&config, get_IO_transport, &transport_cb_info, transport_cb_ctx);
    umock_c_reset_all_calls();

    // act
    IOTHUB_CLIENT_RESULT result = IoTHubTransport_MQTT_Common_SetOption(handle, "proxy_data", NULL);

    // assert
    ASSERT_ARE_EQUAL(int, IOTHUB_CLIENT_INVALID_ARG, result);
    ASSERT_ARE_EQUAL(char_ptr, umock_c_get_expected_calls(), umock_c_get_actual_calls());

    // cleanup
    IoTHubTransport_MQTT_Common_Destroy(handle);
}

/* Tests_SRS_IOTHUB_TRANSPORT_MQTT_COMMON_01_005: [ `username` and `password` shall be allowed to be NULL. ]*/
/* Tests_SRS_IOTHUB_TRANSPORT_MQTT_COMMON_01_008: [ If setting the `proxy_data` option succeeds, `IoTHubTransport_MQTT_Common_SetOption` shall return `IOTHUB_CLIENT_OK` ]*/
TEST_FUNCTION(SetOption_proxy_data_with_NULL_username_and_password_saves_only_the_hostname)
{
    // arrange
    HTTP_PROXY_OPTIONS http_proxy_options;
    IOTHUBTRANSPORT_CONFIG config = { 0 };
    SetupIothubTransportConfig(&config, TEST_DEVICE_ID, TEST_DEVICE_KEY, TEST_IOTHUB_NAME, TEST_IOTHUB_SUFFIX, TEST_PROTOCOL_GATEWAY_HOSTNAME, NULL);

    TRANSPORT_LL_HANDLE handle = IoTHubTransport_MQTT_Common_Create(&config, get_IO_transport, &transport_cb_info, transport_cb_ctx);
    umock_c_reset_all_calls();

    http_proxy_options.host_address = "test_proxy";
    http_proxy_options.port = 2222;
    http_proxy_options.username = NULL;
    http_proxy_options.password = NULL;

    STRICT_EXPECTED_CALL(IoTHubClient_Auth_Get_Credential_Type(IGNORED_PTR_ARG));
    STRICT_EXPECTED_CALL(mallocAndStrcpy_s(IGNORED_PTR_ARG, "test_proxy"));

    // act
    IOTHUB_CLIENT_RESULT result = IoTHubTransport_MQTT_Common_SetOption(handle, "proxy_data", &http_proxy_options);

    // assert
    ASSERT_ARE_EQUAL(int, IOTHUB_CLIENT_OK, result);
    ASSERT_ARE_EQUAL(char_ptr, umock_c_get_expected_calls(), umock_c_get_actual_calls());

    // cleanup
    IoTHubTransport_MQTT_Common_Destroy(handle);
}

/* Tests_SRS_IOTHUB_TRANSPORT_MQTT_COMMON_01_006: [ If only one of `username` and `password` is NULL, `IoTHubTransport_MQTT_Common_SetOption` shall fail and return `IOTHUB_CLIENT_INVALID_ARG`. ]*/
TEST_FUNCTION(SetOption_proxy_data_with_NULL_username_but_non_NULL_password_fails)
{
    // arrange
    HTTP_PROXY_OPTIONS http_proxy_options;
    IOTHUBTRANSPORT_CONFIG config = { 0 };
    SetupIothubTransportConfig(&config, TEST_DEVICE_ID, TEST_DEVICE_KEY, TEST_IOTHUB_NAME, TEST_IOTHUB_SUFFIX, TEST_PROTOCOL_GATEWAY_HOSTNAME, NULL);

    TRANSPORT_LL_HANDLE handle = IoTHubTransport_MQTT_Common_Create(&config, get_IO_transport, &transport_cb_info, transport_cb_ctx);
    umock_c_reset_all_calls();

    http_proxy_options.host_address = "test_proxy";
    http_proxy_options.port = 2222;
    http_proxy_options.username = "the_other_me";
    http_proxy_options.password = NULL;

    STRICT_EXPECTED_CALL(IoTHubClient_Auth_Get_Credential_Type(IGNORED_PTR_ARG));

    // act
    IOTHUB_CLIENT_RESULT result = IoTHubTransport_MQTT_Common_SetOption(handle, "proxy_data", &http_proxy_options);

    // assert
    ASSERT_ARE_EQUAL(int, IOTHUB_CLIENT_INVALID_ARG, result);
    ASSERT_ARE_EQUAL(char_ptr, umock_c_get_expected_calls(), umock_c_get_actual_calls());

    // cleanup
    IoTHubTransport_MQTT_Common_Destroy(handle);
}

/* Tests_SRS_IOTHUB_TRANSPORT_MQTT_COMMON_01_006: [ If only one of `username` and `password` is NULL, `IoTHubTransport_MQTT_Common_SetOption` shall fail and return `IOTHUB_CLIENT_INVALID_ARG`. ]*/
TEST_FUNCTION(SetOption_proxy_data_with_NULL_password_but_non_NULL_username_fails)
{
    // arrange
    HTTP_PROXY_OPTIONS http_proxy_options;
    IOTHUBTRANSPORT_CONFIG config = { 0 };
    SetupIothubTransportConfig(&config, TEST_DEVICE_ID, TEST_DEVICE_KEY, TEST_IOTHUB_NAME, TEST_IOTHUB_SUFFIX, TEST_PROTOCOL_GATEWAY_HOSTNAME, NULL);

    TRANSPORT_LL_HANDLE handle = IoTHubTransport_MQTT_Common_Create(&config, get_IO_transport, &transport_cb_info, transport_cb_ctx);
    umock_c_reset_all_calls();

    http_proxy_options.host_address = "test_proxy";
    http_proxy_options.port = 2222;
    http_proxy_options.username = NULL;
    http_proxy_options.password = "bleah";

    STRICT_EXPECTED_CALL(IoTHubClient_Auth_Get_Credential_Type(IGNORED_PTR_ARG));

    // act
    IOTHUB_CLIENT_RESULT result = IoTHubTransport_MQTT_Common_SetOption(handle, "proxy_data", &http_proxy_options);

    // assert
    ASSERT_ARE_EQUAL(int, IOTHUB_CLIENT_INVALID_ARG, result);
    ASSERT_ARE_EQUAL(char_ptr, umock_c_get_expected_calls(), umock_c_get_actual_calls());

    // cleanup
    IoTHubTransport_MQTT_Common_Destroy(handle);
}

/* Tests_SRS_IOTHUB_TRANSPORT_MQTT_COMMON_01_009: [ When setting the proxy options succeeds any previously saved proxy options shall be freed. ]*/
TEST_FUNCTION(SetOption_proxy_data_frees_previously_Saved_proxy_options)
{
    // arrange
    HTTP_PROXY_OPTIONS http_proxy_options;
    IOTHUBTRANSPORT_CONFIG config = { 0 };
    SetupIothubTransportConfig(&config, TEST_DEVICE_ID, TEST_DEVICE_KEY, TEST_IOTHUB_NAME, TEST_IOTHUB_SUFFIX, TEST_PROTOCOL_GATEWAY_HOSTNAME, NULL);

    TRANSPORT_LL_HANDLE handle = IoTHubTransport_MQTT_Common_Create(&config, get_IO_transport, &transport_cb_info, transport_cb_ctx);
    umock_c_reset_all_calls();

    http_proxy_options.host_address = "test_proxy";
    http_proxy_options.port = 2222;
    http_proxy_options.username = "haha";
    http_proxy_options.password = "bleah";

    set_expected_calls_for_proxy_default_copy();

    (void)IoTHubTransport_MQTT_Common_SetOption(handle, "proxy_data", &http_proxy_options);

    umock_c_reset_all_calls();

    STRICT_EXPECTED_CALL(IoTHubClient_Auth_Get_Credential_Type(IGNORED_PTR_ARG));
    STRICT_EXPECTED_CALL(mallocAndStrcpy_s(IGNORED_PTR_ARG, "test_proxy"));
    STRICT_EXPECTED_CALL(mallocAndStrcpy_s(IGNORED_PTR_ARG, "me"));
    STRICT_EXPECTED_CALL(mallocAndStrcpy_s(IGNORED_PTR_ARG, "shhhh"));
    STRICT_EXPECTED_CALL(free(IGNORED_PTR_ARG));
    STRICT_EXPECTED_CALL(free(IGNORED_PTR_ARG));
    STRICT_EXPECTED_CALL(free(IGNORED_PTR_ARG));

    http_proxy_options.host_address = "test_proxy";
    http_proxy_options.port = 2222;
    http_proxy_options.username = "me";
    http_proxy_options.password = "shhhh";

    // act
    IOTHUB_CLIENT_RESULT result = IoTHubTransport_MQTT_Common_SetOption(handle, "proxy_data", &http_proxy_options);

    // assert
    ASSERT_ARE_EQUAL(int, IOTHUB_CLIENT_OK, result);
    ASSERT_ARE_EQUAL(char_ptr, umock_c_get_expected_calls(), umock_c_get_actual_calls());

    // cleanup
    IoTHubTransport_MQTT_Common_Destroy(handle);
}

/* Tests_SRS_IOTHUB_TRANSPORT_MQTT_COMMON_01_004: [ If copying `host_address`, `username` or `password` fails, `IoTHubTransport_MQTT_Common_SetOption` shall fail and return `IOTHUB_CLIENT_ERROR`. ]*/
TEST_FUNCTION(when_allocating_proxy_name_fails_SetOption_proxy_data_fails)
{
    // arrange
    HTTP_PROXY_OPTIONS http_proxy_options;
    IOTHUBTRANSPORT_CONFIG config = { 0 };
    SetupIothubTransportConfig(&config, TEST_DEVICE_ID, TEST_DEVICE_KEY, TEST_IOTHUB_NAME, TEST_IOTHUB_SUFFIX, TEST_PROTOCOL_GATEWAY_HOSTNAME, NULL);

    TRANSPORT_LL_HANDLE handle = IoTHubTransport_MQTT_Common_Create(&config, get_IO_transport, &transport_cb_info, transport_cb_ctx);
    umock_c_reset_all_calls();

    http_proxy_options.host_address = "test_proxy";
    http_proxy_options.port = 2222;
    http_proxy_options.username = "haha";
    http_proxy_options.password = "bleah";

    STRICT_EXPECTED_CALL(IoTHubClient_Auth_Get_Credential_Type(IGNORED_PTR_ARG));
    STRICT_EXPECTED_CALL(mallocAndStrcpy_s(IGNORED_PTR_ARG, "test_proxy"))
        .SetReturn(1);

    // act
    IOTHUB_CLIENT_RESULT result = IoTHubTransport_MQTT_Common_SetOption(handle, "proxy_data", &http_proxy_options);

    // assert
    ASSERT_ARE_EQUAL(int, IOTHUB_CLIENT_ERROR, result);
    ASSERT_ARE_EQUAL(char_ptr, umock_c_get_expected_calls(), umock_c_get_actual_calls());

    // cleanup
    IoTHubTransport_MQTT_Common_Destroy(handle);
}

/* Tests_SRS_IOTHUB_TRANSPORT_MQTT_COMMON_01_004: [ If copying `host_address`, `username` or `password` fails, `IoTHubTransport_MQTT_Common_SetOption` shall fail and return `IOTHUB_CLIENT_ERROR`. ]*/
TEST_FUNCTION(when_allocating_username_fails_SetOption_proxy_data_fails)
{
    // arrange
    HTTP_PROXY_OPTIONS http_proxy_options;
    IOTHUBTRANSPORT_CONFIG config = { 0 };
    SetupIothubTransportConfig(&config, TEST_DEVICE_ID, TEST_DEVICE_KEY, TEST_IOTHUB_NAME, TEST_IOTHUB_SUFFIX, TEST_PROTOCOL_GATEWAY_HOSTNAME, NULL);

    TRANSPORT_LL_HANDLE handle = IoTHubTransport_MQTT_Common_Create(&config, get_IO_transport, &transport_cb_info, transport_cb_ctx);
    umock_c_reset_all_calls();

    http_proxy_options.host_address = "test_proxy";
    http_proxy_options.port = 2222;
    http_proxy_options.username = "haha";
    http_proxy_options.password = "bleah";

    STRICT_EXPECTED_CALL(IoTHubClient_Auth_Get_Credential_Type(IGNORED_PTR_ARG));
    STRICT_EXPECTED_CALL(mallocAndStrcpy_s(IGNORED_PTR_ARG, "test_proxy"));
    STRICT_EXPECTED_CALL(mallocAndStrcpy_s(IGNORED_PTR_ARG, "haha"))
        .SetReturn(1);
    STRICT_EXPECTED_CALL(free(IGNORED_PTR_ARG));

    // act
    IOTHUB_CLIENT_RESULT result = IoTHubTransport_MQTT_Common_SetOption(handle, "proxy_data", &http_proxy_options);

    // assert
    ASSERT_ARE_EQUAL(int, IOTHUB_CLIENT_ERROR, result);
    ASSERT_ARE_EQUAL(char_ptr, umock_c_get_expected_calls(), umock_c_get_actual_calls());

    // cleanup
    IoTHubTransport_MQTT_Common_Destroy(handle);
}

/* Tests_SRS_IOTHUB_TRANSPORT_MQTT_COMMON_01_004: [ If copying `host_address`, `username` or `password` fails, `IoTHubTransport_MQTT_Common_SetOption` shall fail and return `IOTHUB_CLIENT_ERROR`. ]*/
TEST_FUNCTION(when_allocating_password_fails_SetOption_proxy_data_fails)
{
    // arrange
    HTTP_PROXY_OPTIONS http_proxy_options;
    IOTHUBTRANSPORT_CONFIG config = { 0 };
    SetupIothubTransportConfig(&config, TEST_DEVICE_ID, TEST_DEVICE_KEY, TEST_IOTHUB_NAME, TEST_IOTHUB_SUFFIX, TEST_PROTOCOL_GATEWAY_HOSTNAME, NULL);

    TRANSPORT_LL_HANDLE handle = IoTHubTransport_MQTT_Common_Create(&config, get_IO_transport, &transport_cb_info, transport_cb_ctx);
    umock_c_reset_all_calls();

    http_proxy_options.host_address = "test_proxy";
    http_proxy_options.port = 2222;
    http_proxy_options.username = "haha";
    http_proxy_options.password = "bleah";

    STRICT_EXPECTED_CALL(IoTHubClient_Auth_Get_Credential_Type(IGNORED_PTR_ARG));
    STRICT_EXPECTED_CALL(mallocAndStrcpy_s(IGNORED_PTR_ARG, "test_proxy"));
    STRICT_EXPECTED_CALL(mallocAndStrcpy_s(IGNORED_PTR_ARG, "haha"));
    STRICT_EXPECTED_CALL(mallocAndStrcpy_s(IGNORED_PTR_ARG, "bleah"))
        .SetReturn(1);
    STRICT_EXPECTED_CALL(free(IGNORED_PTR_ARG));
    STRICT_EXPECTED_CALL(free(IGNORED_PTR_ARG));

    // act
    IOTHUB_CLIENT_RESULT result = IoTHubTransport_MQTT_Common_SetOption(handle, "proxy_data", &http_proxy_options);

    // assert
    ASSERT_ARE_EQUAL(int, IOTHUB_CLIENT_ERROR, result);
    ASSERT_ARE_EQUAL(char_ptr, umock_c_get_expected_calls(), umock_c_get_actual_calls());

    // cleanup
    IoTHubTransport_MQTT_Common_Destroy(handle);
}

/* Tests_SRS_IOTHUB_TRANSPORT_MQTT_COMMON_01_009: [ When setting the proxy options succeeds any previously saved proxy options shall be freed. ]*/
TEST_FUNCTION(when_allocating_proxy_name_fails_SetOption_proxy_data_does_not_free_previous_proxy_options)
{
    // arrange
    HTTP_PROXY_OPTIONS http_proxy_options;
    IOTHUBTRANSPORT_CONFIG config = { 0 };
    SetupIothubTransportConfig(&config, TEST_DEVICE_ID, TEST_DEVICE_KEY, TEST_IOTHUB_NAME, TEST_IOTHUB_SUFFIX, TEST_PROTOCOL_GATEWAY_HOSTNAME, NULL);

    TRANSPORT_LL_HANDLE handle = IoTHubTransport_MQTT_Common_Create(&config, get_IO_transport, &transport_cb_info, transport_cb_ctx);
    umock_c_reset_all_calls();

    http_proxy_options.host_address = "test_proxy";
    http_proxy_options.port = 2222;
    http_proxy_options.username = "haha";
    http_proxy_options.password = "bleah";

    set_expected_calls_for_proxy_default_copy();
    (void)IoTHubTransport_MQTT_Common_SetOption(handle, "proxy_data", &http_proxy_options);

    umock_c_reset_all_calls();

    http_proxy_options.host_address = "test_proxy";
    http_proxy_options.username = "haha";
    http_proxy_options.password = "bleah";

    STRICT_EXPECTED_CALL(IoTHubClient_Auth_Get_Credential_Type(IGNORED_PTR_ARG));
    STRICT_EXPECTED_CALL(mallocAndStrcpy_s(IGNORED_PTR_ARG, "test_proxy"))
        .SetReturn(1);

    // act
    IOTHUB_CLIENT_RESULT result = IoTHubTransport_MQTT_Common_SetOption(handle, "proxy_data", &http_proxy_options);

    // assert
    ASSERT_ARE_EQUAL(int, IOTHUB_CLIENT_ERROR, result);
    ASSERT_ARE_EQUAL(char_ptr, umock_c_get_expected_calls(), umock_c_get_actual_calls());

    // cleanup
    IoTHubTransport_MQTT_Common_Destroy(handle);
}

/* Tests_SRS_IOTHUB_TRANSPORT_MQTT_COMMON_01_009: [ When setting the proxy options succeeds any previously saved proxy options shall be freed. ]*/
TEST_FUNCTION(when_allocating_username_fails_SetOption_proxy_data_does_not_free_previous_proxy_options)
{
    // arrange
    HTTP_PROXY_OPTIONS http_proxy_options;
    IOTHUBTRANSPORT_CONFIG config = { 0 };
    SetupIothubTransportConfig(&config, TEST_DEVICE_ID, TEST_DEVICE_KEY, TEST_IOTHUB_NAME, TEST_IOTHUB_SUFFIX, TEST_PROTOCOL_GATEWAY_HOSTNAME, NULL);

    TRANSPORT_LL_HANDLE handle = IoTHubTransport_MQTT_Common_Create(&config, get_IO_transport, &transport_cb_info, transport_cb_ctx);
    umock_c_reset_all_calls();

    http_proxy_options.host_address = "test_proxy";
    http_proxy_options.port = 2222;
    http_proxy_options.username = "haha";
    http_proxy_options.password = "bleah";

    set_expected_calls_for_proxy_default_copy();
    (void)IoTHubTransport_MQTT_Common_SetOption(handle, "proxy_data", &http_proxy_options);

    umock_c_reset_all_calls();

    http_proxy_options.host_address = "test_proxy";
    http_proxy_options.username = "haha";
    http_proxy_options.password = "bleah";

    STRICT_EXPECTED_CALL(IoTHubClient_Auth_Get_Credential_Type(IGNORED_PTR_ARG));
    STRICT_EXPECTED_CALL(mallocAndStrcpy_s(IGNORED_PTR_ARG, "test_proxy"));
    STRICT_EXPECTED_CALL(mallocAndStrcpy_s(IGNORED_PTR_ARG, "haha"))
        .SetReturn(1);
    STRICT_EXPECTED_CALL(free(IGNORED_PTR_ARG));

    // act
    IOTHUB_CLIENT_RESULT result = IoTHubTransport_MQTT_Common_SetOption(handle, "proxy_data", &http_proxy_options);

    // assert
    ASSERT_ARE_EQUAL(int, IOTHUB_CLIENT_ERROR, result);
    ASSERT_ARE_EQUAL(char_ptr, umock_c_get_expected_calls(), umock_c_get_actual_calls());

    // cleanup
    IoTHubTransport_MQTT_Common_Destroy(handle);
}

/* Tests_SRS_IOTHUB_TRANSPORT_MQTT_COMMON_01_009: [ When setting the proxy options succeeds any previously saved proxy options shall be freed. ]*/
TEST_FUNCTION(when_allocating_password_fails_SetOption_proxy_data_does_not_free_previous_proxy_options)
{
    // arrange
    HTTP_PROXY_OPTIONS http_proxy_options;
    IOTHUBTRANSPORT_CONFIG config = { 0 };
    SetupIothubTransportConfig(&config, TEST_DEVICE_ID, TEST_DEVICE_KEY, TEST_IOTHUB_NAME, TEST_IOTHUB_SUFFIX, TEST_PROTOCOL_GATEWAY_HOSTNAME, NULL);

    TRANSPORT_LL_HANDLE handle = IoTHubTransport_MQTT_Common_Create(&config, get_IO_transport, &transport_cb_info, transport_cb_ctx);
    umock_c_reset_all_calls();

    http_proxy_options.host_address = "test_proxy";
    http_proxy_options.port = 2222;
    http_proxy_options.username = "haha";
    http_proxy_options.password = "bleah";

    set_expected_calls_for_proxy_default_copy();
    (void)IoTHubTransport_MQTT_Common_SetOption(handle, "proxy_data", &http_proxy_options);

    umock_c_reset_all_calls();

    http_proxy_options.host_address = "test_proxy";
    http_proxy_options.username = "haha";
    http_proxy_options.password = "bleah";

    STRICT_EXPECTED_CALL(IoTHubClient_Auth_Get_Credential_Type(IGNORED_PTR_ARG));
    STRICT_EXPECTED_CALL(mallocAndStrcpy_s(IGNORED_PTR_ARG, "test_proxy"));
    STRICT_EXPECTED_CALL(mallocAndStrcpy_s(IGNORED_PTR_ARG, "haha"));
    STRICT_EXPECTED_CALL(mallocAndStrcpy_s(IGNORED_PTR_ARG, "bleah"))
        .SetReturn(1);
    STRICT_EXPECTED_CALL(free(IGNORED_PTR_ARG));
    STRICT_EXPECTED_CALL(free(IGNORED_PTR_ARG));

    // act
    IOTHUB_CLIENT_RESULT result = IoTHubTransport_MQTT_Common_SetOption(handle, "proxy_data", &http_proxy_options);

    // assert
    ASSERT_ARE_EQUAL(int, IOTHUB_CLIENT_ERROR, result);
    ASSERT_ARE_EQUAL(char_ptr, umock_c_get_expected_calls(), umock_c_get_actual_calls());

    // cleanup
    IoTHubTransport_MQTT_Common_Destroy(handle);
}

/* Tests_SRS_IOTHUB_TRANSPORT_MQTT_COMMON_01_009: [ When setting the proxy options succeeds any previously saved proxy options shall be freed. ]*/
TEST_FUNCTION(SetOption_proxy_data_with_NULL_hostname_does_not_free_previous_proxy_options)
{
    // arrange
    HTTP_PROXY_OPTIONS http_proxy_options;
    IOTHUBTRANSPORT_CONFIG config = { 0 };
    SetupIothubTransportConfig(&config, TEST_DEVICE_ID, TEST_DEVICE_KEY, TEST_IOTHUB_NAME, TEST_IOTHUB_SUFFIX, TEST_PROTOCOL_GATEWAY_HOSTNAME, NULL);

    TRANSPORT_LL_HANDLE handle = IoTHubTransport_MQTT_Common_Create(&config, get_IO_transport, &transport_cb_info, transport_cb_ctx);
    umock_c_reset_all_calls();

    http_proxy_options.host_address = "test_proxy";
    http_proxy_options.port = 2222;
    http_proxy_options.username = "haha";
    http_proxy_options.password = "bleah";

    set_expected_calls_for_proxy_default_copy();
    (void)IoTHubTransport_MQTT_Common_SetOption(handle, "proxy_data", &http_proxy_options);

    umock_c_reset_all_calls();

    http_proxy_options.host_address = NULL;
    http_proxy_options.username = "haha";
    http_proxy_options.password = "bleah";

    STRICT_EXPECTED_CALL(IoTHubClient_Auth_Get_Credential_Type(IGNORED_PTR_ARG));

    // act
    IOTHUB_CLIENT_RESULT result = IoTHubTransport_MQTT_Common_SetOption(handle, "proxy_data", &http_proxy_options);

    // assert
    ASSERT_ARE_EQUAL(int, IOTHUB_CLIENT_INVALID_ARG, result);
    ASSERT_ARE_EQUAL(char_ptr, umock_c_get_expected_calls(), umock_c_get_actual_calls());

    // cleanup
    IoTHubTransport_MQTT_Common_Destroy(handle);
}

/* Tests_SRS_IOTHUB_TRANSPORT_MQTT_COMMON_01_009: [ When setting the proxy options succeeds any previously saved proxy options shall be freed. ]*/
TEST_FUNCTION(SetOption_proxy_data_with_NULL_username_and_non_NULL_password_does_not_free_previous_proxy_options)
{
    // arrange
    HTTP_PROXY_OPTIONS http_proxy_options;
    IOTHUBTRANSPORT_CONFIG config = { 0 };
    SetupIothubTransportConfig(&config, TEST_DEVICE_ID, TEST_DEVICE_KEY, TEST_IOTHUB_NAME, TEST_IOTHUB_SUFFIX, TEST_PROTOCOL_GATEWAY_HOSTNAME, NULL);

    TRANSPORT_LL_HANDLE handle = IoTHubTransport_MQTT_Common_Create(&config, get_IO_transport, &transport_cb_info, transport_cb_ctx);
    umock_c_reset_all_calls();

    http_proxy_options.host_address = "test_proxy";
    http_proxy_options.port = 2222;
    http_proxy_options.username = "haha";
    http_proxy_options.password = "bleah";

    set_expected_calls_for_proxy_default_copy();
    (void)IoTHubTransport_MQTT_Common_SetOption(handle, "proxy_data", &http_proxy_options);

    umock_c_reset_all_calls();

    http_proxy_options.host_address = "baba";
    http_proxy_options.username = NULL;
    http_proxy_options.password = "cloanta";

    STRICT_EXPECTED_CALL(IoTHubClient_Auth_Get_Credential_Type(IGNORED_PTR_ARG));

    // act
    IOTHUB_CLIENT_RESULT result = IoTHubTransport_MQTT_Common_SetOption(handle, "proxy_data", &http_proxy_options);

    // assert
    ASSERT_ARE_EQUAL(int, IOTHUB_CLIENT_INVALID_ARG, result);
    ASSERT_ARE_EQUAL(char_ptr, umock_c_get_expected_calls(), umock_c_get_actual_calls());

    // cleanup
    IoTHubTransport_MQTT_Common_Destroy(handle);
}

/* Tests_SRS_IOTHUB_TRANSPORT_MQTT_COMMON_01_011: [ If no `proxy_data` option has been set, NULL shall be passed as the argument `mqtt_transport_proxy_options` when calling the function `get_io_transport` passed in `IoTHubTransport_MQTT_Common__Create`. ]*/
TEST_FUNCTION(SetOption_xio_option_get_underlying_TLS_when_proxy_data_was_not_set_passes_down_NULL)
{
    // arrange
    IOTHUBTRANSPORT_CONFIG config = { 0 };
    SetupIothubTransportConfig(&config, TEST_DEVICE_ID, TEST_DEVICE_KEY, TEST_IOTHUB_NAME, TEST_IOTHUB_SUFFIX, TEST_PROTOCOL_GATEWAY_HOSTNAME, NULL);

    TRANSPORT_LL_HANDLE handle = IoTHubTransport_MQTT_Common_Create(&config, get_IO_transport, &transport_cb_info, transport_cb_ctx);
    umock_c_reset_all_calls();

    bool value = true;

    STRICT_EXPECTED_CALL(IoTHubClient_Auth_Get_Credential_Type(IGNORED_PTR_ARG));
    STRICT_EXPECTED_CALL(STRING_c_str(IGNORED_PTR_ARG)).SetReturn(TEST_STRING_VALUE);
    STRICT_EXPECTED_CALL(IoTHubClient_Auth_Get_Credential_Type(IGNORED_PTR_ARG));
    STRICT_EXPECTED_CALL(xio_setoption(IGNORED_PTR_ARG, "Some XIO option name", &value));

    // act
    IOTHUB_CLIENT_RESULT result = IoTHubTransport_MQTT_Common_SetOption(handle, "Some XIO option name", &value);

    // assert
    ASSERT_ARE_EQUAL(int, IOTHUB_CLIENT_OK, result);
    ASSERT_ARE_EQUAL(int, 0, error_proxy_options);
    ASSERT_ARE_EQUAL(char_ptr, umock_c_get_expected_calls(), umock_c_get_actual_calls());

    // cleanup
    IoTHubTransport_MQTT_Common_Destroy(handle);
}

/* Tests_SRS_IOTHUB_TRANSPORT_MQTT_COMMON_01_010: [ If the `proxy_data` option has been set, the proxy options shall be filled in the argument `mqtt_transport_proxy_options` when calling the function `get_io_transport` passed in `IoTHubTransport_MQTT_Common__Create` to obtain the underlying IO handle. ]*/
TEST_FUNCTION(SetOption_xio_option_get_underlying_TLS_when_proxy_data_was_set_passes_down_the_proxy_options)
{
    // arrange
    MQTT_TRANSPORT_PROXY_OPTIONS mqtt_transport_proxy_options;
    HTTP_PROXY_OPTIONS http_proxy_options;
    IOTHUBTRANSPORT_CONFIG config = { 0 };
    SetupIothubTransportConfig(&config, TEST_DEVICE_ID, TEST_DEVICE_KEY, TEST_IOTHUB_NAME, TEST_IOTHUB_SUFFIX, TEST_PROTOCOL_GATEWAY_HOSTNAME, NULL);

    TRANSPORT_LL_HANDLE handle = IoTHubTransport_MQTT_Common_Create(&config, get_IO_transport, &transport_cb_info, transport_cb_ctx);
    umock_c_reset_all_calls();

    http_proxy_options.host_address = "test_proxy";
    http_proxy_options.port = 2222;
    http_proxy_options.username = "haha";
    http_proxy_options.password = "bleah";

    set_expected_calls_for_proxy_default_copy();
    (void)IoTHubTransport_MQTT_Common_SetOption(handle, "proxy_data", &http_proxy_options);

    mqtt_transport_proxy_options.host_address = "test_proxy";
    mqtt_transport_proxy_options.port = 2222;
    mqtt_transport_proxy_options.username = "haha";
    mqtt_transport_proxy_options.password = "bleah";

    bool value = true;
    expected_MQTT_TRANSPORT_PROXY_OPTIONS = &mqtt_transport_proxy_options;

    umock_c_reset_all_calls();

    STRICT_EXPECTED_CALL(IoTHubClient_Auth_Get_Credential_Type(IGNORED_PTR_ARG));
    STRICT_EXPECTED_CALL(STRING_c_str(IGNORED_PTR_ARG)).SetReturn(TEST_STRING_VALUE);
    STRICT_EXPECTED_CALL(IoTHubClient_Auth_Get_Credential_Type(IGNORED_PTR_ARG));
    STRICT_EXPECTED_CALL(xio_setoption(IGNORED_PTR_ARG, "Some XIO option name", &value));

    // act
    IOTHUB_CLIENT_RESULT result = IoTHubTransport_MQTT_Common_SetOption(handle, "Some XIO option name", &value);

    // assert
    ASSERT_ARE_EQUAL(int, IOTHUB_CLIENT_OK, result);
    ASSERT_ARE_EQUAL(int, 0, error_proxy_options);
    ASSERT_ARE_EQUAL(char_ptr, umock_c_get_expected_calls(), umock_c_get_actual_calls());

    // cleanup
    IoTHubTransport_MQTT_Common_Destroy(handle);
}

/* Tests_SRS_IOTHUB_TRANSPORT_MQTT_COMMON_01_007: [ If the underlying IO has already been created, then `IoTHubTransport_MQTT_Common_SetOption` shall fail and return `IOTHUB_CLIENT_ERROR`. ]*/
TEST_FUNCTION(SetOption_proxy_data_when_underlying_IO_is_already_created_fails)
{
    // arrange
    HTTP_PROXY_OPTIONS http_proxy_options;
    IOTHUBTRANSPORT_CONFIG config = { 0 };
    SetupIothubTransportConfig(&config, TEST_DEVICE_ID, TEST_DEVICE_KEY, TEST_IOTHUB_NAME, TEST_IOTHUB_SUFFIX, TEST_PROTOCOL_GATEWAY_HOSTNAME, NULL);

    TRANSPORT_LL_HANDLE handle = IoTHubTransport_MQTT_Common_Create(&config, get_IO_transport, &transport_cb_info, transport_cb_ctx);
    umock_c_reset_all_calls();

    bool value = true;

    // act
    (void)IoTHubTransport_MQTT_Common_SetOption(handle, "Some XIO option name", &value);
    umock_c_reset_all_calls();

    http_proxy_options.host_address = "test_proxy";
    http_proxy_options.port = 2222;
    http_proxy_options.username = "haha";
    http_proxy_options.password = "bleah";

    STRICT_EXPECTED_CALL(IoTHubClient_Auth_Get_Credential_Type(IGNORED_PTR_ARG));

    IOTHUB_CLIENT_RESULT result = IoTHubTransport_MQTT_Common_SetOption(handle, "proxy_data", &http_proxy_options);

    // assert
    ASSERT_ARE_EQUAL(int, IOTHUB_CLIENT_ERROR, result);
    ASSERT_ARE_EQUAL(char_ptr, umock_c_get_expected_calls(), umock_c_get_actual_calls());

    // cleanup
    IoTHubTransport_MQTT_Common_Destroy(handle);
}

/* Tests_SRS_IOTHUB_TRANSPORT_MQTT_COMMON_01_012: [ `IoTHubTransport_MQTT_Common_Destroy` shall free the stored proxy options. ]*/
TEST_FUNCTION(IoTHubTransport_MQTT_Common_Destroy_frees_the_proxy_options)
{
    // arrange
    HTTP_PROXY_OPTIONS http_proxy_options;
    IOTHUBTRANSPORT_CONFIG config = { 0 };
    SetupIothubTransportConfig(&config, TEST_DEVICE_ID, TEST_DEVICE_KEY, TEST_IOTHUB_NAME, TEST_IOTHUB_SUFFIX, TEST_PROTOCOL_GATEWAY_HOSTNAME, NULL);

    TRANSPORT_LL_HANDLE handle = IoTHubTransport_MQTT_Common_Create(&config, get_IO_transport, &transport_cb_info, transport_cb_ctx);
    umock_c_reset_all_calls();

    http_proxy_options.host_address = "test_proxy";
    http_proxy_options.port = 2222;
    http_proxy_options.username = "haha";
    http_proxy_options.password = "bleah";

    set_expected_calls_for_proxy_default_copy();

    (void)IoTHubTransport_MQTT_Common_SetOption(handle, "proxy_data", &http_proxy_options);
    umock_c_reset_all_calls();

    STRICT_EXPECTED_CALL(mqtt_client_deinit(IGNORED_PTR_ARG))
        .IgnoreAllCalls();
    STRICT_EXPECTED_CALL(mqtt_client_clear_xio(IGNORED_PTR_ARG)).IgnoreAllCalls();
    STRICT_EXPECTED_CALL(xio_destroy(IGNORED_PTR_ARG))
        .IgnoreAllCalls();
    EXPECTED_CALL(DList_IsListEmpty(IGNORED_PTR_ARG))
        .IgnoreAllCalls();
    EXPECTED_CALL(STRING_delete(IGNORED_PTR_ARG))
        .IgnoreAllCalls();
    STRICT_EXPECTED_CALL(retry_control_destroy(TEST_RETRY_CONTROL_HANDLE));
    STRICT_EXPECTED_CALL(tickcounter_destroy(IGNORED_PTR_ARG));
    STRICT_EXPECTED_CALL(gballoc_free(IGNORED_PTR_ARG));
    STRICT_EXPECTED_CALL(gballoc_free(IGNORED_PTR_ARG));
    STRICT_EXPECTED_CALL(gballoc_free(IGNORED_PTR_ARG));
    STRICT_EXPECTED_CALL(gballoc_free(IGNORED_PTR_ARG));

    // act
    IoTHubTransport_MQTT_Common_Destroy(handle);

    // assert
    ASSERT_ARE_EQUAL(char_ptr, umock_c_get_expected_calls(), umock_c_get_actual_calls());
}

TEST_FUNCTION(IoTHubTransport_MQTT_Common_SetOption_retry_interval_succeed)
{
    // arrange
    IOTHUBTRANSPORT_CONFIG config = { 0 };
    SetupIothubTransportConfigWithKeyAndSasToken(&config, TEST_DEVICE_ID, NULL, NULL, TEST_IOTHUB_NAME, TEST_IOTHUB_SUFFIX, TEST_PROTOCOL_GATEWAY_HOSTNAME, NULL);

    TRANSPORT_LL_HANDLE handle = IoTHubTransport_MQTT_Common_Create(&config, get_IO_transport, &transport_cb_info, transport_cb_ctx);
    umock_c_reset_all_calls();

    STRICT_EXPECTED_CALL(IoTHubClient_Auth_Get_Credential_Type(IGNORED_PTR_ARG));
    STRICT_EXPECTED_CALL(retry_control_set_option(IGNORED_PTR_ARG, RETRY_CONTROL_OPTION_INITIAL_WAIT_TIME_IN_SECS, IGNORED_PTR_ARG));

    // act
    int retry_interval = 10;
    IOTHUB_CLIENT_RESULT result = IoTHubTransport_MQTT_Common_SetOption(handle, OPTION_RETRY_INTERVAL_SEC, &retry_interval);

    // assert
    ASSERT_ARE_EQUAL(IOTHUB_CLIENT_RESULT, IOTHUB_CLIENT_OK, result);
    ASSERT_ARE_EQUAL(char_ptr, umock_c_get_expected_calls(), umock_c_get_actual_calls());

    //cleanup
    IoTHubTransport_MQTT_Common_Destroy(handle);
}

TEST_FUNCTION(IoTHubTransport_MQTT_Common_SetOption_retry_max_delay_succeed)
{
    // arrange
    IOTHUBTRANSPORT_CONFIG config = { 0 };
    SetupIothubTransportConfigWithKeyAndSasToken(&config, TEST_DEVICE_ID, NULL, NULL, TEST_IOTHUB_NAME, TEST_IOTHUB_SUFFIX, TEST_PROTOCOL_GATEWAY_HOSTNAME, NULL);

    TRANSPORT_LL_HANDLE handle = IoTHubTransport_MQTT_Common_Create(&config, get_IO_transport, &transport_cb_info, transport_cb_ctx);
    umock_c_reset_all_calls();

    STRICT_EXPECTED_CALL(IoTHubClient_Auth_Get_Credential_Type(IGNORED_PTR_ARG));
    STRICT_EXPECTED_CALL(retry_control_set_option(IGNORED_PTR_ARG, RETRY_CONTROL_OPTION_MAX_DELAY_IN_SECS, IGNORED_PTR_ARG));

    // act
    int retry_interval = 10;
    IOTHUB_CLIENT_RESULT result = IoTHubTransport_MQTT_Common_SetOption(handle, OPTION_RETRY_MAX_DELAY_SECS, &retry_interval);

    // assert
    ASSERT_ARE_EQUAL(IOTHUB_CLIENT_RESULT, IOTHUB_CLIENT_OK, result);
    ASSERT_ARE_EQUAL(char_ptr, umock_c_get_expected_calls(), umock_c_get_actual_calls());

    //cleanup
    IoTHubTransport_MQTT_Common_Destroy(handle);
}

TEST_FUNCTION(IoTHubTransport_MQTT_Common_SetOption_retry_interval_fail)
{
    // arrange
    IOTHUBTRANSPORT_CONFIG config = { 0 };
    SetupIothubTransportConfigWithKeyAndSasToken(&config, TEST_DEVICE_ID, NULL, NULL, TEST_IOTHUB_NAME, TEST_IOTHUB_SUFFIX, TEST_PROTOCOL_GATEWAY_HOSTNAME, NULL);

    TRANSPORT_LL_HANDLE handle = IoTHubTransport_MQTT_Common_Create(&config, get_IO_transport, &transport_cb_info, transport_cb_ctx);
    umock_c_reset_all_calls();

    STRICT_EXPECTED_CALL(IoTHubClient_Auth_Get_Credential_Type(IGNORED_PTR_ARG));
    STRICT_EXPECTED_CALL(retry_control_set_option(IGNORED_PTR_ARG, RETRY_CONTROL_OPTION_INITIAL_WAIT_TIME_IN_SECS, IGNORED_PTR_ARG)).SetReturn(__LINE__);

    // act
    int retry_interval = 10;
    IOTHUB_CLIENT_RESULT result = IoTHubTransport_MQTT_Common_SetOption(handle, OPTION_RETRY_INTERVAL_SEC, &retry_interval);

    // assert
    ASSERT_ARE_NOT_EQUAL(IOTHUB_CLIENT_RESULT, IOTHUB_CLIENT_OK, result);
    ASSERT_ARE_EQUAL(char_ptr, umock_c_get_expected_calls(), umock_c_get_actual_calls());

    //cleanup
    IoTHubTransport_MQTT_Common_Destroy(handle);
}


TEST_FUNCTION(IoTHubTransport_MQTT_Common_mqtt_operation_complete_msgInfo_NULL_succeed)
{
    // arrange
    IOTHUBTRANSPORT_CONFIG config = { 0 };
    SetupIothubTransportConfig(&config, TEST_DEVICE_ID, TEST_DEVICE_KEY, TEST_IOTHUB_NAME, TEST_IOTHUB_SUFFIX, TEST_PROTOCOL_GATEWAY_HOSTNAME, NULL);

    TRANSPORT_LL_HANDLE handle = IoTHubTransport_MQTT_Common_Create(&config, get_IO_transport, &transport_cb_info, transport_cb_ctx);
    umock_c_reset_all_calls();

    // act
    g_fnMqttOperationCallback(NULL, MQTT_CLIENT_ON_CONNACK, NULL, g_callbackCtx);
    g_fnMqttOperationCallback(TEST_MQTT_CLIENT_HANDLE, MQTT_CLIENT_ON_CONNACK, NULL, NULL);
    g_fnMqttOperationCallback(TEST_MQTT_CLIENT_HANDLE, MQTT_CLIENT_ON_CONNACK, NULL, g_callbackCtx);
    g_fnMqttOperationCallback(TEST_MQTT_CLIENT_HANDLE, MQTT_CLIENT_ON_PUBLISH_ACK, NULL, g_callbackCtx);
    g_fnMqttOperationCallback(TEST_MQTT_CLIENT_HANDLE, MQTT_CLIENT_ON_PUBLISH_COMP, NULL, g_callbackCtx);
    g_fnMqttOperationCallback(TEST_MQTT_CLIENT_HANDLE, MQTT_CLIENT_ON_SUBSCRIBE_ACK, NULL, g_callbackCtx);

    // assert
    ASSERT_ARE_EQUAL(char_ptr, umock_c_get_expected_calls(), umock_c_get_actual_calls());

    //cleanup
    IoTHubTransport_MQTT_Common_Destroy(handle);
}

/* Tests_SRS_IOTHUB_MQTT_TRANSPORT_07_026: [IoTHubTransport_MQTT_Common_DoWork shall do nothing if parameter handle and/or iotHubClientHandle is NULL.] */
TEST_FUNCTION(IoTHubTransport_MQTT_Common_DoWork_parameter_handle_NULL_fail)
{
    // arrange

    // act
    IoTHubTransport_MQTT_Common_DoWork(NULL);
    // assert

}

/* Tests_SRS_IOTHUB_MQTT_TRANSPORT_07_026: [IoTHubTransport_MQTT_Common_DoWork shall do nothing if parameter handle and/or iotHubClientHandle is NULL.] */
TEST_FUNCTION(IoTHubTransport_MQTT_Common_DoWork_all_parameters_NULL_fail)
{
    // arrange

    // act
    IoTHubTransport_MQTT_Common_DoWork(NULL);
    // assert

}

/* Tests_SRS_IOTHUB_MQTT_TRANSPORT_07_027: [IoTHubTransport_MQTT_Common_DoWork shall inspect the "waitingToSend" DLIST passed in config structure.] */
TEST_FUNCTION(IoTHubTransport_MQTT_Common_DoWork_mqtt_client_connect_fail)
{
    // arrange
    IOTHUBTRANSPORT_CONFIG config = { 0 };
    SetupIothubTransportConfig(&config, TEST_DEVICE_ID, TEST_DEVICE_KEY, TEST_IOTHUB_NAME, TEST_IOTHUB_SUFFIX, TEST_PROTOCOL_GATEWAY_HOSTNAME, NULL);

    TRANSPORT_LL_HANDLE handle = IoTHubTransport_MQTT_Common_Create(&config, get_IO_transport, &transport_cb_info, transport_cb_ctx);
    umock_c_reset_all_calls();

    setup_initialize_connection_mocks(false);
    STRICT_EXPECTED_CALL(mqtt_client_dowork(IGNORED_PTR_ARG));
    STRICT_EXPECTED_CALL(tickcounter_get_current_ms(IGNORED_PTR_ARG, IGNORED_PTR_ARG));
    // removeExpiredTwinRequests
    STRICT_EXPECTED_CALL(tickcounter_get_current_ms(IGNORED_PTR_ARG, IGNORED_PTR_ARG));

    // act
    IoTHubTransport_MQTT_Common_DoWork(handle);

    //assert
    ASSERT_ARE_EQUAL(char_ptr, umock_c_get_expected_calls(), umock_c_get_actual_calls());

    //cleanup
    IoTHubTransport_MQTT_Common_Destroy(handle);
}

TEST_FUNCTION(IoTHubTransport_MQTT_Common_DoWork_Retry_Policy_First_connect_succeed)
{
    // arrange
    IOTHUBTRANSPORT_CONFIG config = { 0 };
    SetupIothubTransportConfig(&config, TEST_DEVICE_ID, TEST_DEVICE_KEY, TEST_IOTHUB_NAME, TEST_IOTHUB_SUFFIX, TEST_PROTOCOL_GATEWAY_HOSTNAME, NULL);

    TRANSPORT_LL_HANDLE handle = IoTHubTransport_MQTT_Common_Create(&config, get_IO_transport, &transport_cb_info, transport_cb_ctx);
    IoTHubTransport_MQTT_Common_SetRetryPolicy(handle, TEST_RETRY_POLICY, TEST_RETRY_TIMEOUT_SECS);
    umock_c_reset_all_calls();

    setup_initialize_connection_mocks(false);
    STRICT_EXPECTED_CALL(mqtt_client_dowork(IGNORED_PTR_ARG));
    STRICT_EXPECTED_CALL(tickcounter_get_current_ms(IGNORED_PTR_ARG, IGNORED_PTR_ARG));
    // removeExpiredTwinRequests
    STRICT_EXPECTED_CALL(tickcounter_get_current_ms(IGNORED_PTR_ARG, IGNORED_PTR_ARG));

    // act
    IoTHubTransport_MQTT_Common_DoWork(handle);

    //assert
    ASSERT_ARE_EQUAL(char_ptr, umock_c_get_expected_calls(), umock_c_get_actual_calls());

    //cleanup
    IoTHubTransport_MQTT_Common_Destroy(handle);
}

static void set_expected_calls_for_first_gettwin_dowork()
{
    STRICT_EXPECTED_CALL(tickcounter_get_current_ms(IGNORED_PTR_ARG, IGNORED_PTR_ARG));
    STRICT_EXPECTED_CALL(IoTHubClient_Auth_Get_Credential_Type(IGNORED_PTR_ARG));
    STRICT_EXPECTED_CALL(IoTHubClient_Auth_Get_SasToken_Expiry(IGNORED_PTR_ARG));
    STRICT_EXPECTED_CALL(DList_RemoveEntryList(IGNORED_PTR_ARG));
    STRICT_EXPECTED_CALL(STRING_c_str(IGNORED_PTR_ARG)).CallCannotFail();
    // STRING_construct_sprintf
    STRICT_EXPECTED_CALL(mqttmessage_create(IGNORED_NUM_ARG, IGNORED_PTR_ARG, DELIVER_AT_MOST_ONCE, IGNORED_PTR_ARG, IGNORED_NUM_ARG));
    STRICT_EXPECTED_CALL(mqtt_client_publish(IGNORED_PTR_ARG, IGNORED_PTR_ARG));
    STRICT_EXPECTED_CALL(DList_InsertTailList(IGNORED_PTR_ARG, IGNORED_PTR_ARG));
    STRICT_EXPECTED_CALL(mqttmessage_destroy(IGNORED_PTR_ARG));
    STRICT_EXPECTED_CALL(STRING_delete(IGNORED_PTR_ARG));

    STRICT_EXPECTED_CALL(mqtt_client_dowork(IGNORED_PTR_ARG));
    STRICT_EXPECTED_CALL(tickcounter_get_current_ms(IGNORED_PTR_ARG, IGNORED_PTR_ARG));
    // removeExpiredTwinRequests
    STRICT_EXPECTED_CALL(tickcounter_get_current_ms(IGNORED_PTR_ARG, IGNORED_PTR_ARG));

}

TEST_FUNCTION(IoTHubTransport_MQTT_Common_DoWork_send_get_twin_succeed)
{
    // arrange
    IOTHUBTRANSPORT_CONFIG config = { 0 };
    SetupIothubTransportConfig(&config, TEST_DEVICE_ID, TEST_DEVICE_KEY, TEST_IOTHUB_NAME, TEST_IOTHUB_SUFFIX, TEST_PROTOCOL_GATEWAY_HOSTNAME, NULL);

    QOS_VALUE QosValue[] = { DELIVER_AT_LEAST_ONCE };
    SUBSCRIBE_ACK suback;
    suback.packetId = 0;
    suback.qosCount = 1;
    suback.qosReturn = QosValue;

    TRANSPORT_LL_HANDLE handle = setup_iothub_mqtt_connection(&config);

    g_fnMqttOperationCallback(TEST_MQTT_CLIENT_HANDLE, MQTT_CLIENT_ON_SUBSCRIBE_ACK, &suback, g_callbackCtx);
    IoTHubTransport_MQTT_Common_DoWork(handle);

    // Request the Twin content
    umock_c_reset_all_calls();
    STRICT_EXPECTED_CALL(gballoc_malloc(IGNORED_NUM_ARG));
    STRICT_EXPECTED_CALL(tickcounter_get_current_ms(IGNORED_PTR_ARG, IGNORED_PTR_ARG));
    STRICT_EXPECTED_CALL(DList_InsertTailList(IGNORED_PTR_ARG, IGNORED_PTR_ARG));
    (void)IoTHubTransport_MQTT_Common_GetTwinAsync(handle, on_get_device_twin_completed_callback, (void*)0x4445);

    // Send the GET request
    umock_c_reset_all_calls();
    set_expected_calls_for_first_gettwin_dowork();
    IoTHubTransport_MQTT_Common_DoWork(handle);

    // Receive the response with Twin document.
    ASSERT_IS_NOT_NULL(g_fnMqttMsgRecv);
    STRICT_EXPECTED_CALL(mqttmessage_getTopicName(TEST_MQTT_MESSAGE_HANDLE))
        .SetReturn(TEST_MQTT_MSG_TOPIC_GET_TWIN);
    STRICT_EXPECTED_CALL(STRING_TOKENIZER_create_from_char(IGNORED_PTR_ARG));
    STRICT_EXPECTED_CALL(STRING_new());
    STRICT_EXPECTED_CALL(STRING_TOKENIZER_get_next_token(IGNORED_PTR_ARG, IGNORED_PTR_ARG, IGNORED_PTR_ARG))
        .SetReturn(0);
    STRICT_EXPECTED_CALL(STRING_TOKENIZER_get_next_token(IGNORED_PTR_ARG, IGNORED_PTR_ARG, IGNORED_PTR_ARG))
        .SetReturn(0);
    STRICT_EXPECTED_CALL(STRING_TOKENIZER_get_next_token(IGNORED_PTR_ARG, IGNORED_PTR_ARG, IGNORED_PTR_ARG))
        .SetReturn(0);
    STRICT_EXPECTED_CALL(STRING_c_str(IGNORED_PTR_ARG))
        .SetReturn("res");
    STRICT_EXPECTED_CALL(STRING_TOKENIZER_get_next_token(IGNORED_PTR_ARG, IGNORED_PTR_ARG, IGNORED_PTR_ARG))
        .SetReturn(0);
    STRICT_EXPECTED_CALL(STRING_c_str(IGNORED_PTR_ARG))
        .SetReturn("200");
    STRICT_EXPECTED_CALL(STRING_TOKENIZER_get_next_token(IGNORED_PTR_ARG, IGNORED_PTR_ARG, IGNORED_PTR_ARG))
        .SetReturn(0);
    STRICT_EXPECTED_CALL(STRING_c_str(IGNORED_PTR_ARG))
        .SetReturn("2");
    STRICT_EXPECTED_CALL(STRING_delete(IGNORED_PTR_ARG));
    STRICT_EXPECTED_CALL(STRING_TOKENIZER_destroy(IGNORED_PTR_ARG));

    STRICT_EXPECTED_CALL(mqttmessage_getApplicationMsg(IGNORED_PTR_ARG)).CallCannotFail();
    STRICT_EXPECTED_CALL(DList_RemoveEntryList(IGNORED_PTR_ARG));
    STRICT_EXPECTED_CALL(gballoc_free(IGNORED_PTR_ARG));

    // act
    g_fnMqttMsgRecv(TEST_MQTT_MESSAGE_HANDLE, g_callbackCtx);

    //assert
    ASSERT_ARE_EQUAL(char_ptr, umock_c_get_expected_calls(), umock_c_get_actual_calls());
    ASSERT_ARE_EQUAL(int, DEVICE_TWIN_UPDATE_COMPLETE, get_twin_update_state);
    ASSERT_ARE_EQUAL(void_ptr, appMessage, get_twin_payLoad, "Incorrect payload"); // Not a json, but good enough for testing.
    ASSERT_ARE_EQUAL(int, appMsgSize, get_twin_size, "Incorrect message size");
    ASSERT_ARE_EQUAL(void_ptr, (void*)0x4445, get_twin_userContextCallback, "Incorrect user context");

    //cleanup
    IoTHubTransport_MQTT_Common_Destroy(handle);
}

// Initial, common calls for a run through DoWork that is going to destined to have timeouts
static void set_expected_calls_for_DoWork_for_twin_timeouts()
{
    STRICT_EXPECTED_CALL(tickcounter_get_current_ms(IGNORED_PTR_ARG, IGNORED_PTR_ARG));
    STRICT_EXPECTED_CALL(IoTHubClient_Auth_Get_Credential_Type(IGNORED_PTR_ARG));
    STRICT_EXPECTED_CALL(IoTHubClient_Auth_Get_SasToken_Expiry(IGNORED_PTR_ARG));
    STRICT_EXPECTED_CALL(mqtt_client_dowork(IGNORED_PTR_ARG));
    STRICT_EXPECTED_CALL(tickcounter_get_current_ms(IGNORED_PTR_ARG, IGNORED_PTR_ARG));
}

TEST_FUNCTION(IoTHubTransport_MQTT_Common_DoWork_send_get_twin_timesout)
{
    // arrange
    IOTHUBTRANSPORT_CONFIG config = { 0 };
    SetupIothubTransportConfig(&config, TEST_DEVICE_ID, TEST_DEVICE_KEY, TEST_IOTHUB_NAME, TEST_IOTHUB_SUFFIX, TEST_PROTOCOL_GATEWAY_HOSTNAME, NULL);

    QOS_VALUE QosValue[] = { DELIVER_AT_LEAST_ONCE };
    SUBSCRIBE_ACK suback;
    suback.packetId = 1234;
    suback.qosCount = 1;
    suback.qosReturn = QosValue;

    TRANSPORT_LL_HANDLE handle = setup_iothub_mqtt_connection(&config);

    g_fnMqttOperationCallback(TEST_MQTT_CLIENT_HANDLE, MQTT_CLIENT_ON_SUBSCRIBE_ACK, &suback, g_callbackCtx);
    IoTHubTransport_MQTT_Common_DoWork(handle);

    // Request the Twin content
    umock_c_reset_all_calls();
    STRICT_EXPECTED_CALL(gballoc_malloc(IGNORED_NUM_ARG));
    STRICT_EXPECTED_CALL(tickcounter_get_current_ms(IGNORED_PTR_ARG, IGNORED_PTR_ARG));
    STRICT_EXPECTED_CALL(DList_InsertTailList(IGNORED_PTR_ARG, IGNORED_PTR_ARG));
    (void)IoTHubTransport_MQTT_Common_GetTwinAsync(handle, on_get_device_twin_completed_callback, (void*)0x4445);

    // Send the GET request
    umock_c_reset_all_calls();
    set_expected_calls_for_first_gettwin_dowork();
    IoTHubTransport_MQTT_Common_DoWork(handle);

    umock_c_reset_all_calls();
    set_expected_calls_for_DoWork_for_twin_timeouts();

    // Set up the returned time such that it's far enough into the future to trigger time out related logic.
    g_current_ms += 6 * 60 * 1000;
    STRICT_EXPECTED_CALL(tickcounter_get_current_ms(IGNORED_PTR_ARG, IGNORED_PTR_ARG))
        .CopyOutArgumentBuffer(2, &g_current_ms, sizeof(g_current_ms));

    // The initial message removed is the implicit GetTwin() created on a listen for twin subscription.
    // This is not reported back to the application, by convention.
    STRICT_EXPECTED_CALL(DList_RemoveEntryList(IGNORED_PTR_ARG));
    STRICT_EXPECTED_CALL(gballoc_free(IGNORED_PTR_ARG));

    // act
    IoTHubTransport_MQTT_Common_DoWork(handle);

    // assert
    ASSERT_ARE_EQUAL(char_ptr, umock_c_get_expected_calls(), umock_c_get_actual_calls());

    ASSERT_ARE_EQUAL(int, DEVICE_TWIN_UPDATE_COMPLETE, get_twin_update_state);
    ASSERT_IS_NULL(get_twin_payLoad); // Not a json, but good enough for testing.
    ASSERT_ARE_EQUAL(int, 0, get_twin_size, "Incorrect message size");
    ASSERT_ARE_EQUAL(void_ptr, (void*)0x4445, get_twin_userContextCallback, "Incorrect user context");

    //cleanup
    IoTHubTransport_MQTT_Common_Destroy(handle);
}


// Tests_SRS_IOTHUB_TRANSPORT_MQTT_COMMON_09_008: [ Upon successful connection the retry control shall be reset using retry_control_reset() ]
TEST_FUNCTION(IoTHubTransport_MQTT_Common_DoWork_Retry_Policy_First_connect_succeed_calls_retry_control_reset)
{
    // arrange
    IOTHUBTRANSPORT_CONFIG config = { 0 };
    SetupIothubTransportConfig(&config, TEST_DEVICE_ID, TEST_DEVICE_KEY, TEST_IOTHUB_NAME, TEST_IOTHUB_SUFFIX, TEST_PROTOCOL_GATEWAY_HOSTNAME, NULL);

    TRANSPORT_LL_HANDLE handle = IoTHubTransport_MQTT_Common_Create(&config, get_IO_transport, &transport_cb_info, transport_cb_ctx);
    IoTHubTransport_MQTT_Common_SetRetryPolicy(handle, TEST_RETRY_POLICY, TEST_RETRY_TIMEOUT_SECS);
    CONNECT_ACK connack = { true, CONNECTION_ACCEPTED };

    umock_c_reset_all_calls();
    setup_initialize_connection_mocks(false);
    STRICT_EXPECTED_CALL(mqtt_client_dowork(IGNORED_PTR_ARG));
    STRICT_EXPECTED_CALL(tickcounter_get_current_ms(IGNORED_PTR_ARG, IGNORED_PTR_ARG));
    // removeExpiredTwinRequests
    STRICT_EXPECTED_CALL(tickcounter_get_current_ms(IGNORED_PTR_ARG, IGNORED_PTR_ARG));
    setup_connection_success_mocks();

    // act
    IoTHubTransport_MQTT_Common_DoWork(handle);
    g_fnMqttOperationCallback(TEST_MQTT_CLIENT_HANDLE, MQTT_CLIENT_ON_CONNACK, &connack, g_callbackCtx);
    //assert
    ASSERT_ARE_EQUAL(char_ptr, umock_c_get_expected_calls(), umock_c_get_actual_calls());

    //cleanup
    IoTHubTransport_MQTT_Common_Destroy(handle);
}

TEST_FUNCTION(IoTHubTransport_MQTT_Common_DoWork_Retry_Policy_First_Connect_Failed_Retry_Success)
{
    // arrange
    IOTHUBTRANSPORT_CONFIG config = { 0 };
    SetupIothubTransportConfig(&config, TEST_DEVICE_ID, TEST_DEVICE_KEY, TEST_IOTHUB_NAME, TEST_IOTHUB_SUFFIX, TEST_PROTOCOL_GATEWAY_HOSTNAME, NULL);

    TRANSPORT_LL_HANDLE handle = IoTHubTransport_MQTT_Common_Create(&config, get_IO_transport, &transport_cb_info, transport_cb_ctx);
    IoTHubTransport_MQTT_Common_SetRetryPolicy(handle, TEST_RETRY_POLICY, TEST_RETRY_TIMEOUT_SECS);
    setup_initialize_connection_mocks(false);
    IoTHubTransport_MQTT_Common_DoWork(handle);
    CONNECT_ACK connack;
    connack.isSessionPresent = false;
    connack.returnCode = CONN_REFUSED_SERVER_UNAVAIL;

    umock_c_reset_all_calls();
    STRICT_EXPECTED_CALL(Transport_ConnectionStatusCallBack(IOTHUB_CLIENT_CONNECTION_UNAUTHENTICATED, IOTHUB_CLIENT_CONNECTION_DEVICE_DISABLED, IGNORED_PTR_ARG));
    STRICT_EXPECTED_CALL(mqtt_client_disconnect(IGNORED_PTR_ARG, NULL, NULL));
    STRICT_EXPECTED_CALL(mqtt_client_dowork(IGNORED_PTR_ARG));
    STRICT_EXPECTED_CALL(tickcounter_get_current_ms(IGNORED_PTR_ARG, IGNORED_PTR_ARG));
    // removeExpiredTwinRequests
    STRICT_EXPECTED_CALL(tickcounter_get_current_ms(IGNORED_PTR_ARG, IGNORED_PTR_ARG));

    // act
    g_fnMqttOperationCallback(TEST_MQTT_CLIENT_HANDLE, MQTT_CLIENT_ON_CONNACK, &connack, g_callbackCtx);
    IoTHubTransport_MQTT_Common_DoWork(handle);

    //assert
    ASSERT_ARE_EQUAL(char_ptr, umock_c_get_expected_calls(), umock_c_get_actual_calls());

    //cleanup
    IoTHubTransport_MQTT_Common_Destroy(handle);
}

// Tests_SRS_IOTHUB_TRANSPORT_MQTT_COMMON_09_007: [ IoTHubTransport_MQTT_Common_DoWork shall try to reconnect according to the current retry policy set ]
TEST_FUNCTION(IoTHubTransport_MQTT_Common_DoWork_Retry_Policy_Connection_Break_Wait_2_Times_Success)
{
    // arrange
    IOTHUBTRANSPORT_CONFIG config = { 0 };
    SetupIothubTransportConfig(&config, TEST_DEVICE_ID, TEST_DEVICE_KEY, TEST_IOTHUB_NAME, TEST_IOTHUB_SUFFIX, TEST_PROTOCOL_GATEWAY_HOSTNAME, NULL);

    TRANSPORT_LL_HANDLE handle = setup_iothub_mqtt_connection(&config);
    IoTHubTransport_MQTT_Common_SetRetryPolicy(handle, TEST_RETRY_POLICY, TEST_RETRY_TIMEOUT_SECS);

    umock_c_reset_all_calls();
    /*First Do_Work*/
    RETRY_ACTION retry_action = RETRY_ACTION_RETRY_LATER;
    EXPECTED_CALL(retry_control_should_retry(IGNORED_PTR_ARG, IGNORED_PTR_ARG))
        .CopyOutArgumentBuffer_retry_action(&retry_action, sizeof(retry_action));
    STRICT_EXPECTED_CALL(tickcounter_get_current_ms(IGNORED_PTR_ARG, IGNORED_PTR_ARG));
    // removeExpiredTwinRequests
    STRICT_EXPECTED_CALL(tickcounter_get_current_ms(IGNORED_PTR_ARG, IGNORED_PTR_ARG));

    /*Second Do_Work*/
    EXPECTED_CALL(retry_control_should_retry(IGNORED_PTR_ARG, IGNORED_PTR_ARG))
        .CopyOutArgumentBuffer_retry_action(&retry_action, sizeof(retry_action));
    STRICT_EXPECTED_CALL(tickcounter_get_current_ms(IGNORED_PTR_ARG, IGNORED_PTR_ARG));
    // removeExpiredTwinRequests
    STRICT_EXPECTED_CALL(tickcounter_get_current_ms(IGNORED_PTR_ARG, IGNORED_PTR_ARG));

    /* Attempt to connect again*/
    setup_initialize_reconnection_mocks();
    STRICT_EXPECTED_CALL(mqtt_client_dowork(IGNORED_PTR_ARG));
    STRICT_EXPECTED_CALL(tickcounter_get_current_ms(IGNORED_PTR_ARG, IGNORED_PTR_ARG));
    // removeExpiredTwinRequests
    STRICT_EXPECTED_CALL(tickcounter_get_current_ms(IGNORED_PTR_ARG, IGNORED_PTR_ARG));

    // act
    /* Break Connection */
    g_fnMqttOperationCallback(TEST_MQTT_CLIENT_HANDLE, MQTT_CLIENT_ON_DISCONNECT, NULL, g_callbackCtx);
    /* Retry connecting */
    IoTHubTransport_MQTT_Common_DoWork(handle);
    IoTHubTransport_MQTT_Common_DoWork(handle);
    IoTHubTransport_MQTT_Common_DoWork(handle);

    //assert
    ASSERT_ARE_EQUAL(char_ptr, umock_c_get_expected_calls(), umock_c_get_actual_calls());

    //cleanup
    IoTHubTransport_MQTT_Common_Destroy(handle);
}

TEST_FUNCTION(IoTHubTransport_MQTT_Common_DoWork_Retry_Policy_Connection_Break_Reconnection_Times_Out)
{
    // arrange
    IOTHUBTRANSPORT_CONFIG config = { 0 };
    SetupIothubTransportConfig(&config, TEST_DEVICE_ID, TEST_DEVICE_KEY, TEST_IOTHUB_NAME, TEST_IOTHUB_SUFFIX, TEST_PROTOCOL_GATEWAY_HOSTNAME, NULL);

    TRANSPORT_LL_HANDLE handle = setup_iothub_mqtt_connection(&config);
    IoTHubTransport_MQTT_Common_SetRetryPolicy(handle, TEST_RETRY_POLICY, TEST_RETRY_TIMEOUT_SECS);

    /* Break Connection */
    g_fnMqttOperationCallback(TEST_MQTT_CLIENT_HANDLE, MQTT_CLIENT_ON_DISCONNECT, NULL, g_callbackCtx);

    umock_c_reset_all_calls();

    /*Do_Work Festival*/
    size_t counter;
    RETRY_ACTION retry_action = RETRY_ACTION_RETRY_LATER;

    // setup_initialize_connection_mocks(false);
    for (counter = 0; counter < 100; counter++)
    {
        if (counter == 30) // This is a random number....
        {
            retry_action = RETRY_ACTION_STOP_RETRYING;
        }

        EXPECTED_CALL(retry_control_should_retry(IGNORED_PTR_ARG, IGNORED_PTR_ARG))
            .CopyOutArgumentBuffer_retry_action(&retry_action, sizeof(retry_action));

        if (counter == 30)
        {
            STRICT_EXPECTED_CALL(Transport_ConnectionStatusCallBack(IOTHUB_CLIENT_CONNECTION_UNAUTHENTICATED, IOTHUB_CLIENT_CONNECTION_RETRY_EXPIRED, IGNORED_PTR_ARG));
        }

        STRICT_EXPECTED_CALL(tickcounter_get_current_ms(IGNORED_PTR_ARG, IGNORED_PTR_ARG));
        // removeExpiredTwinRequests
        STRICT_EXPECTED_CALL(tickcounter_get_current_ms(IGNORED_PTR_ARG, IGNORED_PTR_ARG));

        IoTHubTransport_MQTT_Common_DoWork(handle);
    }

    //assert
    ASSERT_ARE_EQUAL(char_ptr, umock_c_get_expected_calls(), umock_c_get_actual_calls());

    //cleanup
    IoTHubTransport_MQTT_Common_Destroy(handle);
}

TEST_FUNCTION(IoTHubTransport_MQTT_Common_DoWork_Retry_Policy_Connection_Break_2_Reconnection_Attempts)
{
    // arrange
    IOTHUBTRANSPORT_CONFIG config = { 0 };
    SetupIothubTransportConfig(&config, TEST_DEVICE_ID, TEST_DEVICE_KEY, TEST_IOTHUB_NAME, TEST_IOTHUB_SUFFIX, TEST_PROTOCOL_GATEWAY_HOSTNAME, NULL);

    TRANSPORT_LL_HANDLE handle = setup_iothub_mqtt_connection(&config);
    IoTHubTransport_MQTT_Common_SetRetryPolicy(handle, TEST_RETRY_POLICY, TEST_RETRY_TIMEOUT_SECS);
    CONNECT_ACK connack;
    connack.isSessionPresent = false;
    connack.returnCode = CONN_REFUSED_UNKNOWN;
    /* Break Connection */
    g_fnMqttOperationCallback(TEST_MQTT_CLIENT_HANDLE, MQTT_CLIENT_ON_DISCONNECT, NULL, g_callbackCtx);
    umock_c_reset_all_calls();

    /*First Do_Work*/
    setup_initialize_reconnection_mocks();
    STRICT_EXPECTED_CALL(mqtt_client_dowork(IGNORED_PTR_ARG));
    // process_queued_ack_messages
    STRICT_EXPECTED_CALL(tickcounter_get_current_ms(IGNORED_PTR_ARG, IGNORED_PTR_ARG));
    // removeExpiredTwinRequests
    STRICT_EXPECTED_CALL(tickcounter_get_current_ms(IGNORED_PTR_ARG, IGNORED_PTR_ARG));

    /*Second Do_Work*/
    /* Attempt to connect again*/
    STRICT_EXPECTED_CALL(tickcounter_get_current_ms(IGNORED_PTR_ARG, IGNORED_PTR_ARG));
    STRICT_EXPECTED_CALL(mqtt_client_dowork(IGNORED_PTR_ARG));
    // process_queued_ack_messages
    STRICT_EXPECTED_CALL(tickcounter_get_current_ms(IGNORED_PTR_ARG, IGNORED_PTR_ARG));
    // removeExpiredTwinRequests
    STRICT_EXPECTED_CALL(tickcounter_get_current_ms(IGNORED_PTR_ARG, IGNORED_PTR_ARG));

    ///* Fail connection */
    STRICT_EXPECTED_CALL(mqtt_client_disconnect(IGNORED_PTR_ARG, NULL, NULL));
    STRICT_EXPECTED_CALL(mqtt_client_dowork(IGNORED_PTR_ARG));
    // process_queued_ack_messages
    STRICT_EXPECTED_CALL(tickcounter_get_current_ms(IGNORED_PTR_ARG, IGNORED_PTR_ARG));
    // removeExpiredTwinRequests
    STRICT_EXPECTED_CALL(tickcounter_get_current_ms(IGNORED_PTR_ARG, IGNORED_PTR_ARG));

    ///* Second Retry */
    //// setup retry-setup mocks
    ///* Attempt to connect again*/
    setup_initialize_reconnection_mocks();
    STRICT_EXPECTED_CALL(mqtt_client_dowork(IGNORED_PTR_ARG));
    STRICT_EXPECTED_CALL(tickcounter_get_current_ms(IGNORED_PTR_ARG, IGNORED_PTR_ARG));
    // removeExpiredTwinRequests
    STRICT_EXPECTED_CALL(tickcounter_get_current_ms(IGNORED_PTR_ARG, IGNORED_PTR_ARG));

    // act
    /* Retry connecting */
    IoTHubTransport_MQTT_Common_DoWork(handle);
    IoTHubTransport_MQTT_Common_DoWork(handle);
    /* Connect fail */
    g_fnMqttOperationCallback(TEST_MQTT_CLIENT_HANDLE, MQTT_CLIENT_ON_CONNACK, &connack, g_callbackCtx);
    /* Disconnecting */
    IoTHubTransport_MQTT_Common_DoWork(handle);
    /*Second Retry connecting */
    IoTHubTransport_MQTT_Common_DoWork(handle);

    //assert
    ASSERT_ARE_EQUAL(char_ptr, umock_c_get_expected_calls(), umock_c_get_actual_calls());

    //cleanup
    IoTHubTransport_MQTT_Common_Destroy(handle);
}

/* Tests_SRS_IOTHUB_MQTT_TRANSPORT_07_027: [IoTHubTransport_MQTT_Common_DoWork shall inspect the "waitingToSend" DLIST passed in config structure.] */
TEST_FUNCTION(IoTHubTransport_MQTT_Common_DoWork_no_messages_succeed)
{
    // arrange
    IOTHUBTRANSPORT_CONFIG config = { 0 };
    SetupIothubTransportConfig(&config, TEST_DEVICE_ID, TEST_DEVICE_KEY, TEST_IOTHUB_NAME, TEST_IOTHUB_SUFFIX, TEST_PROTOCOL_GATEWAY_HOSTNAME, NULL);

    TRANSPORT_LL_HANDLE handle = IoTHubTransport_MQTT_Common_Create(&config, get_IO_transport, &transport_cb_info, transport_cb_ctx);
    umock_c_reset_all_calls();

    setup_initialize_connection_mocks(false);
    STRICT_EXPECTED_CALL(mqtt_client_dowork(IGNORED_PTR_ARG));
    STRICT_EXPECTED_CALL(tickcounter_get_current_ms(IGNORED_PTR_ARG, IGNORED_PTR_ARG));
    // removeExpiredTwinRequests
    STRICT_EXPECTED_CALL(tickcounter_get_current_ms(IGNORED_PTR_ARG, IGNORED_PTR_ARG));

    // act
    IoTHubTransport_MQTT_Common_DoWork(handle);

    //assert
    ASSERT_ARE_EQUAL(char_ptr, umock_c_get_expected_calls(), umock_c_get_actual_calls());

    //cleanup
    IoTHubTransport_MQTT_Common_Destroy(handle);
}

TEST_FUNCTION(IoTHubTransport_MQTT_Common_DoWork_no_messages_fail)
{
    // arrange
    int negativeTestsInitResult = umock_c_negative_tests_init();
    ASSERT_ARE_EQUAL(int, 0, negativeTestsInitResult);

    CONNECT_ACK connack = { true, CONNECTION_ACCEPTED };
    IOTHUBTRANSPORT_CONFIG config = { 0 };
    SetupIothubTransportConfig(&config, TEST_DEVICE_ID, TEST_DEVICE_KEY, TEST_IOTHUB_NAME, TEST_IOTHUB_SUFFIX, TEST_PROTOCOL_GATEWAY_HOSTNAME, NULL);

    TRANSPORT_LL_HANDLE handle = IoTHubTransport_MQTT_Common_Create(&config, get_IO_transport, &transport_cb_info, transport_cb_ctx);
    g_fnMqttOperationCallback(TEST_MQTT_CLIENT_HANDLE, MQTT_CLIENT_ON_CONNACK, &connack, g_callbackCtx);
    umock_c_reset_all_calls();

    setup_initialize_connection_mocks(false);
    STRICT_EXPECTED_CALL(mqtt_client_dowork(IGNORED_PTR_ARG));
    STRICT_EXPECTED_CALL(tickcounter_get_current_ms(IGNORED_PTR_ARG, IGNORED_PTR_ARG));

    umock_c_negative_tests_snapshot();

    // act
    size_t count = umock_c_negative_tests_call_count();
    for (size_t index = 0; index < count; index++)
    {
        if (umock_c_negative_tests_can_call_fail(index))
        {
            umock_c_negative_tests_reset();
            umock_c_negative_tests_fail_call(index);

            char tmp_msg[64];
            sprintf(tmp_msg, "IoTHubTransport_MQTT_Common_DoWork failure in test %lu/%lu", (unsigned long)index, (unsigned long)count);

            IoTHubTransport_MQTT_Common_DoWork(handle);

            //assert
        }
    }

    //cleanup
    IoTHubTransport_MQTT_Common_Destroy(handle);
    umock_c_negative_tests_deinit();
}

TEST_FUNCTION(IoTHubTransport_MQTT_Common_DoWork_SAS_token_from_user_succeed)
{
    // arrange
    IOTHUBTRANSPORT_CONFIG config = { 0 };
    SetupIothubTransportConfigWithKeyAndSasToken(&config, TEST_DEVICE_ID, NULL, TEST_DEVICE_SAS, TEST_IOTHUB_NAME, TEST_IOTHUB_SUFFIX, TEST_PROTOCOL_GATEWAY_HOSTNAME, NULL);

    TRANSPORT_LL_HANDLE handle = IoTHubTransport_MQTT_Common_Create(&config, get_IO_transport, &transport_cb_info, transport_cb_ctx);
    umock_c_reset_all_calls();

    setup_initialize_connection_mocks(false);

    STRICT_EXPECTED_CALL(mqtt_client_dowork(IGNORED_PTR_ARG));
    STRICT_EXPECTED_CALL(tickcounter_get_current_ms(IGNORED_PTR_ARG, IGNORED_PTR_ARG));
    // removeExpiredTwinRequests
    STRICT_EXPECTED_CALL(tickcounter_get_current_ms(IGNORED_PTR_ARG, IGNORED_PTR_ARG));

    // act
    IoTHubTransport_MQTT_Common_DoWork(handle);

    //assert
    ASSERT_ARE_EQUAL(char_ptr, umock_c_get_expected_calls(), umock_c_get_actual_calls());

    //cleanup
    IoTHubTransport_MQTT_Common_Destroy(handle);
}

TEST_FUNCTION(IoTHubTransport_MQTT_Common_DoWork_SAS_token_from_user_invalid_callback_connection_status)
{
    // arrange
    IOTHUBTRANSPORT_CONFIG config = { 0 };
    SetupIothubTransportConfigWithKeyAndSasToken(&config, TEST_DEVICE_ID, NULL, TEST_DEVICE_SAS, TEST_IOTHUB_NAME, TEST_IOTHUB_SUFFIX, TEST_PROTOCOL_GATEWAY_HOSTNAME, NULL);

    TRANSPORT_LL_HANDLE handle = IoTHubTransport_MQTT_Common_Create(&config, get_IO_transport, &transport_cb_info, transport_cb_ctx);
    umock_c_reset_all_calls();

    STRICT_EXPECTED_CALL(tickcounter_get_current_ms(IGNORED_PTR_ARG, IGNORED_PTR_ARG));

    STRICT_EXPECTED_CALL(IoTHubClient_Auth_Get_Credential_Type(IGNORED_PTR_ARG)).SetReturn(IOTHUB_CREDENTIAL_TYPE_SAS_TOKEN);
    STRICT_EXPECTED_CALL(IoTHubClient_Auth_Is_SasToken_Valid(IGNORED_PTR_ARG)).SetReturn(SAS_TOKEN_STATUS_INVALID);
    STRICT_EXPECTED_CALL(Transport_ConnectionStatusCallBack(IOTHUB_CLIENT_CONNECTION_UNAUTHENTICATED, IOTHUB_CLIENT_CONNECTION_EXPIRED_SAS_TOKEN, IGNORED_PTR_ARG));
    STRICT_EXPECTED_CALL(tickcounter_get_current_ms(IGNORED_PTR_ARG, IGNORED_PTR_ARG));
    // removeExpiredTwinRequests
    STRICT_EXPECTED_CALL(tickcounter_get_current_ms(IGNORED_PTR_ARG, IGNORED_PTR_ARG));

    // act
    IoTHubTransport_MQTT_Common_DoWork(handle);

    //assert
    ASSERT_ARE_EQUAL(char_ptr, umock_c_get_expected_calls(), umock_c_get_actual_calls());

    //cleanup
    IoTHubTransport_MQTT_Common_Destroy(handle);
}

TEST_FUNCTION(IoTHubTransport_MQTT_Common_DoWork_SAS_token_from_user_failed_callback_connection_status)
{
    // arrange
    IOTHUBTRANSPORT_CONFIG config = { 0 };
    SetupIothubTransportConfigWithKeyAndSasToken(&config, TEST_DEVICE_ID, NULL, TEST_DEVICE_SAS, TEST_IOTHUB_NAME, TEST_IOTHUB_SUFFIX, TEST_PROTOCOL_GATEWAY_HOSTNAME, NULL);

    TRANSPORT_LL_HANDLE handle = IoTHubTransport_MQTT_Common_Create(&config, get_IO_transport, &transport_cb_info, transport_cb_ctx);
    umock_c_reset_all_calls();

    STRICT_EXPECTED_CALL(tickcounter_get_current_ms(IGNORED_PTR_ARG, IGNORED_PTR_ARG));

    STRICT_EXPECTED_CALL(IoTHubClient_Auth_Get_Credential_Type(IGNORED_PTR_ARG)).SetReturn(IOTHUB_CREDENTIAL_TYPE_SAS_TOKEN);
    STRICT_EXPECTED_CALL(IoTHubClient_Auth_Is_SasToken_Valid(IGNORED_PTR_ARG)).SetReturn(SAS_TOKEN_STATUS_FAILED);
    STRICT_EXPECTED_CALL(Transport_ConnectionStatusCallBack(IOTHUB_CLIENT_CONNECTION_UNAUTHENTICATED, IOTHUB_CLIENT_CONNECTION_BAD_CREDENTIAL, IGNORED_PTR_ARG));
    STRICT_EXPECTED_CALL(tickcounter_get_current_ms(IGNORED_PTR_ARG, IGNORED_PTR_ARG));
    // removeExpiredTwinRequests
    STRICT_EXPECTED_CALL(tickcounter_get_current_ms(IGNORED_PTR_ARG, IGNORED_PTR_ARG));

    // act
    IoTHubTransport_MQTT_Common_DoWork(handle);

    //assert
    ASSERT_ARE_EQUAL(char_ptr, umock_c_get_expected_calls(), umock_c_get_actual_calls());

    //cleanup
    IoTHubTransport_MQTT_Common_Destroy(handle);
}

/* Tests_SRS_IOTHUB_MQTT_TRANSPORT_07_041: [If both deviceKey and deviceSasToken fields are NULL then IoTHubTransport_MQTT_Common_Create shall assume a x509 authentication.] */
TEST_FUNCTION(IoTHubTransport_MQTT_Common_DoWork_x509_succeed)
{
    // arrange
    IOTHUBTRANSPORT_CONFIG config = { 0 };
    SetupIothubTransportConfigWithKeyAndSasToken(&config, TEST_DEVICE_ID, NULL, NULL, TEST_IOTHUB_NAME, TEST_IOTHUB_SUFFIX, TEST_PROTOCOL_GATEWAY_HOSTNAME, NULL);

    TRANSPORT_LL_HANDLE handle = IoTHubTransport_MQTT_Common_Create(&config, get_IO_transport, &transport_cb_info, transport_cb_ctx);
    umock_c_reset_all_calls();

    setup_initialize_connection_mocks(false);
    STRICT_EXPECTED_CALL(mqtt_client_dowork(IGNORED_PTR_ARG));
    STRICT_EXPECTED_CALL(tickcounter_get_current_ms(IGNORED_PTR_ARG, IGNORED_PTR_ARG));
    // removeExpiredTwinRequests
    STRICT_EXPECTED_CALL(tickcounter_get_current_ms(IGNORED_PTR_ARG, IGNORED_PTR_ARG));

    // act
    IoTHubTransport_MQTT_Common_DoWork(handle);

    //assert
    ASSERT_ARE_EQUAL(char_ptr, umock_c_get_expected_calls(), umock_c_get_actual_calls());

    //cleanup
    IoTHubTransport_MQTT_Common_Destroy(handle);
}

/* Tests_SRS_IOTHUB_MQTT_TRANSPORT_07_027: [IoTHubTransport_MQTT_Common_DoWork shall inspect the "waitingToSend" DLIST passed in config structure.] */
TEST_FUNCTION(IoTHubTransport_MQTT_Common_DoWork_with_1_event_item_succeeds)
{
    // arrange
    IOTHUBTRANSPORT_CONFIG config = { 0 };
    SetupIothubTransportConfig(&config, TEST_DEVICE_ID, TEST_DEVICE_KEY, TEST_IOTHUB_NAME, TEST_IOTHUB_SUFFIX, TEST_PROTOCOL_GATEWAY_HOSTNAME, NULL);

    QOS_VALUE QosValue[] = { DELIVER_AT_LEAST_ONCE };
    SUBSCRIBE_ACK suback;
    suback.packetId = 1234;
    suback.qosCount = 1;
    suback.qosReturn = QosValue;

    IOTHUB_MESSAGE_LIST message1;
    memset(&message1, 0, sizeof(IOTHUB_MESSAGE_LIST));
    message1.messageHandle = TEST_IOTHUB_MSG_BYTEARRAY;

    DList_InsertTailList(config.waitingToSend, &(message1.entry));
    TRANSPORT_LL_HANDLE handle = IoTHubTransport_MQTT_Common_Create(&config, get_IO_transport, &transport_cb_info, transport_cb_ctx);

    CONNECT_ACK connack = { true, CONNECTION_ACCEPTED };
    g_fnMqttOperationCallback(TEST_MQTT_CLIENT_HANDLE, MQTT_CLIENT_ON_CONNACK, &connack, g_callbackCtx);
    IoTHubTransport_MQTT_Common_DoWork(handle);

    g_fnMqttOperationCallback(TEST_MQTT_CLIENT_HANDLE, MQTT_CLIENT_ON_SUBSCRIBE_ACK, &suback, g_callbackCtx);
    setup_initialize_connection_mocks(false);
    IoTHubTransport_MQTT_Common_DoWork(handle);
    umock_c_reset_all_calls();

    setup_IoTHubTransport_MQTT_Common_DoWork_events_mocks(NULL, NULL, 0, TEST_IOTHUB_MSG_BYTEARRAY, false, NULL, NULL, NULL, NULL, NULL, NULL, NULL, false, NULL, false);

    // act
    IoTHubTransport_MQTT_Common_DoWork(handle);

    //assert
    ASSERT_ARE_EQUAL(char_ptr, umock_c_get_expected_calls(), umock_c_get_actual_calls());

    //cleanup
    IoTHubTransport_MQTT_Common_Destroy(handle);
}

TEST_FUNCTION(IoTHubTransport_MQTT_Common_DoWork_get_item_fails)
{
    // arrange
    IOTHUBTRANSPORT_CONFIG config = { 0 };
    SetupIothubTransportConfig(&config, TEST_DEVICE_ID, TEST_DEVICE_KEY, TEST_IOTHUB_NAME, TEST_IOTHUB_SUFFIX, TEST_PROTOCOL_GATEWAY_HOSTNAME, NULL);

    QOS_VALUE QosValue[] = { DELIVER_AT_LEAST_ONCE };
    SUBSCRIBE_ACK suback;
    suback.packetId = 1234;
    suback.qosCount = 1;
    suback.qosReturn = QosValue;

    IOTHUB_MESSAGE_LIST message1;
    memset(&message1, 0, sizeof(IOTHUB_MESSAGE_LIST));
    message1.messageHandle = TEST_IOTHUB_MSG_STRING;

    DList_InsertTailList(config.waitingToSend, &(message1.entry));
    TRANSPORT_LL_HANDLE handle = IoTHubTransport_MQTT_Common_Create(&config, get_IO_transport, &transport_cb_info, transport_cb_ctx);

    CONNECT_ACK connack = { true, CONNECTION_ACCEPTED };
    g_fnMqttOperationCallback(TEST_MQTT_CLIENT_HANDLE, MQTT_CLIENT_ON_CONNACK, &connack, g_callbackCtx);
    IoTHubTransport_MQTT_Common_DoWork(handle);

    g_fnMqttOperationCallback(TEST_MQTT_CLIENT_HANDLE, MQTT_CLIENT_ON_SUBSCRIBE_ACK, &suback, g_callbackCtx);
    setup_initialize_connection_mocks(true);
    IoTHubTransport_MQTT_Common_DoWork(handle);
    umock_c_reset_all_calls();

    STRICT_EXPECTED_CALL(tickcounter_get_current_ms(IGNORED_PTR_ARG, IGNORED_PTR_ARG));
    STRICT_EXPECTED_CALL(IoTHubClient_Auth_Get_Credential_Type(IGNORED_PTR_ARG));
    STRICT_EXPECTED_CALL(IoTHubClient_Auth_Get_SasToken_Expiry(IGNORED_PTR_ARG));
    STRICT_EXPECTED_CALL(IoTHubMessage_GetContentType(IGNORED_PTR_ARG));
    STRICT_EXPECTED_CALL(IoTHubMessage_GetString(IGNORED_PTR_ARG)).SetReturn(NULL);

    EXPECTED_CALL(DList_RemoveEntryList(IGNORED_PTR_ARG));
    EXPECTED_CALL(DList_InitializeListHead(IGNORED_PTR_ARG));
    EXPECTED_CALL(DList_InsertTailList(IGNORED_PTR_ARG, IGNORED_PTR_ARG));
    EXPECTED_CALL(Transport_SendComplete_Callback(IGNORED_PTR_ARG, IOTHUB_CLIENT_CONFIRMATION_ERROR, transport_cb_ctx));
    EXPECTED_CALL(mqtt_client_dowork(IGNORED_PTR_ARG));
    STRICT_EXPECTED_CALL(tickcounter_get_current_ms(IGNORED_PTR_ARG, IGNORED_PTR_ARG));
    // removeExpiredTwinRequests
    STRICT_EXPECTED_CALL(tickcounter_get_current_ms(IGNORED_PTR_ARG, IGNORED_PTR_ARG));

    // act
    IoTHubTransport_MQTT_Common_DoWork(handle);

    //assert
    ASSERT_ARE_EQUAL(char_ptr, umock_c_get_expected_calls(), umock_c_get_actual_calls());

    //cleanup
    IoTHubTransport_MQTT_Common_Destroy(handle);
}

TEST_FUNCTION(IoTHubTransport_MQTT_Common_DoWork_x509_no_expire_success)
{
    // arrange
    IOTHUBTRANSPORT_CONFIG config = { 0 };
    SetupIothubTransportConfig(&config, TEST_DEVICE_ID, TEST_DEVICE_KEY, TEST_IOTHUB_NAME, TEST_IOTHUB_SUFFIX, TEST_PROTOCOL_GATEWAY_HOSTNAME, NULL);

    QOS_VALUE QosValue[] = { DELIVER_AT_LEAST_ONCE };
    SUBSCRIBE_ACK suback;
    suback.packetId = 1234;
    suback.qosCount = 1;
    suback.qosReturn = QosValue;

    IOTHUB_MESSAGE_LIST message1;
    memset(&message1, 0, sizeof(IOTHUB_MESSAGE_LIST));
    message1.messageHandle = TEST_IOTHUB_MSG_STRING;

    DList_InsertTailList(config.waitingToSend, &(message1.entry));
    TRANSPORT_LL_HANDLE handle = IoTHubTransport_MQTT_Common_Create(&config, get_IO_transport, &transport_cb_info, transport_cb_ctx);

    CONNECT_ACK connack = { true, CONNECTION_ACCEPTED };
    g_fnMqttOperationCallback(TEST_MQTT_CLIENT_HANDLE, MQTT_CLIENT_ON_CONNACK, &connack, g_callbackCtx);
    // Reset the calls to make sure we're mocket the following calls
    umock_c_reset_all_calls();

    STRICT_EXPECTED_CALL(tickcounter_get_current_ms(IGNORED_PTR_ARG, IGNORED_PTR_ARG));
    STRICT_EXPECTED_CALL(IoTHubClient_Auth_Get_Credential_Type(IGNORED_PTR_ARG)).SetReturn(IOTHUB_CREDENTIAL_TYPE_X509);
    // DoWork to process the CONNACK call
    IoTHubTransport_MQTT_Common_DoWork(handle);
    umock_c_reset_all_calls();

    STRICT_EXPECTED_CALL(tickcounter_get_current_ms(IGNORED_PTR_ARG, IGNORED_PTR_ARG));
    STRICT_EXPECTED_CALL(IoTHubClient_Auth_Get_Credential_Type(IGNORED_PTR_ARG)).SetReturn(IOTHUB_CREDENTIAL_TYPE_X509);

    STRICT_EXPECTED_CALL(IoTHubMessage_GetContentType(IGNORED_PTR_ARG));
    STRICT_EXPECTED_CALL(IoTHubMessage_GetString(IGNORED_PTR_ARG)).SetReturn(NULL);

    EXPECTED_CALL(DList_RemoveEntryList(IGNORED_PTR_ARG));
    EXPECTED_CALL(DList_InitializeListHead(IGNORED_PTR_ARG));
    EXPECTED_CALL(DList_InsertTailList(IGNORED_PTR_ARG, IGNORED_PTR_ARG));
    EXPECTED_CALL(Transport_SendComplete_Callback(IGNORED_PTR_ARG, IOTHUB_CLIENT_CONFIRMATION_ERROR, transport_cb_ctx));
    EXPECTED_CALL(mqtt_client_dowork(IGNORED_PTR_ARG));
    STRICT_EXPECTED_CALL(tickcounter_get_current_ms(IGNORED_PTR_ARG, IGNORED_PTR_ARG));
    // removeExpiredTwinRequests
    STRICT_EXPECTED_CALL(tickcounter_get_current_ms(IGNORED_PTR_ARG, IGNORED_PTR_ARG));

    // act
    IoTHubTransport_MQTT_Common_DoWork(handle);

    //assert
    ASSERT_ARE_EQUAL(char_ptr, umock_c_get_expected_calls(), umock_c_get_actual_calls());

    //cleanup
    IoTHubTransport_MQTT_Common_Destroy(handle);
}

TEST_FUNCTION(IoTHubTransport_MQTT_Common_DoWork_with_emtpy_item_succeeds)
{
    // arrange
    IOTHUBTRANSPORT_CONFIG config = { 0 };
    SetupIothubTransportConfig(&config, TEST_DEVICE_ID, TEST_DEVICE_KEY, TEST_IOTHUB_NAME, TEST_IOTHUB_SUFFIX, TEST_PROTOCOL_GATEWAY_HOSTNAME, NULL);

    QOS_VALUE QosValue[] = { DELIVER_AT_LEAST_ONCE };
    SUBSCRIBE_ACK suback;
    suback.packetId = 1234;
    suback.qosCount = 1;
    suback.qosReturn = QosValue;

    IOTHUB_MESSAGE_LIST message1;
    memset(&message1, 0, sizeof(IOTHUB_MESSAGE_LIST));
    message1.messageHandle = TEST_IOTHUB_MSG_STRING;

    DList_InsertTailList(config.waitingToSend, &(message1.entry));
    TRANSPORT_LL_HANDLE handle = IoTHubTransport_MQTT_Common_Create(&config, get_IO_transport, &transport_cb_info, transport_cb_ctx);

    CONNECT_ACK connack = { true, CONNECTION_ACCEPTED };
    g_fnMqttOperationCallback(TEST_MQTT_CLIENT_HANDLE, MQTT_CLIENT_ON_CONNACK, &connack, g_callbackCtx);
    IoTHubTransport_MQTT_Common_DoWork(handle);

    g_fnMqttOperationCallback(TEST_MQTT_CLIENT_HANDLE, MQTT_CLIENT_ON_SUBSCRIBE_ACK, &suback, g_callbackCtx);
    setup_initialize_connection_mocks(false);
    IoTHubTransport_MQTT_Common_DoWork(handle);
    umock_c_reset_all_calls();

    setup_IoTHubTransport_MQTT_Common_DoWork_emtpy_msg_mocks();

    // act
    IoTHubTransport_MQTT_Common_DoWork(handle);

    //assert
    ASSERT_ARE_EQUAL(char_ptr, umock_c_get_expected_calls(), umock_c_get_actual_calls());

    //cleanup
    IoTHubTransport_MQTT_Common_Destroy(handle);
}

TEST_FUNCTION(IoTHubTransport_MQTT_Common_DoWork_with_security_msg_succeeds)
{
    // arrange
    IOTHUBTRANSPORT_CONFIG config = { 0 };
    SetupIothubTransportConfig(&config, TEST_DEVICE_ID, TEST_DEVICE_KEY, TEST_IOTHUB_NAME, TEST_IOTHUB_SUFFIX, TEST_PROTOCOL_GATEWAY_HOSTNAME, NULL);

    QOS_VALUE QosValue[] = { DELIVER_AT_LEAST_ONCE };
    SUBSCRIBE_ACK suback;
    suback.packetId = 1234;
    suback.qosCount = 1;
    suback.qosReturn = QosValue;

    IOTHUB_MESSAGE_LIST message1;
    memset(&message1, 0, sizeof(IOTHUB_MESSAGE_LIST));
    message1.messageHandle = TEST_IOTHUB_MSG_STRING;

    DList_InsertTailList(config.waitingToSend, &(message1.entry));
    TRANSPORT_LL_HANDLE handle = setup_iothub_mqtt_connection(&config);

    g_fnMqttOperationCallback(TEST_MQTT_CLIENT_HANDLE, MQTT_CLIENT_ON_SUBSCRIBE_ACK, &suback, g_callbackCtx);
    setup_initialize_connection_mocks(false);
    IoTHubTransport_MQTT_Common_DoWork(handle);
    umock_c_reset_all_calls();

    setup_IoTHubTransport_MQTT_Common_DoWork_events_mocks(NULL, NULL, 0, TEST_IOTHUB_MSG_STRING, false, NULL, NULL, NULL, "json/application", NULL, NULL, NULL, false, NULL, true);

    // act
    IoTHubTransport_MQTT_Common_DoWork(handle);

    //assert
    ASSERT_ARE_EQUAL(char_ptr, umock_c_get_expected_calls(), umock_c_get_actual_calls());

    //cleanup
    IoTHubTransport_MQTT_Common_Destroy(handle);
}

TEST_FUNCTION(IoTHubTransport_MQTT_Common_DoWork_with_1_event_item_fail)
{
    // arrange
    int negativeTestsInitResult = umock_c_negative_tests_init();
    ASSERT_ARE_EQUAL(int, 0, negativeTestsInitResult);

    IOTHUBTRANSPORT_CONFIG config = { 0 };
    SetupIothubTransportConfig(&config, TEST_DEVICE_ID, TEST_DEVICE_KEY, TEST_IOTHUB_NAME, TEST_IOTHUB_SUFFIX, TEST_PROTOCOL_GATEWAY_HOSTNAME, NULL);

    QOS_VALUE QosValue[] = { DELIVER_AT_LEAST_ONCE };
    SUBSCRIBE_ACK suback;
    suback.packetId = 1234;
    suback.qosCount = 1;
    suback.qosReturn = QosValue;

    IOTHUB_MESSAGE_LIST message1;
    memset(&message1, 0, sizeof(IOTHUB_MESSAGE_LIST));
    message1.messageHandle = TEST_IOTHUB_MSG_BYTEARRAY;

    DList_InsertTailList(config.waitingToSend, &(message1.entry));
    TRANSPORT_LL_HANDLE handle = IoTHubTransport_MQTT_Common_Create(&config, get_IO_transport, &transport_cb_info, transport_cb_ctx);
    g_fnMqttOperationCallback(TEST_MQTT_CLIENT_HANDLE, MQTT_CLIENT_ON_SUBSCRIBE_ACK, &suback, g_callbackCtx);
    IoTHubTransport_MQTT_Common_DoWork(handle);
    umock_c_reset_all_calls();

    setup_IoTHubTransport_MQTT_Common_DoWork_events_mocks(NULL, NULL, 0, TEST_IOTHUB_MSG_BYTEARRAY, false, NULL, NULL, NULL, NULL, NULL, NULL, NULL, false, NULL, false);
    umock_c_negative_tests_snapshot();

    // act
    size_t count = umock_c_negative_tests_call_count();
    for (size_t index = 0; index < count; index++)
    {
        if (umock_c_negative_tests_can_call_fail(index))
        {
            umock_c_negative_tests_reset();
            umock_c_negative_tests_fail_call(index);

            char tmp_msg[64];
            sprintf(tmp_msg, "IoTHubTransport_MQTT_Common_DoWork failure in test %lu/%lu", (unsigned long)index, (unsigned long)count);

            IoTHubTransport_MQTT_Common_DoWork(handle);

            //assert
        }
    }

    //cleanup
    IoTHubTransport_MQTT_Common_Destroy(handle);
    umock_c_negative_tests_deinit();
}

TEST_FUNCTION(IoTHubTransport_MQTT_Common_DoWork_with_1_event_item_with_properties_succeeds)
{
    // arrange
    IOTHUBTRANSPORT_CONFIG config = { 0 };
    SetupIothubTransportConfig(&config, TEST_DEVICE_ID, TEST_DEVICE_KEY, TEST_IOTHUB_NAME, TEST_IOTHUB_SUFFIX, TEST_PROTOCOL_GATEWAY_HOSTNAME, NULL);

    QOS_VALUE QosValue[] = { DELIVER_AT_LEAST_ONCE };
    SUBSCRIBE_ACK suback;
    suback.packetId = 1234;
    suback.qosCount = 1;
    suback.qosReturn = QosValue;

    g_nullMapVariable = false;

    const size_t propCount = 1;
    const char* keys[1] = { "propKey1" };
    const char* values[1] = { "propValue1" };

    IOTHUB_MESSAGE_LIST message1;
    memset(&message1, 0, sizeof(IOTHUB_MESSAGE_LIST));
    message1.messageHandle = TEST_IOTHUB_MSG_BYTEARRAY;

    DList_InsertTailList(config.waitingToSend, &(message1.entry));
    TRANSPORT_LL_HANDLE handle = IoTHubTransport_MQTT_Common_Create(&config, get_IO_transport, &transport_cb_info, transport_cb_ctx);

    CONNECT_ACK connack = { true, CONNECTION_ACCEPTED };
    g_fnMqttOperationCallback(TEST_MQTT_CLIENT_HANDLE, MQTT_CLIENT_ON_CONNACK, &connack, g_callbackCtx);
    IoTHubTransport_MQTT_Common_DoWork(handle);

    g_fnMqttOperationCallback(TEST_MQTT_CLIENT_HANDLE, MQTT_CLIENT_ON_SUBSCRIBE_ACK, &suback, g_callbackCtx);
    setup_initialize_connection_mocks(false);
    IoTHubTransport_MQTT_Common_DoWork(handle);
    umock_c_reset_all_calls();

    setup_IoTHubTransport_MQTT_Common_DoWork_events_mocks((const char* const**)&keys, (const char* const**)&values, propCount, TEST_IOTHUB_MSG_BYTEARRAY, false, NULL, NULL, NULL, NULL, NULL, NULL, NULL, false, NULL, false);

    // act
    IoTHubTransport_MQTT_Common_DoWork(handle);

    //assert
    ASSERT_ARE_EQUAL(char_ptr, umock_c_get_expected_calls(), umock_c_get_actual_calls());

    //cleanup
    IoTHubTransport_MQTT_Common_Destroy(handle);
}

TEST_FUNCTION(IoTHubTransport_MQTT_Common_DoWork_with_1_event_item_with_2_properties_succeeds)
{
    // arrange
    IOTHUBTRANSPORT_CONFIG config = { 0 };
    SetupIothubTransportConfig(&config, TEST_DEVICE_ID, TEST_DEVICE_KEY, TEST_IOTHUB_NAME, TEST_IOTHUB_SUFFIX, TEST_PROTOCOL_GATEWAY_HOSTNAME, NULL);

    QOS_VALUE QosValue[] = { DELIVER_AT_LEAST_ONCE };
    SUBSCRIBE_ACK suback;
    suback.packetId = 1234;
    suback.qosCount = 1;
    suback.qosReturn = QosValue;

    g_nullMapVariable = false;

    const size_t propCount = 2;
    const char* keys[2] = { "propKey1", "propKey2" };
    const char* values[2] = { "propValue1", "propValue2" };

    IOTHUB_MESSAGE_LIST message1;
    memset(&message1, 0, sizeof(IOTHUB_MESSAGE_LIST));
    message1.messageHandle = TEST_IOTHUB_MSG_BYTEARRAY;

    DList_InsertTailList(config.waitingToSend, &(message1.entry));
    TRANSPORT_LL_HANDLE handle = IoTHubTransport_MQTT_Common_Create(&config, get_IO_transport, &transport_cb_info, transport_cb_ctx);

    CONNECT_ACK connack = { true, CONNECTION_ACCEPTED };
    g_fnMqttOperationCallback(TEST_MQTT_CLIENT_HANDLE, MQTT_CLIENT_ON_CONNACK, &connack, g_callbackCtx);
    IoTHubTransport_MQTT_Common_DoWork(handle);

    g_fnMqttOperationCallback(TEST_MQTT_CLIENT_HANDLE, MQTT_CLIENT_ON_SUBSCRIBE_ACK, &suback, g_callbackCtx);
    setup_initialize_connection_mocks(false);
    IoTHubTransport_MQTT_Common_DoWork(handle);
    umock_c_reset_all_calls();

    setup_IoTHubTransport_MQTT_Common_DoWork_events_mocks((const char* const**)&keys, (const char* const**)&values, propCount, TEST_IOTHUB_MSG_BYTEARRAY, false, NULL, NULL, NULL, NULL, NULL, NULL, NULL, false, NULL, false);

    // act
    IoTHubTransport_MQTT_Common_DoWork(handle);

    //assert
    ASSERT_ARE_EQUAL(char_ptr, umock_c_get_expected_calls(), umock_c_get_actual_calls());

    //cleanup
    IoTHubTransport_MQTT_Common_Destroy(handle);
}

TEST_FUNCTION(IoTHubTransport_MQTT_Common_DoWork_with_1_event_item_with_properties_succeeds_autoencode)
{
    // arrange
    IOTHUBTRANSPORT_CONFIG config = { 0 };
    SetupIothubTransportConfig(&config, TEST_DEVICE_ID, TEST_DEVICE_KEY, TEST_IOTHUB_NAME, TEST_IOTHUB_SUFFIX, TEST_PROTOCOL_GATEWAY_HOSTNAME, NULL);

    QOS_VALUE QosValue[] = { DELIVER_AT_LEAST_ONCE };
    SUBSCRIBE_ACK suback;
    suback.packetId = 1234;
    suback.qosCount = 1;
    suback.qosReturn = QosValue;

    g_nullMapVariable = false;

    const size_t propCount = 1;
    const char* keys[1] = { "propKey1" };
    const char* values[1] = { "propValue1" };

    IOTHUB_MESSAGE_LIST message1;
    memset(&message1, 0, sizeof(IOTHUB_MESSAGE_LIST));
    message1.messageHandle = TEST_IOTHUB_MSG_BYTEARRAY;

    DList_InsertTailList(config.waitingToSend, &(message1.entry));
    TRANSPORT_LL_HANDLE handle = IoTHubTransport_MQTT_Common_Create(&config, get_IO_transport, &transport_cb_info, transport_cb_ctx);

    CONNECT_ACK connack = { true, CONNECTION_ACCEPTED };
    g_fnMqttOperationCallback(TEST_MQTT_CLIENT_HANDLE, MQTT_CLIENT_ON_CONNACK, &connack, g_callbackCtx);
    IoTHubTransport_MQTT_Common_DoWork(handle);

    bool urlencode = true;
    IoTHubTransport_MQTT_Common_SetOption(handle, OPTION_AUTO_URL_ENCODE_DECODE, &urlencode);
    g_fnMqttOperationCallback(TEST_MQTT_CLIENT_HANDLE, MQTT_CLIENT_ON_SUBSCRIBE_ACK, &suback, g_callbackCtx);
    setup_initialize_connection_mocks(false);
    IoTHubTransport_MQTT_Common_DoWork(handle);
    umock_c_reset_all_calls();

    setup_IoTHubTransport_MQTT_Common_DoWork_events_mocks((const char* const**)&keys, (const char* const**)&values, propCount, TEST_IOTHUB_MSG_BYTEARRAY, false, NULL, NULL, NULL, NULL, NULL, NULL, NULL, true, NULL, false);

    // act
    IoTHubTransport_MQTT_Common_DoWork(handle);

    //assert
    ASSERT_ARE_EQUAL(char_ptr, umock_c_get_expected_calls(), umock_c_get_actual_calls());

    //cleanup
    IoTHubTransport_MQTT_Common_Destroy(handle);
}

TEST_FUNCTION(IoTHubTransport_MQTT_Common_DoWork_with_1_event_item_with_2_properties_succeeds_autoencode)
{
    // arrange
    IOTHUBTRANSPORT_CONFIG config = { 0 };
    SetupIothubTransportConfig(&config, TEST_DEVICE_ID, TEST_DEVICE_KEY, TEST_IOTHUB_NAME, TEST_IOTHUB_SUFFIX, TEST_PROTOCOL_GATEWAY_HOSTNAME, NULL);

    QOS_VALUE QosValue[] = { DELIVER_AT_LEAST_ONCE };
    SUBSCRIBE_ACK suback;
    suback.packetId = 1234;
    suback.qosCount = 1;
    suback.qosReturn = QosValue;

    g_nullMapVariable = false;

    const size_t propCount = 2;
    const char* keys[2] = { "propKey1", "propKey2" };
    const char* values[2] = { "propValue1", "propValue2" };

    IOTHUB_MESSAGE_LIST message1;
    memset(&message1, 0, sizeof(IOTHUB_MESSAGE_LIST));
    message1.messageHandle = TEST_IOTHUB_MSG_BYTEARRAY;

    DList_InsertTailList(config.waitingToSend, &(message1.entry));
    TRANSPORT_LL_HANDLE handle = IoTHubTransport_MQTT_Common_Create(&config, get_IO_transport, &transport_cb_info, transport_cb_ctx);

    CONNECT_ACK connack = { true, CONNECTION_ACCEPTED };
    g_fnMqttOperationCallback(TEST_MQTT_CLIENT_HANDLE, MQTT_CLIENT_ON_CONNACK, &connack, g_callbackCtx);
    IoTHubTransport_MQTT_Common_DoWork(handle);

    bool urlencode = true;
    IoTHubTransport_MQTT_Common_SetOption(handle, OPTION_AUTO_URL_ENCODE_DECODE, &urlencode);
    g_fnMqttOperationCallback(TEST_MQTT_CLIENT_HANDLE, MQTT_CLIENT_ON_SUBSCRIBE_ACK, &suback, g_callbackCtx);
    setup_initialize_connection_mocks(false);
    IoTHubTransport_MQTT_Common_DoWork(handle);
    umock_c_reset_all_calls();

    setup_IoTHubTransport_MQTT_Common_DoWork_events_mocks((const char* const**)&keys, (const char* const**)&values, propCount, TEST_IOTHUB_MSG_BYTEARRAY, false, NULL, NULL, NULL, NULL, NULL, NULL, NULL, true, NULL, false);

    // act
    IoTHubTransport_MQTT_Common_DoWork(handle);

    //assert
    ASSERT_ARE_EQUAL(char_ptr, umock_c_get_expected_calls(), umock_c_get_actual_calls());

    //cleanup
    IoTHubTransport_MQTT_Common_Destroy(handle);
}

/* Test_SRS_IOTHUB_MQTT_TRANSPORT_07_033: [IoTHubTransport_MQTT_Common_DoWork shall iterate through the Waiting Acknowledge messages looking for any message that has been waiting longer than 2 min.]*/
TEST_FUNCTION(IoTHubTransport_MQTT_Common_DoWork_no_resend_message_succeeds)
{
    // arrange
    IOTHUBTRANSPORT_CONFIG config = { 0 };
    SetupIothubTransportConfig(&config, TEST_DEVICE_ID, TEST_DEVICE_KEY, TEST_IOTHUB_NAME, TEST_IOTHUB_SUFFIX, TEST_PROTOCOL_GATEWAY_HOSTNAME, NULL);

    QOS_VALUE QosValue[] = { DELIVER_AT_LEAST_ONCE };
    SUBSCRIBE_ACK suback;
    suback.packetId = 1234;
    suback.qosCount = 1;
    suback.qosReturn = QosValue;

    IOTHUB_MESSAGE_LIST message2;
    memset(&message2, 0, sizeof(IOTHUB_MESSAGE_LIST));
    message2.messageHandle = TEST_IOTHUB_MSG_STRING;

    DList_InsertTailList(config.waitingToSend, &(message2.entry));
    TRANSPORT_LL_HANDLE handle = IoTHubTransport_MQTT_Common_Create(&config, get_IO_transport, &transport_cb_info, transport_cb_ctx);
    g_fnMqttOperationCallback(TEST_MQTT_CLIENT_HANDLE, MQTT_CLIENT_ON_SUBSCRIBE_ACK, &suback, g_callbackCtx);
    setup_initialize_connection_mocks(false);
    IoTHubTransport_MQTT_Common_DoWork(handle);
    IoTHubTransport_MQTT_Common_DoWork(handle);
    umock_c_reset_all_calls();

    STRICT_EXPECTED_CALL(tickcounter_get_current_ms(IGNORED_PTR_ARG, IGNORED_PTR_ARG));
    STRICT_EXPECTED_CALL(mqtt_client_dowork(IGNORED_PTR_ARG));
    STRICT_EXPECTED_CALL(tickcounter_get_current_ms(IGNORED_PTR_ARG, IGNORED_PTR_ARG));
    // removeExpiredTwinRequests
    STRICT_EXPECTED_CALL(tickcounter_get_current_ms(IGNORED_PTR_ARG, IGNORED_PTR_ARG));

    // act
    IoTHubTransport_MQTT_Common_DoWork(handle);

    //assert
    ASSERT_ARE_EQUAL(char_ptr, umock_c_get_expected_calls(), umock_c_get_actual_calls());

    //cleanup
    IoTHubTransport_MQTT_Common_Destroy(handle);
}

/* Test_SRS_IOTHUB_MQTT_TRANSPORT_07_033: [IoTHubTransport_MQTT_Common_DoWork shall iterate through the Waiting Acknowledge messages looking for any message that has been waiting longer than 2 min.]*/
TEST_FUNCTION(IoTHubTransport_MQTT_Common_DoWork_resend_message_succeeds)
{
    // arrange
    IOTHUBTRANSPORT_CONFIG config = { 0 };
    SetupIothubTransportConfig(&config, TEST_DEVICE_ID, TEST_DEVICE_KEY, TEST_IOTHUB_NAME, TEST_IOTHUB_SUFFIX, TEST_PROTOCOL_GATEWAY_HOSTNAME, NULL);

    CONNECT_ACK connack = { true, CONNECTION_ACCEPTED };
    QOS_VALUE QosValue[] = { DELIVER_AT_LEAST_ONCE };
    SUBSCRIBE_ACK suback;
    suback.packetId = 1234;
    suback.qosCount = 1;
    suback.qosReturn = QosValue;

    IOTHUB_MESSAGE_LIST message2;
    memset(&message2, 0, sizeof(IOTHUB_MESSAGE_LIST));
    message2.messageHandle = TEST_IOTHUB_MSG_STRING;

    DList_InsertTailList(config.waitingToSend, &(message2.entry));
    TRANSPORT_LL_HANDLE handle = IoTHubTransport_MQTT_Common_Create(&config, get_IO_transport, &transport_cb_info, transport_cb_ctx);
    setup_initialize_connection_mocks(false);
    IoTHubTransport_MQTT_Common_DoWork(handle);
    g_fnMqttOperationCallback(TEST_MQTT_CLIENT_HANDLE, MQTT_CLIENT_ON_CONNACK, &connack, g_callbackCtx);
    g_fnMqttOperationCallback(TEST_MQTT_CLIENT_HANDLE, MQTT_CLIENT_ON_SUBSCRIBE_ACK, &suback, g_callbackCtx);
    IoTHubTransport_MQTT_Common_DoWork(handle);
    umock_c_reset_all_calls();

    g_current_ms += 5 * 60 * 1000;
    setup_IoTHubTransport_MQTT_Common_DoWork_resend_events_mocks(NULL, NULL, 0, TEST_IOTHUB_MSG_STRING, false, NULL, NULL, NULL, NULL, NULL, NULL, NULL, false, NULL, false);

    // act
    IoTHubTransport_MQTT_Common_DoWork(handle);

    //assert
    ASSERT_ARE_EQUAL(char_ptr, umock_c_get_expected_calls(), umock_c_get_actual_calls());

    //cleanup
    IoTHubTransport_MQTT_Common_Destroy(handle);
}

/* Tests_SRS_IOTHUB_TRANSPORT_MQTT_COMMON_07_034: [ If IoTHubTransport_MQTT_Common_DoWork has previously resent the message two times then it shall fail the message and reconnect to IoTHub ... ]*/
/* Tests_SRS_IOTHUB_TRANSPORT_MQTT_COMMON_07_057: [ ... then go through all the rest of the waiting messages and reset the retryCount on the message. ]*/
TEST_FUNCTION(IoTHubTransport_MQTT_Common_DoWork_message_timeout_succeeds)
{
    CONNECT_ACK connack = { true, CONNECTION_ACCEPTED };
    SUBSCRIBE_ACK suback;
    QOS_VALUE QosValue[] = { DELIVER_AT_LEAST_ONCE };
    IOTHUB_MESSAGE_LIST message2;
    TRANSPORT_LL_HANDLE handle;

    // arrange
    IOTHUBTRANSPORT_CONFIG config = { 0 };
    SetupIothubTransportConfig(&config, TEST_DEVICE_ID, TEST_DEVICE_KEY, TEST_IOTHUB_NAME, TEST_IOTHUB_SUFFIX, TEST_PROTOCOL_GATEWAY_HOSTNAME, NULL);

    handle = IoTHubTransport_MQTT_Common_Create(&config, get_IO_transport, &transport_cb_info, transport_cb_ctx);

    IoTHubTransport_MQTT_Common_DoWork(handle);
    g_fnMqttOperationCallback(TEST_MQTT_CLIENT_HANDLE, MQTT_CLIENT_ON_CONNACK, &connack, g_callbackCtx);
    IoTHubTransport_MQTT_Common_DoWork(handle);

    suback.packetId = 1234;
    suback.qosCount = 1;
    suback.qosReturn = QosValue;
    g_fnMqttOperationCallback(TEST_MQTT_CLIENT_HANDLE, MQTT_CLIENT_ON_SUBSCRIBE_ACK, &suback, g_callbackCtx);
    IoTHubTransport_MQTT_Common_DoWork(handle);

    memset(&message2, 0, sizeof(IOTHUB_MESSAGE_LIST));
    message2.messageHandle = TEST_IOTHUB_MSG_STRING;
    DList_InsertTailList(config.waitingToSend, &(message2.entry));
    IoTHubTransport_MQTT_Common_DoWork(handle);

    IoTHubTransport_MQTT_Common_DoWork(handle);

    g_current_ms += 5 * 60 * 1000;
    STRICT_EXPECTED_CALL(tickcounter_get_current_ms(IGNORED_PTR_ARG, IGNORED_PTR_ARG))
        .CopyOutArgumentBuffer(2, &g_current_ms, sizeof(g_current_ms));
    IoTHubTransport_MQTT_Common_DoWork(handle);
    umock_c_reset_all_calls();

    g_current_ms += 5 * 60 * 1000;
    STRICT_EXPECTED_CALL(tickcounter_get_current_ms(IGNORED_PTR_ARG, IGNORED_PTR_ARG))
        .CopyOutArgumentBuffer(2, &g_current_ms, sizeof(g_current_ms));
    STRICT_EXPECTED_CALL(IoTHubClient_Auth_Get_Credential_Type(IGNORED_PTR_ARG));
    STRICT_EXPECTED_CALL(IoTHubClient_Auth_Get_SasToken_Expiry(IGNORED_PTR_ARG));
    STRICT_EXPECTED_CALL(mqtt_client_dowork(IGNORED_PTR_ARG));

    STRICT_EXPECTED_CALL(tickcounter_get_current_ms(IGNORED_PTR_ARG, IGNORED_PTR_ARG));

    STRICT_EXPECTED_CALL(DList_InitializeListHead(IGNORED_PTR_ARG));
    STRICT_EXPECTED_CALL(DList_InsertTailList(IGNORED_PTR_ARG, IGNORED_PTR_ARG));
    STRICT_EXPECTED_CALL(Transport_SendComplete_Callback(IGNORED_PTR_ARG, IOTHUB_CLIENT_CONFIRMATION_MESSAGE_TIMEOUT, transport_cb_ctx));
    STRICT_EXPECTED_CALL(DList_RemoveEntryList(IGNORED_PTR_ARG));
    STRICT_EXPECTED_CALL(gballoc_free(IGNORED_PTR_ARG));
    STRICT_EXPECTED_CALL(xio_retrieveoptions(IGNORED_PTR_ARG));
    STRICT_EXPECTED_CALL(mqtt_client_disconnect(IGNORED_PTR_ARG, IGNORED_PTR_ARG, IGNORED_PTR_ARG));
    for (size_t index = 0; index < NUM_DOWORK_VALUE; index++)
    {
        STRICT_EXPECTED_CALL(mqtt_client_dowork(IGNORED_PTR_ARG));
        STRICT_EXPECTED_CALL(ThreadAPI_Sleep(IGNORED_NUM_ARG));
    }
    STRICT_EXPECTED_CALL(mqtt_client_clear_xio(IGNORED_PTR_ARG));
    STRICT_EXPECTED_CALL(xio_destroy(IGNORED_PTR_ARG));
    STRICT_EXPECTED_CALL(Transport_ConnectionStatusCallBack(IOTHUB_CLIENT_CONNECTION_UNAUTHENTICATED, IOTHUB_CLIENT_CONNECTION_RETRY_EXPIRED, transport_cb_ctx));

    // removeExpiredTwinRequests
    STRICT_EXPECTED_CALL(tickcounter_get_current_ms(IGNORED_PTR_ARG, IGNORED_PTR_ARG));

    // act
    IoTHubTransport_MQTT_Common_DoWork(handle);

    //assert
    ASSERT_ARE_EQUAL(char_ptr, umock_c_get_expected_calls(), umock_c_get_actual_calls());

    //cleanup
    IoTHubTransport_MQTT_Common_Destroy(handle);
}

/* Tests_SRS_IOTHUB_TRANSPORT_MQTT_COMMON_07_034: [ If IoTHubTransport_MQTT_Common_DoWork has previously resent the message two times then it shall fail the message and reconnect to IoTHub ... ]*/
/* Tests_SRS_IOTHUB_TRANSPORT_MQTT_COMMON_07_057: [ ... then go through all the rest of the waiting messages and reset the retryCount on the message. ]*/
TEST_FUNCTION(IoTHubTransport_MQTT_Common_DoWork_2_message_timeout_succeeds)
{
    CONNECT_ACK connack = { true, CONNECTION_ACCEPTED };
    SUBSCRIBE_ACK suback;
    QOS_VALUE QosValue[] = { DELIVER_AT_LEAST_ONCE };
    IOTHUB_MESSAGE_LIST message2;
    IOTHUB_MESSAGE_LIST message1;
    TRANSPORT_LL_HANDLE handle;

    // arrange
    IOTHUBTRANSPORT_CONFIG config = { 0 };
    SetupIothubTransportConfig(&config, TEST_DEVICE_ID, TEST_DEVICE_KEY, TEST_IOTHUB_NAME, TEST_IOTHUB_SUFFIX, TEST_PROTOCOL_GATEWAY_HOSTNAME, NULL);

    handle = IoTHubTransport_MQTT_Common_Create(&config, get_IO_transport, &transport_cb_info, transport_cb_ctx);

    IoTHubTransport_MQTT_Common_DoWork(handle);
    g_fnMqttOperationCallback(TEST_MQTT_CLIENT_HANDLE, MQTT_CLIENT_ON_CONNACK, &connack, g_callbackCtx);
    IoTHubTransport_MQTT_Common_DoWork(handle);

    suback.packetId = 1234;
    suback.qosCount = 1;
    suback.qosReturn = QosValue;
    g_fnMqttOperationCallback(TEST_MQTT_CLIENT_HANDLE, MQTT_CLIENT_ON_SUBSCRIBE_ACK, &suback, g_callbackCtx);
    IoTHubTransport_MQTT_Common_DoWork(handle);

    memset(&message1, 0, sizeof(IOTHUB_MESSAGE_LIST));
    message1.messageHandle = TEST_IOTHUB_MSG_STRING;
    DList_InsertTailList(config.waitingToSend, &(message1.entry));

    memset(&message2, 0, sizeof(IOTHUB_MESSAGE_LIST));
    message2.messageHandle = TEST_IOTHUB_MSG_STRING;
    DList_InsertTailList(config.waitingToSend, &(message2.entry));
    IoTHubTransport_MQTT_Common_DoWork(handle);

    IoTHubTransport_MQTT_Common_DoWork(handle);

    g_current_ms += 5 * 60 * 1000;
    STRICT_EXPECTED_CALL(tickcounter_get_current_ms(IGNORED_PTR_ARG, IGNORED_PTR_ARG))
        .CopyOutArgumentBuffer(2, &g_current_ms, sizeof(g_current_ms));
    IoTHubTransport_MQTT_Common_DoWork(handle);
    umock_c_reset_all_calls();

    STRICT_EXPECTED_CALL(tickcounter_get_current_ms(IGNORED_PTR_ARG, IGNORED_PTR_ARG));
    STRICT_EXPECTED_CALL(IoTHubClient_Auth_Get_Credential_Type(IGNORED_PTR_ARG));
    STRICT_EXPECTED_CALL(IoTHubClient_Auth_Get_SasToken_Expiry(IGNORED_PTR_ARG));
    STRICT_EXPECTED_CALL(mqtt_client_dowork(IGNORED_PTR_ARG));

    g_current_ms += 5 * 60 * 1000;
    STRICT_EXPECTED_CALL(tickcounter_get_current_ms(IGNORED_PTR_ARG, IGNORED_PTR_ARG))
        .CopyOutArgumentBuffer(2, &g_current_ms, sizeof(g_current_ms));

    STRICT_EXPECTED_CALL(DList_InitializeListHead(IGNORED_PTR_ARG));
    STRICT_EXPECTED_CALL(DList_InsertTailList(IGNORED_PTR_ARG, IGNORED_PTR_ARG));
    STRICT_EXPECTED_CALL(Transport_SendComplete_Callback(IGNORED_PTR_ARG, IOTHUB_CLIENT_CONFIRMATION_MESSAGE_TIMEOUT, transport_cb_ctx));
    STRICT_EXPECTED_CALL(DList_RemoveEntryList(IGNORED_PTR_ARG));
    STRICT_EXPECTED_CALL(gballoc_free(IGNORED_PTR_ARG));
    STRICT_EXPECTED_CALL(xio_retrieveoptions(IGNORED_PTR_ARG));
    STRICT_EXPECTED_CALL(mqtt_client_disconnect(IGNORED_PTR_ARG, IGNORED_PTR_ARG, IGNORED_PTR_ARG));
    for (size_t index = 0; index < NUM_DOWORK_VALUE; index++)
    {
        STRICT_EXPECTED_CALL(mqtt_client_dowork(IGNORED_PTR_ARG));
        STRICT_EXPECTED_CALL(ThreadAPI_Sleep(IGNORED_NUM_ARG));
    }
    STRICT_EXPECTED_CALL(mqtt_client_clear_xio(IGNORED_PTR_ARG));
    STRICT_EXPECTED_CALL(xio_destroy(IGNORED_PTR_ARG));
    STRICT_EXPECTED_CALL(Transport_ConnectionStatusCallBack(IOTHUB_CLIENT_CONNECTION_UNAUTHENTICATED, IOTHUB_CLIENT_CONNECTION_RETRY_EXPIRED, transport_cb_ctx));

    STRICT_EXPECTED_CALL(DList_InitializeListHead(IGNORED_PTR_ARG));
    STRICT_EXPECTED_CALL(DList_InsertTailList(IGNORED_PTR_ARG, IGNORED_PTR_ARG));
    STRICT_EXPECTED_CALL(Transport_SendComplete_Callback(IGNORED_PTR_ARG, IOTHUB_CLIENT_CONFIRMATION_MESSAGE_TIMEOUT, transport_cb_ctx));
    STRICT_EXPECTED_CALL(DList_RemoveEntryList(IGNORED_PTR_ARG));
    STRICT_EXPECTED_CALL(gballoc_free(IGNORED_PTR_ARG));

    // removeExpiredTwinRequests
    STRICT_EXPECTED_CALL(tickcounter_get_current_ms(IGNORED_PTR_ARG, IGNORED_PTR_ARG));

    // act
    IoTHubTransport_MQTT_Common_DoWork(handle);

    //assert
    ASSERT_ARE_EQUAL(char_ptr, umock_c_get_expected_calls(), umock_c_get_actual_calls());

    //cleanup
    IoTHubTransport_MQTT_Common_Destroy(handle);
}

/* Test_SRS_IOTHUB_MQTT_TRANSPORT_07_055: [ IoTHubTransport_MQTT_Common_DoWork shall send a device twin get property message upon successfully retrieving a SUBACK on device twin topics. ] */
TEST_FUNCTION(IoTHubTransport_MQTT_Common_DoWork_device_twin_resend_message_succeeds)
{
    // arrange
    IOTHUBTRANSPORT_CONFIG config = { 0 };
    SetupIothubTransportConfig(&config, TEST_DEVICE_ID, TEST_DEVICE_KEY, TEST_IOTHUB_NAME, TEST_IOTHUB_SUFFIX, TEST_PROTOCOL_GATEWAY_HOSTNAME, NULL);
    TRANSPORT_LL_HANDLE handle = IoTHubTransport_MQTT_Common_Create(&config, get_IO_transport, &transport_cb_info, transport_cb_ctx);

    CONNECT_ACK connack = { true, CONNECTION_ACCEPTED };

    QOS_VALUE QosValue[] = { DELIVER_AT_LEAST_ONCE };
    SUBSCRIBE_ACK suback;
    suback.packetId = 1234;
    suback.qosCount = 1;
    suback.qosReturn = QosValue;

    (void)IoTHubTransport_MQTT_Common_Subscribe_DeviceTwin(handle);
    setup_initialize_connection_mocks(false);
    IoTHubTransport_MQTT_Common_DoWork(handle);
    g_fnMqttOperationCallback(TEST_MQTT_CLIENT_HANDLE, MQTT_CLIENT_ON_CONNACK, &connack, g_callbackCtx);
    IoTHubTransport_MQTT_Common_DoWork(handle);
    g_fnMqttOperationCallback(TEST_MQTT_CLIENT_HANDLE, MQTT_CLIENT_ON_SUBSCRIBE_ACK, &suback, g_callbackCtx);
    IoTHubTransport_MQTT_Common_DoWork(handle);

    // Disconnect due to sas reconnect
    g_current_ms += 3600 * 1000;
    IoTHubTransport_MQTT_Common_DoWork(handle);
    IoTHubTransport_MQTT_Common_DoWork(handle);
    g_fnMqttOperationCallback(TEST_MQTT_CLIENT_HANDLE, MQTT_CLIENT_ON_SUBSCRIBE_ACK, &suback, g_callbackCtx);

    umock_c_reset_all_calls();

    RETRY_ACTION retry_action = RETRY_ACTION_RETRY_NOW;
    STRICT_EXPECTED_CALL(retry_control_should_retry(TEST_RETRY_CONTROL_HANDLE, IGNORED_PTR_ARG))
        .CopyOutArgumentBuffer_retry_action(&retry_action, sizeof(retry_action));
    STRICT_EXPECTED_CALL(tickcounter_get_current_ms(IGNORED_PTR_ARG, IGNORED_PTR_ARG));
    STRICT_EXPECTED_CALL(IoTHubClient_Auth_Get_Credential_Type(IGNORED_PTR_ARG));
    EXPECTED_CALL(STRING_c_str(IGNORED_PTR_ARG)).SetReturn(TEST_STRING_VALUE);
    STRICT_EXPECTED_CALL(IoTHubClient_Auth_Get_SasToken(IGNORED_PTR_ARG, IGNORED_PTR_ARG, IGNORED_NUM_ARG, IGNORED_PTR_ARG));
    EXPECTED_CALL(STRING_c_str(IGNORED_PTR_ARG)).SetReturn(TEST_DEVICE_ID);
    EXPECTED_CALL(STRING_c_str(IGNORED_PTR_ARG)).SetReturn(NULL);
    EXPECTED_CALL(STRING_c_str(IGNORED_PTR_ARG)).SetReturn(TEST_STRING_VALUE);
    EXPECTED_CALL(STRING_c_str(IGNORED_PTR_ARG)).SetReturn(TEST_STRING_VALUE);
    EXPECTED_CALL(STRING_c_str(IGNORED_PTR_ARG)).SetReturn(TEST_STRING_VALUE);
    STRICT_EXPECTED_CALL(IoTHubClient_Auth_Get_Credential_Type(IGNORED_PTR_ARG));
    EXPECTED_CALL(mqtt_client_connect(IGNORED_PTR_ARG, IGNORED_PTR_ARG, IGNORED_PTR_ARG));
    STRICT_EXPECTED_CALL(tickcounter_get_current_ms(IGNORED_PTR_ARG, IGNORED_PTR_ARG));
    STRICT_EXPECTED_CALL(gballoc_free(IGNORED_PTR_ARG));
    STRICT_EXPECTED_CALL(STRING_delete(IGNORED_PTR_ARG));
    EXPECTED_CALL(mqtt_client_dowork(IGNORED_PTR_ARG));
    STRICT_EXPECTED_CALL(tickcounter_get_current_ms(IGNORED_PTR_ARG, IGNORED_PTR_ARG));
    // removeExpiredTwinRequests
    STRICT_EXPECTED_CALL(tickcounter_get_current_ms(IGNORED_PTR_ARG, IGNORED_PTR_ARG));

    // act
    IoTHubTransport_MQTT_Common_DoWork(handle);

    //assert
    ASSERT_ARE_EQUAL(char_ptr, umock_c_get_expected_calls(), umock_c_get_actual_calls());

    //cleanup
    IoTHubTransport_MQTT_Common_Destroy(handle);
}

/* Tests_SRS_IOTHUB_MQTT_TRANSPORT_07_027: [IoTHubTransport_MQTT_Common_DoWork shall inspect the "waitingToSend" DLIST passed in config structure.] */
/* Tests_SRS_IOTHUB_MQTT_TRANSPORT_07_029: [IoTHubTransport_MQTT_Common_DoWork shall create a MQTT_MESSAGE_HANDLE and pass this to a call to mqtt_client_publish.] */
/* Tests_SRS_IOTHUB_MQTT_TRANSPORT_07_030: [IoTHubTransport_MQTT_Common_DoWork shall call mqtt_client_dowork everytime it is called if it is connected.] */
TEST_FUNCTION(IoTHubTransport_MQTT_Common_DoWork_with_1_event_item_STRING_type_succeeds)
{
    // arrange
    IOTHUBTRANSPORT_CONFIG config = { 0 };
    SetupIothubTransportConfig(&config, TEST_DEVICE_ID, TEST_DEVICE_KEY, TEST_IOTHUB_NAME, TEST_IOTHUB_SUFFIX, TEST_PROTOCOL_GATEWAY_HOSTNAME, NULL);

    QOS_VALUE QosValue[] = { DELIVER_AT_LEAST_ONCE };
    SUBSCRIBE_ACK suback;
    suback.packetId = 1234;
    suback.qosCount = 1;
    suback.qosReturn = QosValue;

    IOTHUB_MESSAGE_LIST message2;
    memset(&message2, 0, sizeof(IOTHUB_MESSAGE_LIST));
    message2.messageHandle = TEST_IOTHUB_MSG_STRING;

    DList_InsertTailList(config.waitingToSend, &(message2.entry));
    TRANSPORT_LL_HANDLE handle = IoTHubTransport_MQTT_Common_Create(&config, get_IO_transport, &transport_cb_info, transport_cb_ctx);

    CONNECT_ACK connack = { true, CONNECTION_ACCEPTED };
    g_fnMqttOperationCallback(TEST_MQTT_CLIENT_HANDLE, MQTT_CLIENT_ON_CONNACK, &connack, g_callbackCtx);
    IoTHubTransport_MQTT_Common_DoWork(handle);

    g_fnMqttOperationCallback(TEST_MQTT_CLIENT_HANDLE, MQTT_CLIENT_ON_SUBSCRIBE_ACK, &suback, g_callbackCtx);
    setup_initialize_connection_mocks(false);
    IoTHubTransport_MQTT_Common_DoWork(handle);
    umock_c_reset_all_calls();

    setup_IoTHubTransport_MQTT_Common_DoWork_events_mocks(NULL, NULL, 0, TEST_IOTHUB_MSG_STRING, false, NULL, NULL, NULL, NULL, NULL, NULL, NULL, false, NULL, false);

    // act
    IoTHubTransport_MQTT_Common_DoWork(handle);

    //assert
    ASSERT_ARE_EQUAL(char_ptr, umock_c_get_expected_calls(), umock_c_get_actual_calls());

    //cleanup
    IoTHubTransport_MQTT_Common_Destroy(handle);
}

// As of now, this test covers: message id, correlation id, content type, content encoding, diagId, diagCreationTimeUtc.
// Tests_SRS_IOTHUB_TRANSPORT_MQTT_COMMON_09_010: [ `IoTHubTransport_MQTT_Common_DoWork` shall check for the ContentType property and if found add the `value` as a system property in the format of `$.ct=<value>` ]
// Tests_SRS_IOTHUB_TRANSPORT_MQTT_COMMON_09_011: [ `IoTHubTransport_MQTT_Common_DoWork` shall check for the ContentEncoding property and if found add the `value` as a system property in the format of `$.ce=<value>` ]
// Tests_SRS_IOTHUB_TRANSPORT_MQTT_COMMON_09_014: [ `IoTHubTransport_MQTT_Common_DoWork` shall check for the diagnostic properties including diagid and diagCreationTimeUtc and if found both add them as system property in the format of `$.diagid` and `$.diagctx` respectively]
// Tests_SRS_IOTHUB_TRANSPORT_MQTT_COMMON_31_060: [ `IoTHubTransport_MQTT_Common_DoWork` shall check for the OutputName property and if found add the value as a system property in the format of $.on=<value> ]
TEST_FUNCTION(IoTHubTransport_MQTT_Common_DoWork_with_message_system_properties_succeeds)
{
    // arrange
    IOTHUBTRANSPORT_CONFIG config = { 0 };
    SetupIothubTransportConfig(&config, TEST_DEVICE_ID, TEST_DEVICE_KEY, TEST_IOTHUB_NAME, TEST_IOTHUB_SUFFIX, TEST_PROTOCOL_GATEWAY_HOSTNAME, NULL);

    QOS_VALUE QosValue[] = { DELIVER_AT_LEAST_ONCE };
    SUBSCRIBE_ACK suback;
    suback.packetId = 1234;
    suback.qosCount = 1;
    suback.qosReturn = QosValue;

    IOTHUB_MESSAGE_LIST message2;
    memset(&message2, 0, sizeof(IOTHUB_MESSAGE_LIST));
    message2.messageHandle = TEST_IOTHUB_MSG_STRING;

    DList_InsertTailList(config.waitingToSend, &(message2.entry));
    TRANSPORT_LL_HANDLE handle = IoTHubTransport_MQTT_Common_Create(&config, get_IO_transport, &transport_cb_info, transport_cb_ctx);

    CONNECT_ACK connack = { true, CONNECTION_ACCEPTED };
    g_fnMqttOperationCallback(TEST_MQTT_CLIENT_HANDLE, MQTT_CLIENT_ON_CONNACK, &connack, g_callbackCtx);
    IoTHubTransport_MQTT_Common_DoWork(handle);

    g_fnMqttOperationCallback(TEST_MQTT_CLIENT_HANDLE, MQTT_CLIENT_ON_SUBSCRIBE_ACK, &suback, g_callbackCtx);
    setup_initialize_connection_mocks(false);
    IoTHubTransport_MQTT_Common_DoWork(handle);
    umock_c_reset_all_calls();

    setup_IoTHubTransport_MQTT_Common_DoWork_events_mocks(NULL, NULL, 0, TEST_IOTHUB_MSG_STRING, false,
        "msg_id", "core_id", TEST_CONTENT_TYPE, TEST_CONTENT_ENCODING, TEST_DIAG_ID, TEST_DIAG_CREATION_TIME_UTC, TEST_MESSAGE_CREATION_TIME_UTC, false, TEST_OUTPUT_NAME, false);

    // act
    IoTHubTransport_MQTT_Common_DoWork(handle);

    //assert
    ASSERT_ARE_EQUAL(char_ptr, umock_c_get_expected_calls(), umock_c_get_actual_calls());

    //cleanup
    IoTHubTransport_MQTT_Common_Destroy(handle);
}

TEST_FUNCTION(IoTHubTransport_MQTT_Common_DoWork_with_message_system_properties_succeeds_autoencode)
{
    // arrange
    IOTHUBTRANSPORT_CONFIG config = { 0 };
    SetupIothubTransportConfig(&config, TEST_DEVICE_ID, TEST_DEVICE_KEY, TEST_IOTHUB_NAME, TEST_IOTHUB_SUFFIX, TEST_PROTOCOL_GATEWAY_HOSTNAME, NULL);

    QOS_VALUE QosValue[] = { DELIVER_AT_LEAST_ONCE };
    SUBSCRIBE_ACK suback;
    suback.packetId = 1234;
    suback.qosCount = 1;
    suback.qosReturn = QosValue;

    IOTHUB_MESSAGE_LIST message2;
    memset(&message2, 0, sizeof(IOTHUB_MESSAGE_LIST));
    message2.messageHandle = TEST_IOTHUB_MSG_STRING;

    DList_InsertTailList(config.waitingToSend, &(message2.entry));
    TRANSPORT_LL_HANDLE handle = IoTHubTransport_MQTT_Common_Create(&config, get_IO_transport, &transport_cb_info, transport_cb_ctx);

    CONNECT_ACK connack = { true, CONNECTION_ACCEPTED };
    g_fnMqttOperationCallback(TEST_MQTT_CLIENT_HANDLE, MQTT_CLIENT_ON_CONNACK, &connack, g_callbackCtx);
    IoTHubTransport_MQTT_Common_DoWork(handle);

    bool urlencode = true;
    IoTHubTransport_MQTT_Common_SetOption(handle, OPTION_AUTO_URL_ENCODE_DECODE, &urlencode);
    g_fnMqttOperationCallback(TEST_MQTT_CLIENT_HANDLE, MQTT_CLIENT_ON_SUBSCRIBE_ACK, &suback, g_callbackCtx);
    setup_initialize_connection_mocks(false);
    IoTHubTransport_MQTT_Common_DoWork(handle);
    umock_c_reset_all_calls();

    setup_IoTHubTransport_MQTT_Common_DoWork_events_mocks(NULL, NULL, 0, TEST_IOTHUB_MSG_STRING, false,
        "msg_id", "core_id", TEST_CONTENT_TYPE, TEST_CONTENT_ENCODING, TEST_DIAG_ID, TEST_DIAG_CREATION_TIME_UTC, TEST_MESSAGE_CREATION_TIME_UTC, true, NULL, false);

    // act
    IoTHubTransport_MQTT_Common_DoWork(handle);

    //assert
    ASSERT_ARE_EQUAL(char_ptr, umock_c_get_expected_calls(), umock_c_get_actual_calls());

    //cleanup
    IoTHubTransport_MQTT_Common_Destroy(handle);
}

// Tests_SRS_IOTHUB_TRANSPORT_MQTT_COMMON_09_015: [ `IoTHubTransport_MQTT_Common_DoWork` shall check whether diagid and diagCreationTimeUtc be present simultaneously, treat as error if not]
TEST_FUNCTION(IoTHubTransport_MQTT_Common_DoWork_with_message_incomplete_diagnostic_system_properties_fails)
{
    // arrange
    IOTHUBTRANSPORT_CONFIG config = { 0 };
    SetupIothubTransportConfig(&config, TEST_DEVICE_ID, TEST_DEVICE_KEY, TEST_IOTHUB_NAME, TEST_IOTHUB_SUFFIX, TEST_PROTOCOL_GATEWAY_HOSTNAME, NULL);

    QOS_VALUE QosValue[] = { DELIVER_AT_LEAST_ONCE };
    SUBSCRIBE_ACK suback;
    suback.packetId = 1234;
    suback.qosCount = 1;
    suback.qosReturn = QosValue;

    IOTHUB_MESSAGE_LIST message2;
    memset(&message2, 0, sizeof(IOTHUB_MESSAGE_LIST));
    message2.messageHandle = TEST_IOTHUB_MSG_STRING;

    DList_InsertTailList(config.waitingToSend, &(message2.entry));
    TRANSPORT_LL_HANDLE handle = IoTHubTransport_MQTT_Common_Create(&config, get_IO_transport, &transport_cb_info, transport_cb_ctx);

    CONNECT_ACK connack = { true, CONNECTION_ACCEPTED };
    g_fnMqttOperationCallback(TEST_MQTT_CLIENT_HANDLE, MQTT_CLIENT_ON_CONNACK, &connack, g_callbackCtx);
    IoTHubTransport_MQTT_Common_DoWork(handle);

    g_fnMqttOperationCallback(TEST_MQTT_CLIENT_HANDLE, MQTT_CLIENT_ON_SUBSCRIBE_ACK, &suback, g_callbackCtx);
    setup_initialize_connection_mocks(true);
    IoTHubTransport_MQTT_Common_DoWork(handle);
    umock_c_reset_all_calls();

    setup_IoTHubTransport_MQTT_Common_DoWork_events_mocks(NULL, NULL, 0, TEST_IOTHUB_MSG_STRING, false,
        NULL, NULL, NULL, NULL, TEST_DIAG_ID, NULL, NULL, false, NULL, false);

    // act
    IoTHubTransport_MQTT_Common_DoWork(handle);

    //assert
    ASSERT_ARE_EQUAL(char_ptr, umock_c_get_expected_calls(), umock_c_get_actual_calls());

    //cleanup
    IoTHubTransport_MQTT_Common_Destroy(handle);
}

/* Tests_SRS_IOTHUB_MQTT_TRANSPORT_07_034: [If IoTHubTransport_MQTT_Common_DoWork has resent the message two times then it shall fail the message and reconnect to IoTHub ... ] */
TEST_FUNCTION(IoTHubTransport_MQTT_Common_DoWork_resend_max_recount_reached_message_succeeds)
{
    // arrange
    IOTHUBTRANSPORT_CONFIG config = { 0 };
    SetupIothubTransportConfig(&config, TEST_DEVICE_ID, TEST_DEVICE_KEY, TEST_IOTHUB_NAME, TEST_IOTHUB_SUFFIX, TEST_PROTOCOL_GATEWAY_HOSTNAME, NULL);

    CONNECT_ACK connack = { true, CONNECTION_ACCEPTED };
    QOS_VALUE QosValue[] = { DELIVER_AT_LEAST_ONCE };
    SUBSCRIBE_ACK suback;
    suback.packetId = 1234;
    suback.qosCount = 1;
    suback.qosReturn = QosValue;

    IOTHUB_MESSAGE_LIST message2;
    memset(&message2, 0, sizeof(IOTHUB_MESSAGE_LIST));
    message2.messageHandle = TEST_IOTHUB_MSG_STRING;

    DList_InsertTailList(config.waitingToSend, &(message2.entry));
    TRANSPORT_LL_HANDLE handle = IoTHubTransport_MQTT_Common_Create(&config, get_IO_transport, &transport_cb_info, transport_cb_ctx);
    g_fnMqttOperationCallback(TEST_MQTT_CLIENT_HANDLE, MQTT_CLIENT_ON_CONNACK, &connack, g_callbackCtx);
    g_fnMqttOperationCallback(TEST_MQTT_CLIENT_HANDLE, MQTT_CLIENT_ON_SUBSCRIBE_ACK, &suback, g_callbackCtx);

    RETRY_ACTION retry_action = RETRY_ACTION_RETRY_NOW;
    EXPECTED_CALL(retry_control_should_retry(IGNORED_PTR_ARG, IGNORED_PTR_ARG))
        .CopyOutArgumentBuffer_retry_action(&retry_action, sizeof(retry_action));
    EXPECTED_CALL(retry_control_should_retry(IGNORED_PTR_ARG, IGNORED_PTR_ARG))
        .CopyOutArgumentBuffer_retry_action(&retry_action, sizeof(retry_action));
    EXPECTED_CALL(retry_control_should_retry(IGNORED_PTR_ARG, IGNORED_PTR_ARG))
        .CopyOutArgumentBuffer_retry_action(&retry_action, sizeof(retry_action));

    for (size_t index = 0; index < 3; index++)
    {
        IoTHubTransport_MQTT_Common_DoWork(handle);
        g_current_ms = (tickcounter_ms_t)(index * 15 * 1000);
    }
    umock_c_reset_all_calls();

    set_expected_calls_for_DoWork_for_twin_timeouts();
    // removeExpiredTwinRequests
    STRICT_EXPECTED_CALL(tickcounter_get_current_ms(IGNORED_PTR_ARG, IGNORED_PTR_ARG));

    // act
    IoTHubTransport_MQTT_Common_DoWork(handle);

    //assert
    ASSERT_ARE_EQUAL(char_ptr, umock_c_get_expected_calls(), umock_c_get_actual_calls());

    //cleanup
    IoTHubTransport_MQTT_Common_Destroy(handle);
}

TEST_FUNCTION(IoTHubTransport_MQTT_Common_DoWork_connectFailCount_exceed_succeed)
{
    // arrange
    IOTHUBTRANSPORT_CONFIG config = { 0 };
    const size_t iterationCount = 7;
    SetupIothubTransportConfig(&config, TEST_DEVICE_ID, TEST_DEVICE_KEY, TEST_IOTHUB_NAME, TEST_IOTHUB_SUFFIX, TEST_PROTOCOL_GATEWAY_HOSTNAME, NULL);

    TRANSPORT_LL_HANDLE handle = IoTHubTransport_MQTT_Common_Create(&config, get_IO_transport, &transport_cb_info, transport_cb_ctx);
    umock_c_reset_all_calls();

    setup_initialize_connection_mocks(false);

    for (size_t index = 0; index < iterationCount - 1; index++)
    {
        STRICT_EXPECTED_CALL(mqtt_client_dowork(IGNORED_PTR_ARG));
        STRICT_EXPECTED_CALL(tickcounter_get_current_ms(IGNORED_PTR_ARG, IGNORED_PTR_ARG));
        STRICT_EXPECTED_CALL(tickcounter_get_current_ms(IGNORED_PTR_ARG, IGNORED_PTR_ARG));
        // removeExpiredTwinRequests
        STRICT_EXPECTED_CALL(tickcounter_get_current_ms(IGNORED_PTR_ARG, IGNORED_PTR_ARG));
    }
    STRICT_EXPECTED_CALL(mqtt_client_dowork(IGNORED_PTR_ARG));
    STRICT_EXPECTED_CALL(tickcounter_get_current_ms(IGNORED_PTR_ARG, IGNORED_PTR_ARG));
    // removeExpiredTwinRequests
    STRICT_EXPECTED_CALL(tickcounter_get_current_ms(IGNORED_PTR_ARG, IGNORED_PTR_ARG));

    // act
    for (size_t index = 0; index < iterationCount; index++)
    {
        IoTHubTransport_MQTT_Common_DoWork(handle);
    }

    //assert
    ASSERT_ARE_EQUAL(char_ptr, umock_c_get_expected_calls(), umock_c_get_actual_calls());

    //cleanup
    IoTHubTransport_MQTT_Common_Destroy(handle);
}

// Tests_SRS_IOTHUB_TRANSPORT_MQTT_COMMON_09_001: [ IoTHubTransport_MQTT_Common_DoWork shall trigger reconnection if the mqtt_client_connect does not complete within `keepalive` seconds]
TEST_FUNCTION(IoTHubTransport_MQTT_Common_DoWork_mqtt_client_connect_times_out)
{
    // arrange
    IOTHUBTRANSPORT_CONFIG config = { 0 };
    CONNECT_ACK connack = { true, CONNECTION_ACCEPTED };

    SetupIothubTransportConfig(&config, TEST_DEVICE_ID, TEST_DEVICE_KEY, TEST_IOTHUB_NAME, TEST_IOTHUB_SUFFIX, TEST_PROTOCOL_GATEWAY_HOSTNAME, NULL);

    TRANSPORT_LL_HANDLE handle = IoTHubTransport_MQTT_Common_Create(&config, get_IO_transport, &transport_cb_info, transport_cb_ctx);

    umock_c_reset_all_calls();
    setup_initialize_connection_mocks(false);
    IoTHubTransport_MQTT_Common_DoWork(handle);
    g_fnMqttOperationCallback(TEST_MQTT_CLIENT_HANDLE, MQTT_CLIENT_ON_CONNACK, &connack, g_callbackCtx);

    g_current_ms += (5 * 600 * 2000); // 4+ minutes have passed.
    umock_c_reset_all_calls();

    STRICT_EXPECTED_CALL(tickcounter_get_current_ms(IGNORED_PTR_ARG, IGNORED_PTR_ARG));
    STRICT_EXPECTED_CALL(IoTHubClient_Auth_Get_Credential_Type(IGNORED_PTR_ARG));
    STRICT_EXPECTED_CALL(IoTHubClient_Auth_Get_SasToken_Expiry(IGNORED_PTR_ARG));
    STRICT_EXPECTED_CALL(xio_retrieveoptions(IGNORED_PTR_ARG));
    STRICT_EXPECTED_CALL(mqtt_client_disconnect(IGNORED_PTR_ARG, IGNORED_PTR_ARG, IGNORED_PTR_ARG));
    for (size_t index = 0; index < NUM_DOWORK_VALUE; index++)
    {
        STRICT_EXPECTED_CALL(mqtt_client_dowork(IGNORED_PTR_ARG));
        STRICT_EXPECTED_CALL(ThreadAPI_Sleep(IGNORED_NUM_ARG));
    }
    STRICT_EXPECTED_CALL(mqtt_client_clear_xio(IGNORED_PTR_ARG));
    STRICT_EXPECTED_CALL(xio_destroy(IGNORED_PTR_ARG));
    STRICT_EXPECTED_CALL(Transport_ConnectionStatusCallBack(IOTHUB_CLIENT_CONNECTION_UNAUTHENTICATED, IOTHUB_CLIENT_CONNECTION_EXPIRED_SAS_TOKEN, IGNORED_PTR_ARG));
    STRICT_EXPECTED_CALL(mqtt_client_dowork(IGNORED_PTR_ARG));
    STRICT_EXPECTED_CALL(tickcounter_get_current_ms(IGNORED_PTR_ARG, IGNORED_PTR_ARG));
    // removeExpiredTwinRequests
    STRICT_EXPECTED_CALL(tickcounter_get_current_ms(IGNORED_PTR_ARG, IGNORED_PTR_ARG));

    // act
    IoTHubTransport_MQTT_Common_DoWork(handle);

    //assert
    ASSERT_ARE_EQUAL(char_ptr, umock_c_get_expected_calls(), umock_c_get_actual_calls());

    //cleanup
    IoTHubTransport_MQTT_Common_Destroy(handle);
}

// Tests_SRS_IOTHUB_TRANSPORT_MQTT_COMMON_07_030: [ IoTHubTransport_MQTT_Common_DoWork shall call mqtt_client_dowork everytime it is called if it is connected. ]
TEST_FUNCTION(IoTHubTransport_MQTT_Common_DoWork_mqtt_client_connecting_times_out)
{
    // arrange
    IOTHUBTRANSPORT_CONFIG config = { 0 };

    SetupIothubTransportConfig(&config, TEST_DEVICE_ID, TEST_DEVICE_KEY, TEST_IOTHUB_NAME, TEST_IOTHUB_SUFFIX, TEST_PROTOCOL_GATEWAY_HOSTNAME, NULL);

    TRANSPORT_LL_HANDLE handle = IoTHubTransport_MQTT_Common_Create(&config, get_IO_transport, &transport_cb_info, transport_cb_ctx);

    umock_c_reset_all_calls();
    setup_initialize_connection_mocks(false);
    IoTHubTransport_MQTT_Common_DoWork(handle);

    g_current_ms += (5 * 600 * 2000); // 4+ minutes have passed.
    umock_c_reset_all_calls();

    STRICT_EXPECTED_CALL(tickcounter_get_current_ms(IGNORED_PTR_ARG, IGNORED_PTR_ARG));
    STRICT_EXPECTED_CALL(xio_retrieveoptions(IGNORED_PTR_ARG));
    STRICT_EXPECTED_CALL(mqtt_client_clear_xio(IGNORED_PTR_ARG));
    STRICT_EXPECTED_CALL(xio_destroy(IGNORED_PTR_ARG));
    STRICT_EXPECTED_CALL(tickcounter_get_current_ms(IGNORED_PTR_ARG, IGNORED_PTR_ARG));
    // removeExpiredTwinRequests
    STRICT_EXPECTED_CALL(tickcounter_get_current_ms(IGNORED_PTR_ARG, IGNORED_PTR_ARG));

    //
    // client is not connected now, so mqtt_client_dowork shouldn't be called
    //

    // act
    IoTHubTransport_MQTT_Common_DoWork(handle);

    //assert
    ASSERT_ARE_EQUAL(char_ptr, umock_c_get_expected_calls(), umock_c_get_actual_calls());

    //cleanup
    IoTHubTransport_MQTT_Common_Destroy(handle);
}

/* Test_SRS_IOTHUB_MQTT_TRANSPORT_07_023: [IoTHubTransport_MQTT_Common_GetSendStatus shall return IOTHUB_CLIENT_INVALID_ARG if called with NULL parameter.] */
TEST_FUNCTION(IoTHubTransport_MQTT_Common_GetSendStatus_InvalidHandleArgument_fail)
{
    // arrange
    IOTHUBTRANSPORT_CONFIG config = { 0 };
    SetupIothubTransportConfig(&config, TEST_DEVICE_ID, TEST_DEVICE_KEY, TEST_IOTHUB_NAME, TEST_IOTHUB_SUFFIX, TEST_PROTOCOL_GATEWAY_HOSTNAME, NULL);

    TRANSPORT_LL_HANDLE handle = IoTHubTransport_MQTT_Common_Create(&config, get_IO_transport, &transport_cb_info, transport_cb_ctx);
    umock_c_reset_all_calls();

    IOTHUB_CLIENT_STATUS status;

    // act
    IOTHUB_CLIENT_RESULT result = IoTHubTransport_MQTT_Common_GetSendStatus(NULL, &status);

    // assert
    ASSERT_ARE_EQUAL(IOTHUB_CLIENT_RESULT, result, IOTHUB_CLIENT_INVALID_ARG);

    ASSERT_ARE_EQUAL(char_ptr, umock_c_get_expected_calls(), umock_c_get_actual_calls());

    // cleanup
    IoTHubTransport_MQTT_Common_Destroy(handle);
}

/* Test_SRS_IOTHUB_MQTT_TRANSPORT_07_023: [IoTHubTransport_MQTT_Common_GetSendStatus shall return IOTHUB_CLIENT_INVALID_ARG if called with NULL parameter.] */
TEST_FUNCTION(IoTHubTransport_MQTT_Common_GetSendStatus_InvalidStatusArgument_fail)
{
    // arrange
    IOTHUBTRANSPORT_CONFIG config = { 0 };
    SetupIothubTransportConfig(&config, TEST_DEVICE_ID, TEST_DEVICE_KEY, TEST_IOTHUB_NAME, TEST_IOTHUB_SUFFIX, TEST_PROTOCOL_GATEWAY_HOSTNAME, NULL);

    TRANSPORT_LL_HANDLE handle = IoTHubTransport_MQTT_Common_Create(&config, get_IO_transport, &transport_cb_info, transport_cb_ctx);
    umock_c_reset_all_calls();

    // act
    IOTHUB_CLIENT_RESULT result = IoTHubTransport_MQTT_Common_GetSendStatus(handle, NULL);

    // assert
    ASSERT_ARE_EQUAL(IOTHUB_CLIENT_RESULT, result, IOTHUB_CLIENT_INVALID_ARG);

    ASSERT_ARE_EQUAL(char_ptr, umock_c_get_expected_calls(), umock_c_get_actual_calls());

    // cleanup
    IoTHubTransport_MQTT_Common_Destroy(handle);
}

/* Tests_SRS_IOTHUB_MQTT_TRANSPORT_07_024: [IoTHubTransport_MQTT_Common_GetSendStatus shall return IOTHUB_CLIENT_OK and status IOTHUB_CLIENT_SEND_STATUS_IDLE if there are currently no event items to be sent or being sent.] */
TEST_FUNCTION(IoTHubTransport_MQTT_Common_GetSendStatus_empty_waitingToSend_and_empty_waitingforAck_success)
{
    // arrange
    IOTHUBTRANSPORT_CONFIG config = { 0 };
    SetupIothubTransportConfig(&config, TEST_DEVICE_ID, TEST_DEVICE_KEY, TEST_IOTHUB_NAME, TEST_IOTHUB_SUFFIX, TEST_PROTOCOL_GATEWAY_HOSTNAME, NULL);

    TRANSPORT_LL_HANDLE handle = IoTHubTransport_MQTT_Common_Create(&config, get_IO_transport, &transport_cb_info, transport_cb_ctx);
    umock_c_reset_all_calls();

    STRICT_EXPECTED_CALL(DList_IsListEmpty(config.waitingToSend));
    STRICT_EXPECTED_CALL(DList_IsListEmpty(IGNORED_PTR_ARG)).IgnoreArgument(1);

    IOTHUB_CLIENT_STATUS status;

    // act
    IOTHUB_CLIENT_RESULT result = IoTHubTransport_MQTT_Common_GetSendStatus(handle, &status);

    // assert
    ASSERT_ARE_EQUAL(IOTHUB_CLIENT_RESULT, result, IOTHUB_CLIENT_OK);
    ASSERT_ARE_EQUAL(IOTHUB_CLIENT_STATUS, status, IOTHUB_CLIENT_SEND_STATUS_IDLE);

    ASSERT_ARE_EQUAL(char_ptr, umock_c_get_expected_calls(), umock_c_get_actual_calls());

    // cleanup
    IoTHubTransport_MQTT_Common_Destroy(handle);
}

/* Tests_SRS_IOTHUB_MQTT_TRANSPORT_07_025: [IoTHubTransport_MQTT_Common_GetSendStatus shall return IOTHUB_CLIENT_OK and status IOTHUB_CLIENT_SEND_STATUS_BUSY if there are currently event items to be sent or being sent.] */
TEST_FUNCTION(IoTHubTransport_MQTT_Common_GetSendStatus_waitingToSend_not_empty_success)
{
    // arrange
    IOTHUBTRANSPORT_CONFIG config = { 0 };
    SetupIothubTransportConfig(&config, TEST_DEVICE_ID, TEST_DEVICE_KEY, TEST_IOTHUB_NAME, TEST_IOTHUB_SUFFIX, TEST_PROTOCOL_GATEWAY_HOSTNAME, NULL);

    TRANSPORT_LL_HANDLE handle = IoTHubTransport_MQTT_Common_Create(&config, get_IO_transport, &transport_cb_info, transport_cb_ctx);

    IOTHUB_MESSAGE_HANDLE eventMessageHandle = IoTHubMessage_CreateFromByteArray(IGNORED_PTR_ARG, IGNORED_NUM_ARG);
    IOTHUB_MESSAGE_LIST newEntry;
    newEntry.messageHandle = eventMessageHandle;
    DList_InsertTailList(config.waitingToSend, &(newEntry.entry));

    umock_c_reset_all_calls();

    STRICT_EXPECTED_CALL(DList_IsListEmpty(config.waitingToSend));

    IOTHUB_CLIENT_STATUS status;

    // act
    IOTHUB_CLIENT_RESULT result = IoTHubTransport_MQTT_Common_GetSendStatus(handle, &status);

    // assert
    ASSERT_ARE_EQUAL(IOTHUB_CLIENT_RESULT, result, IOTHUB_CLIENT_OK);
    ASSERT_ARE_EQUAL(IOTHUB_CLIENT_STATUS, status, IOTHUB_CLIENT_SEND_STATUS_BUSY);

    ASSERT_ARE_EQUAL(char_ptr, umock_c_get_expected_calls(), umock_c_get_actual_calls());

    // cleanup
    IoTHubTransport_MQTT_Common_Destroy(handle);
    IoTHubMessage_Destroy(eventMessageHandle);
}

TEST_FUNCTION(IoTHubTransport_MQTT_Common_delivered_NULL_context_do_Nothing)
{
    // arrange
    IOTHUBTRANSPORT_CONFIG config = { 0 };
    SetupIothubTransportConfig(&config, TEST_DEVICE_ID, TEST_DEVICE_KEY, TEST_IOTHUB_NAME, TEST_IOTHUB_SUFFIX, TEST_PROTOCOL_GATEWAY_HOSTNAME, NULL);

    TRANSPORT_LL_HANDLE handle = IoTHubTransport_MQTT_Common_Create(&config, get_IO_transport, &transport_cb_info, transport_cb_ctx);

    umock_c_reset_all_calls();

    // act
    g_fnMqttErrorCallback(TEST_MQTT_CLIENT_HANDLE, MQTT_CLIENT_UNKNOWN_ERROR, g_callbackCtx);

    // assert
    ASSERT_ARE_EQUAL(char_ptr, umock_c_get_expected_calls(), umock_c_get_actual_calls());

    //cleanup
    IoTHubTransport_MQTT_Common_Destroy(handle);
}

TEST_FUNCTION(IoTHubTransport_MQTT_Common_delivered_MQTT_CLIENT_NO_PING_RESPONSE_success)
{
    // arrange
    IOTHUBTRANSPORT_CONFIG config = { 0 };
    SetupIothubTransportConfig(&config, TEST_DEVICE_ID, TEST_DEVICE_KEY, TEST_IOTHUB_NAME, TEST_IOTHUB_SUFFIX, TEST_PROTOCOL_GATEWAY_HOSTNAME, NULL);

    TRANSPORT_LL_HANDLE handle = IoTHubTransport_MQTT_Common_Create(&config, get_IO_transport, &transport_cb_info, transport_cb_ctx);

    umock_c_reset_all_calls();
    STRICT_EXPECTED_CALL(Transport_ConnectionStatusCallBack(IOTHUB_CLIENT_CONNECTION_UNAUTHENTICATED, IOTHUB_CLIENT_CONNECTION_NO_PING_RESPONSE, IGNORED_PTR_ARG));
    STRICT_EXPECTED_CALL(xio_retrieveoptions(IGNORED_PTR_ARG));
    STRICT_EXPECTED_CALL(mqtt_client_clear_xio(IGNORED_PTR_ARG));
    STRICT_EXPECTED_CALL(xio_destroy(IGNORED_PTR_ARG));
    STRICT_EXPECTED_CALL(mqtt_client_dowork(IGNORED_PTR_ARG));
    STRICT_EXPECTED_CALL(tickcounter_get_current_ms(IGNORED_PTR_ARG, IGNORED_PTR_ARG));
    // removeExpiredTwinRequests
    STRICT_EXPECTED_CALL(tickcounter_get_current_ms(IGNORED_PTR_ARG, IGNORED_PTR_ARG));

    // act
    g_fnMqttErrorCallback(TEST_MQTT_CLIENT_HANDLE, MQTT_CLIENT_NO_PING_RESPONSE, g_callbackCtx);
    IoTHubTransport_MQTT_Common_DoWork(handle);

    // assert
    ASSERT_ARE_EQUAL(char_ptr, umock_c_get_expected_calls(), umock_c_get_actual_calls());

    //cleanup
    IoTHubTransport_MQTT_Common_Destroy(handle);
}

TEST_FUNCTION(IoTHubTransport_MQTT_Common_delivered_MQTT_CLIENT_MQTT_CLIENT_MEMORY_ERROR_success)
{
    // arrange
    IOTHUBTRANSPORT_CONFIG config = { 0 };
    SetupIothubTransportConfig(&config, TEST_DEVICE_ID, TEST_DEVICE_KEY, TEST_IOTHUB_NAME, TEST_IOTHUB_SUFFIX, TEST_PROTOCOL_GATEWAY_HOSTNAME, NULL);

    TRANSPORT_LL_HANDLE handle = IoTHubTransport_MQTT_Common_Create(&config, get_IO_transport, &transport_cb_info, transport_cb_ctx);

    umock_c_reset_all_calls();
    STRICT_EXPECTED_CALL(xio_retrieveoptions(IGNORED_PTR_ARG));
    STRICT_EXPECTED_CALL(mqtt_client_clear_xio(IGNORED_PTR_ARG));
    STRICT_EXPECTED_CALL(xio_destroy(IGNORED_PTR_ARG));
    STRICT_EXPECTED_CALL(mqtt_client_dowork(IGNORED_PTR_ARG));
    STRICT_EXPECTED_CALL(tickcounter_get_current_ms(IGNORED_PTR_ARG, IGNORED_PTR_ARG));
    // removeExpiredTwinRequests
    STRICT_EXPECTED_CALL(tickcounter_get_current_ms(IGNORED_PTR_ARG, IGNORED_PTR_ARG));

    // act
    g_fnMqttErrorCallback(TEST_MQTT_CLIENT_HANDLE, MQTT_CLIENT_MEMORY_ERROR, g_callbackCtx);
    IoTHubTransport_MQTT_Common_DoWork(handle);

    // assert
    ASSERT_ARE_EQUAL(char_ptr, umock_c_get_expected_calls(), umock_c_get_actual_calls());

    //cleanup
    IoTHubTransport_MQTT_Common_Destroy(handle);
}

TEST_FUNCTION(IoTHubTransportMqtt_delivered_MQTT_CLIENT_NO_NETWORK_success)
{
    // arrange
    IOTHUBTRANSPORT_CONFIG config = { 0 };
    SetupIothubTransportConfig(&config, TEST_DEVICE_ID, TEST_DEVICE_KEY, TEST_IOTHUB_NAME, TEST_IOTHUB_SUFFIX, TEST_PROTOCOL_GATEWAY_HOSTNAME, NULL);

    TRANSPORT_LL_HANDLE handle = IoTHubTransport_MQTT_Common_Create(&config, get_IO_transport, &transport_cb_info, transport_cb_ctx);

    umock_c_reset_all_calls();

    STRICT_EXPECTED_CALL(Transport_ConnectionStatusCallBack(IOTHUB_CLIENT_CONNECTION_UNAUTHENTICATED, IOTHUB_CLIENT_CONNECTION_NO_NETWORK, IGNORED_PTR_ARG));

    // act
    g_fnMqttErrorCallback(TEST_MQTT_CLIENT_HANDLE, MQTT_CLIENT_CONNECTION_ERROR, g_callbackCtx);

    // assert
    ASSERT_ARE_EQUAL(char_ptr, umock_c_get_expected_calls(), umock_c_get_actual_calls());

    //cleanup
    IoTHubTransport_MQTT_Common_Destroy(handle);
}

TEST_FUNCTION(IoTHubTransportMqtt_delivered_MQTT_CLIENT_COMMUNICATION_ERROR_success)
{
    // arrange
    IOTHUBTRANSPORT_CONFIG config = { 0 };
    SetupIothubTransportConfig(&config, TEST_DEVICE_ID, TEST_DEVICE_KEY, TEST_IOTHUB_NAME, TEST_IOTHUB_SUFFIX, TEST_PROTOCOL_GATEWAY_HOSTNAME, NULL);

    TRANSPORT_LL_HANDLE handle = IoTHubTransport_MQTT_Common_Create(&config, get_IO_transport, &transport_cb_info, transport_cb_ctx);

    umock_c_reset_all_calls();

    STRICT_EXPECTED_CALL(Transport_ConnectionStatusCallBack(IOTHUB_CLIENT_CONNECTION_UNAUTHENTICATED, IOTHUB_CLIENT_CONNECTION_COMMUNICATION_ERROR, IGNORED_PTR_ARG));

    // act
    g_fnMqttErrorCallback(TEST_MQTT_CLIENT_HANDLE, MQTT_CLIENT_COMMUNICATION_ERROR, g_callbackCtx);

    // assert
    ASSERT_ARE_EQUAL(char_ptr, umock_c_get_expected_calls(), umock_c_get_actual_calls());

    //cleanup
    IoTHubTransport_MQTT_Common_Destroy(handle);
}

TEST_FUNCTION(IoTHubTransport_MQTT_Common_MqttOpCompleteCallback_DISCONNECT_succeed)
{
    // arrange
    IOTHUBTRANSPORT_CONFIG config = { 0 };
    SetupIothubTransportConfig(&config, TEST_DEVICE_ID, TEST_DEVICE_KEY, TEST_IOTHUB_NAME, TEST_IOTHUB_SUFFIX, TEST_PROTOCOL_GATEWAY_HOSTNAME, NULL);

    TRANSPORT_LL_HANDLE handle = IoTHubTransport_MQTT_Common_Create(&config, get_IO_transport, &transport_cb_info, transport_cb_ctx);
    umock_c_reset_all_calls();

    // act
    g_fnMqttOperationCallback(TEST_MQTT_CLIENT_HANDLE, MQTT_CLIENT_ON_DISCONNECT, NULL, g_callbackCtx);

    //assert
    ASSERT_ARE_EQUAL(char_ptr, umock_c_get_expected_calls(), umock_c_get_actual_calls());

    //cleanup
    IoTHubTransport_MQTT_Common_Destroy(handle);
}

TEST_FUNCTION(IoTHubTransport_MQTT_Common_MqttOpCompleteCallback_CONN_ACK_NOT_CONNECTED_succeed)
{
    // arrange
    IOTHUBTRANSPORT_CONFIG config = { 0 };
    SetupIothubTransportConfig(&config, TEST_DEVICE_ID, TEST_DEVICE_KEY, TEST_IOTHUB_NAME, TEST_IOTHUB_SUFFIX, TEST_PROTOCOL_GATEWAY_HOSTNAME, NULL);

    CONNECT_ACK connack;
    connack.isSessionPresent = false;
    connack.returnCode = CONN_REFUSED_BAD_USERNAME_PASSWORD;

    TRANSPORT_LL_HANDLE handle = IoTHubTransport_MQTT_Common_Create(&config, get_IO_transport, &transport_cb_info, transport_cb_ctx);
    umock_c_reset_all_calls();

    STRICT_EXPECTED_CALL(Transport_ConnectionStatusCallBack(IOTHUB_CLIENT_CONNECTION_UNAUTHENTICATED, IOTHUB_CLIENT_CONNECTION_BAD_CREDENTIAL, IGNORED_PTR_ARG));

    // act
    g_fnMqttOperationCallback(TEST_MQTT_CLIENT_HANDLE, MQTT_CLIENT_ON_CONNACK, &connack, g_callbackCtx);

    //assert
    ASSERT_ARE_EQUAL(char_ptr, umock_c_get_expected_calls(), umock_c_get_actual_calls());

    //cleanup
    IoTHubTransport_MQTT_Common_Destroy(handle);
}

TEST_FUNCTION(IoTHubTransportMqtt_MqttOpCompleteCallback_CONN_ACK_CONN_REFUSED_NOT_CONNECTED_succeed)
{
    // arrange
    IOTHUBTRANSPORT_CONFIG config = { 0 };
    SetupIothubTransportConfig(&config, TEST_DEVICE_ID, TEST_DEVICE_KEY, TEST_IOTHUB_NAME, TEST_IOTHUB_SUFFIX, TEST_PROTOCOL_GATEWAY_HOSTNAME, NULL);

    CONNECT_ACK connack;
    connack.isSessionPresent = false;
    connack.returnCode = CONN_REFUSED_NOT_AUTHORIZED;

    TRANSPORT_LL_HANDLE handle = IoTHubTransport_MQTT_Common_Create(&config, get_IO_transport, &transport_cb_info, transport_cb_ctx);
    umock_c_reset_all_calls();

    STRICT_EXPECTED_CALL(Transport_ConnectionStatusCallBack(IOTHUB_CLIENT_CONNECTION_UNAUTHENTICATED, IOTHUB_CLIENT_CONNECTION_BAD_CREDENTIAL, IGNORED_PTR_ARG));

    // act
    g_fnMqttOperationCallback(TEST_MQTT_CLIENT_HANDLE, MQTT_CLIENT_ON_CONNACK, &connack, g_callbackCtx);

    //assert
    ASSERT_ARE_EQUAL(char_ptr, umock_c_get_expected_calls(), umock_c_get_actual_calls());

    //cleanup
    IoTHubTransport_MQTT_Common_Destroy(handle);
}

TEST_FUNCTION(IoTHubTransport_MQTT_Common_MqttOpCompleteCallback_PUBLISH_ACK_succeed)
{
    // arrange
    IOTHUBTRANSPORT_CONFIG config = { 0 };
    SetupIothubTransportConfig(&config, TEST_DEVICE_ID, TEST_DEVICE_KEY, TEST_IOTHUB_NAME, TEST_IOTHUB_SUFFIX, TEST_PROTOCOL_GATEWAY_HOSTNAME, NULL);

    PUBLISH_ACK puback;
    puback.packetId = 2;

    QOS_VALUE QosValue[] = { DELIVER_AT_LEAST_ONCE };
    SUBSCRIBE_ACK suback;
    suback.packetId = 1234;
    suback.qosCount = 1;
    suback.qosReturn = QosValue;

    IOTHUB_MESSAGE_LIST message1;
    memset(&message1, 0, sizeof(IOTHUB_MESSAGE_LIST));
    message1.messageHandle = TEST_IOTHUB_MSG_BYTEARRAY;

    DList_InsertTailList(config.waitingToSend, &(message1.entry));
    TRANSPORT_LL_HANDLE handle = setup_iothub_mqtt_connection(&config);
    g_fnMqttOperationCallback(TEST_MQTT_CLIENT_HANDLE, MQTT_CLIENT_ON_SUBSCRIBE_ACK, &suback, g_callbackCtx);
    IoTHubTransport_MQTT_Common_DoWork(handle);
    IoTHubTransport_MQTT_Common_DoWork(handle);
    umock_c_reset_all_calls();

    setup_invoke_message_callback_mocks(IOTHUB_CLIENT_CONFIRMATION_OK, true, false);

    // act
    g_fnMqttOperationCallback(TEST_MQTT_CLIENT_HANDLE, MQTT_CLIENT_ON_PUBLISH_ACK, &puback, g_callbackCtx);

    //assert
    ASSERT_ARE_EQUAL(char_ptr, umock_c_get_expected_calls(), umock_c_get_actual_calls());

    //cleanup
    IoTHubTransport_MQTT_Common_Destroy(handle);
}

/* Tests_SRS_IOTHUB_MQTT_TRANSPORT_07_051: [ If msgHandle or callbackCtx is NULL, mqtt_notification_callback shall do nothing. ] */
TEST_FUNCTION(IoTHubTransport_MQTT_Common_MessageRecv_message_NULL_fail)
{
    // arrange
    IOTHUBTRANSPORT_CONFIG config = { 0 };
    SetupIothubTransportConfig(&config, TEST_DEVICE_ID, TEST_DEVICE_KEY, TEST_IOTHUB_NAME, TEST_IOTHUB_SUFFIX, TEST_PROTOCOL_GATEWAY_HOSTNAME, NULL);

    TRANSPORT_LL_HANDLE handle = IoTHubTransport_MQTT_Common_Create(&config, get_IO_transport, &transport_cb_info, transport_cb_ctx);

    umock_c_reset_all_calls();

    // act
    ASSERT_IS_NOT_NULL(g_fnMqttMsgRecv);
    g_fnMqttMsgRecv(NULL, g_callbackCtx);

    // assert
    ASSERT_ARE_EQUAL(char_ptr, umock_c_get_expected_calls(), umock_c_get_actual_calls());

    //cleanup
    IoTHubTransport_MQTT_Common_Destroy(handle);
}

/* Tests_SRS_IOTHUB_MQTT_TRANSPORT_07_051: [ If msgHandle or callbackCtx is NULL, mqtt_notification_callback shall do nothing. ] */
TEST_FUNCTION(IoTHubTransport_MQTT_Common_MessageRecv_context_NULL_fail)
{
    // arrange
    IOTHUBTRANSPORT_CONFIG config = { 0 };
    SetupIothubTransportConfig(&config, TEST_DEVICE_ID, TEST_DEVICE_KEY, TEST_IOTHUB_NAME, TEST_IOTHUB_SUFFIX, TEST_PROTOCOL_GATEWAY_HOSTNAME, NULL);

    TRANSPORT_LL_HANDLE handle = IoTHubTransport_MQTT_Common_Create(&config, get_IO_transport, &transport_cb_info, transport_cb_ctx);

    umock_c_reset_all_calls();

    // act
    ASSERT_IS_NOT_NULL(g_fnMqttMsgRecv);
    g_fnMqttMsgRecv(TEST_MQTT_MESSAGE_HANDLE, NULL);

    // assert
    ASSERT_ARE_EQUAL(char_ptr, umock_c_get_expected_calls(), umock_c_get_actual_calls());

    //cleanup
    IoTHubTransport_MQTT_Common_Destroy(handle);
}

/* Tests_SRS_IOTHUB_MQTT_TRANSPORT_07_051: [ If msgHandle or callbackCtx is NULL, mqtt_notification_callback shall do nothing. ] */
TEST_FUNCTION(IoTHubTransport_MQTT_Common_MessageRecv_Message_context_NULL_fail)
{
    // arrange
    IOTHUBTRANSPORT_CONFIG config = { 0 };
    SetupIothubTransportConfig(&config, TEST_DEVICE_ID, TEST_DEVICE_KEY, TEST_IOTHUB_NAME, TEST_IOTHUB_SUFFIX, TEST_PROTOCOL_GATEWAY_HOSTNAME, NULL);

    TRANSPORT_LL_HANDLE handle = IoTHubTransport_MQTT_Common_Create(&config, get_IO_transport, &transport_cb_info, transport_cb_ctx);

    umock_c_reset_all_calls();

    // act
    ASSERT_IS_NOT_NULL(g_fnMqttMsgRecv);
    g_fnMqttMsgRecv(NULL, NULL);

    // assert
    ASSERT_ARE_EQUAL(char_ptr, umock_c_get_expected_calls(), umock_c_get_actual_calls());

    //cleanup
    IoTHubTransport_MQTT_Common_Destroy(handle);
}

/* Tests_SRS_IOTHUB_MQTT_TRANSPORT_07_056: [ If type is IOTHUB_TYPE_TELEMETRY, then on success mqtt_notification_callback shall call IoTHubClientCore_LL_MessageCallback. ] */
TEST_FUNCTION(IoTHubTransport_MQTT_Common_MessageRecv_succeed)
{
    // arrange
    IOTHUBTRANSPORT_CONFIG config = { 0 };
    SetupIothubTransportConfig(&config, TEST_DEVICE_ID, TEST_DEVICE_KEY, TEST_IOTHUB_NAME, TEST_IOTHUB_SUFFIX, TEST_PROTOCOL_GATEWAY_HOSTNAME, NULL);

    TRANSPORT_LL_HANDLE handle = IoTHubTransport_MQTT_Common_Create(&config, get_IO_transport, &transport_cb_info, transport_cb_ctx);
    IoTHubTransport_MQTT_Common_DoWork(handle);
    umock_c_reset_all_calls();

    setup_message_recv_msg_callback_mocks(true);

    // act
    ASSERT_IS_NOT_NULL(g_fnMqttMsgRecv);
    g_fnMqttMsgRecv(TEST_MQTT_MESSAGE_HANDLE, g_callbackCtx);

    // assert
    ASSERT_ARE_EQUAL(char_ptr, umock_c_get_expected_calls(), umock_c_get_actual_calls());

    //cleanup
    IoTHubTransport_MQTT_Common_Destroy(handle);
}

/* Tests_SRS_IOTHUB_MQTT_TRANSPORT_07_055: [ if device_twin_msg_type is not RETRIEVE_PROPERTIES then mqtt_notification_callback shall call IoTHubClientCore_LL_ReportedStateComplete ] */
TEST_FUNCTION(IoTHubTransportMqtt_MessageRecv_device_twin_succeed)
{
    // arrange
    IOTHUBTRANSPORT_CONFIG config = { 0 };
    SetupIothubTransportConfig(&config, TEST_DEVICE_ID, TEST_DEVICE_KEY, TEST_IOTHUB_NAME, TEST_IOTHUB_SUFFIX, TEST_PROTOCOL_GATEWAY_HOSTNAME, NULL);

    TRANSPORT_LL_HANDLE handle = IoTHubTransport_MQTT_Common_Create(&config, get_IO_transport, &transport_cb_info, transport_cb_ctx);
    (void)IoTHubTransport_MQTT_Common_Subscribe_DeviceTwin(handle);

    CONNECT_ACK connack = { true, CONNECTION_ACCEPTED };
    g_fnMqttOperationCallback(TEST_MQTT_CLIENT_HANDLE, MQTT_CLIENT_ON_CONNACK, &connack, g_callbackCtx);
    IoTHubTransport_MQTT_Common_DoWork(handle);

    QOS_VALUE QosValue[] = { DELIVER_AT_LEAST_ONCE };
    SUBSCRIBE_ACK suback;
    suback.packetId = 2;
    suback.qosCount = 1;
    suback.qosReturn = QosValue;
    g_fnMqttOperationCallback(TEST_MQTT_CLIENT_HANDLE, MQTT_CLIENT_ON_SUBSCRIBE_ACK, &suback, g_callbackCtx);

    IoTHubTransport_MQTT_Common_DoWork(handle);
    CONSTBUFFER cbuff;
    cbuff.buffer = appMessage;
    cbuff.size = appMsgSize;
    STRICT_EXPECTED_CALL(CONSTBUFFER_GetContent(IGNORED_PTR_ARG)).SetReturn(&cbuff);
    IOTHUB_DEVICE_TWIN device_twin;
    device_twin.report_data_handle = TEST_CONST_BUFFER_HANDLE;
    device_twin.item_id = 1;
    IOTHUB_IDENTITY_INFO identity_info;
    identity_info.device_twin = &device_twin;
    (void)IoTHubTransport_MQTT_Common_ProcessItem(handle, IOTHUB_TYPE_DEVICE_TWIN, &identity_info);

    umock_c_reset_all_calls();

    g_tokenizerIndex = 1;

    setup_message_recv_callback_device_twin_mocks("res");

    // act
    ASSERT_IS_NOT_NULL(g_fnMqttMsgRecv);
    g_fnMqttMsgRecv(TEST_MQTT_MESSAGE_HANDLE, g_callbackCtx);

    // assert
    ASSERT_ARE_EQUAL(char_ptr, umock_c_get_expected_calls(), umock_c_get_actual_calls());

    //cleanup
    IoTHubTransport_MQTT_Common_Destroy(handle);
}

TEST_FUNCTION(IoTHubTransportMqtt_MessageRecv_device_twin_fail)
{
    // arrange
    int negativeTestsInitResult = umock_c_negative_tests_init();
    ASSERT_ARE_EQUAL(int, 0, negativeTestsInitResult);

    IOTHUBTRANSPORT_CONFIG config = { 0 };
    SetupIothubTransportConfig(&config, TEST_DEVICE_ID, TEST_DEVICE_KEY, TEST_IOTHUB_NAME, TEST_IOTHUB_SUFFIX, TEST_PROTOCOL_GATEWAY_HOSTNAME, NULL);

    TRANSPORT_LL_HANDLE handle = IoTHubTransport_MQTT_Common_Create(&config, get_IO_transport, &transport_cb_info, transport_cb_ctx);

    QOS_VALUE QosValue[] = { DELIVER_AT_LEAST_ONCE };
    SUBSCRIBE_ACK suback;
    suback.packetId = 1234;
    suback.qosCount = 1;
    suback.qosReturn = QosValue;

    g_fnMqttOperationCallback(TEST_MQTT_CLIENT_HANDLE, MQTT_CLIENT_ON_SUBSCRIBE_ACK, &suback, g_callbackCtx);

    IoTHubTransport_MQTT_Common_DoWork(handle);
    CONSTBUFFER cbuff;
    cbuff.buffer = appMessage;
    cbuff.size = appMsgSize;
    STRICT_EXPECTED_CALL(CONSTBUFFER_GetContent(IGNORED_PTR_ARG)).SetReturn(&cbuff);
    IOTHUB_DEVICE_TWIN device_twin;
    device_twin.report_data_handle = TEST_CONST_BUFFER_HANDLE;
    device_twin.item_id = 1;
    IOTHUB_IDENTITY_INFO identity_info;
    identity_info.device_twin = &device_twin;
    (void)IoTHubTransport_MQTT_Common_ProcessItem(handle, IOTHUB_TYPE_DEVICE_TWIN, &identity_info);
    umock_c_reset_all_calls();

    g_tokenizerIndex = 8;

    setup_message_recv_callback_device_twin_mocks("res");

    umock_c_negative_tests_snapshot();

    ASSERT_IS_NOT_NULL(g_fnMqttMsgRecv);

    // act
    size_t count = umock_c_negative_tests_call_count();
    for (size_t index = 0; index < count; index++)
    {
        if (umock_c_negative_tests_can_call_fail(index))
        {
            umock_c_negative_tests_reset();
            umock_c_negative_tests_fail_call(index);

            char tmp_msg[64];
            sprintf(tmp_msg, "MessageRecv_device_twin failure in test %lu/%lu", (unsigned long)index, (unsigned long)count);

            g_fnMqttMsgRecv(TEST_MQTT_MESSAGE_HANDLE, g_callbackCtx);
            // assert
        }
    }

    //cleanup
    IoTHubTransport_MQTT_Common_Destroy(handle);
    umock_c_negative_tests_deinit();
}

// Subscribe for a twin notification, which implicitly initiates a GetTwin, and have the request timeout.
TEST_FUNCTION(IoTHubTransportMqtt_implicit_gettwin_timeout)
{
    // arrange
    IOTHUBTRANSPORT_CONFIG config = { 0 };
    SetupIothubTransportConfig(&config, TEST_DEVICE_ID, TEST_DEVICE_KEY, TEST_IOTHUB_NAME, TEST_IOTHUB_SUFFIX, TEST_PROTOCOL_GATEWAY_HOSTNAME, NULL);

    TRANSPORT_LL_HANDLE handle = IoTHubTransport_MQTT_Common_Create(&config, get_IO_transport, &transport_cb_info, transport_cb_ctx);
    (void)IoTHubTransport_MQTT_Common_Subscribe_DeviceTwin(handle);

    CONNECT_ACK connack = { true, CONNECTION_ACCEPTED };
    g_fnMqttOperationCallback(TEST_MQTT_CLIENT_HANDLE, MQTT_CLIENT_ON_CONNACK, &connack, g_callbackCtx);
    IoTHubTransport_MQTT_Common_DoWork(handle);

    QOS_VALUE QosValue[] = { DELIVER_AT_LEAST_ONCE };
    SUBSCRIBE_ACK suback;
    suback.packetId = 2;
    suback.qosCount = 1;
    suback.qosReturn = QosValue;
    g_fnMqttOperationCallback(TEST_MQTT_CLIENT_HANDLE, MQTT_CLIENT_ON_SUBSCRIBE_ACK, &suback, g_callbackCtx);

    IoTHubTransport_MQTT_Common_DoWork(handle);

    umock_c_reset_all_calls();
    set_expected_calls_for_DoWork_for_twin_timeouts();

    // Set up the returned time such that it's far enough into the future to trigger time out related logic.
    g_current_ms += 6 * 60 * 1000;
    STRICT_EXPECTED_CALL(tickcounter_get_current_ms(IGNORED_PTR_ARG, IGNORED_PTR_ARG))
        .CopyOutArgumentBuffer(2, &g_current_ms, sizeof(g_current_ms));

    // The initial message removed is the implicit GetTwin() created on a listen for twin subscription.
    // This is not reported back to the application, by convention.
    STRICT_EXPECTED_CALL(DList_RemoveEntryList(IGNORED_PTR_ARG));
    STRICT_EXPECTED_CALL(gballoc_free(IGNORED_PTR_ARG));

    // act
    IoTHubTransport_MQTT_Common_DoWork(handle);

    // assert
    ASSERT_ARE_EQUAL(char_ptr, umock_c_get_expected_calls(), umock_c_get_actual_calls());

    //cleanup
    IoTHubTransport_MQTT_Common_Destroy(handle);
}


// Test that if a Reported Property is timed out, then appropriate application callbacks are notified
TEST_FUNCTION(IoTHubTransportMqtt_reported_property_timeout)
{
    // arrange
    IOTHUBTRANSPORT_CONFIG config = { 0 };
    SetupIothubTransportConfig(&config, TEST_DEVICE_ID, TEST_DEVICE_KEY, TEST_IOTHUB_NAME, TEST_IOTHUB_SUFFIX, TEST_PROTOCOL_GATEWAY_HOSTNAME, NULL);

    TRANSPORT_LL_HANDLE handle = IoTHubTransport_MQTT_Common_Create(&config, get_IO_transport, &transport_cb_info, transport_cb_ctx);
    (void)IoTHubTransport_MQTT_Common_Subscribe_DeviceTwin(handle);

    CONNECT_ACK connack = { true, CONNECTION_ACCEPTED };
    g_fnMqttOperationCallback(TEST_MQTT_CLIENT_HANDLE, MQTT_CLIENT_ON_CONNACK, &connack, g_callbackCtx);
    IoTHubTransport_MQTT_Common_DoWork(handle);

    QOS_VALUE QosValue[] = { DELIVER_AT_LEAST_ONCE };
    SUBSCRIBE_ACK suback;
    suback.packetId = 2;
    suback.qosCount = 1;
    suback.qosReturn = QosValue;
    g_fnMqttOperationCallback(TEST_MQTT_CLIENT_HANDLE, MQTT_CLIENT_ON_SUBSCRIBE_ACK, &suback, g_callbackCtx);

    IoTHubTransport_MQTT_Common_DoWork(handle);
    CONSTBUFFER cbuff;
    cbuff.buffer = appMessage;
    cbuff.size = appMsgSize;
    STRICT_EXPECTED_CALL(CONSTBUFFER_GetContent(IGNORED_PTR_ARG)).SetReturn(&cbuff);
    IOTHUB_DEVICE_TWIN device_twin;
    device_twin.report_data_handle = TEST_CONST_BUFFER_HANDLE;
    device_twin.item_id = 1;
    IOTHUB_IDENTITY_INFO identity_info;
    identity_info.device_twin = &device_twin;
    (void)IoTHubTransport_MQTT_Common_ProcessItem(handle, IOTHUB_TYPE_DEVICE_TWIN, &identity_info);

    umock_c_reset_all_calls();
    set_expected_calls_for_DoWork_for_twin_timeouts();

    // Set up the returned time such that it's far enough into the future to trigger time out related logic.
    g_current_ms += 6 * 60 * 1000;
    STRICT_EXPECTED_CALL(tickcounter_get_current_ms(IGNORED_PTR_ARG, IGNORED_PTR_ARG))
        .CopyOutArgumentBuffer(2, &g_current_ms, sizeof(g_current_ms));

    // The initial message removed is the implicit GetTwin() created on a listen for twin subscription.
    // This is not reported back to the application, by convention.
    STRICT_EXPECTED_CALL(DList_RemoveEntryList(IGNORED_PTR_ARG));
    STRICT_EXPECTED_CALL(gballoc_free(IGNORED_PTR_ARG));

    // The next message was queued there by the UT's request to send a reported property.
    STRICT_EXPECTED_CALL(Transport_Twin_ReportedStateComplete_Callback(1, STATUS_CODE_TIMEOUT_VALUE, IGNORED_PTR_ARG));
    STRICT_EXPECTED_CALL(DList_RemoveEntryList(IGNORED_PTR_ARG));
    STRICT_EXPECTED_CALL(gballoc_free(IGNORED_PTR_ARG));

    // act
    IoTHubTransport_MQTT_Common_DoWork(handle);

    // assert
    ASSERT_ARE_EQUAL(char_ptr, umock_c_get_expected_calls(), umock_c_get_actual_calls());

    //cleanup
    IoTHubTransport_MQTT_Common_Destroy(handle);
}


/* Tests_SRS_IOTHUB_MQTT_TRANSPORT_07_054: [ If type is IOTHUB_TYPE_DEVICE_TWIN, then on success if msg_type is RETRIEVE_PROPERTIES then mqtt_notification_callback shall call IoTHubClientCore_LL_RetrievePropertyComplete... ]*/
TEST_FUNCTION(IoTHubTransport_MQTT_Common_MessageRecv_with_sys_Properties_succeed)
{
    // arrange
    IOTHUBTRANSPORT_CONFIG config = { 0 };
    SetupIothubTransportConfig(&config, TEST_DEVICE_ID, TEST_DEVICE_KEY, TEST_IOTHUB_NAME, TEST_IOTHUB_SUFFIX, TEST_PROTOCOL_GATEWAY_HOSTNAME, NULL);

    TRANSPORT_LL_HANDLE handle = IoTHubTransport_MQTT_Common_Create(&config, get_IO_transport, &transport_cb_info, transport_cb_ctx);
    IoTHubTransport_MQTT_Common_DoWork(handle);
    umock_c_reset_all_calls();

    setup_message_receive_initial_calls(TEST_MQTT_MSG_TOPIC_W_1_PROP, false);
    STRICT_EXPECTED_CALL(STRING_c_str(IGNORED_PTR_ARG)).CallCannotFail().SetReturn(TEST_MQTT_MESSAGE_TOPIC);

    EXPECTED_CALL(STRING_TOKENIZER_create_from_char(TEST_MQTT_MSG_TOPIC_W_1_PROP));
    STRICT_EXPECTED_CALL(STRING_new());
    STRICT_EXPECTED_CALL(IoTHubMessage_Properties(TEST_IOTHUB_MSG_BYTEARRAY));

    STRICT_EXPECTED_CALL(STRING_TOKENIZER_get_next_token(IGNORED_PTR_ARG, IGNORED_PTR_ARG, "&")).SetReturn(0);
    STRICT_EXPECTED_CALL(STRING_c_str(IGNORED_PTR_ARG))
        .SetReturn("iothub-ack=Full");

    STRICT_EXPECTED_CALL(STRING_TOKENIZER_get_next_token(IGNORED_PTR_ARG, IGNORED_PTR_ARG, "&")).SetReturn(1);
    EXPECTED_CALL(STRING_delete(IGNORED_PTR_ARG));
    EXPECTED_CALL(STRING_TOKENIZER_destroy(IGNORED_PTR_ARG));

    setup_set_message_disposition_context();
    STRICT_EXPECTED_CALL(Transport_MessageCallback(IGNORED_PTR_ARG, IGNORED_PTR_ARG))
        .SetReturn(true);

    // act
    ASSERT_IS_NOT_NULL(g_fnMqttMsgRecv);
    g_fnMqttMsgRecv(TEST_MQTT_MESSAGE_HANDLE, g_callbackCtx);

    // assert
    ASSERT_ARE_EQUAL(char_ptr, umock_c_get_expected_calls(), umock_c_get_actual_calls());

    //cleanup
    g_messageDispositionDestroyFunction(g_messageDispositionContext);
    IoTHubTransport_MQTT_Common_Destroy(handle);
}

TEST_FUNCTION(IoTHubTransport_MQTT_Common_MessageRecv_with_sys_Properties_succeed_autodecode)
{
    // arrange
    IOTHUBTRANSPORT_CONFIG config = { 0 };
    SetupIothubTransportConfig(&config, TEST_DEVICE_ID, TEST_DEVICE_KEY, TEST_IOTHUB_NAME, TEST_IOTHUB_SUFFIX, TEST_PROTOCOL_GATEWAY_HOSTNAME, NULL);

    TRANSPORT_LL_HANDLE handle = IoTHubTransport_MQTT_Common_Create(&config, get_IO_transport, &transport_cb_info, transport_cb_ctx);
    bool urlencode = true;
    IoTHubTransport_MQTT_Common_SetOption(handle, OPTION_AUTO_URL_ENCODE_DECODE, &urlencode);
    IoTHubTransport_MQTT_Common_DoWork(handle);
    umock_c_reset_all_calls();

    setup_message_receive_initial_calls(TEST_MQTT_MSG_TOPIC_W_1_PROP, false);
    STRICT_EXPECTED_CALL(STRING_c_str(IGNORED_PTR_ARG)).CallCannotFail().SetReturn(TEST_MQTT_MESSAGE_TOPIC);

    EXPECTED_CALL(STRING_TOKENIZER_create_from_char(TEST_MQTT_MSG_TOPIC_W_1_PROP));
    STRICT_EXPECTED_CALL(STRING_new());
    STRICT_EXPECTED_CALL(IoTHubMessage_Properties(TEST_IOTHUB_MSG_BYTEARRAY));

    // "%24.cid&%24.uid";
    STRICT_EXPECTED_CALL(STRING_TOKENIZER_get_next_token(IGNORED_PTR_ARG, IGNORED_PTR_ARG, "&")).SetReturn(0);
    STRICT_EXPECTED_CALL(STRING_c_str(IGNORED_PTR_ARG))
        .SetReturn("iothub-ack=Full");
    // iothub-ack-full is a "system" property but not mapped to IOTHUB_MESSAGE_HANDLE so it is silently ignored

    STRICT_EXPECTED_CALL(STRING_TOKENIZER_get_next_token(IGNORED_PTR_ARG, IGNORED_PTR_ARG, "&")).SetReturn(0);
    STRICT_EXPECTED_CALL(STRING_c_str(IGNORED_PTR_ARG))
        .SetReturn("propName=PropValue");

    set_expected_calls_for_custom_message_property(true);

    STRICT_EXPECTED_CALL(STRING_TOKENIZER_get_next_token(IGNORED_PTR_ARG, IGNORED_PTR_ARG, "&")).SetReturn(0);
    STRICT_EXPECTED_CALL(STRING_c_str(IGNORED_PTR_ARG))
        .SetReturn("DeviceInfo=smokeTest");

    set_expected_calls_for_custom_message_property(true);

    STRICT_EXPECTED_CALL(STRING_TOKENIZER_get_next_token(IGNORED_PTR_ARG, IGNORED_PTR_ARG, "&")).SetReturn(0);
    STRICT_EXPECTED_CALL(STRING_c_str(IGNORED_PTR_ARG))
        .SetReturn("%24.to=%2Fdevices%2FmyDeviceId%2Fmessages%2FdeviceBound&");
    // %24.to is also silently ignored

    STRICT_EXPECTED_CALL(STRING_TOKENIZER_get_next_token(IGNORED_PTR_ARG, IGNORED_PTR_ARG, "&")).SetReturn(0);
    STRICT_EXPECTED_CALL(STRING_c_str(IGNORED_PTR_ARG))
        .SetReturn("%24.cid=123");

    STRICT_EXPECTED_CALL(URL_DecodeString(IGNORED_PTR_ARG));
    STRICT_EXPECTED_CALL(STRING_c_str(IGNORED_PTR_ARG)).CallCannotFail();
    STRICT_EXPECTED_CALL(IoTHubMessage_SetCorrelationId(IGNORED_PTR_ARG, IGNORED_PTR_ARG));
    STRICT_EXPECTED_CALL(STRING_delete(IGNORED_PTR_ARG));

    STRICT_EXPECTED_CALL(STRING_TOKENIZER_get_next_token(IGNORED_PTR_ARG, IGNORED_PTR_ARG, "&")).SetReturn(0);
    STRICT_EXPECTED_CALL(STRING_c_str(IGNORED_PTR_ARG))
        .SetReturn("%24.uid=456");

    STRICT_EXPECTED_CALL(URL_DecodeString(IGNORED_PTR_ARG));
    STRICT_EXPECTED_CALL(STRING_c_str(IGNORED_PTR_ARG)).CallCannotFail();
    STRICT_EXPECTED_CALL(IoTHubMessage_SetMessageUserIdSystemProperty(IGNORED_PTR_ARG, IGNORED_PTR_ARG));
    STRICT_EXPECTED_CALL(STRING_delete(IGNORED_PTR_ARG));

    STRICT_EXPECTED_CALL(STRING_TOKENIZER_get_next_token(IGNORED_PTR_ARG, IGNORED_PTR_ARG, "&")).SetReturn(1);
    EXPECTED_CALL(STRING_delete(IGNORED_PTR_ARG));
    EXPECTED_CALL(STRING_TOKENIZER_destroy(IGNORED_PTR_ARG));

    setup_set_message_disposition_context();
    STRICT_EXPECTED_CALL(Transport_MessageCallback(IGNORED_PTR_ARG, IGNORED_PTR_ARG))
        .SetReturn(true);

    // act
    ASSERT_IS_NOT_NULL(g_fnMqttMsgRecv);
    g_fnMqttMsgRecv(TEST_MQTT_MESSAGE_HANDLE, g_callbackCtx);

    // assert
    ASSERT_ARE_EQUAL(char_ptr, umock_c_get_expected_calls(), umock_c_get_actual_calls());

    //cleanup
    g_messageDispositionDestroyFunction(g_messageDispositionContext);
    IoTHubTransport_MQTT_Common_Destroy(handle);
}

/* Tests_SRS_IOTHUB_MQTT_TRANSPORT_07_054: [ If type is IOTHUB_TYPE_DEVICE_TWIN, then on success if msg_type is RETRIEVE_PROPERTIES then mqtt_notification_callback shall call IoTHubClientCore_LL_RetrievePropertyComplete... ]*/
// Tests_SRS_IOTHUB_TRANSPORT_MQTT_COMMON_09_012: [ If type is IOTHUB_TYPE_TELEMETRY and the system property `$.ct` is defined, its value shall be set on the IOTHUB_MESSAGE_HANDLE's ContentType property ]
// Tests_SRS_IOTHUB_TRANSPORT_MQTT_COMMON_09_013: [ If type is IOTHUB_TYPE_TELEMETRY and the system property `$.ce` is defined, its value shall be set on the IOTHUB_MESSAGE_HANDLE's ContentEncoding property ]
TEST_FUNCTION(IoTHubTransport_MQTT_Common_MessageRecv_with_Properties_succeed)
{
    // arrange
    IOTHUBTRANSPORT_CONFIG config = { 0 };
    SetupIothubTransportConfig(&config, TEST_DEVICE_ID, TEST_DEVICE_KEY, TEST_IOTHUB_NAME, TEST_IOTHUB_SUFFIX, TEST_PROTOCOL_GATEWAY_HOSTNAME, NULL);

    TRANSPORT_LL_HANDLE handle = IoTHubTransport_MQTT_Common_Create(&config, get_IO_transport, &transport_cb_info, transport_cb_ctx);
    IoTHubTransport_MQTT_Common_DoWork(handle);
    umock_c_reset_all_calls();

    g_tokenizerIndex = 4;
    setup_message_recv_with_properties_mocks(true, true, false, true);

    // act
    ASSERT_IS_NOT_NULL(g_fnMqttMsgRecv);
    g_fnMqttMsgRecv(TEST_MQTT_MESSAGE_HANDLE, g_callbackCtx);

    // assert
    ASSERT_ARE_EQUAL(char_ptr, umock_c_get_expected_calls(), umock_c_get_actual_calls());

    //cleanup
    g_messageDispositionDestroyFunction(g_messageDispositionContext);
    IoTHubTransport_MQTT_Common_Destroy(handle);
}

TEST_FUNCTION(IoTHubTransport_MQTT_Common_MessageRecv_no_Properties_no_ct_no_ce_succeed)
{
    // arrange
    IOTHUBTRANSPORT_CONFIG config = { 0 };
    SetupIothubTransportConfig(&config, TEST_DEVICE_ID, TEST_DEVICE_KEY, TEST_IOTHUB_NAME, TEST_IOTHUB_SUFFIX, TEST_PROTOCOL_GATEWAY_HOSTNAME, NULL);

    TRANSPORT_LL_HANDLE handle = IoTHubTransport_MQTT_Common_Create(&config, get_IO_transport, &transport_cb_info, transport_cb_ctx);
    g_tokenizerIndex = 6;
    IoTHubTransport_MQTT_Common_DoWork(handle);
    umock_c_reset_all_calls();

    setup_message_recv_with_properties_mocks(false, false, false, true);

    // act
    ASSERT_IS_NOT_NULL(g_fnMqttMsgRecv);
    g_fnMqttMsgRecv(TEST_MQTT_MESSAGE_HANDLE, g_callbackCtx);

    // assert
    ASSERT_ARE_EQUAL(char_ptr, umock_c_get_expected_calls(), umock_c_get_actual_calls());

    //cleanup
    g_messageDispositionDestroyFunction(g_messageDispositionContext);
    IoTHubTransport_MQTT_Common_Destroy(handle);
}

TEST_FUNCTION(IoTHubTransport_MQTT_Common_MessageRecv_no_Properties_no_ct_no_ce_cb_fail)
{
    // arrange
    IOTHUBTRANSPORT_CONFIG config = { 0 };
    SetupIothubTransportConfig(&config, TEST_DEVICE_ID, TEST_DEVICE_KEY, TEST_IOTHUB_NAME, TEST_IOTHUB_SUFFIX, TEST_PROTOCOL_GATEWAY_HOSTNAME, NULL);

    TRANSPORT_LL_HANDLE handle = IoTHubTransport_MQTT_Common_Create(&config, get_IO_transport, &transport_cb_info, transport_cb_ctx);
    g_tokenizerIndex = 6;
    IoTHubTransport_MQTT_Common_DoWork(handle);
    umock_c_reset_all_calls();

    setup_message_recv_with_properties_mocks(false, false, false, false);

    // act
    ASSERT_IS_NOT_NULL(g_fnMqttMsgRecv);
    g_fnMqttMsgRecv(TEST_MQTT_MESSAGE_HANDLE, g_callbackCtx);

    // assert
    ASSERT_ARE_EQUAL(char_ptr, umock_c_get_expected_calls(), umock_c_get_actual_calls());

    //cleanup
    IoTHubTransport_MQTT_Common_Destroy(handle);
}

TEST_FUNCTION(IoTHubTransport_MQTT_Common_MessageRecv_with_Properties_succeed_autodecode)
{
    // arrange
    IOTHUBTRANSPORT_CONFIG config = { 0 };
    SetupIothubTransportConfig(&config, TEST_DEVICE_ID, TEST_DEVICE_KEY, TEST_IOTHUB_NAME, TEST_IOTHUB_SUFFIX, TEST_PROTOCOL_GATEWAY_HOSTNAME, NULL);

    TRANSPORT_LL_HANDLE handle = IoTHubTransport_MQTT_Common_Create(&config, get_IO_transport, &transport_cb_info, transport_cb_ctx);
    bool urlencode = true;
    IoTHubTransport_MQTT_Common_SetOption(handle, OPTION_AUTO_URL_ENCODE_DECODE, &urlencode);
    IoTHubTransport_MQTT_Common_DoWork(handle);
    umock_c_reset_all_calls();

    g_tokenizerIndex = 2;
    setup_message_recv_with_properties_mocks(true, true, true, true);

    // act
    ASSERT_IS_NOT_NULL(g_fnMqttMsgRecv);
    g_fnMqttMsgRecv(TEST_MQTT_MESSAGE_HANDLE, g_callbackCtx);

    // assert
    ASSERT_ARE_EQUAL(char_ptr, umock_c_get_expected_calls(), umock_c_get_actual_calls());

    //cleanup
    g_messageDispositionDestroyFunction(g_messageDispositionContext);
    IoTHubTransport_MQTT_Common_Destroy(handle);
}

/* Tests_SRS_IOTHUB_MQTT_TRANSPORT_07_054: [ If type is IOTHUB_TYPE_DEVICE_TWIN, then on success if msg_type is RETRIEVE_PROPERTIES then mqtt_notification_callback shall call IoTHubClientCore_LL_RetrievePropertyComplete... ]*/
TEST_FUNCTION(IoTHubTransport_MQTT_Common_MessageRecv_with_Properties_fail)
{
    // arrange
    int negativeTestsInitResult = umock_c_negative_tests_init();
    ASSERT_ARE_EQUAL(int, 0, negativeTestsInitResult);

    IOTHUBTRANSPORT_CONFIG config = { 0 };
    SetupIothubTransportConfig(&config, TEST_DEVICE_ID, TEST_DEVICE_KEY, TEST_IOTHUB_NAME, TEST_IOTHUB_SUFFIX, TEST_PROTOCOL_GATEWAY_HOSTNAME, NULL);

    TRANSPORT_LL_HANDLE handle = IoTHubTransport_MQTT_Common_Create(&config, get_IO_transport, &transport_cb_info, transport_cb_ctx);
    g_tokenizerIndex = 6;
    IoTHubTransport_MQTT_Common_DoWork(handle);
    umock_c_reset_all_calls();

    setup_message_recv_with_properties_mocks(false, false, false, true);

    umock_c_negative_tests_snapshot();

    // act
    size_t count = umock_c_negative_tests_call_count();
    for (size_t index = 0; index < count; index++)
    {
        if (umock_c_negative_tests_can_call_fail(index))
        {
            g_messageDispositionContext = NULL;
            g_messageDispositionDestroyFunction = NULL;
            umock_c_negative_tests_reset();
            umock_c_negative_tests_fail_call(index);

            g_tokenizerIndex = 6;
            g_fnMqttMsgRecv(TEST_MQTT_MESSAGE_HANDLE, g_callbackCtx);

            if (g_messageDispositionContext != NULL)
            {
                g_messageDispositionDestroyFunction(g_messageDispositionContext);
            }
        }
    }

    // assert

    //cleanup
    IoTHubTransport_MQTT_Common_Destroy(handle);
    umock_c_negative_tests_deinit();
}

TEST_FUNCTION(IoTHubTransport_MQTT_Common_MessageRecv_with_Properties_fail_autodecode)
{
    // arrange
    int negativeTestsInitResult = umock_c_negative_tests_init();
    ASSERT_ARE_EQUAL(int, 0, negativeTestsInitResult);

    IOTHUBTRANSPORT_CONFIG config = { 0 };
    SetupIothubTransportConfig(&config, TEST_DEVICE_ID, TEST_DEVICE_KEY, TEST_IOTHUB_NAME, TEST_IOTHUB_SUFFIX, TEST_PROTOCOL_GATEWAY_HOSTNAME, NULL);

    TRANSPORT_LL_HANDLE handle = IoTHubTransport_MQTT_Common_Create(&config, get_IO_transport, &transport_cb_info, transport_cb_ctx);
    bool urlencode = true;
    IoTHubTransport_MQTT_Common_SetOption(handle, OPTION_AUTO_URL_ENCODE_DECODE, &urlencode);
    g_tokenizerIndex = 6;
    IoTHubTransport_MQTT_Common_DoWork(handle);
    umock_c_reset_all_calls();

    setup_message_recv_with_properties_mocks(false, false, true, true);

    umock_c_negative_tests_snapshot();

    // act
    size_t count = umock_c_negative_tests_call_count();
    for (size_t index = 0; index < count; index++)
    {
        if (umock_c_negative_tests_can_call_fail(index))
        {
            g_messageDispositionContext = NULL;
            g_messageDispositionDestroyFunction = NULL;
            umock_c_negative_tests_reset();
            umock_c_negative_tests_fail_call(index);

            char tmp_msg[64];
            sprintf(tmp_msg, "g_fnMqttMsgRecv failure in test %lu/%lu", (unsigned long)index, (unsigned long)count);

            g_tokenizerIndex = 6;
            g_fnMqttMsgRecv(TEST_MQTT_MESSAGE_HANDLE, g_callbackCtx);

            if (g_messageDispositionContext != NULL)
            {
                g_messageDispositionDestroyFunction(g_messageDispositionContext);
            }
        }
    }

    // assert

    //cleanup
    IoTHubTransport_MQTT_Common_Destroy(handle);
    umock_c_negative_tests_deinit();
}

/* Tests_SRS_IOTHUB_MQTT_TRANSPORT_07_054: [ If type is IOTHUB_TYPE_DEVICE_TWIN, then on success if msg_type is RETRIEVE_PROPERTIES then mqtt_notification_callback shall call IoTHubClientCore_LL_RetrievePropertyComplete... ]*/
TEST_FUNCTION(IoTHubTransport_MQTT_Common_MessageRecv_messagecallback_fail)
{
    // arrange
    IOTHUBTRANSPORT_CONFIG config = { 0 };
    SetupIothubTransportConfig(&config, TEST_DEVICE_ID, TEST_DEVICE_KEY, TEST_IOTHUB_NAME, TEST_IOTHUB_SUFFIX, TEST_PROTOCOL_GATEWAY_HOSTNAME, NULL);

    QOS_VALUE QosValue[] = { DELIVER_AT_LEAST_ONCE };
    SUBSCRIBE_ACK suback;
    suback.packetId = 1234;
    suback.qosCount = 1;
    suback.qosReturn = QosValue;

    IOTHUB_MESSAGE_LIST message1;
    memset(&message1, 0, sizeof(IOTHUB_MESSAGE_LIST));
    message1.messageHandle = TEST_IOTHUB_MSG_BYTEARRAY;

    DList_InsertTailList(config.waitingToSend, &(message1.entry));
    TRANSPORT_LL_HANDLE handle = IoTHubTransport_MQTT_Common_Create(&config, get_IO_transport, &transport_cb_info, transport_cb_ctx);
    g_fnMqttOperationCallback(TEST_MQTT_CLIENT_HANDLE, MQTT_CLIENT_ON_SUBSCRIBE_ACK, &suback, g_callbackCtx);
    IoTHubTransport_MQTT_Common_DoWork(handle);
    IoTHubTransport_MQTT_Common_DoWork(handle);
    umock_c_reset_all_calls();

    setup_message_recv_msg_callback_mocks(false);

    // act
    ASSERT_IS_NOT_NULL(g_fnMqttMsgRecv);
    g_fnMqttMsgRecv(TEST_MQTT_MESSAGE_HANDLE, g_callbackCtx);

    // assert
    ASSERT_ARE_EQUAL(char_ptr, umock_c_get_expected_calls(), umock_c_get_actual_calls());

    //cleanup
    IoTHubTransport_MQTT_Common_Destroy(handle);
}

/* Tests_SRS_IOTHUB_MQTT_TRANSPORT_07_053: [ If type is IOTHUB_TYPE_DEVICE_METHODS, then on success mqtt_notification_callback shall call IoTHubClientCore_LL_DeviceMethodComplete. ] */
TEST_FUNCTION(IoTHubTransportMqtt_MessageRecv_device_method_succeed)
{
    // arrange
    IOTHUBTRANSPORT_CONFIG config = { 0 };
    SetupIothubTransportConfig(&config, TEST_DEVICE_ID, TEST_DEVICE_KEY, TEST_IOTHUB_NAME, TEST_IOTHUB_SUFFIX, TEST_PROTOCOL_GATEWAY_HOSTNAME, NULL);

    TRANSPORT_LL_HANDLE handle = IoTHubTransport_MQTT_Common_Create(&config, get_IO_transport, &transport_cb_info, transport_cb_ctx);
    g_tokenizerIndex = 8;
    IoTHubTransport_MQTT_Common_DoWork(handle);
    umock_c_reset_all_calls();

    setup_message_recv_device_method_mocks();

    // act
    ASSERT_IS_NOT_NULL(g_fnMqttMsgRecv);
    g_fnMqttMsgRecv(TEST_MQTT_MESSAGE_HANDLE, g_callbackCtx);

    // assert
    ASSERT_ARE_EQUAL(char_ptr, umock_c_get_expected_calls(), umock_c_get_actual_calls());

    //cleanup
    IoTHubTransport_MQTT_Common_DeviceMethod_Response(handle, g_method_handle_value, NULL, 0, 0);
    IoTHubTransport_MQTT_Common_Destroy(handle);

}

/* Tests_SRS_IOTHUB_MQTT_TRANSPORT_07_053: [ If type is IOTHUB_TYPE_DEVICE_METHODS, then on success mqtt_notification_callback shall call IoTHubClientCore_LL_DeviceMethodComplete. ] */
TEST_FUNCTION(IoTHubTransportMqtt_MessageRecv_device_method_fail)
{
    // arrange
    int negativeTestsInitResult = umock_c_negative_tests_init();
    ASSERT_ARE_EQUAL(int, 0, negativeTestsInitResult);

    IOTHUBTRANSPORT_CONFIG config = { 0 };
    SetupIothubTransportConfig(&config, TEST_DEVICE_ID, TEST_DEVICE_KEY, TEST_IOTHUB_NAME, TEST_IOTHUB_SUFFIX, TEST_PROTOCOL_GATEWAY_HOSTNAME, NULL);

    TRANSPORT_LL_HANDLE handle = IoTHubTransport_MQTT_Common_Create(&config, get_IO_transport, &transport_cb_info, transport_cb_ctx);
    g_tokenizerIndex = 6;
    IoTHubTransport_MQTT_Common_DoWork(handle);
    umock_c_reset_all_calls();

    setup_message_recv_device_method_mocks();

    umock_c_negative_tests_snapshot();

    // act
    size_t count = umock_c_negative_tests_call_count();
    for (size_t index = 0; index < count; index++)
    {
        if (umock_c_negative_tests_can_call_fail(index))
        {
            umock_c_negative_tests_reset();
            umock_c_negative_tests_fail_call(index);

            char tmp_msg[64];
            sprintf(tmp_msg, "IoTHubTransport_MQTT_Common_DoWork failure in test %lu/%lu", (unsigned long)index, (unsigned long)count);

            g_fnMqttMsgRecv(TEST_MQTT_MESSAGE_HANDLE, g_callbackCtx);
        }
    }

    // assert

    //cleanup
    IoTHubTransport_MQTT_Common_Destroy(handle);
    umock_c_negative_tests_deinit();
}

// Tests_SRS_IOTHUB_MQTT_TRANSPORT_03_001: [ IoTHubTransport_MQTT_Common_Register shall return NULL if deviceId, or both deviceKey and deviceSasToken are NULL.]
TEST_FUNCTION(IoTHubTransport_MQTT_Common_Register_deviceKey_null_and_deviceSasToken_null_returns_null)
{
    // arrange
    IOTHUBTRANSPORT_CONFIG config = { 0 };
    SetupIothubTransportConfig(&config, TEST_DEVICE_ID, TEST_DEVICE_KEY, TEST_IOTHUB_NAME, TEST_IOTHUB_SUFFIX, TEST_PROTOCOL_GATEWAY_HOSTNAME, NULL);
    IOTHUB_DEVICE_CONFIG deviceConfig;
    deviceConfig.deviceId = TEST_DEVICE_ID;
    deviceConfig.deviceKey = NULL;
    deviceConfig.deviceSasToken = NULL;
    deviceConfig.moduleId = NULL;

    TRANSPORT_LL_HANDLE handle = IoTHubTransport_MQTT_Common_Create(&config, get_IO_transport, &transport_cb_info, transport_cb_ctx);
    umock_c_reset_all_calls();

    EXPECTED_CALL(STRING_c_str(IGNORED_PTR_ARG));

    // act
    IOTHUB_DEVICE_HANDLE devHandle = IoTHubTransport_MQTT_Common_Register(handle, &deviceConfig, config.waitingToSend);

    // assert
    ASSERT_IS_NULL(devHandle);
    ASSERT_ARE_EQUAL(char_ptr, umock_c_get_expected_calls(), umock_c_get_actual_calls());

    //cleanup
    IoTHubTransport_MQTT_Common_Destroy(handle);
}

//Tests_SRS_IOTHUB_TRANSPORT_MQTT_COMMON_43_001: [ IoTHubTransport_MQTT_Common_Register shall return NULL if deviceKey is NULL when credential type is IOTHUB_CREDENTIAL_TYPE_DEVICE_KEY ]
TEST_FUNCTION(IoTHubTransport_MQTT_Common_Register_deviceKey_provided_null_returns_null)
{
    // arrange
    IOTHUBTRANSPORT_CONFIG config = { 0 };
    SetupIothubTransportConfig(&config, TEST_DEVICE_ID, TEST_DEVICE_KEY, TEST_IOTHUB_NAME, TEST_IOTHUB_SUFFIX, TEST_PROTOCOL_GATEWAY_HOSTNAME, NULL);
    IOTHUB_DEVICE_CONFIG deviceConfig;
    deviceConfig.deviceId = TEST_DEVICE_ID;
    deviceConfig.deviceKey = NULL;
    deviceConfig.deviceSasToken = TEST_DEVICE_SAS;
    deviceConfig.moduleId = NULL;
    //deviceConfig.authorization_module.cred_type = IOTHUB_CREDENTIAL_TYPE_DEVICE_KEY;

    TRANSPORT_LL_HANDLE handle = IoTHubTransport_MQTT_Common_Create(&config, get_IO_transport, &transport_cb_info, transport_cb_ctx);
    umock_c_reset_all_calls();

    STRICT_EXPECTED_CALL(STRING_c_str(IGNORED_PTR_ARG)).SetReturn(TEST_DEVICE_ID);
    STRICT_EXPECTED_CALL(STRING_c_str(IGNORED_PTR_ARG)).SetReturn(NULL);
    STRICT_EXPECTED_CALL(IoTHubClient_Auth_Get_Credential_Type(IGNORED_PTR_ARG)).SetReturn(IOTHUB_CREDENTIAL_TYPE_DEVICE_KEY);

    // act
    IOTHUB_DEVICE_HANDLE devHandle = IoTHubTransport_MQTT_Common_Register(handle, &deviceConfig, config.waitingToSend);

    // assert
    ASSERT_IS_NULL(devHandle);
    ASSERT_ARE_EQUAL(char_ptr, umock_c_get_expected_calls(), umock_c_get_actual_calls());

    //cleanup
    IoTHubTransport_MQTT_Common_Destroy(handle);
}

static void set_expected_call_for_get_cred_and_devicekey()
{
    EXPECTED_CALL(STRING_c_str(IGNORED_PTR_ARG)).SetReturn(TEST_DEVICE_ID);
    EXPECTED_CALL(STRING_c_str(IGNORED_PTR_ARG)).SetReturn(NULL);
    STRICT_EXPECTED_CALL(IoTHubClient_Auth_Get_Credential_Type(IGNORED_PTR_ARG));
    STRICT_EXPECTED_CALL(IoTHubClient_Auth_Get_DeviceKey(IGNORED_PTR_ARG));
}

// Tests_SRS_IOTHUB_MQTT_TRANSPORT_17_004: [ IoTHubTransport_MQTT_Common_Register shall return the TRANSPORT_LL_HANDLE as the IOTHUB_DEVICE_HANDLE. ]
TEST_FUNCTION(IoTHubTransport_MQTT_Common_Register_succeeds_returns_transport)
{
    // arrange
    IOTHUBTRANSPORT_CONFIG config = { 0 };
    SetupIothubTransportConfig(&config, TEST_DEVICE_ID, TEST_DEVICE_KEY, TEST_IOTHUB_NAME, TEST_IOTHUB_SUFFIX, TEST_PROTOCOL_GATEWAY_HOSTNAME, NULL);

    IOTHUB_DEVICE_CONFIG TEST_DEVICE_1;
    TEST_DEVICE_1.deviceId = TEST_DEVICE_ID;
    TEST_DEVICE_1.deviceKey = TEST_DEVICE_KEY;
    TEST_DEVICE_1.deviceSasToken = NULL;
    TEST_DEVICE_1.moduleId = NULL;

    TRANSPORT_LL_HANDLE handle = IoTHubTransport_MQTT_Common_Create(&config, get_IO_transport, &transport_cb_info, transport_cb_ctx);
    umock_c_reset_all_calls();

    set_expected_call_for_get_cred_and_devicekey();

    // act
    IOTHUB_DEVICE_HANDLE devHandle = IoTHubTransport_MQTT_Common_Register(handle, &TEST_DEVICE_1, config.waitingToSend);

    // assert
    ASSERT_IS_NOT_NULL(devHandle);
    ASSERT_ARE_EQUAL(void_ptr, handle, devHandle);
    ASSERT_ARE_EQUAL(char_ptr, umock_c_get_expected_calls(), umock_c_get_actual_calls());

    //cleanup
    IoTHubTransport_MQTT_Common_Destroy(handle);
}

// Tests_SRS_IOTHUB_MQTT_TRANSPORT_17_004: [ IoTHubTransport_MQTT_Common_Register shall return the TRANSPORT_LL_HANDLE as the IOTHUB_DEVICE_HANDLE. ]
TEST_FUNCTION(IoTHubTransport_MQTT_Common_Register_twice_fails_second_time)
{
    // arrange
    IOTHUBTRANSPORT_CONFIG config = { 0 };
    SetupIothubTransportConfig(&config, TEST_DEVICE_ID, TEST_DEVICE_KEY, TEST_IOTHUB_NAME, TEST_IOTHUB_SUFFIX, TEST_PROTOCOL_GATEWAY_HOSTNAME, NULL);

    IOTHUB_DEVICE_CONFIG TEST_DEVICE_1;
    TEST_DEVICE_1.deviceId = TEST_DEVICE_ID;
    TEST_DEVICE_1.deviceKey = TEST_DEVICE_KEY;
    TEST_DEVICE_1.deviceSasToken = NULL;
    TEST_DEVICE_1.moduleId = NULL;

    TRANSPORT_LL_HANDLE handle = IoTHubTransport_MQTT_Common_Create(&config, get_IO_transport, &transport_cb_info, transport_cb_ctx);

    umock_c_reset_all_calls();

    set_expected_call_for_get_cred_and_devicekey();
    EXPECTED_CALL(STRING_c_str(IGNORED_PTR_ARG)).SetReturn(TEST_DEVICE_KEY);

    // act
    IOTHUB_DEVICE_HANDLE devHandle = IoTHubTransport_MQTT_Common_Register(handle, &TEST_DEVICE_1, config.waitingToSend);
    IOTHUB_DEVICE_HANDLE devHandle2 = IoTHubTransport_MQTT_Common_Register(handle, &TEST_DEVICE_1, config.waitingToSend);

    // assert
    ASSERT_IS_NOT_NULL(devHandle);
    ASSERT_IS_NULL(devHandle2);
    ASSERT_ARE_EQUAL(char_ptr, umock_c_get_expected_calls(), umock_c_get_actual_calls());

    //cleanup
    IoTHubTransport_MQTT_Common_Destroy(handle);
}

// Tests_SRS_IOTHUB_MQTT_TRANSPORT_17_003: [ IoTHubTransport_MQTT_Common_Register shall return NULL if deviceId or deviceKey do not match the deviceId and deviceKey passed in during IoTHubTransport_MQTT_Common_Create.]
TEST_FUNCTION(IoTHubTransport_MQTT_Common_Register_deviceKey_mismatch_returns_null)
{
    // arrange
    IOTHUBTRANSPORT_CONFIG config = { 0 };
    SetupIothubTransportConfig(&config, TEST_DEVICE_ID, TEST_DEVICE_KEY, TEST_IOTHUB_NAME, TEST_IOTHUB_SUFFIX, TEST_PROTOCOL_GATEWAY_HOSTNAME, NULL);
    IOTHUB_DEVICE_CONFIG deviceConfig;
    deviceConfig.deviceId = TEST_DEVICE_ID;
    deviceConfig.deviceKey = "not the right device key";
    deviceConfig.deviceSasToken = NULL;
    deviceConfig.moduleId = NULL;


    TRANSPORT_LL_HANDLE handle = IoTHubTransport_MQTT_Common_Create(&config, get_IO_transport, &transport_cb_info, transport_cb_ctx);
    umock_c_reset_all_calls();

    set_expected_call_for_get_cred_and_devicekey();

    // act
    IOTHUB_DEVICE_HANDLE devHandle = IoTHubTransport_MQTT_Common_Register(handle, &deviceConfig, config.waitingToSend);

    // assert
    ASSERT_IS_NULL(devHandle);
    ASSERT_ARE_EQUAL(char_ptr, umock_c_get_expected_calls(), umock_c_get_actual_calls());

    //cleanup
    IoTHubTransport_MQTT_Common_Destroy(handle);
}

// Tests_SRS_IOTHUB_MQTT_TRANSPORT_17_003: [ IoTHubTransport_MQTT_Common_Register shall return NULL if deviceId or deviceKey do not match the deviceId and deviceKey passed in during IoTHubTransport_MQTT_Common_Create.]
TEST_FUNCTION(IoTHubTransport_MQTT_Common_Register_deviceid_mismatch_returns_null)
{
    // arrange
    IOTHUBTRANSPORT_CONFIG config = { 0 };
    SetupIothubTransportConfig(&config, TEST_DEVICE_ID, TEST_DEVICE_KEY, TEST_IOTHUB_NAME, TEST_IOTHUB_SUFFIX, TEST_PROTOCOL_GATEWAY_HOSTNAME, NULL);
    IOTHUB_DEVICE_CONFIG deviceConfig;
    deviceConfig.deviceId = "not a good id after all";
    deviceConfig.deviceKey = TEST_DEVICE_KEY;
    deviceConfig.deviceSasToken = NULL;
    deviceConfig.moduleId = NULL;

    TRANSPORT_LL_HANDLE handle = IoTHubTransport_MQTT_Common_Create(&config, get_IO_transport, &transport_cb_info, transport_cb_ctx);
    umock_c_reset_all_calls();

    EXPECTED_CALL(STRING_c_str(IGNORED_PTR_ARG));

    // act
    IOTHUB_DEVICE_HANDLE devHandle = IoTHubTransport_MQTT_Common_Register(handle, &deviceConfig, config.waitingToSend);

    // assert
    ASSERT_IS_NULL(devHandle);
    ASSERT_ARE_EQUAL(char_ptr, umock_c_get_expected_calls(), umock_c_get_actual_calls());

    //cleanup
    IoTHubTransport_MQTT_Common_Destroy(handle);
}

// Tests_SRS_IOTHUB_MQTT_TRANSPORT_17_002: [ IoTHubTransport_MQTT_Common_Register shall return NULL if device or waitingToSend are NULL.]
TEST_FUNCTION(IoTHubTransport_MQTT_Common_Register_wts_null_returns_null)
{
    // arrange
    IOTHUBTRANSPORT_CONFIG config = { 0 };
    SetupIothubTransportConfig(&config, TEST_DEVICE_ID, TEST_DEVICE_KEY, TEST_IOTHUB_NAME, TEST_IOTHUB_SUFFIX, TEST_PROTOCOL_GATEWAY_HOSTNAME, NULL);

    IOTHUB_DEVICE_CONFIG TEST_DEVICE_1;
    TEST_DEVICE_1.deviceId = TEST_DEVICE_ID;
    TEST_DEVICE_1.deviceKey = TEST_DEVICE_KEY;
    TEST_DEVICE_1.deviceSasToken = NULL;
    TEST_DEVICE_1.moduleId = NULL;

    TRANSPORT_LL_HANDLE handle = IoTHubTransport_MQTT_Common_Create(&config, get_IO_transport, &transport_cb_info, transport_cb_ctx);
    umock_c_reset_all_calls();

    // act
    IOTHUB_DEVICE_HANDLE devHandle = IoTHubTransport_MQTT_Common_Register(handle, &TEST_DEVICE_1, NULL);

    // assert
    ASSERT_IS_NULL(devHandle);
    ASSERT_ARE_EQUAL(char_ptr, umock_c_get_expected_calls(), umock_c_get_actual_calls());

    //cleanup
    IoTHubTransport_MQTT_Common_Destroy(handle);
}

// Tests_SRS_IOTHUB_MQTT_TRANSPORT_17_002: [ IoTHubTransport_MQTT_Common_Register shall return NULL if device or waitingToSend are NULL.]
TEST_FUNCTION(IoTHubTransport_MQTT_Common_Register_device_null_returns_null)
{
    // arrange
    IOTHUBTRANSPORT_CONFIG config = { 0 };
    SetupIothubTransportConfig(&config, TEST_DEVICE_ID, TEST_DEVICE_KEY, TEST_IOTHUB_NAME, TEST_IOTHUB_SUFFIX, TEST_PROTOCOL_GATEWAY_HOSTNAME, NULL);

    TRANSPORT_LL_HANDLE handle = IoTHubTransport_MQTT_Common_Create(&config, get_IO_transport, &transport_cb_info, transport_cb_ctx);
    umock_c_reset_all_calls();

    // act
    IOTHUB_DEVICE_HANDLE devHandle = IoTHubTransport_MQTT_Common_Register(handle, NULL, config.waitingToSend);

    // assert
    ASSERT_IS_NULL(devHandle);
    ASSERT_ARE_EQUAL(char_ptr, umock_c_get_expected_calls(), umock_c_get_actual_calls());

    //cleanup
    IoTHubTransport_MQTT_Common_Destroy(handle);
}

// Tests_SRS_IOTHUB_MQTT_TRANSPORT_03_001: [ IoTHubTransport_MQTT_Common_Register shall return NULL if deviceId, or both deviceKey and deviceSasToken are NULL.]
TEST_FUNCTION(IoTHubTransport_MQTT_Common_Register_deviceId_null_returns_null)
{
    // arrange
    IOTHUBTRANSPORT_CONFIG config = { 0 };
    SetupIothubTransportConfig(&config, TEST_DEVICE_ID, TEST_DEVICE_KEY, TEST_IOTHUB_NAME, TEST_IOTHUB_SUFFIX, TEST_PROTOCOL_GATEWAY_HOSTNAME, NULL);
    IOTHUB_DEVICE_CONFIG deviceConfig;
    deviceConfig.deviceId = NULL;
    deviceConfig.deviceKey = TEST_DEVICE_KEY;
    deviceConfig.deviceSasToken = NULL;
    deviceConfig.moduleId = NULL;

    TRANSPORT_LL_HANDLE handle = IoTHubTransport_MQTT_Common_Create(&config, get_IO_transport, &transport_cb_info, transport_cb_ctx);
    umock_c_reset_all_calls();

    // act
    IOTHUB_DEVICE_HANDLE devHandle = IoTHubTransport_MQTT_Common_Register(handle, &deviceConfig, config.waitingToSend);

    // assert
    ASSERT_IS_NULL(devHandle);
    ASSERT_ARE_EQUAL(char_ptr, umock_c_get_expected_calls(), umock_c_get_actual_calls());

    //cleanup
    IoTHubTransport_MQTT_Common_Destroy(handle);
}

// Tests_SRS_IOTHUB_MQTT_TRANSPORT_03_002: [ IoTHubTransport_MQTT_Common_Register shall return NULL if both deviceKey and deviceSasToken are provided.]
TEST_FUNCTION(IoTHubTransport_MQTT_Common_Register_deviceKey_and_deviceSasToken_both_provided_returns_null)
{
    // arrange
    IOTHUBTRANSPORT_CONFIG config = { 0 };
    SetupIothubTransportConfigWithKeyAndSasToken(&config, TEST_DEVICE_ID, TEST_DEVICE_KEY, TEST_DEVICE_SAS, TEST_IOTHUB_NAME, TEST_IOTHUB_SUFFIX, TEST_PROTOCOL_GATEWAY_HOSTNAME, NULL);
    IOTHUB_DEVICE_CONFIG deviceConfig;
    deviceConfig.deviceId = TEST_DEVICE_ID;
    deviceConfig.deviceKey = TEST_DEVICE_KEY;
    deviceConfig.deviceSasToken = TEST_DEVICE_SAS;
    deviceConfig.moduleId = NULL;

    TRANSPORT_LL_HANDLE handle = IoTHubTransport_MQTT_Common_Create(&config, get_IO_transport, &transport_cb_info, transport_cb_ctx);
    umock_c_reset_all_calls();

    // act
    IOTHUB_DEVICE_HANDLE devHandle = IoTHubTransport_MQTT_Common_Register(handle, &deviceConfig, config.waitingToSend);

    // assert
    ASSERT_IS_NULL(devHandle);
    ASSERT_ARE_EQUAL(char_ptr, umock_c_get_expected_calls(), umock_c_get_actual_calls());

    //cleanup
    IoTHubTransport_MQTT_Common_Destroy(handle);
}

// SRS_IOTHUB_MQTT_TRANSPORT_17_004: [IoTHubTransport_MQTT_Common_Register shall return the TRANSPORT_LL_HANDLE as the IOTHUB_DEVICE_HANDLE.]
TEST_FUNCTION(IoTHubTransport_MQTT_Common_Register_deviceKey_null_and_deviceSas_valid_succeeds)
{
    // arrange
    IOTHUBTRANSPORT_CONFIG config = { 0 };
    SetupIothubTransportConfigWithKeyAndSasToken(&config, TEST_DEVICE_ID, NULL, TEST_DEVICE_SAS, TEST_IOTHUB_NAME, TEST_IOTHUB_SUFFIX, TEST_PROTOCOL_GATEWAY_HOSTNAME, NULL);
    IOTHUB_DEVICE_CONFIG deviceConfig;
    deviceConfig.deviceId = TEST_DEVICE_ID;
    deviceConfig.deviceKey = NULL;
    deviceConfig.deviceSasToken = TEST_DEVICE_SAS;
    deviceConfig.moduleId = NULL;

    TRANSPORT_LL_HANDLE handle = IoTHubTransport_MQTT_Common_Create(&config, get_IO_transport, &transport_cb_info, transport_cb_ctx);
    umock_c_reset_all_calls();

    EXPECTED_CALL(STRING_c_str(IGNORED_PTR_ARG)).SetReturn(TEST_DEVICE_ID);
    EXPECTED_CALL(STRING_c_str(IGNORED_PTR_ARG)).SetReturn(NULL);
    EXPECTED_CALL(IoTHubClient_Auth_Get_Credential_Type(IGNORED_PTR_ARG)).SetReturn(IOTHUB_CREDENTIAL_TYPE_SAS_TOKEN);

    // act
    IOTHUB_DEVICE_HANDLE devHandle = IoTHubTransport_MQTT_Common_Register(handle, &deviceConfig, config.waitingToSend);

    // assert
    ASSERT_IS_NOT_NULL(devHandle);
    ASSERT_ARE_EQUAL(char_ptr, umock_c_get_expected_calls(), umock_c_get_actual_calls());

    //cleanup
    IoTHubTransport_MQTT_Common_Destroy(handle);
}

// Tests_SRS_IOTHUB_MQTT_TRANSPORT_17_001: [ IoTHubTransport_MQTT_Common_Register shall return NULL if the TRANSPORT_LL_HANDLE is NULL.]
TEST_FUNCTION(IoTHubTransport_MQTT_Common_Register_transport_null_returns_null)
{
    // arrange
    IOTHUBTRANSPORT_CONFIG config = { 0 };
    SetupIothubTransportConfig(&config, TEST_DEVICE_ID, TEST_DEVICE_KEY, TEST_IOTHUB_NAME, TEST_IOTHUB_SUFFIX, TEST_PROTOCOL_GATEWAY_HOSTNAME, NULL);

    IOTHUB_DEVICE_CONFIG TEST_DEVICE_1;
    TEST_DEVICE_1.deviceId = TEST_DEVICE_ID;
    TEST_DEVICE_1.deviceKey = TEST_DEVICE_KEY;
    TEST_DEVICE_1.deviceSasToken = NULL;
    TEST_DEVICE_1.moduleId = NULL;

    TRANSPORT_LL_HANDLE handle = IoTHubTransport_MQTT_Common_Create(&config, get_IO_transport, &transport_cb_info, transport_cb_ctx);
    umock_c_reset_all_calls();

    // act
    IOTHUB_DEVICE_HANDLE devHandle = IoTHubTransport_MQTT_Common_Register(NULL, &TEST_DEVICE_1, config.waitingToSend);

    // assert
    ASSERT_IS_NULL(devHandle);
    ASSERT_ARE_EQUAL(char_ptr, umock_c_get_expected_calls(), umock_c_get_actual_calls());

    //cleanup
    IoTHubTransport_MQTT_Common_Destroy(handle);
}

// Tests_SRS_IOTHUB_MQTT_TRANSPORT_17_005: [ IoTHubTransport_MQTT_Common_Unregister shall return. ]
TEST_FUNCTION(IoTHubTransport_MQTT_Common_Unregister_succeeds)
{
    // arrange
    IOTHUBTRANSPORT_CONFIG config = { 0 };
    SetupIothubTransportConfig(&config, TEST_DEVICE_ID, TEST_DEVICE_KEY, TEST_IOTHUB_NAME, TEST_IOTHUB_SUFFIX, TEST_PROTOCOL_GATEWAY_HOSTNAME, NULL);

    IOTHUB_DEVICE_CONFIG TEST_DEVICE_1;
    TEST_DEVICE_1.deviceId = TEST_DEVICE_ID;
    TEST_DEVICE_1.deviceKey = TEST_DEVICE_KEY;
    TEST_DEVICE_1.deviceSasToken = NULL;
    TEST_DEVICE_1.moduleId = NULL;

    TRANSPORT_LL_HANDLE handle = IoTHubTransport_MQTT_Common_Create(&config, get_IO_transport, &transport_cb_info, transport_cb_ctx);
    umock_c_reset_all_calls();

    set_expected_call_for_get_cred_and_devicekey();

    // act
    IOTHUB_DEVICE_HANDLE devHandle = IoTHubTransport_MQTT_Common_Register(handle, &TEST_DEVICE_1, config.waitingToSend);

    IoTHubTransport_MQTT_Common_Unregister(devHandle);

    // assert
    ASSERT_ARE_EQUAL(char_ptr, umock_c_get_expected_calls(), umock_c_get_actual_calls());

    //cleanup
    IoTHubTransport_MQTT_Common_Destroy(handle);
}

// Tests_SRS_IOTHUB_MQTT_TRANSPORT_17_004: [ IoTHubTransport_MQTT_Common_Register shall return the TRANSPORT_LL_HANDLE as the IOTHUB_DEVICE_HANDLE. ]
TEST_FUNCTION(IoTHubTransport_MQTT_Common_Register_Unregister_Register_returns_handle)
{
    // arrange
    IOTHUBTRANSPORT_CONFIG config = { 0 };
    SetupIothubTransportConfig(&config, TEST_DEVICE_ID, TEST_DEVICE_KEY, TEST_IOTHUB_NAME, TEST_IOTHUB_SUFFIX, TEST_PROTOCOL_GATEWAY_HOSTNAME, NULL);

    IOTHUB_DEVICE_CONFIG TEST_DEVICE_1;
    TEST_DEVICE_1.deviceId = TEST_DEVICE_ID;
    TEST_DEVICE_1.deviceKey = TEST_DEVICE_KEY;
    TEST_DEVICE_1.deviceSasToken = NULL;
    TEST_DEVICE_1.moduleId = NULL;

    TRANSPORT_LL_HANDLE handle = IoTHubTransport_MQTT_Common_Create(&config, get_IO_transport, &transport_cb_info, transport_cb_ctx);
    IOTHUB_DEVICE_HANDLE devHandle = IoTHubTransport_MQTT_Common_Register(handle, &TEST_DEVICE_1, config.waitingToSend);
    IoTHubTransport_MQTT_Common_Unregister(devHandle);

    umock_c_reset_all_calls();

    set_expected_call_for_get_cred_and_devicekey();

    // act
    IOTHUB_DEVICE_HANDLE devHandle2 = IoTHubTransport_MQTT_Common_Register(handle, &TEST_DEVICE_1, config.waitingToSend);

    // assert
    ASSERT_IS_NOT_NULL(devHandle2);
    ASSERT_ARE_EQUAL(void_ptr, handle, devHandle2);
    ASSERT_ARE_EQUAL(char_ptr, umock_c_get_expected_calls(), umock_c_get_actual_calls());

    //cleanup
    IoTHubTransport_MQTT_Common_Destroy(handle);
}

/*Tests_SRS_IOTHUB_MQTT_TRANSPORT_02_001: [ If handle is NULL then IoTHubTransport_MQTT_Common_GetHostname shall fail and return NULL. ]*/
TEST_FUNCTION(IoTHubTransport_MQTT_Common_GetHostname_with_NULL_handle_fails)
{
    //arrange

    //act
    STRING_HANDLE hostname = IoTHubTransport_MQTT_Common_GetHostname(NULL);

    //assert
    ASSERT_IS_NULL(hostname);
    ASSERT_ARE_EQUAL(char_ptr, umock_c_get_expected_calls(), umock_c_get_actual_calls());

    //cleanup
}

/*Tests_SRS_IOTHUB_MQTT_TRANSPORT_02_002: [ Otherwise IoTHubTransport_MQTT_Common_GetHostname shall return a non-NULL STRING_HANDLE containg the hostname. ]*/
TEST_FUNCTION(IoTHubTransport_MQTT_Common_GetHostname_with_non_NULL_handle_succeeds)
{
    //arrange
    IOTHUBTRANSPORT_CONFIG config = { 0 };
    SetupIothubTransportConfig(&config, TEST_DEVICE_ID, TEST_DEVICE_KEY, TEST_IOTHUB_NAME, TEST_IOTHUB_SUFFIX, TEST_PROTOCOL_GATEWAY_HOSTNAME, NULL);
    TRANSPORT_LL_HANDLE handle = IoTHubTransport_MQTT_Common_Create(&config, get_IO_transport, &transport_cb_info, transport_cb_ctx);
    umock_c_reset_all_calls();

    EXPECTED_CALL(STRING_clone(IGNORED_PTR_ARG))
        .IgnoreArgument_handle()
        .SetReturn(TEST_HOSTNAME_STRING_HANDLE);

    //act
    STRING_HANDLE hostname = IoTHubTransport_MQTT_Common_GetHostname(handle);

    //assert
    ASSERT_ARE_EQUAL(void_ptr, TEST_HOSTNAME_STRING_HANDLE, hostname);
    ASSERT_ARE_EQUAL(char_ptr, umock_c_get_expected_calls(), umock_c_get_actual_calls());

    //cleanup
    // No need to destroy STRING_HANDLE since it's a fake mem address.
    IoTHubTransport_MQTT_Common_Destroy(handle);
}

/* Tests_SRS_IOTHUB_MQTT_TRANSPORT_07_045: [If 'subscribe_state' is set to IOTHUB_DEVICE_TWIN_NOTIFICATION_STATE then IoTHubTransport_MQTT_Common_Subscribe_DeviceTwin shall construct the string $iothub/twin/PATCH/properties/desired] */
/* Tests_SRS_IOTHUB_MQTT_TRANSPORT_07_047: [On success IoTHubTransport_MQTT_Common_Subscribe_DeviceTwin shall return 0.] */
TEST_FUNCTION(IoTHubTransport_MQTT_Common_Subscribe_DeviceTwin_Succeed)
{
    // arrange
    CONNECT_ACK connack = { true, CONNECTION_ACCEPTED };
    IOTHUBTRANSPORT_CONFIG config = { 0 };
    SetupIothubTransportConfig(&config, TEST_DEVICE_ID, TEST_DEVICE_KEY, TEST_IOTHUB_NAME, TEST_IOTHUB_SUFFIX, TEST_PROTOCOL_GATEWAY_HOSTNAME, NULL);

    TRANSPORT_LL_HANDLE handle = IoTHubTransport_MQTT_Common_Create(&config, get_IO_transport, &transport_cb_info, transport_cb_ctx);

    g_fnMqttOperationCallback(TEST_MQTT_CLIENT_HANDLE, MQTT_CLIENT_ON_CONNACK, &connack, g_callbackCtx);
    umock_c_reset_all_calls();

    EXPECTED_CALL(STRING_construct(IGNORED_PTR_ARG)).IgnoreArgument_psz();

    // act
    int result = IoTHubTransport_MQTT_Common_Subscribe_DeviceTwin(handle);

    // assert
    ASSERT_ARE_EQUAL(int, result, 0);
    ASSERT_ARE_EQUAL(char_ptr, umock_c_get_expected_calls(), umock_c_get_actual_calls());

    //cleanup
    IoTHubTransport_MQTT_Common_Destroy(handle);
}

/* Tests_SRS_IOTHUB_MQTT_TRANSPORT_07_044: [`IoTHubTransport_MQTT_Common_Subscribe_DeviceTwin` shall construct the get state topic string and the notify state topic string.] */
/* Tests_SRS_IOTHUB_MQTT_TRANSPORT_07_047: [On success IoTHubTransport_MQTT_Common_Subscribe_DeviceTwin shall return 0.] */
TEST_FUNCTION(IoTHubTransport_MQTT_Common_Subscribe_DeviceTwin_DoWork_Succeed)
{
    // arrange
    IOTHUBTRANSPORT_CONFIG config = { 0 };
    SetupIothubTransportConfig(&config, TEST_DEVICE_ID, TEST_DEVICE_KEY, TEST_IOTHUB_NAME, TEST_IOTHUB_SUFFIX, TEST_PROTOCOL_GATEWAY_HOSTNAME, NULL);
    TRANSPORT_LL_HANDLE handle = IoTHubTransport_MQTT_Common_Create(&config, get_IO_transport, &transport_cb_info, transport_cb_ctx);

    (void)IoTHubTransport_MQTT_Common_Subscribe_DeviceTwin(handle);

    IoTHubTransport_MQTT_Common_DoWork(handle);

    CONNECT_ACK connack = { true, CONNECTION_ACCEPTED };
    g_fnMqttOperationCallback(TEST_MQTT_CLIENT_HANDLE, MQTT_CLIENT_ON_CONNACK, &connack, g_callbackCtx);

    umock_c_reset_all_calls();

    setup_subscribe_devicetwin_dowork_mocks();

    // act
    IoTHubTransport_MQTT_Common_DoWork(handle);

    // assert
    ASSERT_ARE_EQUAL(char_ptr, umock_c_get_expected_calls(), umock_c_get_actual_calls());

    //cleanup
    IoTHubTransport_MQTT_Common_Destroy(handle);
}

/* Tests_SRS_IOTHUB_MQTT_TRANSPORT_07_054: [ IoTHubTransport_MQTT_Common_DoWork shall subscribe to the Notification and get_state Topics if they are defined. ] */
TEST_FUNCTION(IoTHubTransport_MQTT_Common_Subscribe_DeviceTwin_DoWork_fails)
{
    // arrange
    int negativeTestsInitResult = umock_c_negative_tests_init();
    ASSERT_ARE_EQUAL(int, 0, negativeTestsInitResult);

    IOTHUBTRANSPORT_CONFIG config = { 0 };
    SetupIothubTransportConfig(&config, TEST_DEVICE_ID, TEST_DEVICE_KEY, TEST_IOTHUB_NAME, TEST_IOTHUB_SUFFIX, TEST_PROTOCOL_GATEWAY_HOSTNAME, NULL);
    TRANSPORT_LL_HANDLE handle = IoTHubTransport_MQTT_Common_Create(&config, get_IO_transport, &transport_cb_info, transport_cb_ctx);

    (void)IoTHubTransport_MQTT_Common_Subscribe_DeviceTwin(handle);

    IoTHubTransport_MQTT_Common_DoWork(handle);

    umock_c_reset_all_calls();

    setup_subscribe_devicetwin_dowork_mocks();

    umock_c_negative_tests_snapshot();

    // act
    size_t count = umock_c_negative_tests_call_count();
    for (size_t index = 0; index < count; index++)
    {
        if (umock_c_negative_tests_can_call_fail(index))
        {
            CONNECT_ACK connack = { true, CONNECTION_ACCEPTED };
            g_fnMqttOperationCallback(TEST_MQTT_CLIENT_HANDLE, MQTT_CLIENT_ON_CONNACK, &connack, g_callbackCtx);

            umock_c_negative_tests_reset();
            umock_c_negative_tests_fail_call(index);

            char tmp_msg[64];
            sprintf(tmp_msg, "IoTHubTransport_MQTT_Common_DoWork failure in test %lu/%lu", (unsigned long)index, (unsigned long)count);

            IoTHubTransport_MQTT_Common_DoWork(handle);

            // assert
        }
    }

    //cleanup
    IoTHubTransport_MQTT_Common_Destroy(handle);
    umock_c_negative_tests_deinit();
}

/* Tests_SRS_IOTHUB_MQTT_TRANSPORT_07_054: [ IoTHubTransport_MQTT_Common_DoWork shall subscribe to the Notification and get_state Topics if they are defined. ] */
TEST_FUNCTION(IoTHubTransport_MQTT_Common_Subscribe_DeviceTwin_DoWork_2nd_fails)
{
    // arrange
    int negativeTestsInitResult = umock_c_negative_tests_init();
    ASSERT_ARE_EQUAL(int, 0, negativeTestsInitResult);

    IOTHUBTRANSPORT_CONFIG config = { 0 };
    SetupIothubTransportConfig(&config, TEST_DEVICE_ID, TEST_DEVICE_KEY, TEST_IOTHUB_NAME, TEST_IOTHUB_SUFFIX, TEST_PROTOCOL_GATEWAY_HOSTNAME, NULL);
    TRANSPORT_LL_HANDLE handle = IoTHubTransport_MQTT_Common_Create(&config, get_IO_transport, &transport_cb_info, transport_cb_ctx);

    (void)IoTHubTransport_MQTT_Common_Subscribe_DeviceTwin(handle);

    IoTHubTransport_MQTT_Common_DoWork(handle);

    umock_c_reset_all_calls();

    STRICT_EXPECTED_CALL(tickcounter_get_current_ms(IGNORED_PTR_ARG, IGNORED_PTR_ARG))
        .IgnoreArgument(1)
        .IgnoreArgument(2);
    EXPECTED_CALL(gballoc_malloc(IGNORED_NUM_ARG));
    EXPECTED_CALL(STRING_c_str(IGNORED_PTR_ARG)).CallCannotFail();
    EXPECTED_CALL(mqttmessage_create(IGNORED_NUM_ARG, IGNORED_PTR_ARG, DELIVER_AT_MOST_ONCE, appMessage, appMsgSize))
        .IgnoreArgument(1)
        .IgnoreArgument(2);
    STRICT_EXPECTED_CALL(mqtt_client_publish(TEST_MQTT_CLIENT_HANDLE, IGNORED_PTR_ARG))
        .IgnoreArgument(1)
        .IgnoreArgument(2);
    STRICT_EXPECTED_CALL(DList_InsertTailList(IGNORED_PTR_ARG, IGNORED_PTR_ARG))
        .IgnoreArgument(1)
        .IgnoreArgument(2);
    STRICT_EXPECTED_CALL(mqttmessage_destroy(TEST_MQTT_MESSAGE_HANDLE))
        .IgnoreArgument(1);
    EXPECTED_CALL(STRING_delete(IGNORED_PTR_ARG));
    EXPECTED_CALL(mqtt_client_dowork(IGNORED_PTR_ARG));

    umock_c_negative_tests_snapshot();

    // act
    size_t count = umock_c_negative_tests_call_count();
    for (size_t index = 0; index < count; index++)
    {
        if (umock_c_negative_tests_can_call_fail(index))
        {
            umock_c_negative_tests_reset();
            umock_c_negative_tests_fail_call(index);

            QOS_VALUE QosValue[] = { DELIVER_AT_LEAST_ONCE };
            SUBSCRIBE_ACK suback;
            suback.packetId = 1234;
            suback.qosCount = 1;
            suback.qosReturn = QosValue;

            g_fnMqttOperationCallback(TEST_MQTT_CLIENT_HANDLE, MQTT_CLIENT_ON_SUBSCRIBE_ACK, &suback, g_callbackCtx);

            char tmp_msg[64];
            sprintf(tmp_msg, "IoTHubTransport_MQTT_Common_DoWork failure in test %lu/%lu", (unsigned long)index, (unsigned long)count);

            IoTHubTransport_MQTT_Common_DoWork(handle);

            // assert
        }
    }

    //cleanup
    IoTHubTransport_MQTT_Common_Destroy(handle);
    umock_c_negative_tests_deinit();
}

/* Tests_SRS_IOTHUB_MQTT_TRANSPORT_07_045: [If 'subscribe_state' is set to IOTHUB_DEVICE_TWIN_NOTIFICATION_STATE then IoTHubTransport_MQTT_Common_Subscribe_DeviceTwin shall construct the string $iothub/twin/PATCH/properties/desired] */
/* Tests_SRS_IOTHUB_MQTT_TRANSPORT_07_047: [On success IoTHubTransport_MQTT_Common_Subscribe_DeviceTwin shall return 0.] */
TEST_FUNCTION(IoTHubTransport_MQTT_Common_Subscribe_DeviceTwin_notify_Succeed)
{
    // arrange
    CONNECT_ACK connack = { true, CONNECTION_ACCEPTED };
    IOTHUBTRANSPORT_CONFIG config = { 0 };
    SetupIothubTransportConfig(&config, TEST_DEVICE_ID, TEST_DEVICE_KEY, TEST_IOTHUB_NAME, TEST_IOTHUB_SUFFIX, TEST_PROTOCOL_GATEWAY_HOSTNAME, NULL);

    TRANSPORT_LL_HANDLE handle = IoTHubTransport_MQTT_Common_Create(&config, get_IO_transport, &transport_cb_info, transport_cb_ctx);

    g_fnMqttOperationCallback(TEST_MQTT_CLIENT_HANDLE, MQTT_CLIENT_ON_CONNACK, &connack, g_callbackCtx);
    umock_c_reset_all_calls();

    EXPECTED_CALL(STRING_construct(IGNORED_PTR_ARG)).IgnoreArgument_psz();

    // act
    int result = IoTHubTransport_MQTT_Common_Subscribe_DeviceTwin(handle);

    // assert
    ASSERT_ARE_EQUAL(int, result, 0);
    ASSERT_ARE_EQUAL(char_ptr, umock_c_get_expected_calls(), umock_c_get_actual_calls());

    //cleanup
    IoTHubTransport_MQTT_Common_Destroy(handle);
}

TEST_FUNCTION(IoTHubTransport_MQTT_Common_Subscribe_DeviceTwin_handle_NULL_fail)
{
    // arrange
    umock_c_reset_all_calls();

    // act
    int result = IoTHubTransport_MQTT_Common_Subscribe_DeviceTwin(NULL);

    // assert
    ASSERT_ARE_NOT_EQUAL(int, result, 0);
    ASSERT_ARE_EQUAL(char_ptr, umock_c_get_expected_calls(), umock_c_get_actual_calls());

    //cleanup
}

/* Tests_SRS_IOTHUB_MQTT_TRANSPORT_07_043: [If the subscribe_state has been previously subscribed IoTHubTransport_MQTT_Common_Subscribe_DeviceTwin shall return a non-zero value.] */
TEST_FUNCTION(IoTHubTransport_MQTT_Common_Subscribe_DeviceTwin_fail)
{
    // arrange
    int negativeTestsInitResult = umock_c_negative_tests_init();
    ASSERT_ARE_EQUAL(int, 0, negativeTestsInitResult);

    CONNECT_ACK connack = { true, CONNECTION_ACCEPTED };
    IOTHUBTRANSPORT_CONFIG config = { 0 };
    SetupIothubTransportConfig(&config, TEST_DEVICE_ID, TEST_DEVICE_KEY, TEST_IOTHUB_NAME, TEST_IOTHUB_SUFFIX, TEST_PROTOCOL_GATEWAY_HOSTNAME, NULL);

    TRANSPORT_LL_HANDLE handle = IoTHubTransport_MQTT_Common_Create(&config, get_IO_transport, &transport_cb_info, transport_cb_ctx);

    g_fnMqttOperationCallback(TEST_MQTT_CLIENT_HANDLE, MQTT_CLIENT_ON_CONNACK, &connack, g_callbackCtx);
    umock_c_reset_all_calls();

    EXPECTED_CALL(STRING_construct(IGNORED_PTR_ARG)).IgnoreArgument_psz();

    umock_c_negative_tests_snapshot();

    // act
    size_t count = umock_c_negative_tests_call_count();
    for (size_t index = 0; index < count; index++)
    {
        umock_c_negative_tests_reset();
        umock_c_negative_tests_fail_call(index);

        char tmp_msg[128];
        sprintf(tmp_msg, "IoTHubTransport_MQTT_Common_Subscribe_DeviceTwin failure in test %lu/%lu", (unsigned long)index, (unsigned long)count);

        int result = IoTHubTransport_MQTT_Common_Subscribe_DeviceTwin(handle);

        // assert
        ASSERT_ARE_NOT_EQUAL(int, 0, result, tmp_msg);
    }

    //cleanup
    IoTHubTransport_MQTT_Common_Destroy(handle);
    umock_c_negative_tests_deinit();
}

/* Tests_SRS_IOTHUB_MQTT_TRANSPORT_07_043: [If the subscribe_state has been previously subscribed IoTHubTransport_MQTT_Common_Subscribe_DeviceTwin shall return a non-zero value.] */
TEST_FUNCTION(IoTHubTransport_MQTT_Common_Subscribe_DeviceTwin_notify_fail)
{
    // arrange
    int negativeTestsInitResult = umock_c_negative_tests_init();
    ASSERT_ARE_EQUAL(int, 0, negativeTestsInitResult);

    CONNECT_ACK connack = { true, CONNECTION_ACCEPTED };
    IOTHUBTRANSPORT_CONFIG config = { 0 };
    SetupIothubTransportConfig(&config, TEST_DEVICE_ID, TEST_DEVICE_KEY, TEST_IOTHUB_NAME, TEST_IOTHUB_SUFFIX, TEST_PROTOCOL_GATEWAY_HOSTNAME, NULL);

    TRANSPORT_LL_HANDLE handle = IoTHubTransport_MQTT_Common_Create(&config, get_IO_transport, &transport_cb_info, transport_cb_ctx);

    g_fnMqttOperationCallback(TEST_MQTT_CLIENT_HANDLE, MQTT_CLIENT_ON_CONNACK, &connack, g_callbackCtx);
    umock_c_reset_all_calls();

    EXPECTED_CALL(STRING_construct(IGNORED_PTR_ARG)).IgnoreArgument_psz();

    umock_c_negative_tests_snapshot();

    // act
    size_t count = umock_c_negative_tests_call_count();
    for (size_t index = 0; index < count; index++)
    {
        umock_c_negative_tests_reset();
        umock_c_negative_tests_fail_call(index);

        char tmp_msg[128];
        sprintf(tmp_msg, "IoTHubTransport_MQTT_Common_Subscribe_DeviceTwin failure in test %lu/%lu", (unsigned long)index, (unsigned long)count);

        int result = IoTHubTransport_MQTT_Common_Subscribe_DeviceTwin(handle);
        // assert
        ASSERT_ARE_NOT_EQUAL(int, result, 0, tmp_msg);
    }

    //cleanup
    IoTHubTransport_MQTT_Common_Destroy(handle);
    umock_c_negative_tests_deinit();
}

/*Tests_SRS_IOTHUB_MQTT_TRANSPORT_12_003: [ IoTHubTransport_MQTT_Common_Subscribe_DeviceMethod shall set the signaling flag for DEVICE_METHOD topic for the receiver's topic list. ]*/
/*Tests_SRS_IOTHUB_MQTT_TRANSPORT_12_004: [ IoTHubTransport_MQTT_Common_Subscribe_DeviceMethod shall construct the DEVICE_METHOD topic string for subscribe. ]*/
/*Tests_SRS_IOTHUB_MQTT_TRANSPORT_12_005: [ IoTHubTransport_MQTT_Common_Subscribe_DeviceMethod shall schedule the send of the subscription. ]*/
/*Tests_SRS_IOTHUB_MQTT_TRANSPORT_12_007: [ On success IoTHubTransport_MQTT_Common_Subscribe_DeviceMethod shall return 0. ]*/
TEST_FUNCTION(IoTHubTransport_MQTT_Common_Subscribe_DeviceMethod_Succeed)
{
    // arrange
    CONNECT_ACK connack = { true, CONNECTION_ACCEPTED };
    IOTHUBTRANSPORT_CONFIG config = { 0 };
    SetupIothubTransportConfig(&config, TEST_DEVICE_ID, TEST_DEVICE_KEY, TEST_IOTHUB_NAME, TEST_IOTHUB_SUFFIX, TEST_PROTOCOL_GATEWAY_HOSTNAME, NULL);

    TRANSPORT_LL_HANDLE handle = IoTHubTransport_MQTT_Common_Create(&config, get_IO_transport, &transport_cb_info, transport_cb_ctx);

    g_fnMqttOperationCallback(TEST_MQTT_CLIENT_HANDLE, MQTT_CLIENT_ON_CONNACK, &connack, g_callbackCtx);
    umock_c_reset_all_calls();

    EXPECTED_CALL(STRING_construct(IGNORED_PTR_ARG)).IgnoreArgument_psz();

    // act
    int result = IoTHubTransport_MQTT_Common_Subscribe_DeviceMethod(handle);

    // assert
    ASSERT_ARE_EQUAL(int, result, 0);
    ASSERT_ARE_EQUAL(char_ptr, umock_c_get_expected_calls(), umock_c_get_actual_calls());

    //cleanup
    IoTHubTransport_MQTT_Common_Destroy(handle);
}

/*Tests_SRS_IOTHUB_MQTT_TRANSPORT_12_001: [ If the parameter 'handle' is NULL than IoTHubTransport_MQTT_Common_Subscribe_DeviceMethod shall return a non-zero value. ]*/
TEST_FUNCTION(IoTHubTransport_MQTT_Common_Subscribe_DeviceMethod_handle_NULL_fail)
{
    // arrange
    umock_c_reset_all_calls();

    // act
    int result = IoTHubTransport_MQTT_Common_Subscribe_DeviceMethod(NULL);

    // assert
    ASSERT_ARE_NOT_EQUAL(int, result, 0);
    ASSERT_ARE_EQUAL(char_ptr, umock_c_get_expected_calls(), umock_c_get_actual_calls());

    //cleanup
}

/*Tests_SRS_IOTHUB_MQTT_TRANSPORT_12_006: [ Upon failure IoTHubTransport_MQTT_Common_Subscribe_DeviceMethod shall return a non-zero value. ]*/
TEST_FUNCTION(IoTHubTransport_MQTT_Common_Subscribe_DeviceMethod_fail)
{
    // arrange
    int negativeTestsInitResult = umock_c_negative_tests_init();
    ASSERT_ARE_EQUAL(int, 0, negativeTestsInitResult);

    CONNECT_ACK connack = { true, CONNECTION_ACCEPTED };
    IOTHUBTRANSPORT_CONFIG config = { 0 };
    SetupIothubTransportConfig(&config, TEST_DEVICE_ID, TEST_DEVICE_KEY, TEST_IOTHUB_NAME, TEST_IOTHUB_SUFFIX, TEST_PROTOCOL_GATEWAY_HOSTNAME, NULL);

    TRANSPORT_LL_HANDLE handle = IoTHubTransport_MQTT_Common_Create(&config, get_IO_transport, &transport_cb_info, transport_cb_ctx);

    g_fnMqttOperationCallback(TEST_MQTT_CLIENT_HANDLE, MQTT_CLIENT_ON_CONNACK, &connack, g_callbackCtx);
    umock_c_reset_all_calls();

    EXPECTED_CALL(STRING_construct(IGNORED_PTR_ARG)).IgnoreArgument_psz();

    umock_c_negative_tests_snapshot();

    // act
    size_t count = umock_c_negative_tests_call_count();
    for (size_t index = 0; index < count; index++)
    {
        umock_c_negative_tests_reset();
        umock_c_negative_tests_fail_call(index);

        char tmp_msg[128];
        sprintf(tmp_msg, "IoTHubTransport_MQTT_Common_Subscribe_DeviceMethod failure in test %lu/%lu", (unsigned long)index, (unsigned long)count);

        int result = IoTHubTransport_MQTT_Common_Subscribe_DeviceMethod(handle);
        // assert
        ASSERT_ARE_NOT_EQUAL(int, result, 0);
    }

    //cleanup
    IoTHubTransport_MQTT_Common_Destroy(handle);
    umock_c_negative_tests_deinit();
}

/*Tests_SRS_IOTHUB_MQTT_TRANSPORT_12_008: [ If the parameter 'handle' is NULL than IoTHubTransport_MQTT_Common_Unsubscribe_DeviceMethod shall do nothing and return. ]*/
/*Tests_SRS_IOTHUB_MQTT_TRANSPORT_12_009: [ If the MQTT transport has not been subscribed to DEVICE_METHOD topic IoTHubTransport_MQTT_Common_Unsubscribe_DeviceMethod shall do nothing and return. ]*/
/*Tests_SRS_IOTHUB_MQTT_TRANSPORT_12_010: [ IoTHubTransport_MQTT_Common_Unsubscribe_DeviceMethod shall construct the DEVICE_METHOD topic string for unsubscribe. ]*/
/*Tests_SRS_IOTHUB_MQTT_TRANSPORT_12_011: [ IoTHubTransport_MQTT_Common_Unsubscribe_DeviceMethod shall send the unsubscribe. ]*/
/*Tests_SRS_IOTHUB_MQTT_TRANSPORT_12_012: [ IoTHubTransport_MQTT_Common_Unsubscribe_DeviceMethod shall removes the signaling flag for DEVICE_METHOD topic from the receiver's topic list. ]*/
TEST_FUNCTION(IoTHubTransport_MQTT_Common_Unsubscribe_DeviceMethod_handle_OK)
{
    // arrange
    CONNECT_ACK connack = { true, CONNECTION_ACCEPTED };
    IOTHUBTRANSPORT_CONFIG config = { 0 };
    SetupIothubTransportConfig(&config, TEST_DEVICE_ID, TEST_DEVICE_KEY, TEST_IOTHUB_NAME, TEST_IOTHUB_SUFFIX, TEST_PROTOCOL_GATEWAY_HOSTNAME, NULL);

    TRANSPORT_LL_HANDLE handle = IoTHubTransport_MQTT_Common_Create(&config, get_IO_transport, &transport_cb_info, transport_cb_ctx);
    IoTHubTransport_MQTT_Common_Subscribe_DeviceMethod(handle);

    g_fnMqttOperationCallback(TEST_MQTT_CLIENT_HANDLE, MQTT_CLIENT_ON_CONNACK, &connack, g_callbackCtx);
    umock_c_reset_all_calls();

    set_expected_calls_around_unsubscribe();

    // act
    IoTHubTransport_MQTT_Common_Unsubscribe_DeviceMethod(handle);

    // assert
    ASSERT_ARE_EQUAL(char_ptr, umock_c_get_expected_calls(), umock_c_get_actual_calls());

    //cleanup
    IoTHubTransport_MQTT_Common_Destroy(handle);
}

TEST_FUNCTION(IoTHubTransport_MQTT_Common_Unsubscribe_DeviceMethod_handle_null)
{
    // arrange
    umock_c_reset_all_calls();

    // act
    IoTHubTransport_MQTT_Common_Unsubscribe_DeviceMethod(NULL);

    // assert
    ASSERT_ARE_EQUAL(char_ptr, umock_c_get_expected_calls(), umock_c_get_actual_calls());

    //cleanup
}

TEST_FUNCTION(IoTHubTransport_MQTT_Common_Unsubscribe_DeviceMethod_negative_cases)
{
    // arrange
    CONNECT_ACK connack = { true, CONNECTION_ACCEPTED };
    IOTHUBTRANSPORT_CONFIG config = { 0 };
    SetupIothubTransportConfig(&config, TEST_DEVICE_ID, TEST_DEVICE_KEY, TEST_IOTHUB_NAME, TEST_IOTHUB_SUFFIX, TEST_PROTOCOL_GATEWAY_HOSTNAME, NULL);

    TRANSPORT_LL_HANDLE handle = IoTHubTransport_MQTT_Common_Create(&config, get_IO_transport, &transport_cb_info, transport_cb_ctx);
    IoTHubTransport_MQTT_Common_Subscribe_DeviceMethod(handle);

    g_fnMqttOperationCallback(TEST_MQTT_CLIENT_HANDLE, MQTT_CLIENT_ON_CONNACK, &connack, g_callbackCtx);
    umock_c_reset_all_calls();
    umock_c_negative_tests_init();
    set_expected_calls_around_unsubscribe();

    umock_c_negative_tests_snapshot();

    // act
    IoTHubTransport_MQTT_Common_Unsubscribe_DeviceMethod(handle);

    // assert
    ASSERT_ARE_EQUAL(char_ptr, umock_c_get_expected_calls(), umock_c_get_actual_calls());

    //cleanup
    IoTHubTransport_MQTT_Common_Destroy(handle);
    umock_c_negative_tests_deinit();
}

TEST_FUNCTION(IoTHubTransport_MQTT_Common_ProcessItem_Succeed)
{
    // arrange
    IOTHUBTRANSPORT_CONFIG config = { 0 };
    SetupIothubTransportConfig(&config, TEST_DEVICE_ID, TEST_DEVICE_KEY, TEST_IOTHUB_NAME, TEST_IOTHUB_SUFFIX, TEST_PROTOCOL_GATEWAY_HOSTNAME, NULL);

    TRANSPORT_LL_HANDLE handle = IoTHubTransport_MQTT_Common_Create(&config, get_IO_transport, &transport_cb_info, transport_cb_ctx);
    (void)IoTHubTransport_MQTT_Common_Subscribe_DeviceTwin(handle);

    CONNECT_ACK connack = { true, CONNECTION_ACCEPTED };
    g_fnMqttOperationCallback(TEST_MQTT_CLIENT_HANDLE, MQTT_CLIENT_ON_CONNACK, &connack, g_callbackCtx);
    IoTHubTransport_MQTT_Common_DoWork(handle);

    QOS_VALUE QosValue[] = { DELIVER_AT_LEAST_ONCE };
    SUBSCRIBE_ACK suback;
    suback.packetId = 2;
    suback.qosCount = 1;
    suback.qosReturn = QosValue;
    g_fnMqttOperationCallback(TEST_MQTT_CLIENT_HANDLE, MQTT_CLIENT_ON_SUBSCRIBE_ACK, &suback, g_callbackCtx);
    IoTHubTransport_MQTT_Common_DoWork(handle);

    IOTHUB_DEVICE_TWIN device_twin;
    device_twin.report_data_handle = TEST_CONST_BUFFER_HANDLE;
    device_twin.item_id = 1;
    IOTHUB_IDENTITY_INFO identity_info;
    identity_info.device_twin = &device_twin;
    umock_c_reset_all_calls();

    setup_processItem_mocks(false);

    // act
    IOTHUB_PROCESS_ITEM_RESULT result_item = IoTHubTransport_MQTT_Common_ProcessItem(handle, IOTHUB_TYPE_DEVICE_TWIN, &identity_info);

    // assert
    ASSERT_ARE_EQUAL(char_ptr, umock_c_get_expected_calls(), umock_c_get_actual_calls());
    ASSERT_ARE_EQUAL(int, IOTHUB_PROCESS_OK, result_item);

    //cleanup
    IoTHubTransport_MQTT_Common_Destroy(handle);
}

/* Tests_SRS_IOTHUBCLIENT_LL_07_001: [ If handle or iothub_item are NULL then IoTHubTransport_MQTT_Common_ProcessItem shall return IOTHUB_PROCESS_ERROR.]*/
TEST_FUNCTION(IoTHubTransport_MQTT_Common_ProcessItem_iothub_item_NULL_fail)
{
    // arrange
    IOTHUBTRANSPORT_CONFIG config = { 0 };
    SetupIothubTransportConfig(&config, TEST_DEVICE_ID, TEST_DEVICE_KEY, TEST_IOTHUB_NAME, TEST_IOTHUB_SUFFIX, TEST_PROTOCOL_GATEWAY_HOSTNAME, NULL);

    TRANSPORT_LL_HANDLE handle = IoTHubTransport_MQTT_Common_Create(&config, get_IO_transport, &transport_cb_info, transport_cb_ctx);

    QOS_VALUE QosValue[] = { DELIVER_AT_LEAST_ONCE };
    SUBSCRIBE_ACK suback;
    suback.packetId = 1234;
    suback.qosCount = 1;
    suback.qosReturn = QosValue;

    g_fnMqttOperationCallback(TEST_MQTT_CLIENT_HANDLE, MQTT_CLIENT_ON_SUBSCRIBE_ACK, &suback, g_callbackCtx);
    IoTHubTransport_MQTT_Common_DoWork(handle);
    umock_c_reset_all_calls();

    // act
    IOTHUB_PROCESS_ITEM_RESULT result_item = IoTHubTransport_MQTT_Common_ProcessItem(handle, IOTHUB_TYPE_DEVICE_TWIN, NULL);

    // assert
    ASSERT_ARE_EQUAL(int, IOTHUB_PROCESS_ERROR, result_item);
    ASSERT_ARE_EQUAL(char_ptr, umock_c_get_expected_calls(), umock_c_get_actual_calls());

    //cleanup
    IoTHubTransport_MQTT_Common_Destroy(handle);
}

/* Tests_SRS_IOTHUBCLIENT_LL_07_001: [ If handle or iothub_item are NULL then IoTHubTransport_MQTT_Common_ProcessItem shall return IOTHUB_PROCESS_ERROR.]*/
TEST_FUNCTION(IoTHubTransport_MQTT_Common_ProcessItem_NULL_handle_fail)
{
    // arrange

    IOTHUB_DEVICE_TWIN device_twin;
    device_twin.report_data_handle = (CONSTBUFFER_HANDLE)0x48;
    device_twin.item_id = 1;
    IOTHUB_IDENTITY_INFO identity_info;
    identity_info.device_twin = &device_twin;
    umock_c_reset_all_calls();

    // act
    IOTHUB_PROCESS_ITEM_RESULT result_item = IoTHubTransport_MQTT_Common_ProcessItem(NULL, IOTHUB_TYPE_DEVICE_TWIN, &identity_info);

    // assert
    ASSERT_ARE_EQUAL(int, IOTHUB_PROCESS_ERROR, result_item);
    ASSERT_ARE_EQUAL(char_ptr, umock_c_get_expected_calls(), umock_c_get_actual_calls());

    //cleanup
}

/* Tests_SRS_IOTHUBCLIENT_LL_07_002: [ If the mqtt is not ready to publish messages IoTHubTransport_MQTT_Common_ProcessItem shall return IOTHUB_PROCESS_NOT_CONNECTED.]*/
TEST_FUNCTION(IoTHubTransport_MQTT_Common_ProcessItem_not_connected_Succeed)
{
    // arrange
    IOTHUBTRANSPORT_CONFIG config = { 0 };
    SetupIothubTransportConfig(&config, TEST_DEVICE_ID, TEST_DEVICE_KEY, TEST_IOTHUB_NAME, TEST_IOTHUB_SUFFIX, TEST_PROTOCOL_GATEWAY_HOSTNAME, NULL);

    CONSTBUFFER cbuff;
    cbuff.buffer = appMessage;
    cbuff.size = appMsgSize;
    STRICT_EXPECTED_CALL(CONSTBUFFER_GetContent(IGNORED_PTR_ARG)).SetReturn(&cbuff);
    IOTHUB_DEVICE_TWIN device_twin;
    device_twin.report_data_handle = TEST_CONST_BUFFER_HANDLE;
    device_twin.item_id = 1;
    IOTHUB_IDENTITY_INFO identity_info;
    identity_info.device_twin = &device_twin;
    umock_c_reset_all_calls();

    TRANSPORT_LL_HANDLE handle = IoTHubTransport_MQTT_Common_Create(&config, get_IO_transport, &transport_cb_info, transport_cb_ctx);
    umock_c_reset_all_calls();

    // act
    IOTHUB_PROCESS_ITEM_RESULT result_item = IoTHubTransport_MQTT_Common_ProcessItem(handle, IOTHUB_TYPE_DEVICE_TWIN, &identity_info);

    // assert
    ASSERT_ARE_EQUAL(int, IOTHUB_PROCESS_NOT_CONNECTED, result_item);
    ASSERT_ARE_EQUAL(char_ptr, umock_c_get_expected_calls(), umock_c_get_actual_calls());

    //cleanup
    IoTHubTransport_MQTT_Common_Destroy(handle);
}

/* Tests_SRS_IOTHUBCLIENT_LL_07_006: [ If the item_type is not a supported type IoTHubTransport_MQTT_Common_ProcessItem shall return IOTHUB_PROCESS_CONTINUE.] */
TEST_FUNCTION(IoTHubTransport_MQTT_Common_ProcessItem_continue_Succeed)
{
    // arrange
    IOTHUBTRANSPORT_CONFIG config = { 0 };
    SetupIothubTransportConfig(&config, TEST_DEVICE_ID, TEST_DEVICE_KEY, TEST_IOTHUB_NAME, TEST_IOTHUB_SUFFIX, TEST_PROTOCOL_GATEWAY_HOSTNAME, NULL);

    QOS_VALUE QosValue[] = { DELIVER_AT_LEAST_ONCE };
    SUBSCRIBE_ACK suback;
    suback.packetId = 1234;
    suback.qosCount = 1;
    suback.qosReturn = QosValue;

    TRANSPORT_LL_HANDLE handle = setup_iothub_mqtt_connection(&config);

    g_fnMqttOperationCallback(TEST_MQTT_CLIENT_HANDLE, MQTT_CLIENT_ON_SUBSCRIBE_ACK, &suback, g_callbackCtx);
    IoTHubTransport_MQTT_Common_DoWork(handle);

    CONSTBUFFER data_buff;
    data_buff.buffer = (const unsigned char*)0x46;
    data_buff.size = 22;

    CONSTBUFFER cbuff;
    cbuff.buffer = appMessage;
    cbuff.size = appMsgSize;
    STRICT_EXPECTED_CALL(CONSTBUFFER_GetContent(IGNORED_PTR_ARG)).SetReturn(&cbuff);
    IOTHUB_DEVICE_TWIN device_twin;
    device_twin.report_data_handle = TEST_CONST_BUFFER_HANDLE;
    device_twin.item_id = 1;
    IOTHUB_IDENTITY_INFO identity_info;
    identity_info.device_twin = &device_twin;
    umock_c_reset_all_calls();

    // act
    IOTHUB_PROCESS_ITEM_RESULT result_item = IoTHubTransport_MQTT_Common_ProcessItem(handle, IOTHUB_TYPE_TELEMETRY, &identity_info);

    // assert
    ASSERT_ARE_EQUAL(int, IOTHUB_PROCESS_CONTINUE, result_item);
    ASSERT_ARE_EQUAL(char_ptr, umock_c_get_expected_calls(), umock_c_get_actual_calls());

    //cleanup
    IoTHubTransport_MQTT_Common_Destroy(handle);
}

/* Tests_SRS_IOTHUBCLIENT_LL_07_004: [ If any errors are encountered IoTHubTransport_MQTT_Common_ProcessItem shall return IOTHUB_PROCESS_ERROR. ]*/
TEST_FUNCTION(IoTHubTransport_MQTT_Common_ProcessItem_fail)
{
    // arrange
    int negativeTestsInitResult = umock_c_negative_tests_init();
    ASSERT_ARE_EQUAL(int, 0, negativeTestsInitResult);

    IOTHUBTRANSPORT_CONFIG config = { 0 };
    SetupIothubTransportConfig(&config, TEST_DEVICE_ID, TEST_DEVICE_KEY, TEST_IOTHUB_NAME, TEST_IOTHUB_SUFFIX, TEST_PROTOCOL_GATEWAY_HOSTNAME, NULL);

    TRANSPORT_LL_HANDLE handle = IoTHubTransport_MQTT_Common_Create(&config, get_IO_transport, &transport_cb_info, transport_cb_ctx);

    QOS_VALUE QosValue[] = { DELIVER_AT_LEAST_ONCE };
    SUBSCRIBE_ACK suback;
    suback.packetId = 1234;
    suback.qosCount = 1;
    suback.qosReturn = QosValue;

    g_fnMqttOperationCallback(TEST_MQTT_CLIENT_HANDLE, MQTT_CLIENT_ON_SUBSCRIBE_ACK, &suback, g_callbackCtx);
    IoTHubTransport_MQTT_Common_DoWork(handle);

    CONSTBUFFER cbuff;
    cbuff.buffer = appMessage;
    cbuff.size = appMsgSize;
    STRICT_EXPECTED_CALL(CONSTBUFFER_GetContent(IGNORED_PTR_ARG)).SetReturn(&cbuff);
    IOTHUB_DEVICE_TWIN device_twin;
    device_twin.report_data_handle = TEST_CONST_BUFFER_HANDLE;
    device_twin.item_id = 1;
    IOTHUB_IDENTITY_INFO identity_info;
    identity_info.device_twin = &device_twin;
    umock_c_reset_all_calls();

    setup_processItem_mocks(true);
    STRICT_EXPECTED_CALL(DList_RemoveEntryList(NULL)).IgnoreArgument_listEntry();

    STRICT_EXPECTED_CALL(gballoc_free(NULL)).IgnoreArgument_ptr();

    umock_c_negative_tests_snapshot();

    // act
    size_t count = umock_c_negative_tests_call_count();
    for (size_t index = 0; index < count; index++)
    {
        if (umock_c_negative_tests_can_call_fail(index))
        {
            umock_c_negative_tests_reset();
            umock_c_negative_tests_fail_call(index);

            char tmp_msg[64];
            sprintf(tmp_msg, "IoTHubTransport_MQTT_Common_ProcessItem failure in test %lu/%lu", (unsigned long)index, (unsigned long)count);

            IOTHUB_PROCESS_ITEM_RESULT result_item = IoTHubTransport_MQTT_Common_ProcessItem(handle, IOTHUB_TYPE_DEVICE_TWIN, &identity_info);
            // assert
            ASSERT_ARE_NOT_EQUAL(int, IOTHUB_PROCESS_OK, result_item, tmp_msg);
        }
    }

    //cleanup
    IoTHubTransport_MQTT_Common_Destroy(handle);
    umock_c_negative_tests_deinit();
}

/* Tests_SRS_IOTHUB_TRANSPORT_MQTT_COMMON_07_041: [ If the parameter handle is NULL than IoTHubTransport_MQTT_Common_DeviceMethod_Response shall return a non-zero value. ] */
TEST_FUNCTION(IoTHubTransport_MQTT_Common_DeviceMethod_Response_handle_NULL_fail)
{
    // arrange

    // act
    int result = IoTHubTransport_MQTT_Common_DeviceMethod_Response(NULL, TEST_METHOD_ID, TEST_DEVICE_METHOD_RESPONSE, TEST_DEVICE_RESP_LENGTH, TEST_DEVICE_STATUS_CODE);

    // assert
    ASSERT_ARE_NOT_EQUAL(int, 0, result);
    ASSERT_ARE_EQUAL(char_ptr, umock_c_get_expected_calls(), umock_c_get_actual_calls());

    //cleanup
}

/* Tests_SRS_IOTHUB_TRANSPORT_MQTT_COMMON_07_042: [ IoTHubTransport_MQTT_Common_DeviceMethod_Response shall publish an mqtt message for the device method response. ] */
TEST_FUNCTION(IoTHubTransport_MQTT_Common_DeviceMethod_Response_succeeds)
{
    // arrange
    IOTHUBTRANSPORT_CONFIG config = { 0 };
    SetupIothubTransportConfig(&config, TEST_DEVICE_ID, TEST_DEVICE_KEY, TEST_IOTHUB_NAME, TEST_IOTHUB_SUFFIX, TEST_PROTOCOL_GATEWAY_HOSTNAME, NULL);

    TRANSPORT_LL_HANDLE handle = IoTHubTransport_MQTT_Common_Create(&config, get_IO_transport, &transport_cb_info, transport_cb_ctx);

    umock_c_reset_all_calls();

    g_tokenizerIndex = 8;
    setup_message_recv_device_method_mocks();
    g_fnMqttMsgRecv(TEST_MQTT_MESSAGE_HANDLE, g_callbackCtx);

    umock_c_reset_all_calls();

    setup_devicemethod_response_mocks();

    // act
    int result = IoTHubTransport_MQTT_Common_DeviceMethod_Response(handle, g_method_handle_value, TEST_DEVICE_METHOD_RESPONSE, TEST_DEVICE_RESP_LENGTH, TEST_DEVICE_STATUS_CODE);

    // assert
    ASSERT_ARE_EQUAL(int, 0, result);
    ASSERT_ARE_EQUAL(char_ptr, umock_c_get_expected_calls(), umock_c_get_actual_calls());

    //cleanup
    IoTHubTransport_MQTT_Common_Destroy(handle);
}

/* Tests_SRS_IOTHUB_TRANSPORT_MQTT_COMMON_07_042: [ IoTHubTransport_MQTT_Common_DeviceMethod_Response shall publish an mqtt message for the device method response. ] */
TEST_FUNCTION(IoTHubTransport_MQTT_Common_DeviceMethod_Response_NULL_RESPONSE_succeeds)
{
    // arrange
    IOTHUBTRANSPORT_CONFIG config = { 0 };
    SetupIothubTransportConfig(&config, TEST_DEVICE_ID, TEST_DEVICE_KEY, TEST_IOTHUB_NAME, TEST_IOTHUB_SUFFIX, TEST_PROTOCOL_GATEWAY_HOSTNAME, NULL);

    TRANSPORT_LL_HANDLE handle = IoTHubTransport_MQTT_Common_Create(&config, get_IO_transport, &transport_cb_info, transport_cb_ctx);

    umock_c_reset_all_calls();
    g_tokenizerIndex = 8;
    setup_message_recv_device_method_mocks();

    g_fnMqttMsgRecv(TEST_MQTT_MESSAGE_HANDLE, g_callbackCtx);

    umock_c_reset_all_calls();

    setup_devicemethod_response_mocks();

    // act
    int result = IoTHubTransport_MQTT_Common_DeviceMethod_Response(handle, g_method_handle_value, NULL, 0, TEST_DEVICE_STATUS_CODE);

    // assert
    ASSERT_ARE_EQUAL(int, 0, result);
    ASSERT_ARE_EQUAL(char_ptr, umock_c_get_expected_calls(), umock_c_get_actual_calls());

    //cleanup
    IoTHubTransport_MQTT_Common_Destroy(handle);
}

/* Tests_SRS_IOTHUB_TRANSPORT_MQTT_COMMON_07_051: [ If any error is encountered, IoTHubTransport_MQTT_Common_DeviceMethod_Response shall return a non-zero value. ] */
TEST_FUNCTION(IoTHubTransport_MQTT_Common_DeviceMethod_Response_fail)
{
    // arrange
    int negativeTestsInitResult = umock_c_negative_tests_init();
    ASSERT_ARE_EQUAL(int, 0, negativeTestsInitResult);

    IOTHUBTRANSPORT_CONFIG config = { 0 };
    SetupIothubTransportConfig(&config, TEST_DEVICE_ID, TEST_DEVICE_KEY, TEST_IOTHUB_NAME, TEST_IOTHUB_SUFFIX, TEST_PROTOCOL_GATEWAY_HOSTNAME, NULL);

    TRANSPORT_LL_HANDLE handle = IoTHubTransport_MQTT_Common_Create(&config, get_IO_transport, &transport_cb_info, transport_cb_ctx);

    umock_c_reset_all_calls();

    setup_devicemethod_response_mocks();

    umock_c_negative_tests_snapshot();

    size_t count = umock_c_negative_tests_call_count();
    for (size_t index = 0; index < count; index++)
    {
        if (umock_c_negative_tests_can_call_fail(index))
        {
            umock_c_reset_all_calls();
            g_tokenizerIndex = 8;
            setup_message_recv_device_method_mocks();
            g_fnMqttMsgRecv(TEST_MQTT_MESSAGE_HANDLE, g_callbackCtx);

            umock_c_negative_tests_reset();
            umock_c_negative_tests_fail_call(index);

            char tmp_msg[128];
            (void)sprintf(tmp_msg, "IoTHubTransport_MQTT_Common_DeviceMethod_Response failure in test %lu/%lu", (unsigned long)index, (unsigned long)count);

            // act
            int result = IoTHubTransport_MQTT_Common_DeviceMethod_Response(handle, g_method_handle_value, TEST_DEVICE_METHOD_RESPONSE, TEST_DEVICE_RESP_LENGTH, TEST_DEVICE_STATUS_CODE);

            // assert
            ASSERT_ARE_NOT_EQUAL(int, 0, result, tmp_msg);
        }
    }

    //cleanup
    IoTHubTransport_MQTT_Common_Destroy(handle);
    umock_c_negative_tests_deinit();
}

/* Tests_SRS_IOTHUB_MQTT_TRANSPORT_10_001: [If messageData is NULL, IoTHubTransport_MQTT_Common_SendMessageDisposition shall fail and return IOTHUB_CLIENT_ERROR.] */
TEST_FUNCTION(IoTHubTransport_MQTT_Common_SendMessageDisposition_NULL_fails)
{
    //arrange
    IOTHUBTRANSPORT_CONFIG config = { 0 };
    SetupIothubTransportConfig(&config, TEST_DEVICE_ID, TEST_DEVICE_KEY, TEST_IOTHUB_NAME, TEST_IOTHUB_SUFFIX, TEST_PROTOCOL_GATEWAY_HOSTNAME, NULL);

    IOTHUB_DEVICE_CONFIG TEST_DEVICE_1;
    TEST_DEVICE_1.deviceId = TEST_DEVICE_ID;
    TEST_DEVICE_1.deviceKey = TEST_DEVICE_KEY;
    TEST_DEVICE_1.deviceSasToken = NULL;
    TEST_DEVICE_1.moduleId = NULL;

    TRANSPORT_LL_HANDLE handle = IoTHubTransport_MQTT_Common_Create(&config, get_IO_transport, &transport_cb_info, transport_cb_ctx);
    umock_c_reset_all_calls();
    set_expected_call_for_get_cred_and_devicekey();
    IOTHUB_DEVICE_HANDLE devHandle = IoTHubTransport_MQTT_Common_Register(handle, &TEST_DEVICE_1, config.waitingToSend);

    umock_c_reset_all_calls();

    // act
    IOTHUB_CLIENT_RESULT result = IoTHubTransport_MQTT_Common_SendMessageDisposition(devHandle, NULL, IOTHUBMESSAGE_ACCEPTED);

    // assert
    ASSERT_ARE_EQUAL(IOTHUB_CLIENT_RESULT, IOTHUB_CLIENT_INVALID_ARG, result);
    ASSERT_ARE_EQUAL(char_ptr, umock_c_get_expected_calls(), umock_c_get_actual_calls());

    //cleanup
    IoTHubTransport_MQTT_Common_Destroy(handle);
}

/* Tests_SRS_IOTHUB_MQTT_TRANSPORT_10_002: [If any of the messageData fields are NULL, IoTHubTransport_MQTT_Common_SendMessageDisposition shall fail and return IOTHUB_CLIENT_ERROR. ] */
TEST_FUNCTION(IoTHubTransport_MQTT_Common_SendMessageDisposition_Message_NULL_fails)
{
    //arrange
    IOTHUBTRANSPORT_CONFIG config = { 0 };
    SetupIothubTransportConfig(&config, TEST_DEVICE_ID, TEST_DEVICE_KEY, TEST_IOTHUB_NAME, TEST_IOTHUB_SUFFIX, TEST_PROTOCOL_GATEWAY_HOSTNAME, NULL);

    IOTHUB_DEVICE_CONFIG TEST_DEVICE_1;
    TEST_DEVICE_1.deviceId = TEST_DEVICE_ID;
    TEST_DEVICE_1.deviceKey = TEST_DEVICE_KEY;
    TEST_DEVICE_1.deviceSasToken = NULL;
    TEST_DEVICE_1.moduleId = NULL;

    TRANSPORT_LL_HANDLE handle = IoTHubTransport_MQTT_Common_Create(&config, get_IO_transport, &transport_cb_info, transport_cb_ctx);
    umock_c_reset_all_calls();
    set_expected_call_for_get_cred_and_devicekey();
    IOTHUB_DEVICE_HANDLE devHandle = IoTHubTransport_MQTT_Common_Register(handle, &TEST_DEVICE_1, config.waitingToSend);

    TEST_MESSAGE_DISPOSITION_CONTEXT* msgDispCtx = (TEST_MESSAGE_DISPOSITION_CONTEXT*)malloc(sizeof(TEST_MESSAGE_DISPOSITION_CONTEXT));;
    msgDispCtx->packet_id = 10;
    msgDispCtx->qos_value = DELIVER_AT_LEAST_ONCE;

    umock_c_reset_all_calls();

    // act
    IOTHUB_CLIENT_RESULT result = IoTHubTransport_MQTT_Common_SendMessageDisposition(devHandle, NULL, IOTHUBMESSAGE_ACCEPTED);

    // assert
    ASSERT_ARE_EQUAL(IOTHUB_CLIENT_RESULT, IOTHUB_CLIENT_INVALID_ARG, result);
    ASSERT_ARE_EQUAL(char_ptr, umock_c_get_expected_calls(), umock_c_get_actual_calls());

    //cleanup
    free(msgDispCtx);
    IoTHubTransport_MQTT_Common_Destroy(handle);
}

/* Tests_SRS_IOTHUB_MQTT_TRANSPORT_10_00#: [IoTHubTransport_MQTT_Common_SendMessageDisposition shall release the given data and return IOTHUB_CLIENT_OK. ] */
TEST_FUNCTION(IoTHubTransport_MQTT_Common_SendMessageDisposition_succeeds)
{
    //arrange
    IOTHUBTRANSPORT_CONFIG config = { 0 };
    SetupIothubTransportConfig(&config, TEST_DEVICE_ID, TEST_DEVICE_KEY, TEST_IOTHUB_NAME, TEST_IOTHUB_SUFFIX, TEST_PROTOCOL_GATEWAY_HOSTNAME, NULL);

    IOTHUB_DEVICE_CONFIG TEST_DEVICE_1;
    TEST_DEVICE_1.deviceId = TEST_DEVICE_ID;
    TEST_DEVICE_1.deviceKey = TEST_DEVICE_KEY;
    TEST_DEVICE_1.deviceSasToken = NULL;
    TEST_DEVICE_1.moduleId = NULL;

    TRANSPORT_LL_HANDLE handle = IoTHubTransport_MQTT_Common_Create(&config, get_IO_transport, &transport_cb_info, transport_cb_ctx);
    umock_c_reset_all_calls();
    set_expected_call_for_get_cred_and_devicekey();
    IOTHUB_DEVICE_HANDLE devHandle = IoTHubTransport_MQTT_Common_Register(handle, &TEST_DEVICE_1, config.waitingToSend);

    TEST_MESSAGE_DISPOSITION_CONTEXT msgDispCtx;
    msgDispCtx.packet_id = 10;
    msgDispCtx.qos_value = DELIVER_AT_LEAST_ONCE;

    MESSAGE_DISPOSITION_CONTEXT_HANDLE msgDispCtxHandle = (MESSAGE_DISPOSITION_CONTEXT_HANDLE)&msgDispCtx;

    umock_c_reset_all_calls();
    STRICT_EXPECTED_CALL(IoTHubMessage_GetDispositionContext(IGNORED_PTR_ARG, IGNORED_PTR_ARG))
        .CopyOutArgumentBuffer_dispositionContext(&msgDispCtxHandle, sizeof(&msgDispCtxHandle));
    STRICT_EXPECTED_CALL(mqtt_client_send_message_response(IGNORED_PTR_ARG, IGNORED_NUM_ARG, DELIVER_AT_LEAST_ONCE));
    STRICT_EXPECTED_CALL(IoTHubMessage_Destroy(IGNORED_PTR_ARG));
    STRICT_EXPECTED_CALL(gballoc_free(IGNORED_PTR_ARG));

    // act
    IOTHUB_CLIENT_RESULT result = IoTHubTransport_MQTT_Common_SendMessageDisposition(devHandle, (IOTHUB_MESSAGE_HANDLE)0x42, IOTHUBMESSAGE_ACCEPTED);

    // assert
    ASSERT_ARE_EQUAL(IOTHUB_CLIENT_RESULT, IOTHUB_CLIENT_OK, result);
    ASSERT_ARE_EQUAL(char_ptr, umock_c_get_expected_calls(), umock_c_get_actual_calls());

    //cleanup
    IoTHubTransport_MQTT_Common_Destroy(handle);
}

// Tests_SRS_IOTHUB_TRANSPORT_MQTT_COMMON_31_070: [ On success IoTHubTransport_MQTT_Common_Subscribe_InputQueue shall return 0.]
// Tests_SRS_IOTHUB_TRANSPORT_MQTT_COMMON_31_067: [ IoTHubTransport_MQTT_Common_Subscribe_InputQueue shall set a flag to enable mqtt_client_subscribe to be called to subscribe to the input queue Message Topic.]
TEST_FUNCTION(IoTHubTransport_MQTT_Common_Subscribe_InputQueue_Succeed)
{
    // arrange
    CONNECT_ACK connack = { true, CONNECTION_ACCEPTED };
    IOTHUBTRANSPORT_CONFIG config = { 0 };
    SetupIothubTransportConfig(&config, TEST_DEVICE_ID, TEST_DEVICE_KEY, TEST_IOTHUB_NAME, TEST_IOTHUB_SUFFIX, TEST_PROTOCOL_GATEWAY_HOSTNAME, TEST_MODULE_ID);

    TRANSPORT_LL_HANDLE handle = IoTHubTransport_MQTT_Common_Create(&config, get_IO_transport, &transport_cb_info, transport_cb_ctx);

    g_fnMqttOperationCallback(TEST_MQTT_CLIENT_HANDLE, MQTT_CLIENT_ON_CONNACK, &connack, g_callbackCtx);
    umock_c_reset_all_calls();

    EXPECTED_CALL(STRING_c_str(IGNORED_PTR_ARG)).SetReturn(TEST_STRING_VALUE);
    EXPECTED_CALL(STRING_c_str(IGNORED_PTR_ARG)).SetReturn(TEST_STRING_VALUE);

    // act
    int result = IoTHubTransport_MQTT_Common_Subscribe_InputQueue(handle);

    // assert
    ASSERT_ARE_EQUAL(int, result, 0);
    ASSERT_ARE_EQUAL(char_ptr, umock_c_get_expected_calls(), umock_c_get_actual_calls());

    //cleanup
    IoTHubTransport_MQTT_Common_Destroy(handle);
}

// Tests_SRS_IOTHUB_TRANSPORT_MQTT_COMMON_31_066: [ If parameter handle is NULL than IoTHubTransport_MQTT_Common_Subscribe_InputQueue shall return a non-zero value.]
// Tests_SRS_IOTHUB_TRANSPORT_MQTT_COMMON_31_069: [ Upon failure IoTHubTransport_MQTT_Common_Subscribe_InputQueue shall return a non-zero value.]
TEST_FUNCTION(IoTHubTransport_MQTT_Common_Subscribe_InputQueue_Message_NULL_fails)
{
    // arrange
    CONNECT_ACK connack = { true, CONNECTION_ACCEPTED };
    IOTHUBTRANSPORT_CONFIG config = { 0 };
    SetupIothubTransportConfig(&config, TEST_DEVICE_ID, TEST_DEVICE_KEY, TEST_IOTHUB_NAME, TEST_IOTHUB_SUFFIX, TEST_PROTOCOL_GATEWAY_HOSTNAME, TEST_MODULE_ID);

    TRANSPORT_LL_HANDLE handle = IoTHubTransport_MQTT_Common_Create(&config, get_IO_transport, &transport_cb_info, transport_cb_ctx);

    g_fnMqttOperationCallback(TEST_MQTT_CLIENT_HANDLE, MQTT_CLIENT_ON_CONNACK, &connack, g_callbackCtx);
    umock_c_reset_all_calls();

    // act
    int result = IoTHubTransport_MQTT_Common_Subscribe_InputQueue(NULL);

    // assert
    ASSERT_ARE_NOT_EQUAL(int, result, 0);
    ASSERT_ARE_EQUAL(char_ptr, umock_c_get_expected_calls(), umock_c_get_actual_calls());

    //cleanup
    IoTHubTransport_MQTT_Common_Destroy(handle);
}

// Tests_SRS_IOTHUB_TRANSPORT_MQTT_COMMON_31_073: [ If module ID is not set on the transpont, IoTHubTransport_MQTT_Common_Unsubscribe_InputQueue shall fail.]
TEST_FUNCTION(IoTHubTransport_MQTT_Common_Subscribe_InputQueue_ModuleId_Null_fails)
{
    // arrange
    CONNECT_ACK connack = { true, CONNECTION_ACCEPTED };
    IOTHUBTRANSPORT_CONFIG config = { 0 };
    SetupIothubTransportConfig(&config, TEST_DEVICE_ID, TEST_DEVICE_KEY, TEST_IOTHUB_NAME, TEST_IOTHUB_SUFFIX, TEST_PROTOCOL_GATEWAY_HOSTNAME, NULL);

    TRANSPORT_LL_HANDLE handle = IoTHubTransport_MQTT_Common_Create(&config, get_IO_transport, &transport_cb_info, transport_cb_ctx);

    g_fnMqttOperationCallback(TEST_MQTT_CLIENT_HANDLE, MQTT_CLIENT_ON_CONNACK, &connack, g_callbackCtx);
    umock_c_reset_all_calls();

    // act
    int result = IoTHubTransport_MQTT_Common_Subscribe_InputQueue(handle);

    // assert
    ASSERT_ARE_NOT_EQUAL(int, result, 0);
    ASSERT_ARE_EQUAL(char_ptr, umock_c_get_expected_calls(), umock_c_get_actual_calls());

    //cleanup
    IoTHubTransport_MQTT_Common_Destroy(handle);
}

// Tests_SRS_IOTHUB_TRANSPORT_MQTT_COMMON_31_072: [ IoTHubTransport_MQTT_Common_Unsubscribe_InputQueue shall call mqtt_client_unsubscribe to unsubscribe the mqtt input queue message topic.]
TEST_FUNCTION(IoTHubTransport_MQTT_Common_Unsubscribe_InputQueue_Succeed)
{
    // arrange
    IOTHUBTRANSPORT_CONFIG config = { 0 };
    SetupIothubTransportConfig(&config, TEST_DEVICE_ID, TEST_DEVICE_KEY, TEST_IOTHUB_NAME, TEST_IOTHUB_SUFFIX, TEST_PROTOCOL_GATEWAY_HOSTNAME, TEST_MODULE_ID);

    TRANSPORT_LL_HANDLE handle = IoTHubTransport_MQTT_Common_Create(&config, get_IO_transport, &transport_cb_info, transport_cb_ctx);
    IoTHubTransport_MQTT_Common_Subscribe_InputQueue(handle);
    umock_c_reset_all_calls();

    set_expected_calls_around_unsubscribe();

    // act
    IoTHubTransport_MQTT_Common_Unsubscribe_InputQueue(handle);

    // assert
    ASSERT_ARE_EQUAL(char_ptr, umock_c_get_expected_calls(), umock_c_get_actual_calls());

    //cleanup
    IoTHubTransport_MQTT_Common_Destroy(handle);
}

// Tests_SRS_IOTHUB_TRANSPORT_MQTT_COMMON_31_071: [ If parameter handle is NULL then IoTHubTransport_MQTT_Common_Unsubscribe_InputQueue shall do nothing.]
TEST_FUNCTION(IoTHubTransport_MQTT_Common_Unsubscribe_InputQueue_Handle_Null_fails)
{
    // arrange
    // act
    IoTHubTransport_MQTT_Common_Unsubscribe_InputQueue(NULL);

    // assert
    ASSERT_ARE_EQUAL(char_ptr, umock_c_get_expected_calls(), umock_c_get_actual_calls());

    //cleanup
}

// Tests_SRS_IOTHUB_TRANSPORT_MQTT_COMMON_31_072: [ IoTHubTransport_MQTT_Common_Unsubscribe_InputQueue shall call mqtt_client_unsubscribe to unsubscribe the mqtt input queue message topic.]
TEST_FUNCTION(IoTHubTransport_MQTT_Common_Unsubscribe_InputQueue_No_InputQueue_fails)
{
    // arrange
    IOTHUBTRANSPORT_CONFIG config = { 0 };
    SetupIothubTransportConfig(&config, TEST_DEVICE_ID, TEST_DEVICE_KEY, TEST_IOTHUB_NAME, TEST_IOTHUB_SUFFIX, TEST_PROTOCOL_GATEWAY_HOSTNAME, TEST_MODULE_ID);

    TRANSPORT_LL_HANDLE handle = IoTHubTransport_MQTT_Common_Create(&config, get_IO_transport, &transport_cb_info, transport_cb_ctx);
    umock_c_reset_all_calls();

    // act
    IoTHubTransport_MQTT_Common_Unsubscribe_InputQueue(handle);

    // assert
    ASSERT_ARE_EQUAL(char_ptr, umock_c_get_expected_calls(), umock_c_get_actual_calls());

    //cleanup
    IoTHubTransport_MQTT_Common_Destroy(handle);
}

/* Tests_SRS_IOTHUB_MQTT_TRANSPORT_07_044: [`IoTHubTransport_MQTT_Common_Subscribe_DeviceTwin` shall construct the get state topic string and the notify state topic string.] */
/* Tests_SRS_IOTHUB_MQTT_TRANSPORT_07_047: [On success IoTHubTransport_MQTT_Common_Subscribe_DeviceTwin shall return 0.] */
TEST_FUNCTION(IoTHubTransport_MQTT_Common_Subscribe_InputQueue_DoWork_Succeed)
{
    // arrange
    IOTHUBTRANSPORT_CONFIG config = { 0 };
    SetupIothubTransportConfig(&config, TEST_DEVICE_ID, TEST_DEVICE_KEY, TEST_IOTHUB_NAME, TEST_IOTHUB_SUFFIX, TEST_PROTOCOL_GATEWAY_HOSTNAME, TEST_MODULE_ID);
    TRANSPORT_LL_HANDLE handle = IoTHubTransport_MQTT_Common_Create(&config, get_IO_transport, &transport_cb_info, transport_cb_ctx);

    IoTHubTransport_MQTT_Common_Subscribe_InputQueue(handle);

    IoTHubTransport_MQTT_Common_DoWork(handle);

    CONNECT_ACK connack = { true, CONNECTION_ACCEPTED };
    g_fnMqttOperationCallback(TEST_MQTT_CLIENT_HANDLE, MQTT_CLIENT_ON_CONNACK, &connack, g_callbackCtx);

    umock_c_reset_all_calls();

    setup_subscribe_inputqueue_dowork_mocks();

    // act
    IoTHubTransport_MQTT_Common_DoWork(handle);

    // assert
    ASSERT_ARE_EQUAL(char_ptr, umock_c_get_expected_calls(), umock_c_get_actual_calls());

    //cleanup
    IoTHubTransport_MQTT_Common_Destroy(handle);
}

TEST_FUNCTION(IoTHubTransport_MQTT_Common_Subscribe_InputQueue_DoWork_fails)
{
    // arrange
    int negativeTestsInitResult = umock_c_negative_tests_init();
    ASSERT_ARE_EQUAL(int, 0, negativeTestsInitResult);

    IOTHUBTRANSPORT_CONFIG config = { 0 };
    SetupIothubTransportConfig(&config, TEST_DEVICE_ID, TEST_DEVICE_KEY, TEST_IOTHUB_NAME, TEST_IOTHUB_SUFFIX, TEST_PROTOCOL_GATEWAY_HOSTNAME, TEST_MODULE_ID);
    TRANSPORT_LL_HANDLE handle = IoTHubTransport_MQTT_Common_Create(&config, get_IO_transport, &transport_cb_info, transport_cb_ctx);

    (void)IoTHubTransport_MQTT_Common_Subscribe_InputQueue(handle);

    IoTHubTransport_MQTT_Common_DoWork(handle);

    umock_c_reset_all_calls();

    setup_subscribe_inputqueue_dowork_mocks();

    umock_c_negative_tests_snapshot();

    // act
    size_t count = umock_c_negative_tests_call_count();
    for (size_t index = 0; index < count; index++)
    {
        if (umock_c_negative_tests_can_call_fail(index))
        {
            CONNECT_ACK connack = { true, CONNECTION_ACCEPTED };
            g_fnMqttOperationCallback(TEST_MQTT_CLIENT_HANDLE, MQTT_CLIENT_ON_CONNACK, &connack, g_callbackCtx);

            umock_c_negative_tests_reset();
            umock_c_negative_tests_fail_call(index);

            char tmp_msg[64];
            sprintf(tmp_msg, "IoTHubTransport_MQTT_Common_DoWork failure in test %lu/%lu", (unsigned long)index, (unsigned long)count);

            IoTHubTransport_MQTT_Common_DoWork(handle);

            // assert
        }
    }

    //cleanup
    IoTHubTransport_MQTT_Common_Destroy(handle);
    umock_c_negative_tests_deinit();
}


static void setup_message_recv_extractMqttProperties(const char* topicName, const char* inputQueueSubscribeName, const char* inputQueueName, bool connectedSystemProps)
{
    (void)inputQueueName;
    // findMessagePropertyStart
    STRICT_EXPECTED_CALL(STRING_c_str(IGNORED_PTR_ARG)).IgnoreArgument(1).SetReturn(inputQueueSubscribeName).CallCannotFail();

    // addInputNamePropertyToMsg
    STRICT_EXPECTED_CALL(gballoc_malloc(IGNORED_NUM_ARG));
    STRICT_EXPECTED_CALL(IoTHubMessage_SetInputName(IGNORED_PTR_ARG, IGNORED_PTR_ARG));
    STRICT_EXPECTED_CALL(gballoc_free(NULL)).IgnoreArgument_ptr();

    EXPECTED_CALL(STRING_TOKENIZER_create_from_char(topicName));
    STRICT_EXPECTED_CALL(STRING_new());
    STRICT_EXPECTED_CALL(IoTHubMessage_Properties(TEST_IOTHUB_MSG_BYTEARRAY));

    if (connectedSystemProps)
    {
        // Parse out connected_device
        STRICT_EXPECTED_CALL(STRING_TOKENIZER_get_next_token(IGNORED_PTR_ARG, IGNORED_PTR_ARG, "&"))
            .IgnoreArgument(3)
            .CallCannotFail();
        STRICT_EXPECTED_CALL(STRING_c_str(IGNORED_PTR_ARG))
            .IgnoreArgument(1)
            .SetReturn("%24.cdid=connected_device").
            CallCannotFail();

        STRICT_EXPECTED_CALL(IoTHubMessage_SetConnectionDeviceId(IGNORED_PTR_ARG, IGNORED_PTR_ARG));

        // Parse out connected_module
        STRICT_EXPECTED_CALL(STRING_TOKENIZER_get_next_token(IGNORED_PTR_ARG, IGNORED_PTR_ARG, "&"))
            .IgnoreArgument(3)
            .SetReturn(0);
        STRICT_EXPECTED_CALL(STRING_c_str(IGNORED_PTR_ARG))
            .IgnoreArgument(1)
            .SetReturn("%24.cmid=connected_module/")
            .CallCannotFail();

        STRICT_EXPECTED_CALL(IoTHubMessage_SetConnectionModuleId(IGNORED_PTR_ARG, IGNORED_PTR_ARG));
    }

    STRICT_EXPECTED_CALL(STRING_TOKENIZER_get_next_token(IGNORED_PTR_ARG, IGNORED_PTR_ARG, "&"))
        .IgnoreArgument(3)
        .SetReturn(1);

    EXPECTED_CALL(STRING_delete(IGNORED_PTR_ARG));
    EXPECTED_CALL(STRING_TOKENIZER_destroy(IGNORED_PTR_ARG));
}

static void setup_message_recv_with_input_queue_mocks(
    const char* topicName,
    const char* inputQueueSubscribeName,
    const char* inputQueueName,
    bool connectedSystemProps,
    bool msgCbResult)
{
    STRICT_EXPECTED_CALL(mqttmessage_getTopicName(TEST_MQTT_MESSAGE_HANDLE)).SetReturn(topicName);
    STRICT_EXPECTED_CALL(STRING_c_str(IGNORED_PTR_ARG))
        .SetReturn(NULL)
        .CallCannotFail();
    STRICT_EXPECTED_CALL(STRING_c_str(IGNORED_PTR_ARG))
        .SetReturn(inputQueueSubscribeName)
        .CallCannotFail();
    STRICT_EXPECTED_CALL(mqttmessage_getApplicationMsg(TEST_MQTT_MESSAGE_HANDLE)).CallCannotFail();
    STRICT_EXPECTED_CALL(IoTHubMessage_CreateFromByteArray(appMessage, appMsgSize));

    // Retrieve the input queue name
    setup_message_recv_extractMqttProperties(topicName, inputQueueSubscribeName, inputQueueName, connectedSystemProps);

    setup_set_message_disposition_context();
    STRICT_EXPECTED_CALL(Transport_MessageCallbackFromInput(IGNORED_PTR_ARG, IGNORED_PTR_ARG))
        .SetReturn(msgCbResult);

    if (!msgCbResult)
    {
        STRICT_EXPECTED_CALL(IoTHubMessage_Destroy(IGNORED_PTR_ARG));
        STRICT_EXPECTED_CALL(gballoc_free(IGNORED_PTR_ARG));
    }
}

// Tests_SRS_IOTHUB_TRANSPORT_MQTT_COMMON_31_061: [ If the message is sent to an input queue, `IoTHubTransport_MQTT_Common_DoWork` shall parse out to the input queue name and store it in the message with IoTHubMessage_SetInputName ]
// Tests_SRS_IOTHUB_TRANSPORT_MQTT_COMMON_31_063: [ If type is IOTHUB_TYPE_TELEMETRY and the system property `$.cdid` is defined, its value shall be set on the IOTHUB_MESSAGE_HANDLE's ConnectionDeviceId property ]
// Tests_SRS_IOTHUB_TRANSPORT_MQTT_COMMON_31_064: [ If type is IOTHUB_TYPE_TELEMETRY and the system property `$.cmid` is defined, its value shall be set on the IOTHUB_MESSAGE_HANDLE's ConnectionModuleId property ]
// Tests_SRS_IOTHUB_MQTT_TRANSPORT_31_065: [ If type is IOTHUB_TYPE_TELEMETRY and sent to an input queue, then on success `mqtt_notification_callback` shall call `IoTHubClient_LL_MessageCallbackFromInput`. ]
TEST_FUNCTION(IoTHubTransport_MQTT_Common_MessageRecv_with_InputQueue_succeed)
{
    // arrange
    IOTHUBTRANSPORT_CONFIG config = { 0 };
    SetupIothubTransportConfig(&config, TEST_DEVICE_ID, TEST_DEVICE_KEY, TEST_IOTHUB_NAME, TEST_IOTHUB_SUFFIX, TEST_PROTOCOL_GATEWAY_HOSTNAME, TEST_MODULE_ID);

    TRANSPORT_LL_HANDLE handle = IoTHubTransport_MQTT_Common_Create(&config, get_IO_transport, &transport_cb_info, transport_cb_ctx);

    IoTHubTransport_MQTT_Common_DoWork(handle);
    umock_c_reset_all_calls();

    g_tokenizerIndex = 4;
    setup_message_recv_with_input_queue_mocks(TEST_MQTT_INPUT_1, TEST_MQTT_INPUT_QUEUE_SUBSCRIBE_NAME_1, TEST_INPUT_QUEUE_1, true, true);

    // act
    ASSERT_IS_NOT_NULL(g_fnMqttMsgRecv);
    g_fnMqttMsgRecv(TEST_MQTT_MESSAGE_HANDLE, g_callbackCtx);

    // assert
    ASSERT_ARE_EQUAL(char_ptr, umock_c_get_expected_calls(), umock_c_get_actual_calls());

    //cleanup
    IoTHubTransport_MQTT_Common_Destroy(handle);
}

// Tests_SRS_IOTHUB_TRANSPORT_MQTT_COMMON_31_061: [ If the message is sent to an input queue, `IoTHubTransport_MQTT_Common_DoWork` shall parse out to the input queue name and store it in the message with IoTHubMessage_SetInputName ]
// Tests_SRS_IOTHUB_MQTT_TRANSPORT_31_065: [ If type is IOTHUB_TYPE_TELEMETRY and sent to an input queue, then on success `mqtt_notification_callback` shall call `IoTHubClient_LL_MessageCallbackFromInput`. ]
TEST_FUNCTION(IoTHubTransport_MQTT_Common_MessageRecv_with_InputQueue_no_system_properties_succeed)
{
    // arrange
    IOTHUBTRANSPORT_CONFIG config = { 0 };
    SetupIothubTransportConfig(&config, TEST_DEVICE_ID, TEST_DEVICE_KEY, TEST_IOTHUB_NAME, TEST_IOTHUB_SUFFIX, TEST_PROTOCOL_GATEWAY_HOSTNAME, TEST_MODULE_ID);

    TRANSPORT_LL_HANDLE handle = IoTHubTransport_MQTT_Common_Create(&config, get_IO_transport, &transport_cb_info, transport_cb_ctx);

    IoTHubTransport_MQTT_Common_DoWork(handle);
    umock_c_reset_all_calls();

    setup_message_receive_initial_calls(TEST_MQTT_INPUT_NO_PROPERTIES, true);
    // We only have an input queue but no properties.  In this case far fewer calls will be invoked than typical case with properties.
    STRICT_EXPECTED_CALL(STRING_c_str(IGNORED_PTR_ARG));
    STRICT_EXPECTED_CALL(gballoc_malloc(IGNORED_NUM_ARG));
    STRICT_EXPECTED_CALL(IoTHubMessage_SetInputName(IGNORED_PTR_ARG, IGNORED_PTR_ARG))
        .SetReturn(IOTHUB_MESSAGE_OK);
    STRICT_EXPECTED_CALL(gballoc_free(NULL)).IgnoreArgument_ptr();

    STRICT_EXPECTED_CALL(STRING_TOKENIZER_create_from_char(IGNORED_PTR_ARG));
    STRICT_EXPECTED_CALL(STRING_new());
    STRICT_EXPECTED_CALL(IoTHubMessage_Properties(IGNORED_PTR_ARG));
    STRICT_EXPECTED_CALL(STRING_TOKENIZER_get_next_token(IGNORED_PTR_ARG, IGNORED_PTR_ARG, IGNORED_PTR_ARG));
    STRICT_EXPECTED_CALL(STRING_delete(IGNORED_PTR_ARG));
    STRICT_EXPECTED_CALL(STRING_TOKENIZER_destroy(IGNORED_PTR_ARG));
    STRICT_EXPECTED_CALL(gballoc_malloc(IGNORED_NUM_ARG));
    STRICT_EXPECTED_CALL(mqttmessage_getPacketId(IGNORED_PTR_ARG));
    STRICT_EXPECTED_CALL(mqttmessage_getQosType(IGNORED_PTR_ARG));
    STRICT_EXPECTED_CALL(IoTHubMessage_SetDispositionContext(IGNORED_PTR_ARG, IGNORED_PTR_ARG, IGNORED_PTR_ARG));
    STRICT_EXPECTED_CALL(Transport_MessageCallbackFromInput(IGNORED_PTR_ARG, IGNORED_PTR_ARG))
        .SetReturn(true);

    // act
    ASSERT_IS_NOT_NULL(g_fnMqttMsgRecv);
    g_fnMqttMsgRecv(TEST_MQTT_MESSAGE_HANDLE, g_callbackCtx);

    // assert
    ASSERT_ARE_EQUAL(char_ptr, umock_c_get_expected_calls(), umock_c_get_actual_calls());

    //cleanup
    g_messageDispositionDestroyFunction(g_messageDispositionContext);
    IoTHubTransport_MQTT_Common_Destroy(handle);
}

// Tests_SRS_IOTHUB_TRANSPORT_MQTT_COMMON_31_062: [ If IoTHubTransport_MQTT_Common_DoWork receives a malformatted inputQueue, it shall fail ]
TEST_FUNCTION(IoTHubTransport_MQTT_Common_MessageRecv_with_InputQueue_missing_queue_name_fail)
{
    // arrange
    IOTHUBTRANSPORT_CONFIG config = { 0 };
    SetupIothubTransportConfig(&config, TEST_DEVICE_ID, TEST_DEVICE_KEY, TEST_IOTHUB_NAME, TEST_IOTHUB_SUFFIX, TEST_PROTOCOL_GATEWAY_HOSTNAME, TEST_MODULE_ID);

    TRANSPORT_LL_HANDLE handle = IoTHubTransport_MQTT_Common_Create(&config, get_IO_transport, &transport_cb_info, transport_cb_ctx);

    IoTHubTransport_MQTT_Common_DoWork(handle);
    umock_c_reset_all_calls();

    setup_message_receive_initial_calls(TEST_MQTT_INPUT_MISSING_INPUT_QUEUE_NAME, true);
    STRICT_EXPECTED_CALL(STRING_c_str(IGNORED_PTR_ARG)).CallCannotFail().SetReturn(TEST_MQTT_INPUT_MISSING_INPUT_QUEUE_NAME);
    // Because the MQTT topic isn't formatted correctly and we detect this early, don't parse through it.

    STRICT_EXPECTED_CALL(gballoc_free(IGNORED_PTR_ARG));
    EXPECTED_CALL(STRING_delete(IGNORED_PTR_ARG));
    EXPECTED_CALL(STRING_TOKENIZER_destroy(IGNORED_PTR_ARG));
    STRICT_EXPECTED_CALL(IoTHubMessage_Destroy(IGNORED_PTR_ARG));

    // act
    ASSERT_IS_NOT_NULL(g_fnMqttMsgRecv);
    g_fnMqttMsgRecv(TEST_MQTT_MESSAGE_HANDLE, g_callbackCtx);

    // assert
    ASSERT_ARE_EQUAL(char_ptr, umock_c_get_expected_calls(), umock_c_get_actual_calls());

    //cleanup
    IoTHubTransport_MQTT_Common_Destroy(handle);
}

// Tests_SRS_IOTHUB_TRANSPORT_MQTT_COMMON_31_062: [ If IoTHubTransport_MQTT_Common_DoWork receives a malformatted inputQueue, it shall fail ]
TEST_FUNCTION(IoTHubTransportMqtt_MessageRecv_with_InputQueue_fail)
{
    // arrange
    int negativeTestsInitResult = umock_c_negative_tests_init();
    ASSERT_ARE_EQUAL(int, 0, negativeTestsInitResult);

    IOTHUBTRANSPORT_CONFIG config = { 0 };
    SetupIothubTransportConfig(&config, TEST_DEVICE_ID, TEST_DEVICE_KEY, TEST_IOTHUB_NAME, TEST_IOTHUB_SUFFIX, TEST_PROTOCOL_GATEWAY_HOSTNAME, TEST_MODULE_ID);

    TRANSPORT_LL_HANDLE handle = IoTHubTransport_MQTT_Common_Create(&config, get_IO_transport, &transport_cb_info, transport_cb_ctx);
    IoTHubTransport_MQTT_Common_DoWork(handle);
    umock_c_reset_all_calls();

    setup_message_recv_with_input_queue_mocks(TEST_MQTT_INPUT_1, TEST_MQTT_INPUT_QUEUE_SUBSCRIBE_NAME_1, TEST_INPUT_QUEUE_1, true, false);

    umock_c_negative_tests_snapshot();

    // act
    size_t count = umock_c_negative_tests_call_count();
    for (size_t index = 0; index < count; index++)
    {
        if (umock_c_negative_tests_can_call_fail(index))
        {
            g_messageDispositionContext = NULL;
            g_messageDispositionDestroyFunction = NULL;
            umock_c_negative_tests_reset();
            umock_c_negative_tests_fail_call(index);

            g_fnMqttMsgRecv(TEST_MQTT_MESSAGE_HANDLE, g_callbackCtx);

            if (g_messageDispositionContext != NULL)
            {
                g_messageDispositionDestroyFunction(g_messageDispositionContext);
            }
        }
    }

    // assert

    //cleanup
    IoTHubTransport_MQTT_Common_Destroy(handle);
    umock_c_negative_tests_deinit();
}

// Tests_SRS_IOTHUB_TRANSPORT_MQTT_COMMON_09_050: [ If `handle` or `response` are NULL, IoTHubTransport_MQTT_Common_SendStreamResponse shall return a non-zero value ]
TEST_FUNCTION(IoTHubTransport_MQTT_Common_SendStreamResponse_NULL_handle)
{
    // arrange
    int result;

    umock_c_reset_all_calls();

    // act
    result = IoTHubTransport_MQTT_Common_SendStreamResponse(NULL, (DEVICE_STREAM_C2D_RESPONSE*)0x4445);

    // assert
    ASSERT_ARE_EQUAL(char_ptr, umock_c_get_expected_calls(), umock_c_get_actual_calls());
    ASSERT_ARE_NOT_EQUAL(int, 0, result);

    //cleanup
}

// Tests_SRS_IOTHUB_TRANSPORT_MQTT_COMMON_09_050: [ If `handle` or `response` are NULL, IoTHubTransport_MQTT_Common_SendStreamResponse shall return a non-zero value ]
TEST_FUNCTION(IoTHubTransport_MQTT_Common_SendStreamResponse_NULL_response)
{
    // arrange
    int result;

    umock_c_reset_all_calls();

    // act
    result = IoTHubTransport_MQTT_Common_SendStreamResponse((TRANSPORT_LL_HANDLE)0x4444, NULL);

    // assert
    ASSERT_ARE_EQUAL(char_ptr, umock_c_get_expected_calls(), umock_c_get_actual_calls());
    ASSERT_ARE_NOT_EQUAL(int, 0, result);

    //cleanup
}

// Tests_SRS_IOTHUB_TRANSPORT_MQTT_COMMON_09_051: [ A mqtt message shall be created and `response->data` be set as its body ]
// Tests_SRS_IOTHUB_TRANSPORT_MQTT_COMMON_09_053: [ The destination topic name shall be set to $iothub/streams/res/`result_code`/?$rid=`response->request_id` ]
// Tests_SRS_IOTHUB_TRANSPORT_MQTT_COMMON_09_054: [ If `response->accept` is TRUE, `response_code` shall be set as "200", otherwise it shall be "400" ]
// Tests_SRS_IOTHUB_TRANSPORT_MQTT_COMMON_09_055: [ If `response->content_type` is not NULL, "$ct=" shall be appended to the topic name followed by the url-encoded value of `response->content_type` ]
// Tests_SRS_IOTHUB_TRANSPORT_MQTT_COMMON_09_056: [ If `response->content_encoding` is not NULL, "$ce=" shall be appended to the topic name followed by the url-encoded value of `response->content_encoding` ]
// Tests_SRS_IOTHUB_TRANSPORT_MQTT_COMMON_09_057: [ The mqtt message shall be published to the destination topic ]
// Tests_SRS_IOTHUB_TRANSPORT_MQTT_COMMON_09_059: [ If no errors occur, IoTHubTransport_MQTT_Common_SendStreamResponse shall return zero ]
TEST_FUNCTION(IoTHubTransport_MQTT_Common_SendStreamResponse_Success)
{
    // arrange
    IOTHUBTRANSPORT_CONFIG config = { 0 };
    TRANSPORT_LL_HANDLE handle;
    int result;
    DEVICE_STREAM_C2D_RESPONSE response;

    SetupIothubTransportConfig(&config, TEST_DEVICE_ID, TEST_DEVICE_KEY, TEST_IOTHUB_NAME, TEST_IOTHUB_SUFFIX, TEST_PROTOCOL_GATEWAY_HOSTNAME, TEST_MODULE_ID);

    handle = IoTHubTransport_MQTT_Common_Create(&config, get_IO_transport, &transport_cb_info, transport_cb_ctx);

    response.accept = true;
    response.request_id = "1";

    umock_c_reset_all_calls();
    // STRING_construct_sprintf
    STRICT_EXPECTED_CALL(STRING_c_str(IGNORED_PTR_ARG));
    STRICT_EXPECTED_CALL(mqttmessage_create(IGNORED_NUM_ARG, IGNORED_PTR_ARG, DELIVER_AT_MOST_ONCE, IGNORED_PTR_ARG, IGNORED_NUM_ARG));
    STRICT_EXPECTED_CALL(mqtt_client_publish(IGNORED_PTR_ARG, IGNORED_PTR_ARG));
    STRICT_EXPECTED_CALL(mqttmessage_destroy(IGNORED_PTR_ARG));
    STRICT_EXPECTED_CALL(STRING_delete(IGNORED_PTR_ARG));

    // act
    result = IoTHubTransport_MQTT_Common_SendStreamResponse(handle, &response);

    // assert
    ASSERT_ARE_EQUAL(char_ptr, umock_c_get_expected_calls(), umock_c_get_actual_calls());
    ASSERT_ARE_EQUAL(int, 0, result);

    //cleanup
    IoTHubTransport_MQTT_Common_Destroy(handle);
}

// Tests_SRS_IOTHUB_TRANSPORT_MQTT_COMMON_09_052: [ If the mqtt message fails to be created, IoTHubTransport_MQTT_Common_SendStreamResponse shall fail and return a non-zero value ]
// Tests_SRS_IOTHUB_TRANSPORT_MQTT_COMMON_09_058: [ If publishing fails, the function shall fail and return a non-zero value ]
TEST_FUNCTION(IoTHubTransport_MQTT_Common_SendStreamResponse_negative_tests)
{
    // arrange
    IOTHUBTRANSPORT_CONFIG config = { 0 };
    TRANSPORT_LL_HANDLE handle;
    DEVICE_STREAM_C2D_RESPONSE response;
    size_t i;

    ASSERT_ARE_EQUAL(int, 0, umock_c_negative_tests_init());

    SetupIothubTransportConfig(&config, TEST_DEVICE_ID, TEST_DEVICE_KEY, TEST_IOTHUB_NAME, TEST_IOTHUB_SUFFIX, TEST_PROTOCOL_GATEWAY_HOSTNAME, TEST_MODULE_ID);

    handle = IoTHubTransport_MQTT_Common_Create(&config, get_IO_transport, &transport_cb_info, transport_cb_ctx);

    response.accept = true;
    response.request_id = "1";

    umock_c_reset_all_calls();
    // STRING_construct_sprintf
    STRICT_EXPECTED_CALL(STRING_c_str(IGNORED_PTR_ARG)); // 8
    STRICT_EXPECTED_CALL(mqttmessage_create(IGNORED_NUM_ARG, IGNORED_PTR_ARG, DELIVER_AT_MOST_ONCE, IGNORED_PTR_ARG, IGNORED_NUM_ARG));
    STRICT_EXPECTED_CALL(mqtt_client_publish(IGNORED_PTR_ARG, IGNORED_PTR_ARG));
    STRICT_EXPECTED_CALL(mqttmessage_destroy(IGNORED_PTR_ARG)); // 11
    STRICT_EXPECTED_CALL(STRING_delete(IGNORED_PTR_ARG)); // 12
    umock_c_negative_tests_snapshot();

    for (i = 0; i < umock_c_negative_tests_call_count(); i++)
    {
        // arrange
        char error_msg[64];
        int result;

        if (i == 0 || i == 3 || i == 4)
        {
            continue;
        }

        umock_c_negative_tests_reset();
        umock_c_negative_tests_fail_call(i);

        // act
        result = IoTHubTransport_MQTT_Common_SendStreamResponse(handle, &response);

        // assert
        sprintf(error_msg, "On failed call %zu", i);
        ASSERT_ARE_NOT_EQUAL(int, 0, result, error_msg);
    }

    //cleanup
    IoTHubTransport_MQTT_Common_Destroy(handle);
    umock_c_negative_tests_deinit();
}

// Tests_SRS_IOTHUB_MQTT_TRANSPORT_09_069: [ If type is IOTHUB_TYPE_DEVICE_STREAM_REQUEST, the mqtt message shall be parsed to a DEVICE_STREAM_C2D_REQUEST ]
// Tests_SRS_IOTHUB_MQTT_TRANSPORT_09_070: [ The DEVICE_STREAM_C2D_REQUEST instance shall be passed to the upper layer through the callback set using IoTHubTransport_MQTT_Common_SetStreamRequestCallback]
// Tests_SRS_IOTHUB_MQTT_TRANSPORT_09_071: [ If a response is provided by the callback invokation, it shall be published to "$iothub/streams/res/`response_code`/?$rid=`response->request_id`" ]
// Tests_SRS_IOTHUB_MQTT_TRANSPORT_09_072: [ If `response->accept` is TRUE, `response_code` shall be set as "200", otherwise it shall be "400" ]
TEST_FUNCTION(mqtt_notification_callback_IOTHUB_TYPE_DEVICE_STREAM_REQUEST_succeed)
{
    // arrange
    IOTHUBTRANSPORT_CONFIG config = { 0 };
<<<<<<< HEAD
    
=======

>>>>>>> 8a48be4a
    umock_c_reset_all_calls();
    SetupIothubTransportConfig(&config, TEST_DEVICE_ID, TEST_DEVICE_KEY, TEST_IOTHUB_NAME, TEST_IOTHUB_SUFFIX, TEST_PROTOCOL_GATEWAY_HOSTNAME, NULL);

    TRANSPORT_LL_HANDLE handle = IoTHubTransport_MQTT_Common_Create(&config, get_IO_transport, &transport_cb_info, transport_cb_ctx);
    IoTHubTransport_MQTT_Common_DoWork(handle);

    ASSERT_IS_NOT_NULL(g_fnMqttMsgRecv);

    STRICT_EXPECTED_CALL(STRING_construct(IGNORED_PTR_ARG)); // POST topic
    STRICT_EXPECTED_CALL(STRING_construct(IGNORED_PTR_ARG)); // RESPONSE topic
    (void)IoTHubTransport_MQTT_Common_SetStreamRequestCallback(handle, on_stream_request_received, (void*)0x4446);

    char** TEST_STREAM_C2D_REQUEST_TOPIC_LEVELS = (char**)my_gballoc_malloc(sizeof(char*) * 5);
    (void)my_mallocAndStrcpy_s(&TEST_STREAM_C2D_REQUEST_TOPIC_LEVELS[0], "$iothub");
    (void)my_mallocAndStrcpy_s(&TEST_STREAM_C2D_REQUEST_TOPIC_LEVELS[1], "streams");
    (void)my_mallocAndStrcpy_s(&TEST_STREAM_C2D_REQUEST_TOPIC_LEVELS[2], "POST");
    (void)my_mallocAndStrcpy_s(&TEST_STREAM_C2D_REQUEST_TOPIC_LEVELS[3], "TestStream");
    (void)my_mallocAndStrcpy_s(&TEST_STREAM_C2D_REQUEST_TOPIC_LEVELS[4], "?$rid=1&$url=wss%3A%2F%2Fservername.streaming.private.azure-devices-int.net%3A443%2Fbridges%2F3acd50143144f6b82e0f7299afe911bd&$auth=ucHqFGN0o9Vh-ojlhELmXyTUol05iuAhigMckeI-vlb&$ip=111.222.333.444");

    char* keys[4];
    keys[0] = "$rid";
    keys[1] = "$url";
    keys[2] = "$auth";
    keys[3] = "$ip";
    char* values[4];
    values[0] = "1";
    values[1] = "wss%3A%2F%2Fservername.streaming.private.azure-devices-int.net%3A443%2Fbridges%2F3acd50143144f6b82e0f7299afe911bd";
    values[2] = "ucHqFGN0o9Vh-ojlhELmXyTUol05iuAhigMckeI-vlb";
    values[3] = "111.222.333.444";

    char** TEST_SPLIT_PROPERTIES[4];
    TEST_SPLIT_PROPERTIES[0] = (char**)malloc(sizeof(char**) * 2);
    TEST_SPLIT_PROPERTIES[1] = (char**)malloc(sizeof(char**) * 2);
    TEST_SPLIT_PROPERTIES[2] = (char**)malloc(sizeof(char**) * 2);
    TEST_SPLIT_PROPERTIES[3] = (char**)malloc(sizeof(char**) * 2);
    (void)my_mallocAndStrcpy_s(&TEST_SPLIT_PROPERTIES[0][0], keys[0]);
    (void)my_mallocAndStrcpy_s(&TEST_SPLIT_PROPERTIES[0][1], values[0]);
    (void)my_mallocAndStrcpy_s(&TEST_SPLIT_PROPERTIES[1][0], keys[1]);
    (void)my_mallocAndStrcpy_s(&TEST_SPLIT_PROPERTIES[1][1], values[1]);
    (void)my_mallocAndStrcpy_s(&TEST_SPLIT_PROPERTIES[2][0], keys[2]);
    (void)my_mallocAndStrcpy_s(&TEST_SPLIT_PROPERTIES[2][1], values[2]);
    (void)my_mallocAndStrcpy_s(&TEST_SPLIT_PROPERTIES[3][0], keys[3]);
    (void)my_mallocAndStrcpy_s(&TEST_SPLIT_PROPERTIES[3][1], values[3]);

    umock_c_reset_all_calls();
    setup_message_recv_callback_STREAM_C2D_REQUEST_mocks(
<<<<<<< HEAD
        TEST_STREAM_C2D_REQUEST_TOPIC_LEVELS, 5, TEST_SPLIT_PROPERTIES, 4, 
        (const char* const**)&keys, (const char* const**)&values, 4, 
=======
        TEST_STREAM_C2D_REQUEST_TOPIC_LEVELS, 5, TEST_SPLIT_PROPERTIES, 4,
        (const char* const**)&keys, (const char* const**)&values, 4,
>>>>>>> 8a48be4a
        (STRING_TOKEN_HANDLE)0x4444);

    // act
    g_fnMqttMsgRecv(TEST_MQTT_MESSAGE_HANDLE, g_callbackCtx);

    // assert
    ASSERT_ARE_EQUAL(char_ptr, umock_c_get_expected_calls(), umock_c_get_actual_calls());

    //cleanup
    IoTHubTransport_MQTT_Common_Destroy(handle);
}

TEST_FUNCTION(IoTHubTransport_MQTT_SetCallbackContext_success)
{
    // arrange
    IOTHUBTRANSPORT_CONFIG config = { 0 };
    SetupIothubTransportConfig(&config, TEST_DEVICE_ID, TEST_DEVICE_KEY, TEST_IOTHUB_NAME, TEST_IOTHUB_SUFFIX, TEST_PROTOCOL_GATEWAY_HOSTNAME, TEST_MODULE_ID);

    TRANSPORT_LL_HANDLE handle = IoTHubTransport_MQTT_Common_Create(&config, get_IO_transport, &transport_cb_info, transport_cb_ctx);
    umock_c_reset_all_calls();

    // act
    int result = IoTHubTransport_MQTT_SetCallbackContext(handle, transport_cb_ctx);

    // assert
    ASSERT_ARE_EQUAL(char_ptr, umock_c_get_expected_calls(), umock_c_get_actual_calls());
    ASSERT_ARE_EQUAL(int, 0, result);

    // cleanup
    IoTHubTransport_MQTT_Common_Destroy(handle);
}

TEST_FUNCTION(IoTHubTransport_MQTT_SetCallbackContext_fail)
{
    // arrange

    // act
    int result = IoTHubTransport_MQTT_SetCallbackContext(NULL, transport_cb_ctx);

    // assert
    ASSERT_ARE_EQUAL(char_ptr, umock_c_get_expected_calls(), umock_c_get_actual_calls());
    ASSERT_ARE_NOT_EQUAL(int, 0, result);

    // cleanup
}

TEST_FUNCTION(IoTHubTransport_MQTT_GetSupportedPlatformInfo_success)
{
    // arrange
    IOTHUBTRANSPORT_CONFIG config = { 0 };
    SetupIothubTransportConfig(&config, TEST_DEVICE_ID, TEST_DEVICE_KEY, TEST_IOTHUB_NAME, TEST_IOTHUB_SUFFIX, TEST_PROTOCOL_GATEWAY_HOSTNAME, TEST_MODULE_ID);

    TRANSPORT_LL_HANDLE handle = IoTHubTransport_MQTT_Common_Create(&config, get_IO_transport, &transport_cb_info, transport_cb_ctx);

    PLATFORM_INFO_OPTION info;

    umock_c_reset_all_calls();

    // act
    int result = IoTHubTransport_MQTT_GetSupportedPlatformInfo(handle, &info);

    // assert
    ASSERT_ARE_EQUAL(char_ptr, umock_c_get_expected_calls(), umock_c_get_actual_calls());
    ASSERT_ARE_EQUAL(int, 0, result);
    ASSERT_ARE_EQUAL(int, info, PLATFORM_INFO_OPTION_RETRIEVE_SQM);

    // cleanup
    IoTHubTransport_MQTT_Common_Destroy(handle);
}

TEST_FUNCTION(IoTHubTransport_MQTT_GetSupportedPlatformInfo_NULL_handle)
{
    // arrange
    PLATFORM_INFO_OPTION info;

    umock_c_reset_all_calls();

    // act
    int result = IoTHubTransport_MQTT_GetSupportedPlatformInfo(NULL, &info);

    // assert
    ASSERT_ARE_EQUAL(char_ptr, umock_c_get_expected_calls(), umock_c_get_actual_calls());
    ASSERT_ARE_NOT_EQUAL(int, 0, result);

    // cleanup
}

TEST_FUNCTION(IoTHubTransport_MQTT_GetSupportedPlatformInfo_NULL_info)
{
    // arrange
    IOTHUBTRANSPORT_CONFIG config = { 0 };
    SetupIothubTransportConfig(&config, TEST_DEVICE_ID, TEST_DEVICE_KEY, TEST_IOTHUB_NAME, TEST_IOTHUB_SUFFIX, TEST_PROTOCOL_GATEWAY_HOSTNAME, TEST_MODULE_ID);

    TRANSPORT_LL_HANDLE handle = IoTHubTransport_MQTT_Common_Create(&config, get_IO_transport, &transport_cb_info, transport_cb_ctx);

    umock_c_reset_all_calls();

    // act
    int result = IoTHubTransport_MQTT_GetSupportedPlatformInfo(handle, NULL);

    // assert
    ASSERT_ARE_EQUAL(char_ptr, umock_c_get_expected_calls(), umock_c_get_actual_calls());
    ASSERT_ARE_NOT_EQUAL(int, 0, result);

    // cleanup
    IoTHubTransport_MQTT_Common_Destroy(handle);
}

END_TEST_SUITE(iothubtransport_mqtt_common_ut)
<|MERGE_RESOLUTION|>--- conflicted
+++ resolved
@@ -1790,11 +1790,7 @@
 }
 
 static void setup_message_recv_callback_STREAM_C2D_REQUEST_mocks(
-<<<<<<< HEAD
-    char** topicLevels, 
-=======
     char** topicLevels,
->>>>>>> 8a48be4a
     size_t topicLevelCount,
     char*** splitProperties,
     size_t splitPropertiesCount,
@@ -1808,18 +1804,11 @@
 
     STRICT_EXPECTED_CALL(mqttmessage_getTopicName(TEST_MQTT_MESSAGE_HANDLE))
         .SetReturn(TEST_MQTT_DEVICE_STREAMS_POST_TOPIC);
-<<<<<<< HEAD
-    
-    STRICT_EXPECTED_CALL(STRING_c_str(IGNORED_PTR_ARG));
-    // retrieve_topic_type() is not mockable
-    
-=======
 
     STRICT_EXPECTED_CALL(STRING_c_str(IGNORED_PTR_ARG));
     STRICT_EXPECTED_CALL(STRING_c_str(IGNORED_PTR_ARG));
     // retrieve_topic_type() is not mockable
 
->>>>>>> 8a48be4a
     STRICT_EXPECTED_CALL(malloc(IGNORED_NUM_ARG));
     STRICT_EXPECTED_CALL(mqttmessage_getTopicLevels(TEST_MQTT_MESSAGE_HANDLE, IGNORED_PTR_ARG, IGNORED_PTR_ARG))
         .CopyOutArgumentBuffer_levels(&topicLevels, sizeof(topicLevels))
@@ -8876,11 +8865,7 @@
 {
     // arrange
     IOTHUBTRANSPORT_CONFIG config = { 0 };
-<<<<<<< HEAD
-    
-=======
-
->>>>>>> 8a48be4a
+
     umock_c_reset_all_calls();
     SetupIothubTransportConfig(&config, TEST_DEVICE_ID, TEST_DEVICE_KEY, TEST_IOTHUB_NAME, TEST_IOTHUB_SUFFIX, TEST_PROTOCOL_GATEWAY_HOSTNAME, NULL);
 
@@ -8927,13 +8912,8 @@
 
     umock_c_reset_all_calls();
     setup_message_recv_callback_STREAM_C2D_REQUEST_mocks(
-<<<<<<< HEAD
-        TEST_STREAM_C2D_REQUEST_TOPIC_LEVELS, 5, TEST_SPLIT_PROPERTIES, 4, 
-        (const char* const**)&keys, (const char* const**)&values, 4, 
-=======
         TEST_STREAM_C2D_REQUEST_TOPIC_LEVELS, 5, TEST_SPLIT_PROPERTIES, 4,
         (const char* const**)&keys, (const char* const**)&values, 4,
->>>>>>> 8a48be4a
         (STRING_TOKEN_HANDLE)0x4444);
 
     // act
