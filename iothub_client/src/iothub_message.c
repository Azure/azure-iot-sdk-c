// Copyright (c) Microsoft. All rights reserved.
// Licensed under the MIT license. See LICENSE file in the project root for full license information.

#include <stdlib.h>
#include "azure_c_shared_utility/optimize_size.h"
#include "azure_c_shared_utility/gballoc.h"
#include "azure_c_shared_utility/xlogging.h"
#include "azure_c_shared_utility/buffer_.h"

#include "iothub_message.h"
#include "internal/iothub_message_private.h"

MU_DEFINE_ENUM_STRINGS_WITHOUT_INVALID(IOTHUB_MESSAGE_RESULT, IOTHUB_MESSAGE_RESULT_VALUES);
MU_DEFINE_ENUM_STRINGS_WITHOUT_INVALID(IOTHUBMESSAGE_CONTENT_TYPE, IOTHUBMESSAGE_CONTENT_TYPE_VALUES);

static const char* SECURITY_CLIENT_JSON_ENCODING = "application/json";

typedef struct IOTHUB_MESSAGE_HANDLE_DATA_TAG
{
    IOTHUBMESSAGE_CONTENT_TYPE contentType;
    union
    {
        BUFFER_HANDLE byteArray;
        STRING_HANDLE string;
    } value;
    MAP_HANDLE properties;
    char* messageId;
    char* correlationId;
    char* userDefinedContentType;
    char* contentEncoding;
    char* outputName;
    char* inputName;
    char* connectionModuleId;
    char* connectionDeviceId;
    bool is_security_message;
    IOTHUB_MESSAGE_DIAGNOSTIC_PROPERTY_DATA_HANDLE diagnosticData; //Deprecated
    char* distributedTracingTracestate;
    char* creationTimeUtc;
    char* userId;
    MESSAGE_DISPOSITION_CONTEXT_HANDLE dispositionContext;
    MESSAGE_DISPOSITION_CONTEXT_DESTROY_FUNCTION dispositionContextDestroyFunction;
    char* componentName;
}IOTHUB_MESSAGE_HANDLE_DATA;

static bool ContainsValidUsAscii(const char* asciiValue)
{
    bool result = true;
    const char* iterator = asciiValue;
    while (iterator != NULL && *iterator != '\0')
    {
        // Union of all allowed ASCII characters for the different protocols (HTTPS, MQTT, AMQP) is [dec 32, dec 126].
        if (*iterator < ' ' || *iterator > '~')
        {
            result = false;
            break;
        }
        iterator++;
    }

    return result;
}

static int ValidateAsciiCharactersFilter(const char* mapKey, const char* mapValue)
{
    int result;
    if (!ContainsValidUsAscii(mapKey) || !ContainsValidUsAscii(mapValue))
    {
        result = MU_FAILURE;
    }
    else
    {
        result = 0;
    }
    return result;
}

static void DestroyDiagnosticPropertyData(IOTHUB_MESSAGE_DIAGNOSTIC_PROPERTY_DATA_HANDLE diagnosticHandle)
{
    if (diagnosticHandle != NULL)
    {
        free(diagnosticHandle->diagnosticId);
        free(diagnosticHandle->diagnosticCreationTimeUtc);
    }
    free(diagnosticHandle);
}

static void DestroyMessageData(IOTHUB_MESSAGE_HANDLE_DATA* handleData)
{
    if (handleData->contentType == IOTHUBMESSAGE_BYTEARRAY)
    {
        BUFFER_delete(handleData->value.byteArray);
    }
    else if (handleData->contentType == IOTHUBMESSAGE_STRING)
    {
        STRING_delete(handleData->value.string);
    }

    Map_Destroy(handleData->properties);
    free(handleData->messageId);
    handleData->messageId = NULL;
    free(handleData->correlationId);
    handleData->correlationId = NULL;
    free(handleData->userDefinedContentType);
    free(handleData->contentEncoding);
    DestroyDiagnosticPropertyData(handleData->diagnosticData);
    free(handleData->distributedTracingTracestate);
    free(handleData->outputName);
    free(handleData->inputName);
    free(handleData->connectionModuleId);
    free(handleData->connectionDeviceId);
    free(handleData->creationTimeUtc);
    free(handleData->userId);

    if (handleData->dispositionContext != NULL && handleData->dispositionContextDestroyFunction != NULL)
    {
        handleData->dispositionContextDestroyFunction(handleData->dispositionContext);
    }

    free(handleData->componentName);
    free(handleData);
}

static int set_content_encoding(IOTHUB_MESSAGE_HANDLE_DATA* handleData, const char* encoding)
{
    int result;
    char* tmp_encoding;

    if (mallocAndStrcpy_s(&tmp_encoding, encoding) != 0)
    {
        LogError("Failed saving a copy of contentEncoding");
        result = MU_FAILURE;
    }
    else
    {
        if (handleData->contentEncoding != NULL)
        {
            free(handleData->contentEncoding);
        }
        handleData->contentEncoding = tmp_encoding;
        result = 0;
    }
    return result;
}

static int set_message_creation_time(IOTHUB_MESSAGE_HANDLE_DATA* handleData, const char* messageCreationTimeUtc)
{
    int result;
    char* tmp_message_creation_time;

    if (handleData->creationTimeUtc != NULL)
    {
        free(handleData->creationTimeUtc);
        handleData->creationTimeUtc = NULL;
    }

    if (mallocAndStrcpy_s(&tmp_message_creation_time, messageCreationTimeUtc) != 0)
    {
        LogError("Failed saving a copy of messageCreationTimeUtc");
        result = MU_FAILURE;
    }
    else
    {
        handleData->creationTimeUtc = tmp_message_creation_time;
        result = 0;
    }
    return result;
}

static int set_message_user_id(IOTHUB_MESSAGE_HANDLE_DATA* handleData, const char* userId)
{
    int result;
    char* tmp_message_user_id;

    if (handleData->userId != NULL)
    {
        free(handleData->userId);
        handleData->userId = NULL;
    }

    if (mallocAndStrcpy_s(&tmp_message_user_id, userId) != 0)
    {
        LogError("Failed saving a copy of userId");
        result = MU_FAILURE;
    }
    else
    {
        handleData->userId = tmp_message_user_id;
        result = 0;
    }
    return result;
}

static IOTHUB_MESSAGE_DIAGNOSTIC_PROPERTY_DATA_HANDLE CloneDiagnosticPropertyData(const IOTHUB_MESSAGE_DIAGNOSTIC_PROPERTY_DATA* source)
{
    IOTHUB_MESSAGE_DIAGNOSTIC_PROPERTY_DATA_HANDLE result = NULL;
    if (source == NULL)
    {
        LogError("Invalid argument - source is NULL");
    }
    else
    {
        result = (IOTHUB_MESSAGE_DIAGNOSTIC_PROPERTY_DATA_HANDLE)malloc(sizeof(IOTHUB_MESSAGE_DIAGNOSTIC_PROPERTY_DATA));
        if (result == NULL)
        {
            LogError("malloc failed");
        }
        else
        {
            result->diagnosticCreationTimeUtc = NULL;
            result->diagnosticId = NULL;
            if (source->diagnosticCreationTimeUtc != NULL && mallocAndStrcpy_s(&result->diagnosticCreationTimeUtc, source->diagnosticCreationTimeUtc) != 0)
            {
                LogError("mallocAndStrcpy_s for diagnosticCreationTimeUtc failed");
                free(result);
                result = NULL;
            }
            else if (source->diagnosticId != NULL && mallocAndStrcpy_s(&result->diagnosticId, source->diagnosticId) != 0)
            {
                LogError("mallocAndStrcpy_s for diagnosticId failed");
                free(result->diagnosticCreationTimeUtc);
                free(result);
                result = NULL;
            }
        }
    }
    return result;
}

IOTHUB_MESSAGE_HANDLE IoTHubMessage_CreateFromByteArray(const unsigned char* byteArray, size_t size)
{
    IOTHUB_MESSAGE_HANDLE_DATA* result;
    if ((byteArray == NULL) && (size != 0))
    {
        LogError("Invalid argument - byteArray is NULL");
        result = NULL;
    }
    else
    {
        result = (IOTHUB_MESSAGE_HANDLE_DATA*)malloc(sizeof(IOTHUB_MESSAGE_HANDLE_DATA));
        if (result == NULL)
        {
            LogError("unable to malloc");
            /*let it go through*/
        }
        else
        {
            const unsigned char* source;
            unsigned char temp = 0x00;

            memset(result, 0, sizeof(*result));
            result->contentType = IOTHUBMESSAGE_BYTEARRAY;

            if (size != 0)
            {
                if (byteArray == NULL)
                {
                    LogError("Attempted to create a Hub Message from a NULL pointer!");
                    DestroyMessageData(result);
                    result = NULL;
                    source = NULL;
                }
                else
                {
                    source = byteArray;
                }
            }
            else
            {
                source = &temp;
            }
            if (result != NULL)
            {
                if ((result->value.byteArray = BUFFER_create(source, size)) == NULL)
                {
                    LogError("BUFFER_create failed");
                    DestroyMessageData(result);
                    result = NULL;
                }
                else if ((result->properties = Map_Create(ValidateAsciiCharactersFilter)) == NULL)
                {
                    LogError("Map_Create for properties failed");
                    DestroyMessageData(result);
                    result = NULL;
                }
            }
        }
    }
    return result;
}

IOTHUB_MESSAGE_HANDLE IoTHubMessage_CreateFromString(const char* source)
{
    IOTHUB_MESSAGE_HANDLE_DATA* result;
    if (source == NULL)
    {
        LogError("Invalid argument - source is NULL");
        result = NULL;
    }
    else
    {
        result = (IOTHUB_MESSAGE_HANDLE_DATA*)malloc(sizeof(IOTHUB_MESSAGE_HANDLE_DATA));
        if (result == NULL)
        {
            LogError("malloc failed");
            /*let it go through*/
        }
        else
        {
            memset(result, 0, sizeof(*result));
            result->contentType = IOTHUBMESSAGE_STRING;

            if ((result->value.string = STRING_construct(source)) == NULL)
            {
                LogError("STRING_construct failed");
                DestroyMessageData(result);
                result = NULL;
            }
            else if ((result->properties = Map_Create(ValidateAsciiCharactersFilter)) == NULL)
            {
                LogError("Map_Create for properties failed");
                DestroyMessageData(result);
                result = NULL;
            }
        }
    }
    return result;
}

IOTHUB_MESSAGE_HANDLE IoTHubMessage_Clone(IOTHUB_MESSAGE_HANDLE iotHubMessageHandle)
{
    IOTHUB_MESSAGE_HANDLE_DATA* result;
    const IOTHUB_MESSAGE_HANDLE_DATA* source = (const IOTHUB_MESSAGE_HANDLE_DATA*)iotHubMessageHandle;
    if (source == NULL)
    {
        result = NULL;
        LogError("iotHubMessageHandle parameter cannot be NULL for IoTHubMessage_Clone");
    }
    else
    {
        result = (IOTHUB_MESSAGE_HANDLE_DATA*)malloc(sizeof(IOTHUB_MESSAGE_HANDLE_DATA));
        if (result == NULL)
        {
            /*do nothing and return as is*/
            LogError("unable to malloc");
        }
        else
        {
            memset(result, 0, sizeof(*result));
            result->contentType = source->contentType;
            result->is_security_message = source->is_security_message;

            if (source->messageId != NULL && mallocAndStrcpy_s(&result->messageId, source->messageId) != 0)
            {
                LogError("unable to Copy messageId");
                DestroyMessageData(result);
                result = NULL;
            }
            else if (source->correlationId != NULL && mallocAndStrcpy_s(&result->correlationId, source->correlationId) != 0)
            {
                LogError("unable to Copy correlationId");
                DestroyMessageData(result);
                result = NULL;
            }
            else if (source->userDefinedContentType != NULL && mallocAndStrcpy_s(&result->userDefinedContentType, source->userDefinedContentType) != 0)
            {
                LogError("unable to copy contentType");
                DestroyMessageData(result);
                result = NULL;
            }
            else if (source->contentEncoding != NULL && mallocAndStrcpy_s(&result->contentEncoding, source->contentEncoding) != 0)
            {
                LogError("unable to copy contentEncoding");
                DestroyMessageData(result);
                result = NULL;
            }
            //Deprecated
            else if (source->diagnosticData != NULL && (result->diagnosticData = CloneDiagnosticPropertyData(source->diagnosticData)) == NULL)
            {
                LogError("unable to CloneDiagnosticPropertyData");
                DestroyMessageData(result);
                result = NULL;
            }
            else if (source->outputName != NULL && mallocAndStrcpy_s(&result->outputName, source->outputName) != 0)
            {
                LogError("unable to copy outputName");
                DestroyMessageData(result);
                result = NULL;
            }
            else if (source->inputName != NULL && mallocAndStrcpy_s(&result->inputName, source->inputName) != 0)
            {
                LogError("unable to copy inputName");
                DestroyMessageData(result);
                result = NULL;
            }
            else if (source->creationTimeUtc != NULL && mallocAndStrcpy_s(&result->creationTimeUtc, source->creationTimeUtc) != 0)
            {
                LogError("unable to copy creationTimeUtc");
                DestroyMessageData(result);
                result = NULL;
            }
            else if (source->userId != NULL && mallocAndStrcpy_s(&result->userId, source->userId) != 0)
            {
                LogError("unable to copy userId");
                DestroyMessageData(result);
                result = NULL;
            }
            else if (source->connectionModuleId != NULL && mallocAndStrcpy_s(&result->connectionModuleId, source->connectionModuleId) != 0)
            {
                LogError("unable to copy connectionModuleId");
                DestroyMessageData(result);
                result = NULL;
            }
            else if (source->connectionDeviceId != NULL && mallocAndStrcpy_s(&result->connectionDeviceId, source->connectionDeviceId) != 0)
            {
                LogError("unable to copy connectionDeviceId");
                DestroyMessageData(result);
                result = NULL;
            }
            else if (source->distributedTracingTracestate != NULL && mallocAndStrcpy_s(&result->distributedTracingTracestate, source->distributedTracingTracestate) != 0)
            {
                LogError("unable to copy distributedTracingTracestate");
                DestroyMessageData(result);
                result = NULL;
            }
            else if (source->componentName != NULL && mallocAndStrcpy_s(&result->componentName, source->componentName) != 0)
            {
                LogError("unable to copy componentName");
                DestroyMessageData(result);
                result = NULL;
            }
            else if (source->contentType == IOTHUBMESSAGE_BYTEARRAY)
            {
                if ((result->value.byteArray = BUFFER_clone(source->value.byteArray)) == NULL)
                {
                    LogError("unable to BUFFER_clone");
                    DestroyMessageData(result);
                    result = NULL;
                }
                else if ((result->properties = Map_Clone(source->properties)) == NULL)
                {
                    LogError("unable to Map_Clone");
                    DestroyMessageData(result);
                    result = NULL;
                }
            }
            else /*can only be STRING*/
            {
                if ((result->value.string = STRING_clone(source->value.string)) == NULL)
                {
                    LogError("failed to STRING_clone");
                    DestroyMessageData(result);
                    result = NULL;
                }
                else if ((result->properties = Map_Clone(source->properties)) == NULL)
                {
                    LogError("unable to Map_Clone");
                    DestroyMessageData(result);
                    result = NULL;
                }
            }
        }
    }
    return result;
}

IOTHUB_MESSAGE_RESULT IoTHubMessage_GetByteArray(IOTHUB_MESSAGE_HANDLE iotHubMessageHandle, const unsigned char** buffer, size_t* size)
{
    IOTHUB_MESSAGE_RESULT result;
    if (
        (iotHubMessageHandle == NULL) ||
        (buffer == NULL) ||
        (size == NULL)
        )
    {
        LogError("invalid parameter (NULL) to IoTHubMessage_GetByteArray IOTHUB_MESSAGE_HANDLE iotHubMessageHandle=%p, const unsigned char** buffer=%p, size_t* size=%p", iotHubMessageHandle, buffer, size);
        result = IOTHUB_MESSAGE_INVALID_ARG;
    }
    else
    {
        IOTHUB_MESSAGE_HANDLE_DATA* handleData = iotHubMessageHandle;
        if (handleData->contentType != IOTHUBMESSAGE_BYTEARRAY)
        {
            result = IOTHUB_MESSAGE_INVALID_ARG;
            LogError("invalid type of message %s", MU_ENUM_TO_STRING(IOTHUBMESSAGE_CONTENT_TYPE, handleData->contentType));
        }
        else
        {
            *buffer = BUFFER_u_char(handleData->value.byteArray);
            *size = BUFFER_length(handleData->value.byteArray);
            result = IOTHUB_MESSAGE_OK;
        }
    }
    return result;
}

const char* IoTHubMessage_GetString(IOTHUB_MESSAGE_HANDLE iotHubMessageHandle)
{
    const char* result;
    if (iotHubMessageHandle == NULL)
    {
        result = NULL;
    }
    else
    {
        IOTHUB_MESSAGE_HANDLE_DATA* handleData = iotHubMessageHandle;
        if (handleData->contentType != IOTHUBMESSAGE_STRING)
        {
            result = NULL;
        }
        else
        {
            result = STRING_c_str(handleData->value.string);
        }
    }
    return result;
}

IOTHUBMESSAGE_CONTENT_TYPE IoTHubMessage_GetContentType(IOTHUB_MESSAGE_HANDLE iotHubMessageHandle)
{
    IOTHUBMESSAGE_CONTENT_TYPE result;
    if (iotHubMessageHandle == NULL)
    {
        result = IOTHUBMESSAGE_UNKNOWN;
    }
    else
    {
        IOTHUB_MESSAGE_HANDLE_DATA* handleData = iotHubMessageHandle;
        result = handleData->contentType;
    }
    return result;
}

MAP_HANDLE IoTHubMessage_Properties(IOTHUB_MESSAGE_HANDLE iotHubMessageHandle)
{
    MAP_HANDLE result;
    if (iotHubMessageHandle == NULL)
    {
        LogError("invalid arg (NULL) passed to IoTHubMessage_Properties");
        result = NULL;
    }
    else
    {
<<<<<<< HEAD
        /*Codes_SRS_IOTHUBMESSAGE_02_002: [Otherwise, for any non-NULL iotHubMessageHandle it shall return a non-NULL MAP_HANDLE.]*/
        IOTHUB_MESSAGE_HANDLE_DATA* handleData = iotHubMessageHandle;
=======
        IOTHUB_MESSAGE_HANDLE_DATA* handleData = (IOTHUB_MESSAGE_HANDLE_DATA*)iotHubMessageHandle;
>>>>>>> 35914cf7
        result = handleData->properties;
    }
    return result;
}

IOTHUB_MESSAGE_RESULT IoTHubMessage_SetProperty(IOTHUB_MESSAGE_HANDLE msg_handle, const char* key, const char* value)
{
    IOTHUB_MESSAGE_RESULT result;
    if (msg_handle == NULL || key == NULL || value == NULL)
    {
        LogError("invalid parameter (NULL) to IoTHubMessage_SetProperty iotHubMessageHandle=%p, key=%p, value=%p", msg_handle, key, value);
        result = IOTHUB_MESSAGE_INVALID_ARG;
    }
    else
    {
        MAP_RESULT map_result = Map_AddOrUpdate(msg_handle->properties, key, value);
        if (map_result == MAP_FILTER_REJECT)
        {
            LogError("Failure validating property as ASCII");
            result = IOTHUB_MESSAGE_INVALID_TYPE;
        }
        else if (map_result != MAP_OK)
        {
            LogError("Failure adding property to internal map");
            result = IOTHUB_MESSAGE_ERROR;
        }
        else
        {
            result = IOTHUB_MESSAGE_OK;
        }
    }
    return result;
}

const char* IoTHubMessage_GetProperty(IOTHUB_MESSAGE_HANDLE msg_handle, const char* key)
{
    const char* result;
    if (msg_handle == NULL || key == NULL)
    {
        LogError("invalid parameter (NULL) to IoTHubMessage_GetProperty iotHubMessageHandle=%p, key=%p", msg_handle, key);
        result = NULL;
    }
    else
    {
        bool key_exists = false;
        // The return value is not necessary, just check the key_exist variable
        if ((Map_ContainsKey(msg_handle->properties, key, &key_exists) == MAP_OK) && key_exists)
        {
            result = Map_GetValueFromKey(msg_handle->properties, key);
        }
        else
        {
            result = NULL;
        }
    }
    return result;
}

const char* IoTHubMessage_GetCorrelationId(IOTHUB_MESSAGE_HANDLE iotHubMessageHandle)
{
    const char* result;
    if (iotHubMessageHandle == NULL)
    {
        LogError("invalid arg (NULL) passed to IoTHubMessage_GetCorrelationId");
        result = NULL;
    }
    else
    {
        IOTHUB_MESSAGE_HANDLE_DATA* handleData = iotHubMessageHandle;
        result = handleData->correlationId;
    }
    return result;
}

IOTHUB_MESSAGE_RESULT IoTHubMessage_SetCorrelationId(IOTHUB_MESSAGE_HANDLE iotHubMessageHandle, const char* correlationId)
{
    IOTHUB_MESSAGE_RESULT result;
    if (iotHubMessageHandle == NULL || correlationId == NULL)
    {
        LogError("invalid arg (NULL) passed to IoTHubMessage_SetCorrelationId");
        result = IOTHUB_MESSAGE_INVALID_ARG;
    }
    else
    {
        IOTHUB_MESSAGE_HANDLE_DATA* handleData = iotHubMessageHandle;
        if (handleData->correlationId != NULL)
        {
            free(handleData->correlationId);
            handleData->correlationId = NULL;
        }

        if (mallocAndStrcpy_s(&handleData->correlationId, correlationId) != 0)
        {
            result = IOTHUB_MESSAGE_ERROR;
        }
        else
        {
            result = IOTHUB_MESSAGE_OK;
        }
    }
    return result;
}

IOTHUB_MESSAGE_RESULT IoTHubMessage_SetMessageId(IOTHUB_MESSAGE_HANDLE iotHubMessageHandle, const char* messageId)
{
    IOTHUB_MESSAGE_RESULT result;
    if (iotHubMessageHandle == NULL || messageId == NULL)
    {
        LogError("invalid arg (NULL) passed to IoTHubMessage_SetMessageId");
        result = IOTHUB_MESSAGE_INVALID_ARG;
    }
    else
    {
        IOTHUB_MESSAGE_HANDLE_DATA* handleData = iotHubMessageHandle;
        if (handleData->messageId != NULL)
        {
            free(handleData->messageId);
            handleData->messageId = NULL;
        }

        if (mallocAndStrcpy_s(&handleData->messageId, messageId) != 0)
        {
            result = IOTHUB_MESSAGE_ERROR;
        }
        else
        {
            result = IOTHUB_MESSAGE_OK;
        }
    }
    return result;
}

const char* IoTHubMessage_GetMessageId(IOTHUB_MESSAGE_HANDLE iotHubMessageHandle)
{
    const char* result;
    if (iotHubMessageHandle == NULL)
    {
        LogError("invalid arg (NULL) passed to IoTHubMessage_GetMessageId");
        result = NULL;
    }
    else
    {
        IOTHUB_MESSAGE_HANDLE_DATA* handleData = iotHubMessageHandle;
        result = handleData->messageId;
    }
    return result;
}

IOTHUB_MESSAGE_RESULT IoTHubMessage_SetContentTypeSystemProperty(IOTHUB_MESSAGE_HANDLE iotHubMessageHandle, const char* contentType)
{
    IOTHUB_MESSAGE_RESULT result;

    if (iotHubMessageHandle == NULL || contentType == NULL)
    {
        LogError("Invalid argument (iotHubMessageHandle=%p, contentType=%p)", iotHubMessageHandle, contentType);
        result = IOTHUB_MESSAGE_INVALID_ARG;
    }
    else
    {
        IOTHUB_MESSAGE_HANDLE_DATA* handleData = iotHubMessageHandle;

        if (handleData->userDefinedContentType != NULL)
        {
            free(handleData->userDefinedContentType);
            handleData->userDefinedContentType = NULL;
        }

        if (mallocAndStrcpy_s(&handleData->userDefinedContentType, contentType) != 0)
        {
            LogError("Failed saving a copy of contentType");
            result = IOTHUB_MESSAGE_ERROR;
        }
        else
        {
            result = IOTHUB_MESSAGE_OK;
        }
    }

    return result;
}

const char* IoTHubMessage_GetContentTypeSystemProperty(IOTHUB_MESSAGE_HANDLE iotHubMessageHandle)
{
    const char* result;

    if (iotHubMessageHandle == NULL)
    {
        LogError("Invalid argument (iotHubMessageHandle is NULL)");
        result = NULL;
    }
    else
    {
        IOTHUB_MESSAGE_HANDLE_DATA* handleData = iotHubMessageHandle;

        result = (const char*)handleData->userDefinedContentType;
    }

    return result;
}

IOTHUB_MESSAGE_RESULT IoTHubMessage_SetContentEncodingSystemProperty(IOTHUB_MESSAGE_HANDLE iotHubMessageHandle, const char* contentEncoding)
{
    IOTHUB_MESSAGE_RESULT result;

    if (iotHubMessageHandle == NULL || contentEncoding == NULL)
    {
        LogError("Invalid argument (iotHubMessageHandle=%p, contentEncoding=%p)", iotHubMessageHandle, contentEncoding);
        result = IOTHUB_MESSAGE_INVALID_ARG;
    }
    else
    {
        if (set_content_encoding(iotHubMessageHandle, contentEncoding) != 0)
        {
            LogError("Failed saving a copy of contentEncoding");
            result = IOTHUB_MESSAGE_ERROR;
        }
        else
        {
            result = IOTHUB_MESSAGE_OK;
        }
    }
    return result;
}

const char* IoTHubMessage_GetContentEncodingSystemProperty(IOTHUB_MESSAGE_HANDLE iotHubMessageHandle)
{
    const char* result;

    if (iotHubMessageHandle == NULL)
    {
        LogError("Invalid argument (iotHubMessageHandle is NULL)");
        result = NULL;
    }
    else
    {
        IOTHUB_MESSAGE_HANDLE_DATA* handleData = iotHubMessageHandle;

        result = (const char*)handleData->contentEncoding;
    }

    return result;
}

IOTHUB_MESSAGE_RESULT IoTHubMessage_SetMessageCreationTimeUtcSystemProperty(IOTHUB_MESSAGE_HANDLE iotHubMessageHandle, const char* creationTimeUtc)
{
    IOTHUB_MESSAGE_RESULT result;

    if (iotHubMessageHandle == NULL || creationTimeUtc == NULL)
    {
        LogError("Invalid argument (iotHubMessageHandle=%p, creationTimeUtc=%p)", iotHubMessageHandle, creationTimeUtc);
        result = IOTHUB_MESSAGE_INVALID_ARG;
    }
    else
    {
        if (set_message_creation_time(iotHubMessageHandle, creationTimeUtc) != 0)
        {
            LogError("Failed saving a copy of creationTimeUtc");
            result = IOTHUB_MESSAGE_ERROR;
        }
        else
        {
            result = IOTHUB_MESSAGE_OK;
        }
    }
    return result;
}

const char* IoTHubMessage_GetMessageCreationTimeUtcSystemProperty(IOTHUB_MESSAGE_HANDLE iotHubMessageHandle)
{
    const char* result;

    if (iotHubMessageHandle == NULL)
    {
        LogError("Invalid argument (iotHubMessageHandle is NULL)");
        result = NULL;
    }
    else
    {
        IOTHUB_MESSAGE_HANDLE_DATA* handleData = iotHubMessageHandle;
        result = (const char*)handleData->creationTimeUtc;
    }

    return result;
}

IOTHUB_MESSAGE_RESULT IoTHubMessage_SetMessageUserIdSystemProperty(IOTHUB_MESSAGE_HANDLE iotHubMessageHandle, const char* userId)
{
    IOTHUB_MESSAGE_RESULT result;

    if (iotHubMessageHandle == NULL || userId == NULL)
    {
        LogError("Invalid argument (iotHubMessageHandle=%p, userId=%p)", iotHubMessageHandle, userId);
        result = IOTHUB_MESSAGE_INVALID_ARG;
    }
    else
    {
        if (set_message_user_id(iotHubMessageHandle, userId) != 0)
        {
            LogError("Failed saving a copy of userId");
            result = IOTHUB_MESSAGE_ERROR;
        }
        else
        {
            result = IOTHUB_MESSAGE_OK;
        }
    }
    return result;
}

const char* IoTHubMessage_GetMessageUserIdSystemProperty(IOTHUB_MESSAGE_HANDLE iotHubMessageHandle)
{
    const char* result;

    if (iotHubMessageHandle == NULL)
    {
        LogError("Invalid argument (iotHubMessageHandle is NULL)");
        result = NULL;
    }
    else
    {
        IOTHUB_MESSAGE_HANDLE_DATA* handleData = iotHubMessageHandle;
        result = (const char*)handleData->userId;
    }

    return result;
}

//Deprecated
const IOTHUB_MESSAGE_DIAGNOSTIC_PROPERTY_DATA* IoTHubMessage_GetDiagnosticPropertyData(IOTHUB_MESSAGE_HANDLE iotHubMessageHandle)
{
    const IOTHUB_MESSAGE_DIAGNOSTIC_PROPERTY_DATA* result;
    if (iotHubMessageHandle == NULL)
    {
        LogError("Invalid argument (iotHubMessageHandle is NULL)");
        result = NULL;
    }
    else
    {
        result = iotHubMessageHandle->diagnosticData;
    }
    return result;
}

//Deprecated
IOTHUB_MESSAGE_RESULT IoTHubMessage_SetDiagnosticPropertyData(IOTHUB_MESSAGE_HANDLE iotHubMessageHandle, const IOTHUB_MESSAGE_DIAGNOSTIC_PROPERTY_DATA* diagnosticData)
{
    IOTHUB_MESSAGE_RESULT result;
    if (iotHubMessageHandle == NULL ||
        diagnosticData == NULL ||
        diagnosticData->diagnosticCreationTimeUtc == NULL ||
        diagnosticData->diagnosticId == NULL)
    {
        LogError("Invalid argument (iotHubMessageHandle=%p, diagnosticData=%p, diagnosticData->diagnosticId=%p, diagnosticData->diagnosticCreationTimeUtc=%p)",
            iotHubMessageHandle, diagnosticData,
            diagnosticData == NULL ? NULL : diagnosticData->diagnosticId,
            diagnosticData == NULL ? NULL : diagnosticData->diagnosticCreationTimeUtc);
        result = IOTHUB_MESSAGE_INVALID_ARG;
    }
    else
    {
        if (iotHubMessageHandle->diagnosticData != NULL)
        {
            DestroyDiagnosticPropertyData(iotHubMessageHandle->diagnosticData);
            iotHubMessageHandle->diagnosticData = NULL;
        }

        if ((iotHubMessageHandle->diagnosticData = CloneDiagnosticPropertyData(diagnosticData)) == NULL)
        {
            LogError("Failed saving a copy of diagnosticData");
            result = IOTHUB_MESSAGE_ERROR;
        }
        else
        {
            result = IOTHUB_MESSAGE_OK;
        }
    }
    return result;
}

const char* IoTHubMessage_GetDistributedTracingSystemProperty(IOTHUB_MESSAGE_HANDLE iotHubMessageHandle)
{
    const char* result;
    // Codes_SRS_IOTHUBMESSAGE_38_001: [If any of the parameters are NULL then IoTHubMessage_GetDistributedTracingSystemProperty shall return a NULL value.]
    if (iotHubMessageHandle == NULL)
    {
        LogError("Invalid argument (iotHubMessageHandle is NULL)");
        result = NULL;
    }
    else
    {
        IOTHUB_MESSAGE_HANDLE_DATA* handleData = iotHubMessageHandle;

        /* Codes_SRS_IOTHUBMESSAGE_38_002: [IoTHubMessage_GetDistributedTracingSystemProperty shall return the tracestate data as a const char*.] */
        result = (const char*)handleData->distributedTracingTracestate;
    }
    return result;
}

IOTHUB_MESSAGE_RESULT IoTHubMessage_SetDistributedTracingSystemProperty(IOTHUB_MESSAGE_HANDLE iotHubMessageHandle, const char* distributedTracingTracestate)
{
    IOTHUB_MESSAGE_RESULT result;

    // Codes_SRS_IOTHUBMESSAGE_38_006: [If any of the parameters are NULL then IoTHubMessage_SetDistributedTracingSystemProperty shall return a IOTHUB_MESSAGE_INVALID_ARG value.]
    if (iotHubMessageHandle == NULL || distributedTracingTracestate == NULL)
    {
        LogError("Invalid argument (iotHubMessageHandle=%p, distributedTracingTracestate=%s)", iotHubMessageHandle, MU_P_OR_NULL(distributedTracingTracestate));
        result = IOTHUB_MESSAGE_INVALID_ARG;
    }
    else
    {
        IOTHUB_MESSAGE_HANDLE_DATA* handleData = iotHubMessageHandle;

        // Codes_SRS_IOTHUBMESSAGE_38_007: [If the IOTHUB_MESSAGE_HANDLE `distributedTracingTracestate` is not NULL it shall be deallocated.]
        if (handleData->distributedTracingTracestate != NULL)
        {
            free(handleData->distributedTracingTracestate);
            handleData->distributedTracingTracestate = NULL;
        }

        if (mallocAndStrcpy_s(&handleData->distributedTracingTracestate, distributedTracingTracestate) != 0)
        {
            LogError("Failed saving a copy of distributedTracingTracestate");
            // Codes_SRS_IOTHUBMESSAGE_38_008: [If the allocation or the copying of `distributedTracingTracestate` fails, then IoTHubMessage_SetDistributedTracingSystemProperty shall return IOTHUB_MESSAGE_ERROR.]
            result = IOTHUB_MESSAGE_ERROR;
        }
        else
        {
            // Codes_SRS_IOTHUBMESSAGE_38_009: [If IoTHubMessage_SetDistributedTracingSystemProperty finishes successfully it shall return IOTHUB_MESSAGE_OK.]
            result = IOTHUB_MESSAGE_OK;
        }
    }

    return result;
}

const char* IoTHubMessage_GetOutputName(IOTHUB_MESSAGE_HANDLE iotHubMessageHandle)
{
    const char* result;
    if (iotHubMessageHandle == NULL)
    {
        LogError("Invalid argument (iotHubMessageHandle is NULL)");
        result = NULL;
    }
    else
    {
        result = iotHubMessageHandle->outputName;
    }
    return result;
}

IOTHUB_MESSAGE_RESULT IoTHubMessage_SetOutputName(IOTHUB_MESSAGE_HANDLE iotHubMessageHandle, const char* outputName)
{
    IOTHUB_MESSAGE_RESULT result;

    if ((iotHubMessageHandle == NULL) || (outputName == NULL))
    {
        LogError("Invalid argument (iotHubMessageHandle=%p, outputName=%p)", iotHubMessageHandle, outputName);
        result = IOTHUB_MESSAGE_INVALID_ARG;
    }
    else
    {
        IOTHUB_MESSAGE_HANDLE_DATA* handleData = iotHubMessageHandle;

        if (handleData->outputName != NULL)
        {
            free(handleData->outputName);
            handleData->outputName = NULL;
        }

        if (mallocAndStrcpy_s(&handleData->outputName, outputName) != 0)
        {
            LogError("Failed saving a copy of outputName");
            result = IOTHUB_MESSAGE_ERROR;
        }
        else
        {
            result = IOTHUB_MESSAGE_OK;
        }

    }

    return result;
}

const char* IoTHubMessage_GetInputName(IOTHUB_MESSAGE_HANDLE iotHubMessageHandle)
{
    const char* result;
    if (iotHubMessageHandle == NULL)
    {
        LogError("Invalid argument (iotHubMessageHandle is NULL)");
        result = NULL;
    }
    else
    {
        result = iotHubMessageHandle->inputName;
    }
    return result;
}

IOTHUB_MESSAGE_RESULT IoTHubMessage_SetInputName(IOTHUB_MESSAGE_HANDLE iotHubMessageHandle, const char* inputName)
{
    IOTHUB_MESSAGE_RESULT result;

    if ((iotHubMessageHandle == NULL) || (inputName == NULL))
    {
        LogError("Invalid argument (iotHubMessageHandle=%p, inputName=%p)", iotHubMessageHandle, inputName);
        result = IOTHUB_MESSAGE_INVALID_ARG;
    }
    else
    {
        IOTHUB_MESSAGE_HANDLE_DATA* handleData = iotHubMessageHandle;

        if (handleData->inputName != NULL)
        {
            free(handleData->inputName);
            handleData->inputName = NULL;
        }

        if (mallocAndStrcpy_s(&handleData->inputName, inputName) != 0)
        {
            LogError("Failed saving a copy of inputName");
            result = IOTHUB_MESSAGE_ERROR;
        }
        else
        {
            result = IOTHUB_MESSAGE_OK;
        }

    }

    return result;
}


const char* IoTHubMessage_GetConnectionModuleId(IOTHUB_MESSAGE_HANDLE iotHubMessageHandle)
{
    const char* result;
    if (iotHubMessageHandle == NULL)
    {
        LogError("Invalid argument (iotHubMessageHandle is NULL)");
        result = NULL;
    }
    else
    {
        result = iotHubMessageHandle->connectionModuleId;
    }
    return result;
}

IOTHUB_MESSAGE_RESULT IoTHubMessage_SetConnectionModuleId(IOTHUB_MESSAGE_HANDLE iotHubMessageHandle, const char* connectionModuleId)
{
    IOTHUB_MESSAGE_RESULT result;

    if ((iotHubMessageHandle == NULL) || (connectionModuleId == NULL))
    {
        LogError("Invalid argument (iotHubMessageHandle=%p, connectionModuleId=%p)", iotHubMessageHandle, connectionModuleId);
        result = IOTHUB_MESSAGE_INVALID_ARG;
    }
    else
    {
        IOTHUB_MESSAGE_HANDLE_DATA* handleData = iotHubMessageHandle;

        if (handleData->connectionModuleId != NULL)
        {
            free(handleData->connectionModuleId);
            handleData->connectionModuleId = NULL;
        }

        if (mallocAndStrcpy_s(&handleData->connectionModuleId, connectionModuleId) != 0)
        {
            LogError("Failed saving a copy of connectionModuleId");
            result = IOTHUB_MESSAGE_ERROR;
        }
        else
        {
            result = IOTHUB_MESSAGE_OK;
        }

    }

    return result;
}


const char* IoTHubMessage_GetConnectionDeviceId(IOTHUB_MESSAGE_HANDLE iotHubMessageHandle)
{
    const char* result;
    if (iotHubMessageHandle == NULL)
    {
        LogError("Invalid argument (iotHubMessageHandle is NULL)");
        result = NULL;
    }
    else
    {
        result = iotHubMessageHandle->connectionDeviceId;
    }
    return result;
}

IOTHUB_MESSAGE_RESULT IoTHubMessage_SetConnectionDeviceId(IOTHUB_MESSAGE_HANDLE iotHubMessageHandle, const char* connectionDeviceId)
{
    IOTHUB_MESSAGE_RESULT result;

    if ((iotHubMessageHandle == NULL) || (connectionDeviceId == NULL))
    {
        LogError("Invalid argument (iotHubMessageHandle=%p, connectionDeviceId=%p)", iotHubMessageHandle, connectionDeviceId);
        result = IOTHUB_MESSAGE_INVALID_ARG;
    }
    else
    {
        IOTHUB_MESSAGE_HANDLE_DATA* handleData = iotHubMessageHandle;

        if (handleData->connectionDeviceId != NULL)
        {
            free(handleData->connectionDeviceId);
            handleData->connectionDeviceId = NULL;
        }

        if (mallocAndStrcpy_s(&handleData->connectionDeviceId, connectionDeviceId) != 0)
        {
            LogError("Failed saving a copy of connectionDeviceId");
            result = IOTHUB_MESSAGE_ERROR;
        }
        else
        {
            result = IOTHUB_MESSAGE_OK;
        }

    }

    return result;
}

IOTHUB_MESSAGE_RESULT IoTHubMessage_SetAsSecurityMessage(IOTHUB_MESSAGE_HANDLE iotHubMessageHandle)
{
    IOTHUB_MESSAGE_RESULT result;
    if (iotHubMessageHandle == NULL)
    {
        LogError("Invalid argument (iotHubMessageHandle is NULL)");
        result = IOTHUB_MESSAGE_INVALID_ARG;
    }
    else
    {
        if (set_content_encoding(iotHubMessageHandle, SECURITY_CLIENT_JSON_ENCODING) != 0)
        {
            LogError("Failure setting security message content encoding");
            result = IOTHUB_MESSAGE_ERROR;
        }
        else
        {
            iotHubMessageHandle->is_security_message = true;
            result = IOTHUB_MESSAGE_OK;
        }
    }
    return result;
}

bool IoTHubMessage_IsSecurityMessage(IOTHUB_MESSAGE_HANDLE iotHubMessageHandle)
{
    bool result;
    if (iotHubMessageHandle == NULL)
    {
        LogError("Invalid argument (iotHubMessageHandle is NULL)");
        result = false;
    }
    else
    {
        result = iotHubMessageHandle->is_security_message;
    }
    return result;
}

IOTHUB_MESSAGE_RESULT IoTHubMessage_SetComponentName(IOTHUB_MESSAGE_HANDLE iotHubMessageHandle, const char* componentName)
{
    IOTHUB_MESSAGE_RESULT result;
    if (iotHubMessageHandle == NULL || componentName == NULL)
    {
        LogError("invalid arg (NULL) passed to IoTHubMessage_SetComponentName");
        result = IOTHUB_MESSAGE_INVALID_ARG;
    }
    else
    {
        IOTHUB_MESSAGE_HANDLE_DATA* handleData = iotHubMessageHandle;
        if (handleData->componentName != NULL)
        {
            free(handleData->componentName);
            handleData->componentName = NULL;
        }

        if (mallocAndStrcpy_s(&handleData->componentName, componentName) != 0)
        {
            result = IOTHUB_MESSAGE_ERROR;
        }
        else
        {
            result = IOTHUB_MESSAGE_OK;
        }
    }
    return result;
}

const char* IoTHubMessage_GetComponentName(IOTHUB_MESSAGE_HANDLE iotHubMessageHandle)
{
    const char* result;
    if (iotHubMessageHandle == NULL)
    {
        LogError("invalid arg (NULL) passed to IoTHubMessage_GetComponentName");
        result = NULL;
    }
    else
    {
        IOTHUB_MESSAGE_HANDLE_DATA* handleData = iotHubMessageHandle;
        result = handleData->componentName;
    }
    return result;
}

void IoTHubMessage_Destroy(IOTHUB_MESSAGE_HANDLE iotHubMessageHandle)
{
    if (iotHubMessageHandle != NULL)
    {
        DestroyMessageData((IOTHUB_MESSAGE_HANDLE_DATA*)iotHubMessageHandle);
    }
}

IOTHUB_MESSAGE_RESULT IoTHubMessage_SetDispositionContext(IOTHUB_MESSAGE_HANDLE iotHubMessageHandle, MESSAGE_DISPOSITION_CONTEXT_HANDLE dispositionContext, MESSAGE_DISPOSITION_CONTEXT_DESTROY_FUNCTION dispositionContextDestroyFunction)
{
    IOTHUB_MESSAGE_RESULT result;

    if (iotHubMessageHandle == NULL || dispositionContext == NULL || dispositionContextDestroyFunction == NULL)
    {
        LogError("Invalid argument (iotHubMessageHandle=%p, dispositionContext=%p, dispositionContextDestroyFunction=%p)",
            iotHubMessageHandle, dispositionContext, dispositionContextDestroyFunction);
        result = IOTHUB_MESSAGE_INVALID_ARG;
    }
    else
    {
        iotHubMessageHandle->dispositionContext = dispositionContext;
        iotHubMessageHandle->dispositionContextDestroyFunction = dispositionContextDestroyFunction;
        result = IOTHUB_MESSAGE_OK;
    }

    return result;
}

IOTHUB_MESSAGE_RESULT IoTHubMessage_GetDispositionContext(IOTHUB_MESSAGE_HANDLE iotHubMessageHandle, MESSAGE_DISPOSITION_CONTEXT_HANDLE* dispositionContext)
{
    IOTHUB_MESSAGE_RESULT result;

    if (iotHubMessageHandle == NULL || dispositionContext == NULL)
    {
        LogError("Invalid argument (iotHubMessageHandle=%p, dispositionContext=%p)",
            iotHubMessageHandle, dispositionContext);
        result = IOTHUB_MESSAGE_INVALID_ARG;
    }
    else
    {
        *dispositionContext = iotHubMessageHandle->dispositionContext;
        result = IOTHUB_MESSAGE_OK;
    }

    return result;
}<|MERGE_RESOLUTION|>--- conflicted
+++ resolved
@@ -540,12 +540,7 @@
     }
     else
     {
-<<<<<<< HEAD
-        /*Codes_SRS_IOTHUBMESSAGE_02_002: [Otherwise, for any non-NULL iotHubMessageHandle it shall return a non-NULL MAP_HANDLE.]*/
-        IOTHUB_MESSAGE_HANDLE_DATA* handleData = iotHubMessageHandle;
-=======
         IOTHUB_MESSAGE_HANDLE_DATA* handleData = (IOTHUB_MESSAGE_HANDLE_DATA*)iotHubMessageHandle;
->>>>>>> 35914cf7
         result = handleData->properties;
     }
     return result;
