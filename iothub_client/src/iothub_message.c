--- conflicted
+++ resolved
@@ -429,11 +429,7 @@
             }
             else if (source->componentName != NULL && mallocAndStrcpy_s(&result->componentName, source->componentName) != 0)
             {
-<<<<<<< HEAD
-                LogError("unable to copy inputName");
-=======
                 LogError("unable to copy componentName");
->>>>>>> 01f0d50e
                 DestroyMessageData(result);
                 result = NULL;
             }
