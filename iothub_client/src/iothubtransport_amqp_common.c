// Copyright (c) Microsoft. All rights reserved.
// Licensed under the MIT license. See LICENSE file in the project root for full license information.

#include <stdlib.h>
#include <stdint.h>
#include <stdbool.h>
#include <time.h>
#include <limits.h>
#include "azure_c_shared_utility/optimize_size.h"
#include "azure_c_shared_utility/agenttime.h"
#include "azure_c_shared_utility/gballoc.h"
#include "azure_c_shared_utility/crt_abstractions.h"
#include "azure_c_shared_utility/singlylinkedlist.h"
#include "azure_c_shared_utility/doublylinkedlist.h"
#include "azure_c_shared_utility/xlogging.h"
#include "azure_c_shared_utility/platform.h"
#include "azure_c_shared_utility/strings.h"
#include "azure_c_shared_utility/urlencode.h"
#include "azure_c_shared_utility/tlsio.h"
#include "azure_c_shared_utility/optionhandler.h"
#include "azure_c_shared_utility/shared_util_options.h"
#include "azure_macro_utils/macro_utils.h"

#include "azure_uamqp_c/cbs.h"
#include "azure_uamqp_c/amqp_definitions.h"
#include "azure_uamqp_c/session.h"
#include "azure_uamqp_c/message.h"
#include "azure_uamqp_c/messaging.h"

#include "iothub_message.h"
#include "internal/iothub_message_private.h"
#include "iothub_client_options.h"
#include "internal/iothub_client_private.h"
#include "internal/iothubtransportamqp_methods.h"
#include "internal/iothubtransport_amqp_streaming.h"
#include "internal/iothub_client_retry_control.h"
#include "internal/iothubtransport_amqp_common.h"
#include "internal/iothubtransport_amqp_connection.h"
#include "internal/iothubtransport_amqp_device.h"
#include "internal/iothubtransport.h"
#include "iothub_client_version.h"
#include "internal/iothub_transport_ll_private.h"


#define RESULT_OK                                 0
#define INDEFINITE_TIME                           ((time_t)(-1))
#define DEFAULT_CBS_REQUEST_TIMEOUT_SECS          30
#define DEFAULT_DEVICE_STATE_CHANGE_TIMEOUT_SECS  60
#define DEFAULT_EVENT_SEND_TIMEOUT_SECS           300
#define MAX_NUMBER_OF_DEVICE_FAILURES             5
#define DEFAULT_SERVICE_KEEP_ALIVE_FREQ_SECS      240
#define DEFAULT_REMOTE_IDLE_PING_RATIO            0.50
#define DEFAULT_RETRY_POLICY                      IOTHUB_CLIENT_RETRY_EXPONENTIAL_BACKOFF_WITH_JITTER
// DEFAULT_MAX_RETRY_TIME_IN_SECS = 0 means infinite retry.
#define DEFAULT_MAX_RETRY_TIME_IN_SECS            0
#define MAX_SERVICE_KEEP_ALIVE_RATIO              0.9
#define DEFAULT_DEVICE_STOP_DELAY                 10

// ---------- Data Definitions ---------- //

typedef enum AMQP_TRANSPORT_AUTHENTICATION_MODE_TAG
{
    AMQP_TRANSPORT_AUTHENTICATION_MODE_NOT_SET,
    AMQP_TRANSPORT_AUTHENTICATION_MODE_CBS,
    AMQP_TRANSPORT_AUTHENTICATION_MODE_X509
} AMQP_TRANSPORT_AUTHENTICATION_MODE;

/*
Definition of transport states:

AMQP_TRANSPORT_STATE_NOT_CONNECTED:                    Initial state when the transport is created.
AMQP_TRANSPORT_STATE_CONNECTING:                       First connection ever.
AMQP_TRANSPORT_STATE_CONNECTED:                        Transition from AMQP_TRANSPORT_STATE_CONNECTING or AMQP_TRANSPORT_STATE_RECONNECTING.
AMQP_TRANSPORT_STATE_RECONNECTION_REQUIRED:            When a failure occurred and the transport identifies a reconnection is needed.
AMQP_TRANSPORT_STATE_READY_FOR_RECONNECTION:           Transition from AMQP_TRANSPORT_STATE_RECONNECTION_REQUIRED after all prep is done (transient instances are destroyed, devices are stopped).
AMQP_TRANSPORT_STATE_RECONNECTING:                     Transition from AMQP_TRANSPORT_STATE_READY_FOR_RECONNECTION.
AMQP_TRANSPORT_STATE_NOT_CONNECTED_NO_MORE_RETRIES:    State reached if the maximum number/length of reconnections has been reached.
AMQP_TRANSPORT_STATE_BEING_DESTROYED:                  State set if IoTHubTransport_AMQP_Common_Destroy function is invoked.
*/

#define AMQP_TRANSPORT_STATE_STRINGS                    \
    AMQP_TRANSPORT_STATE_NOT_CONNECTED,                 \
    AMQP_TRANSPORT_STATE_CONNECTING,                    \
    AMQP_TRANSPORT_STATE_CONNECTED,                     \
    AMQP_TRANSPORT_STATE_RECONNECTION_REQUIRED,         \
    AMQP_TRANSPORT_STATE_READY_FOR_RECONNECTION,        \
    AMQP_TRANSPORT_STATE_RECONNECTING,                  \
    AMQP_TRANSPORT_STATE_NOT_CONNECTED_NO_MORE_RETRIES, \
    AMQP_TRANSPORT_STATE_BEING_DESTROYED

// Suppress unused function warning for AMQP_TRANSPORT_STATEstrings
#ifdef __APPLE__
#pragma clang diagnostic push
#pragma clang diagnostic ignored "-Wunused-function"
#endif
MU_DEFINE_LOCAL_ENUM(AMQP_TRANSPORT_STATE, AMQP_TRANSPORT_STATE_STRINGS);
#ifdef __APPLE__
#pragma clang diagnostic pop
#endif

MU_DEFINE_ENUM_STRINGS(AMQP_STREAMING_CLIENT_STATE, AMQP_STREAMING_CLIENT_STATE_VALUES);

typedef struct AMQP_TRANSPORT_INSTANCE_TAG
{
    STRING_HANDLE iothub_host_fqdn;                                     // FQDN of the IoT Hub.
    XIO_HANDLE tls_io;                                                  // TSL I/O transport.
    AMQP_GET_IO_TRANSPORT underlying_io_transport_provider;             // Pointer to the function that creates the TLS I/O (internal use only).
    AMQP_CONNECTION_HANDLE amqp_connection;                             // Base amqp connection with service.
    AMQP_CONNECTION_STATE amqp_connection_state;                        // Current state of the amqp_connection.
    AMQP_TRANSPORT_AUTHENTICATION_MODE preferred_authentication_mode;   // Used to avoid registered devices using different authentication modes.
    SINGLYLINKEDLIST_HANDLE registered_devices;                         // List of devices currently registered in this transport.
    bool is_trace_on;                                                   // Turns logging on and off.
    OPTIONHANDLER_HANDLE saved_tls_options;                             // Here are the options from the xio layer if any is saved.
    AMQP_TRANSPORT_STATE state;                                         // Current state of the transport.
    RETRY_CONTROL_HANDLE connection_retry_control;                      // Controls when the re-connection attempt should occur.
    size_t svc2cl_keep_alive_timeout_secs;                       // Service to device keep alive frequency
    double cl2svc_keep_alive_send_ratio;                                    // Client to service keep alive frequency

    char* http_proxy_hostname;
    int http_proxy_port;
    char* http_proxy_username;
    char* http_proxy_password;

    size_t option_cbs_request_timeout_secs;                             // Device-specific option.
    size_t option_send_event_timeout_secs;                              // Device-specific option.

                                                                        // Auth module used to generating handle authorization
    IOTHUB_AUTHORIZATION_HANDLE authorization_module;                   // with either SAS Token, x509 Certs, and Device SAS Token

    TRANSPORT_CALLBACKS_INFO transport_callbacks;
    void* transport_ctx;
} AMQP_TRANSPORT_INSTANCE;

typedef struct AMQP_TRANSPORT_DEVICE_INSTANCE_TAG
{
    STRING_HANDLE device_id;                                            // Identity of the device.
    AMQP_DEVICE_HANDLE device_handle;                                   // Logic unit that performs authentication, messaging, etc.
    AMQP_TRANSPORT_INSTANCE* transport_instance;                        // Saved reference to the transport the device is registered on.
    PDLIST_ENTRY waiting_to_send;                                       // List of events waiting to be sent to the iot hub (i.e., haven't been processed by the transport yet).
    DEVICE_STATE device_state;                                          // Current state of the device_handle instance.
    size_t number_of_previous_failures;                                 // Number of times the device has failed in sequence; this value is reset to 0 if device succeeds to authenticate, send and/or recv messages.
    size_t number_of_send_event_complete_failures;                      // Number of times on_event_send_complete was called in row with an error.
    time_t time_of_last_state_change;                                   // Time the device_handle last changed state; used to track timeouts of amqp_device_start_async and amqp_device_stop.
    unsigned int max_state_change_timeout_secs;                         // Maximum number of seconds allowed for device_handle to complete start and stop state changes.
    // the methods portion
    IOTHUBTRANSPORT_AMQP_METHODS_HANDLE methods_handle;                 // Handle to instance of module that deals with device methods for AMQP.
    // is subscription for methods needed?
    bool subscribe_methods_needed;                                       // Indicates if should subscribe for device methods.
    // is the transport subscribed for methods?
    bool subscribed_for_methods;                                         // Indicates if device is subscribed for device methods.
<<<<<<< HEAD

    bool use_streaming_client;
    AMQP_STREAMING_CLIENT_HANDLE streaming_handle;                       // Handle for the AMQP TRANSPORT STREAMING CLIENT
    AMQP_STREAMING_CLIENT_STATE streaming_client_previous_state;         // Previous state of the streaming client.
    AMQP_STREAMING_CLIENT_STATE streaming_client_current_state;          // Current state of the streaming client.
    time_t time_of_last_streaming_client_state_change;                   // Time the device_handle last changed state; used to track timeouts of device_start_async and device_stop.

=======
    bool is_quota_exceeded; 
>>>>>>> 35914cf7
    TRANSPORT_CALLBACKS_INFO transport_callbacks;
    void* transport_ctx;
} AMQP_TRANSPORT_DEVICE_INSTANCE;

typedef DEVICE_MESSAGE_DISPOSITION_INFO MESSAGE_DISPOSITION_CONTEXT;

typedef struct AMQP_TRANSPORT_DEVICE_TWIN_CONTEXT_TAG
{
    uint32_t item_id;
    TRANSPORT_CALLBACKS_INFO transport_callbacks;
    void* transport_ctx;
    AMQP_TRANSPORT_DEVICE_INSTANCE* device;
} AMQP_TRANSPORT_DEVICE_TWIN_CONTEXT;

typedef struct AMQP_TRANSPORT_GET_TWIN_CONTEXT_TAG
{
    IOTHUB_CLIENT_DEVICE_TWIN_CALLBACK on_get_twin_completed_callback;
    void* user_context;
} AMQP_TRANSPORT_GET_TWIN_CONTEXT;

// ---------- General Helpers ---------- //

static void free_proxy_data(AMQP_TRANSPORT_INSTANCE* amqp_transport_instance)
{
    if (amqp_transport_instance->http_proxy_hostname != NULL)
    {
        free(amqp_transport_instance->http_proxy_hostname);
        amqp_transport_instance->http_proxy_hostname = NULL;
    }

    if (amqp_transport_instance->http_proxy_username != NULL)
    {
        free(amqp_transport_instance->http_proxy_username);
        amqp_transport_instance->http_proxy_username = NULL;
    }

    if (amqp_transport_instance->http_proxy_password != NULL)
    {
        free(amqp_transport_instance->http_proxy_password);
        amqp_transport_instance->http_proxy_password = NULL;
    }
}

static STRING_HANDLE get_target_iothub_fqdn(const IOTHUBTRANSPORT_CONFIG* config)
{
    STRING_HANDLE fqdn;

    if (config->upperConfig->protocolGatewayHostName == NULL)
    {
        if ((fqdn = STRING_construct_sprintf("%s.%s", config->upperConfig->iotHubName, config->upperConfig->iotHubSuffix)) == NULL)
        {
            LogError("Failed to copy iotHubName and iotHubSuffix (STRING_construct_sprintf failed)");
        }
    }
    else if ((fqdn = STRING_construct(config->upperConfig->protocolGatewayHostName)) == NULL)
    {
        LogError("Failed to copy protocolGatewayHostName (STRING_construct failed)");
    }

    return fqdn;
}

static void update_state(AMQP_TRANSPORT_INSTANCE* transport_instance, AMQP_TRANSPORT_STATE new_state)
{
    transport_instance->state = new_state;
}

static void reset_retry_control(AMQP_TRANSPORT_DEVICE_INSTANCE* registered_device)
{
    retry_control_reset(registered_device->transport_instance->connection_retry_control);
}

// ---------- Register/Unregister Helpers ---------- //

static void internal_destroy_amqp_device_instance(AMQP_TRANSPORT_DEVICE_INSTANCE *trdev_inst)
{
    if (trdev_inst->methods_handle != NULL)
    {
        iothubtransportamqp_methods_destroy(trdev_inst->methods_handle);
    }

    if (trdev_inst->streaming_handle != NULL)
    {
        amqp_streaming_client_destroy(trdev_inst->streaming_handle);
    }

    if (trdev_inst->device_handle != NULL)
    {
        amqp_device_destroy(trdev_inst->device_handle);
    }

    if (trdev_inst->device_id != NULL)
    {
        STRING_delete(trdev_inst->device_id);
    }

    free(trdev_inst);
}

static DEVICE_AUTH_MODE get_authentication_mode(const IOTHUB_DEVICE_CONFIG* device)
{
    DEVICE_AUTH_MODE result;

    if (device->deviceKey != NULL || device->deviceSasToken != NULL)
    {
        result = DEVICE_AUTH_MODE_CBS;
    }
    else if (IoTHubClient_Auth_Get_Credential_Type(device->authorization_module) == IOTHUB_CREDENTIAL_TYPE_DEVICE_AUTH)
    {
        result = DEVICE_AUTH_MODE_CBS;
    }
    else
    {
        result = DEVICE_AUTH_MODE_X509;
    }
    return result;
}

static void raise_connection_status_callback_retry_expired(const void* item, const void* action_context, bool* continue_processing)
{
    (void)action_context;

    AMQP_TRANSPORT_DEVICE_INSTANCE* registered_device = (AMQP_TRANSPORT_DEVICE_INSTANCE*)item;

    registered_device->transport_callbacks.connection_status_cb(IOTHUB_CLIENT_CONNECTION_UNAUTHENTICATED, IOTHUB_CLIENT_CONNECTION_RETRY_EXPIRED, registered_device->transport_ctx);

    *continue_processing = true;
}

// @brief
//     Saves the new state, if it is different than the previous one.
static void on_device_state_changed_callback(void* context, DEVICE_STATE previous_state, DEVICE_STATE new_state)
{
    if (context != NULL && new_state != previous_state)
    {
        AMQP_TRANSPORT_DEVICE_INSTANCE* registered_device = (AMQP_TRANSPORT_DEVICE_INSTANCE*)context;
        registered_device->device_state = new_state;
        registered_device->time_of_last_state_change = get_time(NULL);

        if (new_state == DEVICE_STATE_STARTED)
        {
            reset_retry_control(registered_device);

            registered_device->transport_callbacks.connection_status_cb(IOTHUB_CLIENT_CONNECTION_AUTHENTICATED, IOTHUB_CLIENT_CONNECTION_OK, registered_device->transport_ctx);
        }
        else if (new_state == DEVICE_STATE_STOPPED)
        {
            if (registered_device->transport_instance->state == AMQP_TRANSPORT_STATE_CONNECTED ||
                registered_device->transport_instance->state == AMQP_TRANSPORT_STATE_BEING_DESTROYED)
            {
                registered_device->transport_callbacks.connection_status_cb(IOTHUB_CLIENT_CONNECTION_UNAUTHENTICATED, IOTHUB_CLIENT_CONNECTION_OK, registered_device->transport_ctx);
            }
            else if (registered_device->is_quota_exceeded)
            {
                registered_device->transport_callbacks.connection_status_cb(IOTHUB_CLIENT_CONNECTION_UNAUTHENTICATED, IOTHUB_CLIENT_CONNECTION_QUOTA_EXCEEDED, registered_device->transport_ctx);
            }
        }
        else if (new_state == DEVICE_STATE_ERROR_AUTH)
        {
            registered_device->transport_callbacks.connection_status_cb(IOTHUB_CLIENT_CONNECTION_UNAUTHENTICATED, IOTHUB_CLIENT_CONNECTION_BAD_CREDENTIAL, registered_device->transport_ctx);
        }
        else if (new_state == DEVICE_STATE_ERROR_AUTH_TIMEOUT || new_state == DEVICE_STATE_ERROR_MSG)
        {
            registered_device->transport_callbacks.connection_status_cb(IOTHUB_CLIENT_CONNECTION_UNAUTHENTICATED, IOTHUB_CLIENT_CONNECTION_COMMUNICATION_ERROR, registered_device->transport_ctx);
        }
    }
}

// @brief    Auxiliary function to be used to find a device in the registered_devices list.
// @returns  true if the device ids match, false otherwise.
static bool find_device_by_id_callback(LIST_ITEM_HANDLE list_item, const void* match_context)
{
    bool result;

    if (match_context == NULL)
    {
        result = false;
    }
    else
    {
        AMQP_TRANSPORT_DEVICE_INSTANCE* device_instance = (AMQP_TRANSPORT_DEVICE_INSTANCE*)singlylinkedlist_item_get_value(list_item);

        if (device_instance == NULL ||
            device_instance->device_id == NULL ||
            STRING_c_str(device_instance->device_id) != match_context)
        {
            result = false;
        }
        else
        {
            result = true;
        }
    }

    return result;
}

// @brief       Verifies if a device is already registered within the transport that owns the list of registered devices.
// @remarks     Returns the correspoding LIST_ITEM_HANDLE in registered_devices, if found.
// @returns     true if the device is already in the list, false otherwise.
static bool is_device_registered_ex(SINGLYLINKEDLIST_HANDLE registered_devices, const char* device_id, LIST_ITEM_HANDLE *list_item)
{
    return ((*list_item = singlylinkedlist_find(registered_devices, find_device_by_id_callback, device_id)) != NULL ? 1 : 0);
}

// @brief       Verifies if a device is already registered within the transport that owns the list of registered devices.
// @returns     true if the device is already in the list, false otherwise.
static bool is_device_registered(AMQP_TRANSPORT_DEVICE_INSTANCE* amqp_device_instance)
{
    if (amqp_device_instance == NULL)
    {
        LogError("AMQP_TRANSPORT_DEVICE_INSTANCE is NULL");
        return false;
    }
    else
    {
        LIST_ITEM_HANDLE list_item;
        const char* device_id = STRING_c_str(amqp_device_instance->device_id);
        return is_device_registered_ex(amqp_device_instance->transport_instance->registered_devices, device_id, &list_item);
    }
}

static size_t get_number_of_registered_devices(AMQP_TRANSPORT_INSTANCE* transport)
{
    size_t result = 0;

    LIST_ITEM_HANDLE list_item = singlylinkedlist_get_head_item(transport->registered_devices);

    while (list_item != NULL)
    {
        result++;
        list_item = singlylinkedlist_get_next_item(list_item);
    }

    return result;
}


// ---------- Callbacks ---------- //


static DEVICE_MESSAGE_DISPOSITION_RESULT get_device_disposition_result_from(IOTHUBMESSAGE_DISPOSITION_RESULT iothubclient_disposition_result)
{
    DEVICE_MESSAGE_DISPOSITION_RESULT device_disposition_result;

    if (iothubclient_disposition_result == IOTHUBMESSAGE_ACCEPTED)
    {
        device_disposition_result = DEVICE_MESSAGE_DISPOSITION_RESULT_ACCEPTED;
    }
    else if (iothubclient_disposition_result == IOTHUBMESSAGE_ABANDONED)
    {
        device_disposition_result = DEVICE_MESSAGE_DISPOSITION_RESULT_RELEASED;
    }
    else if (iothubclient_disposition_result == IOTHUBMESSAGE_REJECTED)
    {
        device_disposition_result = DEVICE_MESSAGE_DISPOSITION_RESULT_REJECTED;
    }
    else
    {
        LogError("Failed getting corresponding DEVICE_MESSAGE_DISPOSITION_RESULT for IOTHUBMESSAGE_DISPOSITION_RESULT (%d is not supported)", iothubclient_disposition_result);
        device_disposition_result = DEVICE_MESSAGE_DISPOSITION_RESULT_RELEASED;
    }

    return device_disposition_result;
}

static DEVICE_MESSAGE_DISPOSITION_RESULT on_message_received(IOTHUB_MESSAGE_HANDLE message, DEVICE_MESSAGE_DISPOSITION_INFO* disposition_info, void* context)
{
    DEVICE_MESSAGE_DISPOSITION_RESULT device_disposition_result;
    MESSAGE_DISPOSITION_CONTEXT* dispositionContextClone;

    if ((dispositionContextClone = amqp_device_clone_message_disposition_info(disposition_info)) == NULL)
    {
        LogError("Failed processing message received (failed creating message disposition context)");
        IoTHubMessage_Destroy(message);
        device_disposition_result = DEVICE_MESSAGE_DISPOSITION_RESULT_RELEASED;
    }
    else if (IoTHubMessage_SetDispositionContext(
        message, 
        (MESSAGE_DISPOSITION_CONTEXT_HANDLE)dispositionContextClone, 
        (MESSAGE_DISPOSITION_CONTEXT_DESTROY_FUNCTION)amqp_device_destroy_message_disposition_info) != IOTHUB_MESSAGE_OK)
    {
        LogError("Failed setting disposition context in IOTHUB_MESSAGE_HANDLE");
        amqp_device_destroy_message_disposition_info(dispositionContextClone);
        IoTHubMessage_Destroy(message);
        device_disposition_result = DEVICE_MESSAGE_DISPOSITION_RESULT_RELEASED;
    }
    else
    {
        AMQP_TRANSPORT_DEVICE_INSTANCE* amqp_device_instance = (AMQP_TRANSPORT_DEVICE_INSTANCE*)context;

        if (amqp_device_instance->transport_callbacks.msg_cb(message, amqp_device_instance->transport_ctx) != true)
        {
            LogError("Failed processing message received (IoTHubClientCore_LL_MessageCallback failed)");
            // This will destroy the disposition context as well.
            IoTHubMessage_Destroy(message);
            device_disposition_result = DEVICE_MESSAGE_DISPOSITION_RESULT_RELEASED;
        }
        else
        {
            device_disposition_result = DEVICE_MESSAGE_DISPOSITION_RESULT_NONE;
        }

        amqp_device_instance->number_of_previous_failures = 0;
    }

    return device_disposition_result;
}

static void on_methods_error(void* context)
{
    (void)context;
}

static void on_methods_unsubscribed(void* context)
{
    AMQP_TRANSPORT_DEVICE_INSTANCE* device_state = (AMQP_TRANSPORT_DEVICE_INSTANCE*)context;

    iothubtransportamqp_methods_unsubscribe(device_state->methods_handle);
    device_state->subscribed_for_methods = false;
}

static int on_method_request_received(void* context, const char* method_name, const unsigned char* request, size_t request_size, IOTHUBTRANSPORT_AMQP_METHOD_HANDLE method_handle)
{
    int result;
    AMQP_TRANSPORT_DEVICE_INSTANCE* device_state = (AMQP_TRANSPORT_DEVICE_INSTANCE*)context;

    if (device_state->transport_callbacks.method_complete_cb(method_name, request, request_size, (void*)method_handle, device_state->transport_ctx) != 0)
    {
        LogError("Failure: IoTHubClientCore_LL_DeviceMethodComplete");
        result = MU_FAILURE;
    }
    else
    {
        device_state->number_of_previous_failures = 0;
        result = 0;
    }
    return result;
}

static int subscribe_methods(AMQP_TRANSPORT_DEVICE_INSTANCE* deviceState)
{
    int result;

    if (deviceState->subscribed_for_methods)
    {
        result = 0;
    }
    else
    {
        SESSION_HANDLE session_handle;

        if ((amqp_connection_get_session_handle(deviceState->transport_instance->amqp_connection, &session_handle)) != RESULT_OK)
        {
            LogError("Device '%s' failed subscribing for methods (failed getting session handle)", STRING_c_str(deviceState->device_id));
            result = MU_FAILURE;
        }
        else if (iothubtransportamqp_methods_subscribe(deviceState->methods_handle, session_handle, on_methods_error, deviceState, on_method_request_received, deviceState, on_methods_unsubscribed, deviceState) != 0)
        {
            LogError("Cannot subscribe for methods");
            result = MU_FAILURE;
        }
        else
        {
            deviceState->subscribed_for_methods = true;
            result = 0;
        }
    }

    return result;
}

static void on_device_send_twin_update_complete_callback(DEVICE_TWIN_UPDATE_RESULT result, int status_code, void* context)
{
    (void)result;

    if (context == NULL)
    {
        LogError("Invalid argument (context is NULL)");
    }
    else
    {
        AMQP_TRANSPORT_DEVICE_TWIN_CONTEXT* dev_twin_ctx = (AMQP_TRANSPORT_DEVICE_TWIN_CONTEXT*)context;
        dev_twin_ctx->transport_callbacks.twin_rpt_state_complete_cb(dev_twin_ctx->item_id, status_code, dev_twin_ctx->transport_ctx);

        if (status_code >= 200 && status_code < 300)
        {
            dev_twin_ctx->device->number_of_previous_failures = 0;
        }

        free(dev_twin_ctx);
    }
}

static void on_device_twin_update_received_callback(DEVICE_TWIN_UPDATE_TYPE update_type, const unsigned char* message, size_t length, void* context)
{
    if (context == NULL)
    {
        LogError("Invalid argument (context is NULL)");
    }
    else
    {
        AMQP_TRANSPORT_DEVICE_INSTANCE* registered_device = (AMQP_TRANSPORT_DEVICE_INSTANCE*)context;

        registered_device->transport_instance->transport_callbacks.twin_retrieve_prop_complete_cb((update_type == DEVICE_TWIN_UPDATE_TYPE_COMPLETE ? DEVICE_TWIN_UPDATE_COMPLETE : DEVICE_TWIN_UPDATE_PARTIAL),
                message, length, registered_device->transport_instance->transport_ctx);

        registered_device->number_of_previous_failures = 0;
    }
}

static void on_device_get_twin_completed_callback(DEVICE_TWIN_UPDATE_TYPE update_type, const unsigned char* message, size_t length, void* context)
{
    (void)update_type;

    if (context == NULL)
    {
        LogError("Invalid argument (message=%p, context=%p)", message, context);
    }
    else
    {
        AMQP_TRANSPORT_GET_TWIN_CONTEXT* getTwinCtx = (AMQP_TRANSPORT_GET_TWIN_CONTEXT*)context;

        getTwinCtx->on_get_twin_completed_callback(DEVICE_TWIN_UPDATE_COMPLETE, message, length, getTwinCtx->user_context);

        free(getTwinCtx);
    }
}


// ---------- Underlying TLS I/O Helpers ---------- //

// @brief
//     Retrieves the options of the current underlying TLS I/O instance and saves in the transport instance.
// @remarks
//     This is used when the new underlying I/O transport (TLS I/O, or WebSockets, etc) needs to be recreated,
//     and the options previously set must persist.
//
//     If no TLS I/O instance was created yet, results in failure.
// @returns
//     0 if succeeds, non-zero otherwise.
static int save_underlying_io_transport_options(AMQP_TRANSPORT_INSTANCE* transport_instance)
{
    int result;

    if (transport_instance->tls_io == NULL)
    {
        LogError("failed saving underlying I/O transport options (tls_io instance is NULL)");
        result = MU_FAILURE;
    }
    else
    {
        OPTIONHANDLER_HANDLE fresh_options;

        if ((fresh_options = xio_retrieveoptions(transport_instance->tls_io)) == NULL)
        {
            LogError("failed saving underlying I/O transport options (tls_io instance is NULL)");
            result = MU_FAILURE;
        }
        else
        {
            OPTIONHANDLER_HANDLE previous_options = transport_instance->saved_tls_options;
            transport_instance->saved_tls_options = fresh_options;

            if (previous_options != NULL)
            {
                OptionHandler_Destroy(previous_options);
            }

            result = RESULT_OK;
        }
    }

    return result;
}

static void destroy_underlying_io_transport_options(AMQP_TRANSPORT_INSTANCE* transport_instance)
{
    if (transport_instance->saved_tls_options != NULL)
    {
        OptionHandler_Destroy(transport_instance->saved_tls_options);
        transport_instance->saved_tls_options = NULL;
    }
}

// @brief
//     Applies TLS I/O options if previously saved to a new TLS I/O instance.
// @returns
//     0 if succeeds, non-zero otherwise.
static int restore_underlying_io_transport_options(AMQP_TRANSPORT_INSTANCE* transport_instance, XIO_HANDLE xio_handle)
{
    int result;

    if (transport_instance->saved_tls_options == NULL)
    {
        result = RESULT_OK;
    }
    else
    {
        if (OptionHandler_FeedOptions(transport_instance->saved_tls_options, xio_handle) != OPTIONHANDLER_OK)
        {
            LogError("Failed feeding existing options to new TLS instance.");
            result = MU_FAILURE;
        }
        else
        {
            result = RESULT_OK;
        }
    }

    return result;
}

// @brief    Destroys the XIO_HANDLE obtained with underlying_io_transport_provider(), saving its options beforehand.
static void destroy_underlying_io_transport(AMQP_TRANSPORT_INSTANCE* transport_instance)
{
    if (transport_instance->tls_io != NULL)
    {
        xio_destroy(transport_instance->tls_io);
        transport_instance->tls_io = NULL;
    }
}

// @brief    Invokes underlying_io_transport_provider() and retrieves a new XIO_HANDLE to use for I/O (TLS, or websockets, or w/e is supported).
// @param    xio_handle: if successfull, set with the new XIO_HANDLE acquired; not changed otherwise.
// @returns  0 if successfull, non-zero otherwise.
static int get_new_underlying_io_transport(AMQP_TRANSPORT_INSTANCE* transport_instance, XIO_HANDLE *xio_handle)
{
    int result;
    AMQP_TRANSPORT_PROXY_OPTIONS amqp_transport_proxy_options;

    amqp_transport_proxy_options.host_address = transport_instance->http_proxy_hostname;
    amqp_transport_proxy_options.port = transport_instance->http_proxy_port;
    amqp_transport_proxy_options.username = transport_instance->http_proxy_username;
    amqp_transport_proxy_options.password = transport_instance->http_proxy_password;

    if ((*xio_handle = transport_instance->underlying_io_transport_provider(STRING_c_str(transport_instance->iothub_host_fqdn), amqp_transport_proxy_options.host_address == NULL ? NULL : &amqp_transport_proxy_options)) == NULL)
    {
        LogError("Failed to obtain a TLS I/O transport layer (underlying_io_transport_provider() failed)");
        result = MU_FAILURE;
    }
    else
    {
        // If this is the HSM x509 ECC certificate
        if (transport_instance->authorization_module != NULL && IoTHubClient_Auth_Get_Credential_Type(transport_instance->authorization_module) == IOTHUB_CREDENTIAL_TYPE_X509_ECC)
        {
            // Set the xio_handle
            if (IoTHubClient_Auth_Set_xio_Certificate(transport_instance->authorization_module, *xio_handle) != 0)
            {
                LogError("Unable to create the lower level TLS layer.");
                result = MU_FAILURE;
            }
            else
            {
                result = RESULT_OK;
            }
        }
        else
        {
            result = RESULT_OK;
        }

        if (restore_underlying_io_transport_options(transport_instance, *xio_handle) != RESULT_OK)
        {
            /*pessimistically hope TLS will fail, be recreated and options re-given*/
            LogError("Failed to apply options previous saved to new underlying I/O transport instance.");
        }
    }

    return result;
}


// ---------- AMQP connection establishment/tear-down, connectry retry ---------- //

static void on_amqp_connection_state_changed(const void* context, AMQP_CONNECTION_STATE previous_state, AMQP_CONNECTION_STATE new_state)
{
    if (context != NULL && new_state != previous_state)
    {
        AMQP_TRANSPORT_INSTANCE* transport_instance = (AMQP_TRANSPORT_INSTANCE*)context;

        transport_instance->amqp_connection_state = new_state;

        if (new_state == AMQP_CONNECTION_STATE_ERROR)
        {
            LogError("Transport received an ERROR from the amqp_connection (state changed %s -> %s); it will be flagged for connection retry.", MU_ENUM_TO_STRING(AMQP_CONNECTION_STATE, previous_state), MU_ENUM_TO_STRING(AMQP_CONNECTION_STATE, new_state));
            transport_instance->transport_callbacks.connection_status_cb(IOTHUB_CLIENT_CONNECTION_UNAUTHENTICATED, IOTHUB_CLIENT_CONNECTION_NO_NETWORK, transport_instance->transport_ctx);
            update_state(transport_instance, AMQP_TRANSPORT_STATE_RECONNECTION_REQUIRED);
        }
        else if (new_state == AMQP_CONNECTION_STATE_OPENED)
        {
            update_state(transport_instance, AMQP_TRANSPORT_STATE_CONNECTED);
        }
        else if (new_state == AMQP_CONNECTION_STATE_CLOSED && previous_state == AMQP_CONNECTION_STATE_OPENED && transport_instance->state != AMQP_TRANSPORT_STATE_BEING_DESTROYED)
        {
            LogError("amqp_connection was closed unexpectedly; connection retry will be triggered.");

            update_state(transport_instance, AMQP_TRANSPORT_STATE_RECONNECTION_REQUIRED);
        }
    }
}

static int establish_amqp_connection(AMQP_TRANSPORT_INSTANCE* transport_instance)
{
    int result;

    if (transport_instance->preferred_authentication_mode == AMQP_TRANSPORT_AUTHENTICATION_MODE_NOT_SET)
    {
        LogError("Failed establishing connection (transport doesn't have a preferred authentication mode set; unexpected!).");
        result = MU_FAILURE;
    }
    else if (transport_instance->tls_io == NULL &&
        get_new_underlying_io_transport(transport_instance, &transport_instance->tls_io) != RESULT_OK)
    {
        LogError("Failed establishing connection (failed to obtain a TLS I/O transport layer).");
        result = MU_FAILURE;
    }
    else
    {
        AMQP_CONNECTION_CONFIG amqp_connection_config;
        amqp_connection_config.iothub_host_fqdn = STRING_c_str(transport_instance->iothub_host_fqdn);
        amqp_connection_config.underlying_io_transport = transport_instance->tls_io;
        amqp_connection_config.is_trace_on = transport_instance->is_trace_on;
        amqp_connection_config.on_state_changed_callback = on_amqp_connection_state_changed;
        amqp_connection_config.on_state_changed_context = transport_instance;
        amqp_connection_config.svc2cl_keep_alive_timeout_secs = transport_instance->svc2cl_keep_alive_timeout_secs;
        amqp_connection_config.cl2svc_keep_alive_send_ratio = transport_instance->cl2svc_keep_alive_send_ratio;

        if (transport_instance->preferred_authentication_mode == AMQP_TRANSPORT_AUTHENTICATION_MODE_CBS)
        {
            amqp_connection_config.create_sasl_io = true;
            amqp_connection_config.create_cbs_connection = true;
        }
        else if (transport_instance->preferred_authentication_mode == AMQP_TRANSPORT_AUTHENTICATION_MODE_X509)
        {
            amqp_connection_config.create_sasl_io = false;
            amqp_connection_config.create_cbs_connection = false;
        }
        // If new AMQP_TRANSPORT_AUTHENTICATION_MODE values are added, they need to be covered here.

        transport_instance->amqp_connection_state = AMQP_CONNECTION_STATE_CLOSED;

        if (transport_instance->state == AMQP_TRANSPORT_STATE_READY_FOR_RECONNECTION)
        {
            update_state(transport_instance, AMQP_TRANSPORT_STATE_RECONNECTING);
        }
        else
        {
            update_state(transport_instance, AMQP_TRANSPORT_STATE_CONNECTING);
        }

        if ((transport_instance->amqp_connection = amqp_connection_create(&amqp_connection_config)) == NULL)
        {
            LogError("Failed establishing connection (failed to create the amqp_connection instance).");
            result = MU_FAILURE;
        }
        else
        {
            result = RESULT_OK;
        }
    }

    return result;
}

static void prepare_device_for_connection_retry(AMQP_TRANSPORT_DEVICE_INSTANCE* registered_device)
{
    iothubtransportamqp_methods_unsubscribe(registered_device->methods_handle);
    registered_device->subscribed_for_methods = 0;

<<<<<<< HEAD
    if (registered_device->streaming_client_current_state != AMQP_STREAMING_CLIENT_STATE_STOPPED)
    {
        if (amqp_streaming_client_stop(registered_device->streaming_handle) != 0)
        {
            LogError("Failed preparing streaming client for connection retry (stop failed; '%s')", STRING_c_str(registered_device->device_id));
        }
    }

    // Codes_SRS_IOTHUBTRANSPORT_AMQP_COMMON_09_031: [amqp_device_stop() shall be invoked on all `instance->registered_devices` that are not already stopped]
=======
>>>>>>> 35914cf7
    if (registered_device->device_state != DEVICE_STATE_STOPPED)
    {
        if (amqp_device_stop(registered_device->device_handle) != RESULT_OK)
        {
            LogError("Failed preparing device '%s' for connection retry (amqp_device_stop failed)", STRING_c_str(registered_device->device_id));
        }
    }

    registered_device->number_of_previous_failures = 0;
    registered_device->number_of_send_event_complete_failures = 0;
    registered_device->is_quota_exceeded = false;
}

void prepare_for_connection_retry(AMQP_TRANSPORT_INSTANCE* transport_instance)
{
    LogInfo("Preparing transport for re-connection");

    if (save_underlying_io_transport_options(transport_instance) != RESULT_OK)
    {
        LogError("Failed saving TLS I/O options while preparing for connection retry; failure will be ignored");
    }

    LIST_ITEM_HANDLE list_item = singlylinkedlist_get_head_item(transport_instance->registered_devices);

    while (list_item != NULL)
    {
        AMQP_TRANSPORT_DEVICE_INSTANCE* registered_device = (AMQP_TRANSPORT_DEVICE_INSTANCE*)singlylinkedlist_item_get_value(list_item);

        if (registered_device == NULL)
        {
            LogError("Failed preparing device for connection retry (singlylinkedlist_item_get_value failed)");
        }
        else
        {
            prepare_device_for_connection_retry(registered_device);
        }

        list_item = singlylinkedlist_get_next_item(list_item);
    }

    amqp_connection_destroy(transport_instance->amqp_connection);
    transport_instance->amqp_connection = NULL;
    transport_instance->amqp_connection_state = AMQP_CONNECTION_STATE_CLOSED;

    destroy_underlying_io_transport(transport_instance);

    update_state(transport_instance, AMQP_TRANSPORT_STATE_READY_FOR_RECONNECTION);
}


// @brief    Verifies if the credentials used by the device match the requirements and authentication mode currently supported by the transport.
// @returns  true if credentials are good, false otherwise.
static bool is_device_credential_acceptable(const IOTHUB_DEVICE_CONFIG* device_config, AMQP_TRANSPORT_AUTHENTICATION_MODE preferred_authentication_mode)
{
    bool result;

    if ((device_config->deviceSasToken != NULL) && (device_config->deviceKey != NULL))
    {
        LogError("Credential of device '%s' is not acceptable (must provide EITHER deviceSasToken OR deviceKey)", device_config->deviceId);
        result = false;
    }
    else if (preferred_authentication_mode == AMQP_TRANSPORT_AUTHENTICATION_MODE_NOT_SET)
    {
        result = true;
    }
    else if (preferred_authentication_mode == AMQP_TRANSPORT_AUTHENTICATION_MODE_X509 && (device_config->deviceKey != NULL || device_config->deviceSasToken != NULL))
    {
        LogError("Credential of device '%s' is not acceptable (transport is using X509 certificate authentication, but device config contains deviceKey or sasToken)", device_config->deviceId);
        result = false;
    }
    else if (preferred_authentication_mode != AMQP_TRANSPORT_AUTHENTICATION_MODE_X509 && (device_config->deviceKey == NULL && device_config->deviceSasToken == NULL))
    {
        LogError("Credential of device '%s' is not acceptable (transport is using CBS authentication, but device config does not contain deviceKey nor sasToken)", device_config->deviceId);
        result = false;
    }
    else
    {
        result = true;
    }

    return result;
}



//---------- DoWork Helpers ----------//

static IOTHUB_MESSAGE_LIST* get_next_event_to_send(AMQP_TRANSPORT_DEVICE_INSTANCE* registered_device)
{
    IOTHUB_MESSAGE_LIST* message;

    if (!DList_IsListEmpty(registered_device->waiting_to_send))
    {
        PDLIST_ENTRY list_entry = registered_device->waiting_to_send->Flink;
        message = containingRecord(list_entry, IOTHUB_MESSAGE_LIST, entry);
        (void)DList_RemoveEntryList(list_entry);
    }
    else
    {
        message = NULL;
    }

    return message;
}

// @brief    "Parses" the D2C_EVENT_SEND_RESULT (from iothubtransport_amqp_device module) into a IOTHUB_CLIENT_CONFIRMATION_RESULT.
static IOTHUB_CLIENT_CONFIRMATION_RESULT get_iothub_client_confirmation_result_from(D2C_EVENT_SEND_RESULT result)
{
    IOTHUB_CLIENT_CONFIRMATION_RESULT iothub_send_result;

    switch (result)
    {
        case D2C_EVENT_SEND_COMPLETE_RESULT_OK:
            iothub_send_result = IOTHUB_CLIENT_CONFIRMATION_OK;
            break;
        case D2C_EVENT_SEND_COMPLETE_RESULT_ERROR_CANNOT_PARSE:
        case D2C_EVENT_SEND_COMPLETE_RESULT_ERROR_FAIL_SENDING:
            iothub_send_result = IOTHUB_CLIENT_CONFIRMATION_ERROR;
            break;
        case D2C_EVENT_SEND_COMPLETE_RESULT_ERROR_TIMEOUT:
            iothub_send_result = IOTHUB_CLIENT_CONFIRMATION_MESSAGE_TIMEOUT;
            break;
        case D2C_EVENT_SEND_COMPLETE_RESULT_DEVICE_DESTROYED:
            iothub_send_result = IOTHUB_CLIENT_CONFIRMATION_BECAUSE_DESTROY;
            break;
        case D2C_EVENT_SEND_COMPLETE_RESULT_ERROR_UNKNOWN:
        default:
            iothub_send_result = IOTHUB_CLIENT_CONFIRMATION_ERROR;
            break;
    }

    return iothub_send_result;
}

// @brief
//     Callback function for amqp_device_send_event_async.
static void on_event_send_complete(IOTHUB_MESSAGE_LIST* message, D2C_EVENT_SEND_RESULT result, void* context)
{
    AMQP_TRANSPORT_DEVICE_INSTANCE* registered_device = (AMQP_TRANSPORT_DEVICE_INSTANCE*)context;

    if (result != D2C_EVENT_SEND_COMPLETE_RESULT_OK && result != D2C_EVENT_SEND_COMPLETE_RESULT_DEVICE_DESTROYED)
    {
        registered_device->number_of_send_event_complete_failures++;
    }
    else
    {
        registered_device->number_of_send_event_complete_failures = 0;
        registered_device->number_of_previous_failures = 0;
    }

    if (result == D2C_EVENT_SEND_COMPLETE_RESULT_ERROR_QUOTA_EXCEEDED)
    {
        registered_device->is_quota_exceeded = true;
    }

    if (message->callback != NULL)
    {
        IOTHUB_CLIENT_CONFIRMATION_RESULT iothub_send_result = get_iothub_client_confirmation_result_from(result);

        message->callback(iothub_send_result, message->context);
    }

    IoTHubMessage_Destroy(message->messageHandle);
    free(message);
}

// @brief
//     Gets events from wait to send list and sends to service in the order they were added.
// @returns
//     0 if all events could be sent to the next layer successfully, non-zero otherwise.
static int send_pending_events(AMQP_TRANSPORT_DEVICE_INSTANCE* device_state)
{
    int result;
    IOTHUB_MESSAGE_LIST* message;

    result = RESULT_OK;

    while ((message = get_next_event_to_send(device_state)) != NULL)
    {
        if (amqp_device_send_event_async(device_state->device_handle, message, on_event_send_complete, device_state) != RESULT_OK)
        {
            LogError("Device '%s' failed to send message (amqp_device_send_event_async failed)", STRING_c_str(device_state->device_id));
            result = MU_FAILURE;

            on_event_send_complete(message, D2C_EVENT_SEND_COMPLETE_RESULT_ERROR_FAIL_SENDING, device_state);
            break;
        }
    }

    return result;
}

static void on_amqp_streaming_client_state_changed(const void* context, AMQP_STREAMING_CLIENT_STATE previous_state, AMQP_STREAMING_CLIENT_STATE new_state)
{
    if (context == NULL)
    {
        LogError("Invalid argument (context is NULL)");
    }
    else if (new_state != previous_state)
    {
        AMQP_TRANSPORT_DEVICE_INSTANCE* client = (AMQP_TRANSPORT_DEVICE_INSTANCE*)context;
        client->streaming_client_previous_state = client->streaming_client_current_state;
        client->streaming_client_current_state = new_state;
        client->time_of_last_streaming_client_state_change = get_time(NULL);
    }
}

static int manage_streaming_client(AMQP_TRANSPORT_DEVICE_INSTANCE* registered_device)
{
    int result;

    if (!registered_device->use_streaming_client)
    {
        result = RESULT_OK;
    }
    else
    {
        if (registered_device->streaming_client_current_state == AMQP_STREAMING_CLIENT_STATE_STARTED)
        {
            result = RESULT_OK;
        }
        else if (registered_device->streaming_client_current_state == AMQP_STREAMING_CLIENT_STATE_ERROR)
        {
            LogError("AMQP streaming client in error state");
            result = MU_FAILURE;
        }
        else if (registered_device->streaming_client_current_state == AMQP_STREAMING_CLIENT_STATE_STOPPED)
        {
            SESSION_HANDLE session_handle;

            if (amqp_connection_get_session_handle(registered_device->transport_instance->amqp_connection, &session_handle) != 0)
            {
                LogError("Failed retrieving the AMQP session handle");
                result = MU_FAILURE;
            }
            else if (amqp_streaming_client_start(registered_device->streaming_handle, session_handle) != 0)
            {
                LogError("Failed starting the amqp streaming client.");
                result = MU_FAILURE;
            }
            else
            {
                result = RESULT_OK;
            }
        }
        else if (registered_device->streaming_client_current_state == AMQP_STREAMING_CLIENT_STATE_STOPPING)
        {
            bool is_timed_out;
            if (is_timeout_reached(registered_device->time_of_last_streaming_client_state_change, registered_device->max_state_change_timeout_secs, &is_timed_out) != RESULT_OK)
            {
                LogError("Failed tracking timeout streaming client state (%s)", STRING_c_str(registered_device->device_id));
                result = MU_FAILURE;
            }
            else if (is_timed_out)
            {
                LogError("Streaming client failed to stop within expected timeout ('%s')", STRING_c_str(registered_device->device_id));
                result = MU_FAILURE;
            }
            else
            {
                result = RESULT_OK;
            }
        }
        else if (registered_device->streaming_client_current_state == AMQP_STREAMING_CLIENT_STATE_STARTING)
        {
            bool is_timed_out;
            if (is_timeout_reached(registered_device->time_of_last_streaming_client_state_change, registered_device->max_state_change_timeout_secs, &is_timed_out) != RESULT_OK)
            {
                LogError("Failed tracking timeout streaming client state (%s)", STRING_c_str(registered_device->device_id));
                result = MU_FAILURE;
            }
            else if (is_timed_out)
            {
                LogError("Streaming client failed to start within expected timeout ('%s')", STRING_c_str(registered_device->device_id));
                result = MU_FAILURE;
            }
            else
            {
                result = RESULT_OK;
            }
        }
        else
        {
            LogError("Unrecognized state of streaming client (%s)", MU_ENUM_TO_STRING(AMQP_STREAMING_CLIENT_STATE, registered_device->streaming_client_current_state));
            result = MU_FAILURE;
        }

        amqp_streaming_client_do_work(registered_device->streaming_handle);
    }

    return result;
}

static int manage_sub_clients(AMQP_TRANSPORT_DEVICE_INSTANCE* registered_device)
{
    int result;

    if (manage_streaming_client(registered_device) != 0)
    {
        update_state(registered_device->transport_instance, AMQP_TRANSPORT_STATE_RECONNECTION_REQUIRED);
        result = MU_FAILURE;
    }
    else
    {
        result = RESULT_OK;
    }

    return result;
}

// @brief
//     Auxiliary function for the public DoWork API, performing DoWork activities (authenticate, messaging) for a specific device.
// @requires
//     The transport to have a valid instance of AMQP_CONNECTION (from which to obtain SESSION_HANDLE and CBS_HANDLE)
// @returns
//     0 if no errors occur, non-zero otherwise.
static int IoTHubTransport_AMQP_Common_Device_DoWork(AMQP_TRANSPORT_DEVICE_INSTANCE* registered_device)
{
    int result;

    if (registered_device->device_state != DEVICE_STATE_STARTED)
    {
        if (registered_device->device_state == DEVICE_STATE_STOPPED)
        {
            SESSION_HANDLE session_handle;
            CBS_HANDLE cbs_handle = NULL;

            if (amqp_connection_get_session_handle(registered_device->transport_instance->amqp_connection, &session_handle) != RESULT_OK)
            {
                LogError("Failed performing DoWork for device '%s' (failed to get the amqp_connection session_handle)", STRING_c_str(registered_device->device_id));
                result = MU_FAILURE;
            }
            else if (registered_device->transport_instance->preferred_authentication_mode == AMQP_TRANSPORT_AUTHENTICATION_MODE_CBS &&
                amqp_connection_get_cbs_handle(registered_device->transport_instance->amqp_connection, &cbs_handle) != RESULT_OK)
            {
                LogError("Failed performing DoWork for device '%s' (failed to get the amqp_connection cbs_handle)", STRING_c_str(registered_device->device_id));
                result = MU_FAILURE;
            }
            else if (amqp_device_start_async(registered_device->device_handle, session_handle, cbs_handle) != RESULT_OK)
            {
                LogError("Failed performing DoWork for device '%s' (failed to start device)", STRING_c_str(registered_device->device_id));
                result = MU_FAILURE;
            }
            else
            {
                result = RESULT_OK;
            }
        }
        else if (registered_device->device_state == DEVICE_STATE_STARTING ||
                 registered_device->device_state == DEVICE_STATE_STOPPING)
        {
            bool is_timed_out;
            if (is_timeout_reached(registered_device->time_of_last_state_change, registered_device->max_state_change_timeout_secs, &is_timed_out) != RESULT_OK)
            {
                LogError("Failed performing DoWork for device '%s' (failed tracking timeout of device %d state)", STRING_c_str(registered_device->device_id), registered_device->device_state);
                registered_device->device_state = DEVICE_STATE_ERROR_AUTH; // if time could not be calculated, the worst must be assumed.
                result = MU_FAILURE;
            }
            else if (is_timed_out)
            {
                LogError("Failed performing DoWork for device '%s' (device failed to start or stop within expected timeout)", STRING_c_str(registered_device->device_id));
                registered_device->device_state = DEVICE_STATE_ERROR_AUTH; // this will cause device to be stopped bellow on the next call to this function.
                result = MU_FAILURE;
            }
            else
            {
                result = RESULT_OK;
            }
        }
        else // i.e., DEVICE_STATE_ERROR_AUTH || DEVICE_STATE_ERROR_AUTH_TIMEOUT || DEVICE_STATE_ERROR_MSG
        {
            registered_device->number_of_previous_failures++;

            if (registered_device->number_of_previous_failures >= MAX_NUMBER_OF_DEVICE_FAILURES)
            {
                LogError("Failed performing DoWork for device '%s' (device reported state %d; number of previous failures: %lu)",
                    STRING_c_str(registered_device->device_id), (int)registered_device->device_state, (unsigned long)registered_device->number_of_previous_failures);
                result = MU_FAILURE;
            }
            else if (amqp_device_delayed_stop(registered_device->device_handle, DEFAULT_DEVICE_STOP_DELAY) != RESULT_OK)
            {
                LogError("Failed to stop reset device '%s' (amqp_device_stop failed)", STRING_c_str(registered_device->device_id));
                result = MU_FAILURE;
            }
            else
            {
                result = RESULT_OK;
            }
        }
    }
<<<<<<< HEAD
    else if (manage_sub_clients(registered_device) != 0)
    {
        LogError("Failed managing amqp sub clients");
        result = MU_FAILURE;
    }
    // Codes_SRS_IOTHUBTRANSPORT_AMQP_COMMON_01_031: [ Once the device is authenticated, `iothubtransportamqp_methods_subscribe` shall be invoked (subsequent DoWork calls shall not call it if already subscribed). ]
=======
>>>>>>> 35914cf7
    else if (registered_device->subscribe_methods_needed &&
        !registered_device->subscribed_for_methods &&
        subscribe_methods(registered_device) != RESULT_OK)
    {
        LogError("Failed performing DoWork for device '%s' (failed registering for device methods)", STRING_c_str(registered_device->device_id));
        registered_device->number_of_previous_failures++;
        result = MU_FAILURE;
    }
    else
    {
        if (send_pending_events(registered_device) != RESULT_OK)
        {
            LogError("Failed performing DoWork for device '%s' (failed sending pending events)", STRING_c_str(registered_device->device_id));
            registered_device->number_of_previous_failures++;
            result = MU_FAILURE;
        }
        else
        {
            result = RESULT_OK;
        }
    }

    // No harm in invoking this as API will simply exit if the state is not "started".
    amqp_device_do_work(registered_device->device_handle);

    return result;
}


//---------- SetOption-ish Helpers ----------//

// @brief
//     Gets all the device-specific options and replicates them into this new registered device.
// @returns
//     0 if the function succeeds, non-zero otherwise.
static int replicate_device_options_to(AMQP_TRANSPORT_DEVICE_INSTANCE* dev_instance, DEVICE_AUTH_MODE auth_mode)
{
    int result;

    if (amqp_device_set_option(
        dev_instance->device_handle,
        DEVICE_OPTION_EVENT_SEND_TIMEOUT_SECS,
        &dev_instance->transport_instance->option_send_event_timeout_secs) != RESULT_OK)
    {
        LogError("Failed to apply option DEVICE_OPTION_EVENT_SEND_TIMEOUT_SECS to device '%s' (amqp_device_set_option failed)", STRING_c_str(dev_instance->device_id));
        result = MU_FAILURE;
    }
    else if (auth_mode == DEVICE_AUTH_MODE_CBS)
    {
        if (amqp_device_set_option(
            dev_instance->device_handle,
            DEVICE_OPTION_CBS_REQUEST_TIMEOUT_SECS,
            &dev_instance->transport_instance->option_cbs_request_timeout_secs) != RESULT_OK)
        {
            LogError("Failed to apply option DEVICE_OPTION_CBS_REQUEST_TIMEOUT_SECS to device '%s' (amqp_device_set_option failed)", STRING_c_str(dev_instance->device_id));
            result = MU_FAILURE;
        }
        else
        {
            result = RESULT_OK;
        }
    }
    else
    {
        result = RESULT_OK;
    }

    return result;
}

// @brief
//     Translates from the option names supported by iothubtransport_amqp_common to the ones supported by iothubtransport_amqp_device.
static const char* get_device_option_name_from(const char* iothubclient_option_name)
{
    const char* device_option_name;

    if (strcmp(OPTION_CBS_REQUEST_TIMEOUT, iothubclient_option_name) == 0)
    {
        device_option_name = DEVICE_OPTION_CBS_REQUEST_TIMEOUT_SECS;
    }
    else if (strcmp(OPTION_EVENT_SEND_TIMEOUT_SECS, iothubclient_option_name) == 0)
    {
        device_option_name = DEVICE_OPTION_EVENT_SEND_TIMEOUT_SECS;
    }
    else
    {
        device_option_name = NULL;
    }

    return device_option_name;
}

// @brief
//     Auxiliary function invoked by IoTHubTransport_AMQP_Common_SetOption to set an option on every registered device.
// @returns
//     0 if it succeeds, non-zero otherwise.
static int IoTHubTransport_AMQP_Common_Device_SetOption(TRANSPORT_LL_HANDLE handle, const char* option, void* value)
{
    int result;
    const char* device_option;

    if ((device_option = get_device_option_name_from(option)) == NULL)
    {
        LogError("failed setting option '%s' to registered device (could not match name to options supported by device)", option);
        result = MU_FAILURE;
    }
    else
    {
        AMQP_TRANSPORT_INSTANCE* instance = (AMQP_TRANSPORT_INSTANCE*)handle;
        result = RESULT_OK;

        LIST_ITEM_HANDLE list_item = singlylinkedlist_get_head_item(instance->registered_devices);

        while (list_item != NULL)
        {
            AMQP_TRANSPORT_DEVICE_INSTANCE* registered_device;

            if ((registered_device = (AMQP_TRANSPORT_DEVICE_INSTANCE*)singlylinkedlist_item_get_value(list_item)) == NULL)
            {
                LogError("failed setting option '%s' to registered device (singlylinkedlist_item_get_value failed)", option);
                result = MU_FAILURE;
                break;
            }
            else if (amqp_device_set_option(registered_device->device_handle, device_option, value) != RESULT_OK)
            {
                LogError("failed setting option '%s' to registered device '%s' (amqp_device_set_option failed)",
                    option, STRING_c_str(registered_device->device_id));
                result = MU_FAILURE;
                break;
            }

            list_item = singlylinkedlist_get_next_item(list_item);
        }
    }

    return result;
}

static void internal_destroy_instance(AMQP_TRANSPORT_INSTANCE* instance)
{
    if (instance != NULL)
    {
        update_state(instance, AMQP_TRANSPORT_STATE_BEING_DESTROYED);

        if (instance->registered_devices != NULL)
        {
            LIST_ITEM_HANDLE list_item = singlylinkedlist_get_head_item(instance->registered_devices);

            while (list_item != NULL)
            {
                AMQP_TRANSPORT_DEVICE_INSTANCE* registered_device = (AMQP_TRANSPORT_DEVICE_INSTANCE*)singlylinkedlist_item_get_value(list_item);
                list_item = singlylinkedlist_get_next_item(list_item);
                IoTHubTransport_AMQP_Common_Unregister(registered_device);
            }

            singlylinkedlist_destroy(instance->registered_devices);
        }

        if (instance->amqp_connection != NULL)
        {
            amqp_connection_destroy(instance->amqp_connection);
        }

        destroy_underlying_io_transport(instance);
        destroy_underlying_io_transport_options(instance);
        retry_control_destroy(instance->connection_retry_control);

        STRING_delete(instance->iothub_host_fqdn);

        /* SRS_IOTHUBTRANSPORT_AMQP_COMMON_01_043: [ `IoTHubTransport_AMQP_Common_Destroy` shall free the stored proxy options. ]*/
        free_proxy_data(instance);

        free(instance);
    }
}


// ---------- API functions ---------- //

TRANSPORT_LL_HANDLE IoTHubTransport_AMQP_Common_Create(const IOTHUBTRANSPORT_CONFIG* config, AMQP_GET_IO_TRANSPORT get_io_transport, TRANSPORT_CALLBACKS_INFO* cb_info, void* ctx)
{
    TRANSPORT_LL_HANDLE result;

    if (config == NULL || config->upperConfig == NULL || get_io_transport == NULL || cb_info == NULL)
    {
        LogError("IoTHub AMQP client transport null configuration parameter (config=%p, get_io_transport=%p, cb_info=%p).", config, get_io_transport, cb_info);
        result = NULL;
    }
    else if (config->upperConfig->protocol == NULL)
    {
        LogError("Failed to create the AMQP transport common instance (NULL parameter received: protocol)");
        result = NULL;
    }
    else if (IoTHub_Transport_ValidateCallbacks(cb_info) != 0)
    {
        LogError("failure checking transport callbacks");
        result = NULL;
    }
    else
    {
        AMQP_TRANSPORT_INSTANCE* instance;

        if ((instance = (AMQP_TRANSPORT_INSTANCE*)malloc(sizeof(AMQP_TRANSPORT_INSTANCE))) == NULL)
        {
            LogError("Could not allocate AMQP transport state (malloc failed)");
            result = NULL;
        }
        else
        {
            memset(instance, 0, sizeof(AMQP_TRANSPORT_INSTANCE));
            instance->amqp_connection_state = AMQP_CONNECTION_STATE_CLOSED;
            instance->preferred_authentication_mode = AMQP_TRANSPORT_AUTHENTICATION_MODE_NOT_SET;
            instance->state = AMQP_TRANSPORT_STATE_NOT_CONNECTED;
            instance->authorization_module = config->auth_module_handle;

            if ((instance->connection_retry_control = retry_control_create(DEFAULT_RETRY_POLICY, DEFAULT_MAX_RETRY_TIME_IN_SECS)) == NULL)
            {
                LogError("Failed to create the connection retry control.");
                result = NULL;
            }
            else if ((instance->iothub_host_fqdn = get_target_iothub_fqdn(config)) == NULL)
            {
                LogError("Failed to obtain the iothub target fqdn.");
                result = NULL;
            }
            else if ((instance->registered_devices = singlylinkedlist_create()) == NULL)
            {
                LogError("Failed to initialize the internal list of registered devices (singlylinkedlist_create failed)");
                result = NULL;
            }
            else
            {
                instance->underlying_io_transport_provider = get_io_transport;
                instance->is_trace_on = false;
                instance->option_cbs_request_timeout_secs = DEFAULT_CBS_REQUEST_TIMEOUT_SECS;
                instance->option_send_event_timeout_secs = DEFAULT_EVENT_SEND_TIMEOUT_SECS;
                instance->svc2cl_keep_alive_timeout_secs = DEFAULT_SERVICE_KEEP_ALIVE_FREQ_SECS;
                instance->cl2svc_keep_alive_send_ratio = DEFAULT_REMOTE_IDLE_PING_RATIO;

                instance->transport_ctx = ctx;
                instance->transport_callbacks.msg_input_cb = cb_info->msg_input_cb;
                instance->transport_callbacks.msg_cb = cb_info->msg_cb;
                instance->transport_callbacks.connection_status_cb = cb_info->connection_status_cb;
                instance->transport_callbacks.send_complete_cb = cb_info->send_complete_cb;
                instance->transport_callbacks.prod_info_cb = cb_info->prod_info_cb;
                instance->transport_callbacks.twin_rpt_state_complete_cb = cb_info->twin_rpt_state_complete_cb;
                instance->transport_callbacks.twin_retrieve_prop_complete_cb = cb_info->twin_retrieve_prop_complete_cb;
                instance->transport_callbacks.method_complete_cb = cb_info->method_complete_cb;

                result = (TRANSPORT_LL_HANDLE)instance;
            }

            if (result == NULL)
            {
                internal_destroy_instance(instance);
            }
        }
    }

    return result;
}

IOTHUB_PROCESS_ITEM_RESULT IoTHubTransport_AMQP_Common_ProcessItem(TRANSPORT_LL_HANDLE handle, IOTHUB_IDENTITY_TYPE item_type, IOTHUB_IDENTITY_INFO* iothub_item)
{
    IOTHUB_PROCESS_ITEM_RESULT result;

    if (handle == NULL || iothub_item == NULL)
    {
        LogError("Invalid argument (handle=%p, iothub_item=%p)", handle, iothub_item);
        result = IOTHUB_PROCESS_ERROR;
    }
    else
    {
        if (item_type == IOTHUB_TYPE_DEVICE_TWIN)
        {
            AMQP_TRANSPORT_DEVICE_TWIN_CONTEXT* dev_twin_ctx;

            if ((dev_twin_ctx = (AMQP_TRANSPORT_DEVICE_TWIN_CONTEXT*)malloc(sizeof(AMQP_TRANSPORT_DEVICE_TWIN_CONTEXT))) == NULL)
            {
                LogError("Failed allocating context for TWIN message");
                result = IOTHUB_PROCESS_ERROR;
            }
            else
            {
                AMQP_TRANSPORT_INSTANCE* transport_instance = (AMQP_TRANSPORT_INSTANCE*)handle;

                AMQP_TRANSPORT_DEVICE_INSTANCE* registered_device = (AMQP_TRANSPORT_DEVICE_INSTANCE*)iothub_item->device_twin->device_handle;

                dev_twin_ctx->transport_callbacks = transport_instance->transport_callbacks;
                dev_twin_ctx->transport_ctx = transport_instance->transport_ctx;
                dev_twin_ctx->item_id = iothub_item->device_twin->item_id;
                dev_twin_ctx->device = registered_device;

                if (amqp_device_send_twin_update_async(
                    registered_device->device_handle,
                    iothub_item->device_twin->report_data_handle,
                    on_device_send_twin_update_complete_callback, (void*)dev_twin_ctx) != RESULT_OK)
                {
                    LogError("Failed sending TWIN update");
                    free(dev_twin_ctx);
                    result = IOTHUB_PROCESS_ERROR;
                }
                else
                {
                    result = IOTHUB_PROCESS_OK;
                }
            }
        }
        else
        {
            LogError("Item type not supported (%d)", item_type);
            result = IOTHUB_PROCESS_ERROR;
        }
    }

    return result;
}

void IoTHubTransport_AMQP_Common_DoWork(TRANSPORT_LL_HANDLE handle)
{
    if (handle == NULL)
    {
        LogError("IoTHubClient DoWork failed: transport handle parameter is NULL.");
    }
    else
    {
        AMQP_TRANSPORT_INSTANCE* transport_instance = (AMQP_TRANSPORT_INSTANCE*)handle;
        LIST_ITEM_HANDLE list_item;

        if (transport_instance->state == AMQP_TRANSPORT_STATE_NOT_CONNECTED_NO_MORE_RETRIES)
        {
            // Nothing to be done.
        }
        else if (transport_instance->state == AMQP_TRANSPORT_STATE_RECONNECTION_REQUIRED)
        {
            RETRY_ACTION retry_action;

            if (retry_control_should_retry(transport_instance->connection_retry_control, &retry_action) != RESULT_OK)
            {
                LogError("retry_control_should_retry() failed; assuming immediate connection retry for safety.");
                retry_action = RETRY_ACTION_RETRY_NOW;
            }

            if (retry_action == RETRY_ACTION_RETRY_NOW)
            {
                prepare_for_connection_retry(transport_instance);
            }
            else if (retry_action == RETRY_ACTION_STOP_RETRYING)
            {
                update_state(transport_instance, AMQP_TRANSPORT_STATE_NOT_CONNECTED_NO_MORE_RETRIES);

                (void)singlylinkedlist_foreach(transport_instance->registered_devices, raise_connection_status_callback_retry_expired, NULL);
            }
        }
        else
        {
            if ((list_item = singlylinkedlist_get_head_item(transport_instance->registered_devices)) != NULL)
            {
                // We need to check if there are devices, otherwise the amqp_connection won't be able to be created since
                // there is not a preferred authentication mode set yet on the transport.

                if (transport_instance->amqp_connection == NULL && establish_amqp_connection(transport_instance) != RESULT_OK)
                {
                    LogError("AMQP transport failed to establish connection with service.");

                    update_state(transport_instance, AMQP_TRANSPORT_STATE_RECONNECTION_REQUIRED);
                }
                else if (transport_instance->amqp_connection_state == AMQP_CONNECTION_STATE_OPENED)
                {
                    size_t number_of_devices = 0;
                    size_t number_of_faulty_devices = 0;

                    while (list_item != NULL)
                    {
                        AMQP_TRANSPORT_DEVICE_INSTANCE* registered_device;

                        if ((registered_device = (AMQP_TRANSPORT_DEVICE_INSTANCE*)singlylinkedlist_item_get_value(list_item)) == NULL)
                        {
                            LogError("Transport had an unexpected failure during DoWork (failed to fetch a registered_devices list item value)");
                        }
                        else if (registered_device->number_of_send_event_complete_failures >= DEVICE_FAILURE_COUNT_RECONNECTION_THRESHOLD)
                        {
                            number_of_faulty_devices++;
                        }
                        else if (IoTHubTransport_AMQP_Common_Device_DoWork(registered_device) != RESULT_OK)
                        {
                            if (registered_device->number_of_previous_failures >= DEVICE_FAILURE_COUNT_RECONNECTION_THRESHOLD)
                            {
                                number_of_faulty_devices++;
                            }
                        }

                        list_item = singlylinkedlist_get_next_item(list_item);
                        number_of_devices++;
                    }

                    if (number_of_faulty_devices > 0 &&
                        ((float)number_of_faulty_devices/(float)number_of_devices) >= DEVICE_MULTIPLEXING_FAULTY_DEVICE_RATIO_RECONNECTION_THRESHOLD)
                    {
                        LogError("Reconnection required. %zd of %zd registered devices are failing.", number_of_faulty_devices, number_of_devices);

                        update_state(transport_instance, AMQP_TRANSPORT_STATE_RECONNECTION_REQUIRED);
                    }
                }
            }

            if (transport_instance->amqp_connection != NULL)
            {
                amqp_connection_do_work(transport_instance->amqp_connection);
            }
        }
    }
}

int IoTHubTransport_AMQP_Common_Subscribe(IOTHUB_DEVICE_HANDLE handle)
{
    int result;

    if (handle == NULL)
    {
        LogError("Invalid handle to IoTHubClient AMQP transport device handle.");
        result = MU_FAILURE;
    }
    else
    {
        AMQP_TRANSPORT_DEVICE_INSTANCE* amqp_device_instance = (AMQP_TRANSPORT_DEVICE_INSTANCE*)handle;

        if (!is_device_registered(amqp_device_instance))
        {
            LogError("Device '%s' failed subscribing to cloud-to-device messages (device is not registered)", STRING_c_str(amqp_device_instance->device_id));
            result = MU_FAILURE;
        }
        else if (amqp_device_subscribe_message(amqp_device_instance->device_handle, on_message_received, amqp_device_instance) != RESULT_OK)
        {
            LogError("Device '%s' failed subscribing to cloud-to-device messages (amqp_device_subscribe_message failed)", STRING_c_str(amqp_device_instance->device_id));
            result = MU_FAILURE;
        }
        else
        {
            result = RESULT_OK;
        }
    }

    return result;
}

void IoTHubTransport_AMQP_Common_Unsubscribe(IOTHUB_DEVICE_HANDLE handle)
{
    if (handle == NULL)
    {
        LogError("Invalid handle to IoTHubClient AMQP transport device handle.");
    }
    else
    {
        AMQP_TRANSPORT_DEVICE_INSTANCE* amqp_device_instance = (AMQP_TRANSPORT_DEVICE_INSTANCE*)handle;

        if (!is_device_registered(amqp_device_instance))
        {
            LogError("Device '%s' failed unsubscribing to cloud-to-device messages (device is not registered)", STRING_c_str(amqp_device_instance->device_id));
        }
        else if (amqp_device_unsubscribe_message(amqp_device_instance->device_handle) != RESULT_OK)
        {
            LogError("Device '%s' failed unsubscribing to cloud-to-device messages (amqp_device_unsubscribe_message failed)", STRING_c_str(amqp_device_instance->device_id));
        }
    }
}

int IoTHubTransport_AMQP_Common_Subscribe_DeviceTwin(IOTHUB_DEVICE_HANDLE handle)
{
    int result;

    if (handle == NULL)
    {
        LogError("Invalid argument (handle is NULL");
        result = MU_FAILURE;
    }
    else
    {
        AMQP_TRANSPORT_INSTANCE* transport = (AMQP_TRANSPORT_INSTANCE*)handle;

        if (get_number_of_registered_devices(transport) != 1)
        {
            LogError("Device Twin not supported on device multiplexing scenario");
            result = MU_FAILURE;
        }
        else
        {
            LIST_ITEM_HANDLE list_item = singlylinkedlist_get_head_item(transport->registered_devices);

            result = RESULT_OK;

            while (list_item != NULL)
            {
                AMQP_TRANSPORT_DEVICE_INSTANCE* registered_device;

                if ((registered_device = (AMQP_TRANSPORT_DEVICE_INSTANCE*)singlylinkedlist_item_get_value(list_item)) == NULL)
                {
                    LogError("Failed retrieving registered device information");
                    result = MU_FAILURE;
                    break;
                }
                else if (amqp_device_subscribe_for_twin_updates(registered_device->device_handle, on_device_twin_update_received_callback, (void*)registered_device) != RESULT_OK)
                {
                    LogError("Failed subscribing for device Twin updates");
                    result = MU_FAILURE;
                    break;
                }

                list_item = singlylinkedlist_get_next_item(list_item);
            }
        }
    }

    return result;
}

void IoTHubTransport_AMQP_Common_Unsubscribe_DeviceTwin(IOTHUB_DEVICE_HANDLE handle)
{
    if (handle == NULL)
    {
        LogError("Invalid argument (handle is NULL");
    }
    else
    {
        AMQP_TRANSPORT_INSTANCE* transport = (AMQP_TRANSPORT_INSTANCE*)handle;

        if (get_number_of_registered_devices(transport) != 1)
        {
            LogError("Device Twin not supported on device multiplexing scenario");
        }
        else
        {
            LIST_ITEM_HANDLE list_item = singlylinkedlist_get_head_item(transport->registered_devices);

            while (list_item != NULL)
            {
                AMQP_TRANSPORT_DEVICE_INSTANCE* registered_device;

                if ((registered_device = (AMQP_TRANSPORT_DEVICE_INSTANCE*)singlylinkedlist_item_get_value(list_item)) == NULL)
                {
                    LogError("Failed retrieving registered device information");
                    break;
                }
                else if (amqp_device_unsubscribe_for_twin_updates(registered_device->device_handle) != RESULT_OK)
                {
                    LogError("Failed unsubscribing for device Twin updates");
                    break;
                }

                list_item = singlylinkedlist_get_next_item(list_item);
            }
        }
    }
}

IOTHUB_CLIENT_RESULT IoTHubTransport_AMQP_Common_GetTwinAsync(IOTHUB_DEVICE_HANDLE handle, IOTHUB_CLIENT_DEVICE_TWIN_CALLBACK completionCallback, void* callbackContext)
{
    (void)callbackContext;

    IOTHUB_CLIENT_RESULT result;

    if (handle == NULL || completionCallback == NULL)
    {
        LogError("Invalid argument (handle=%p, completionCallback=%p)", handle, completionCallback);
        result = IOTHUB_CLIENT_INVALID_ARG;
    }
    else
    {
        AMQP_TRANSPORT_DEVICE_INSTANCE* registered_device = (AMQP_TRANSPORT_DEVICE_INSTANCE*)handle;

        if (get_number_of_registered_devices(registered_device->transport_instance) != 1)
        {
            LogError("Device Twin not supported on device multiplexing scenario");
            result = IOTHUB_CLIENT_ERROR;
        }
        else
        {
            AMQP_TRANSPORT_GET_TWIN_CONTEXT* getTwinCtx;

            if ((getTwinCtx = malloc(sizeof(AMQP_TRANSPORT_GET_TWIN_CONTEXT))) == NULL)
            {
                LogError("Failed creating context for get twin");
                result = IOTHUB_CLIENT_ERROR;
            }
            else
            {
                getTwinCtx->on_get_twin_completed_callback = completionCallback;
                getTwinCtx->user_context = callbackContext;

                if (amqp_device_get_twin_async(registered_device->device_handle, on_device_get_twin_completed_callback, (void*)getTwinCtx) != RESULT_OK)
                {
                    LogError("Failed subscribing for device Twin updates");
                    free(getTwinCtx);
                    result = IOTHUB_CLIENT_ERROR;
                }
                else
                {
                    result = IOTHUB_CLIENT_OK;
                }
            }
        }
    }

    return result;
}

int IoTHubTransport_AMQP_Common_Subscribe_DeviceMethod(IOTHUB_DEVICE_HANDLE handle)
{
    int result;

    if (handle == NULL)
    {
        LogError("NULL handle");
        result = MU_FAILURE;
    }
    else
    {
        AMQP_TRANSPORT_DEVICE_INSTANCE* device_state = (AMQP_TRANSPORT_DEVICE_INSTANCE*)handle;
        device_state->subscribe_methods_needed = true;
        device_state->subscribed_for_methods = false;
        result = 0;
    }

    return result;
}

void IoTHubTransport_AMQP_Common_Unsubscribe_DeviceMethod(IOTHUB_DEVICE_HANDLE handle)
{
    if (handle == NULL)
    {
        LogError("NULL handle");
    }
    else
    {
        AMQP_TRANSPORT_DEVICE_INSTANCE* device_state = (AMQP_TRANSPORT_DEVICE_INSTANCE*)handle;

        if (device_state->subscribe_methods_needed)
        {
            device_state->subscribed_for_methods = false;
            device_state->subscribe_methods_needed = false;
            iothubtransportamqp_methods_unsubscribe(device_state->methods_handle);
        }
    }
}

int IoTHubTransport_AMQP_Common_DeviceMethod_Response(IOTHUB_DEVICE_HANDLE handle, METHOD_HANDLE methodId, const unsigned char* response, size_t response_size, int status_response)
{
    (void)response;
    (void)response_size;
    (void)status_response;
    (void)methodId;
    int result;
    AMQP_TRANSPORT_DEVICE_INSTANCE* device_state = (AMQP_TRANSPORT_DEVICE_INSTANCE*)handle;
    if (device_state != NULL)
    {
        IOTHUBTRANSPORT_AMQP_METHOD_HANDLE saved_handle = (IOTHUBTRANSPORT_AMQP_METHOD_HANDLE)methodId;
        if (iothubtransportamqp_methods_respond(saved_handle, response, response_size, status_response) != 0)
        {
            LogError("iothubtransportamqp_methods_respond failed");
            result = MU_FAILURE;
        }
        else
        {
            result = 0;
        }
    }
    else
    {
        result = MU_FAILURE;
    }
    return result;
}

IOTHUB_CLIENT_RESULT IoTHubTransport_AMQP_Common_GetSendStatus(IOTHUB_DEVICE_HANDLE handle, IOTHUB_CLIENT_STATUS *iotHubClientStatus)
{
    IOTHUB_CLIENT_RESULT result;

    if (handle == NULL || iotHubClientStatus == NULL)
    {
        result = IOTHUB_CLIENT_INVALID_ARG;
        LogError("Failed retrieving the device send status (either handle (%p) or iotHubClientStatus (%p) are NULL)", handle, iotHubClientStatus);
    }
    else
    {
        AMQP_TRANSPORT_DEVICE_INSTANCE* amqp_device_state = (AMQP_TRANSPORT_DEVICE_INSTANCE*)handle;

        DEVICE_SEND_STATUS device_send_status;

        if (!DList_IsListEmpty(amqp_device_state->waiting_to_send))
        {
            *iotHubClientStatus = IOTHUB_CLIENT_SEND_STATUS_BUSY;
            result = IOTHUB_CLIENT_OK;
        }
        else
        {
            if (amqp_device_get_send_status(amqp_device_state->device_handle, &device_send_status) != RESULT_OK)
            {
                LogError("Failed retrieving the device send status (amqp_device_get_send_status failed)");
                result = IOTHUB_CLIENT_ERROR;
            }
            else
            {
                if (device_send_status == DEVICE_SEND_STATUS_BUSY)
                {
                    *iotHubClientStatus = IOTHUB_CLIENT_SEND_STATUS_BUSY;
                }
                else // DEVICE_SEND_STATUS_IDLE
                {
                    *iotHubClientStatus = IOTHUB_CLIENT_SEND_STATUS_IDLE;
                }

                result = IOTHUB_CLIENT_OK;
            }
        }
    }

    return result;
}

IOTHUB_CLIENT_RESULT IoTHubTransport_AMQP_Common_SetOption(TRANSPORT_LL_HANDLE handle, const char* option, const void* value)
{
    IOTHUB_CLIENT_RESULT result;

    if ((handle == NULL) || (option == NULL) || (value == NULL))
    {
        LogError("Invalid parameter (NULL) passed to AMQP transport SetOption (handle=%p, options=%p, value=%p)", handle, option, value);
        result = IOTHUB_CLIENT_INVALID_ARG;
    }
    else
    {
        AMQP_TRANSPORT_INSTANCE* transport_instance = (AMQP_TRANSPORT_INSTANCE*)handle;
        bool is_device_specific_option;

        if (strcmp(OPTION_CBS_REQUEST_TIMEOUT, option) == 0)
        {
            is_device_specific_option = true;
            transport_instance->option_cbs_request_timeout_secs = *(size_t*)value;
        }
        else if (strcmp(OPTION_EVENT_SEND_TIMEOUT_SECS, option) == 0)
        {
            is_device_specific_option = true;
            transport_instance->option_send_event_timeout_secs = *(size_t*)value;
        }
        else
        {
            is_device_specific_option = false;
        }

        if (is_device_specific_option)
        {
            if (IoTHubTransport_AMQP_Common_Device_SetOption(handle, option, (void*)value) != RESULT_OK)
            {
                LogError("transport failed setting option '%s' (failed setting option on one or more registered devices)", option);
                result = IOTHUB_CLIENT_ERROR;
            }
            else
            {
                result = IOTHUB_CLIENT_OK;
            }
        }
        else if (strcmp(OPTION_RETRY_INTERVAL_SEC, option) == 0)
        {
            if (retry_control_set_option(transport_instance->connection_retry_control, RETRY_CONTROL_OPTION_INITIAL_WAIT_TIME_IN_SECS, value) != 0)
            {
                LogError("Failure setting retry interval option");
                result = IOTHUB_CLIENT_ERROR;
            }
            else
            {
                result = IOTHUB_CLIENT_OK;
            }
        }
        else if (strcmp(OPTION_RETRY_MAX_DELAY_SECS, option) == 0)
        {
            if (retry_control_set_option(transport_instance->connection_retry_control, RETRY_CONTROL_OPTION_MAX_DELAY_IN_SECS, value) != 0)
            {
                LogError("Failure setting retry max delay option");
                result = IOTHUB_CLIENT_ERROR;
            }
            else
            {
                result = IOTHUB_CLIENT_OK;
            }
        }
        else if ((strcmp(OPTION_SERVICE_SIDE_KEEP_ALIVE_FREQ_SECS, option) == 0) || (strcmp(OPTION_C2D_KEEP_ALIVE_FREQ_SECS, option) == 0))
        {
            transport_instance->svc2cl_keep_alive_timeout_secs = *(size_t*)value;
            result = IOTHUB_CLIENT_OK;
        }
        else if (strcmp(OPTION_REMOTE_IDLE_TIMEOUT_RATIO, option) == 0)
        {

            if ((*(double*)value <= 0.0) || (*(double*)value >= MAX_SERVICE_KEEP_ALIVE_RATIO))
            {
                LogError("Invalid remote idle ratio %lf", *(double*) value);
                result = IOTHUB_CLIENT_INVALID_ARG;
            }
            else
            {
                transport_instance->cl2svc_keep_alive_send_ratio = *(double*)value; // override the default and set the user configured remote idle ratio value
                result = IOTHUB_CLIENT_OK;
            }

        }
        else if (strcmp(OPTION_LOG_TRACE, option) == 0)
        {
            transport_instance->is_trace_on = *((bool*)value);

            if (transport_instance->amqp_connection != NULL &&
                amqp_connection_set_logging(transport_instance->amqp_connection, transport_instance->is_trace_on) != RESULT_OK)
            {
                LogError("transport failed setting option '%s' (amqp_connection_set_logging failed)", option);
                result = IOTHUB_CLIENT_ERROR;
            }
            else
            {
                result = IOTHUB_CLIENT_OK;
            }
        }
        else if (strcmp(OPTION_HTTP_PROXY, option) == 0)
        {
            HTTP_PROXY_OPTIONS* proxy_options = (HTTP_PROXY_OPTIONS*)value;

            if (transport_instance->tls_io != NULL)
            {
                LogError("Cannot set proxy option once the underlying IO is created");
                result = IOTHUB_CLIENT_ERROR;
            }
            else if (proxy_options->host_address == NULL)
            {
                LogError("NULL host_address in proxy options");
                result = IOTHUB_CLIENT_INVALID_ARG;
            }
            else if (((proxy_options->username == NULL) || (proxy_options->password == NULL)) &&
                (proxy_options->username != proxy_options->password))
            {
                LogError("Only one of username and password for proxy settings was NULL");
                result = IOTHUB_CLIENT_INVALID_ARG;
            }
            else
            {
                char* copied_proxy_hostname = NULL;
                char* copied_proxy_username = NULL;
                char* copied_proxy_password = NULL;

                transport_instance->http_proxy_port = proxy_options->port;
                if (mallocAndStrcpy_s(&copied_proxy_hostname, proxy_options->host_address) != 0)
                {
                    LogError("Cannot copy HTTP proxy hostname");
                    result = IOTHUB_CLIENT_ERROR;
                }
                else if ((proxy_options->username != NULL) && (mallocAndStrcpy_s(&copied_proxy_username, proxy_options->username) != 0))
                {
                    free(copied_proxy_hostname);
                    LogError("Cannot copy HTTP proxy username");
                    result = IOTHUB_CLIENT_ERROR;
                }
                else if ((proxy_options->password != NULL) && (mallocAndStrcpy_s(&copied_proxy_password, proxy_options->password) != 0))
                {
                    if (copied_proxy_username != NULL)
                    {
                        free(copied_proxy_username);
                    }
                    free(copied_proxy_hostname);
                    LogError("Cannot copy HTTP proxy password");
                    result = IOTHUB_CLIENT_ERROR;
                }
                else
                {
                    free_proxy_data(transport_instance);

                    transport_instance->http_proxy_hostname = copied_proxy_hostname;
                    transport_instance->http_proxy_username = copied_proxy_username;
                    transport_instance->http_proxy_password = copied_proxy_password;

                    result = IOTHUB_CLIENT_OK;
                }
            }
        }
        else
        {
            result = IOTHUB_CLIENT_OK;

            if (strcmp(OPTION_X509_CERT, option) == 0 || strcmp(OPTION_X509_PRIVATE_KEY, option) == 0)
            {
                if (transport_instance->preferred_authentication_mode == AMQP_TRANSPORT_AUTHENTICATION_MODE_NOT_SET)
                {
                    transport_instance->preferred_authentication_mode = AMQP_TRANSPORT_AUTHENTICATION_MODE_X509;
                }
                else if (transport_instance->preferred_authentication_mode != AMQP_TRANSPORT_AUTHENTICATION_MODE_X509)
                {
                    LogError("transport failed setting option '%s' (preferred authentication method is not x509)", option);
                    result = IOTHUB_CLIENT_INVALID_ARG;
                }
                else
                {
                    IoTHubClient_Auth_Set_x509_Type(transport_instance->authorization_module, true);
                }
            }

            if (result != IOTHUB_CLIENT_INVALID_ARG)
            {
                if (transport_instance->tls_io == NULL &&
                    get_new_underlying_io_transport(transport_instance, &transport_instance->tls_io) != RESULT_OK)
                {
                    LogError("transport failed setting option '%s' (failed to obtain a TLS I/O transport).", option);
                    result = IOTHUB_CLIENT_ERROR;
                }
                else if (xio_setoption(transport_instance->tls_io, option, value) != RESULT_OK)
                {
                    LogError("transport failed setting option '%s' (xio_setoption failed)", option);
                    result = IOTHUB_CLIENT_ERROR;
                }
                else
                {
                    if (save_underlying_io_transport_options(transport_instance) != RESULT_OK)
                    {
                        LogError("IoTHubTransport_AMQP_Common_SetOption failed to save underlying I/O options; failure will be ignored");
                    }

                    result = IOTHUB_CLIENT_OK;
                }
            }
        }
    }

    return result;
}

IOTHUB_DEVICE_HANDLE IoTHubTransport_AMQP_Common_Register(TRANSPORT_LL_HANDLE handle, const IOTHUB_DEVICE_CONFIG* device, PDLIST_ENTRY waitingToSend)
{
    IOTHUB_DEVICE_HANDLE result;

    if ((handle == NULL) || (device == NULL) || (waitingToSend == NULL))
    {
        LogError("invalid parameter TRANSPORT_LL_HANDLE handle=%p, const IOTHUB_DEVICE_CONFIG* device=%p, PDLIST_ENTRY waiting_to_send=%p",
            handle, device, waitingToSend);
        result = NULL;
    }
    else if (device->deviceId == NULL)
    {
        LogError("Transport failed to register device (device_id provided is NULL)");
        result = NULL;
    }
    else
    {
        LIST_ITEM_HANDLE list_item;
        AMQP_TRANSPORT_INSTANCE* transport_instance = (AMQP_TRANSPORT_INSTANCE*)handle;

        if (is_device_registered_ex(transport_instance->registered_devices, device->deviceId, &list_item))
        {
            LogError("IoTHubTransport_AMQP_Common_Register failed (device '%s' already registered on this transport instance)", device->deviceId);
            result = NULL;
        }
        else if (!is_device_credential_acceptable(device, transport_instance->preferred_authentication_mode))
        {
            LogError("Transport failed to register device '%s' (device credential was not accepted)", device->deviceId);
            result = NULL;
        }
        else
        {
            AMQP_TRANSPORT_DEVICE_INSTANCE* amqp_device_instance;

            if ((amqp_device_instance = (AMQP_TRANSPORT_DEVICE_INSTANCE*)malloc(sizeof(AMQP_TRANSPORT_DEVICE_INSTANCE))) == NULL)
            {
                LogError("Transport failed to register device '%s' (failed to create the device state instance; malloc failed)", device->deviceId);
                result = NULL;
            }
            else
            {
                memset(amqp_device_instance, 0, sizeof(AMQP_TRANSPORT_DEVICE_INSTANCE));

                amqp_device_instance->transport_instance = transport_instance;
                amqp_device_instance->waiting_to_send = waitingToSend;
                amqp_device_instance->device_state = DEVICE_STATE_STOPPED;
                amqp_device_instance->max_state_change_timeout_secs = DEFAULT_DEVICE_STATE_CHANGE_TIMEOUT_SECS;
                amqp_device_instance->subscribe_methods_needed = false;
                amqp_device_instance->subscribed_for_methods = false;
                amqp_device_instance->is_quota_exceeded = false;  
                amqp_device_instance->transport_ctx = transport_instance->transport_ctx;
                amqp_device_instance->transport_callbacks = transport_instance->transport_callbacks;
                amqp_device_instance->use_streaming_client = false;

                if ((amqp_device_instance->device_id = STRING_construct(device->deviceId)) == NULL)
                {
                    LogError("Transport failed to register device '%s' (failed to copy the deviceId)", device->deviceId);
                    result = NULL;
                }
                else
                {
                    AMQP_DEVICE_CONFIG device_config;
                    (void)memset(&device_config, 0, sizeof(AMQP_DEVICE_CONFIG));
                    device_config.iothub_host_fqdn = (char*)STRING_c_str(transport_instance->iothub_host_fqdn);
                    device_config.authorization_module = device->authorization_module;

                    device_config.authentication_mode = get_authentication_mode(device);
                    device_config.on_state_changed_callback = on_device_state_changed_callback;
                    device_config.on_state_changed_context = amqp_device_instance;
                    device_config.prod_info_cb = transport_instance->transport_callbacks.prod_info_cb;
                    device_config.prod_info_ctx = transport_instance->transport_ctx;

                    if ((amqp_device_instance->device_handle = amqp_device_create(&device_config)) == NULL)
                    {
                        LogError("Transport failed to register device '%s' (failed to create the DEVICE_HANDLE instance)", device->deviceId);
                        result = NULL;
                    }
                    else
                    {
                        AMQP_STREAMING_CLIENT_CONFIG streaming_config;
                        streaming_config.prod_info_cb = transport_instance->transport_callbacks.prod_info_cb;
                        streaming_config.prod_info_ctx = transport_instance->transport_ctx;
                        streaming_config.iothub_host_fqdn = STRING_c_str(amqp_device_instance->transport_instance->iothub_host_fqdn);
                        streaming_config.device_id = STRING_c_str(amqp_device_instance->device_id);
                        streaming_config.module_id = device->moduleId;
                        streaming_config.on_state_changed_callback = on_amqp_streaming_client_state_changed;
                        streaming_config.on_state_changed_context = amqp_device_instance;

                        bool is_first_device_being_registered = (singlylinkedlist_get_head_item(transport_instance->registered_devices) == NULL);

                        amqp_device_instance->methods_handle = iothubtransportamqp_methods_create(STRING_c_str(transport_instance->iothub_host_fqdn), device->deviceId, device->moduleId);
                        if (amqp_device_instance->methods_handle == NULL)
                        {
                            LogError("Transport failed to register device '%s' (Cannot create the methods module)", device->deviceId);
                            result = NULL;
                        }
                        else if ((amqp_device_instance->streaming_handle = amqp_streaming_client_create(&streaming_config)) == NULL)
                        {
                            LogError("Transport failed to register device '%s' (Cannot create the streaming module)", device->deviceId);
                            result = NULL;
                        }
                        else
                        {
                            if (replicate_device_options_to(amqp_device_instance, device_config.authentication_mode) != RESULT_OK)
                            {
                                LogError("Transport failed to register device '%s' (failed to replicate options)", device->deviceId);
                                result = NULL;
                            }
                            else if (singlylinkedlist_add(transport_instance->registered_devices, amqp_device_instance) == NULL)
                            {
                                LogError("Transport failed to register device '%s' (singlylinkedlist_add failed)", device->deviceId);
                                result = NULL;
                            }
                            else
                            {
                                if (transport_instance->preferred_authentication_mode == AMQP_TRANSPORT_AUTHENTICATION_MODE_NOT_SET &&
                                    is_first_device_being_registered)
                                {
                                    if (device_config.authentication_mode == DEVICE_AUTH_MODE_CBS)
                                    {
                                        transport_instance->preferred_authentication_mode = AMQP_TRANSPORT_AUTHENTICATION_MODE_CBS;
                                    }
                                    else
                                    {
                                        transport_instance->preferred_authentication_mode = AMQP_TRANSPORT_AUTHENTICATION_MODE_X509;
                                    }
                                }

<<<<<<< HEAD
                                amqp_device_instance->streaming_client_current_state = AMQP_STREAMING_CLIENT_STATE_STOPPED;
                                amqp_device_instance->streaming_client_previous_state = AMQP_STREAMING_CLIENT_STATE_STOPPED;

                                // Codes_SRS_IOTHUBTRANSPORT_AMQP_COMMON_09_078: [IoTHubTransport_AMQP_Common_Register shall return a handle to `amqp_device_instance` as a IOTHUB_DEVICE_HANDLE]
=======
>>>>>>> 35914cf7
                                result = (IOTHUB_DEVICE_HANDLE)amqp_device_instance;
                            }
                        }
                    }
                }

                if (result == NULL)
                {
                    internal_destroy_amqp_device_instance(amqp_device_instance);
                }
            }
        }
    }

    return result;
}

void IoTHubTransport_AMQP_Common_Unregister(IOTHUB_DEVICE_HANDLE deviceHandle)
{
    if (deviceHandle == NULL)
    {
        LogError("Failed to unregister device (deviceHandle is NULL).");
    }
    else
    {
        AMQP_TRANSPORT_DEVICE_INSTANCE* registered_device = (AMQP_TRANSPORT_DEVICE_INSTANCE*)deviceHandle;
        const char* device_id;
        LIST_ITEM_HANDLE list_item;

        if ((device_id = STRING_c_str(registered_device->device_id)) == NULL)
        {
            LogError("Failed to unregister device (failed to get device id char ptr)");
        }
        else if (registered_device->transport_instance == NULL)
        {
            LogError("Failed to unregister device '%s' (deviceHandle does not have a transport state associated to).", device_id);
        }
        else if (!is_device_registered_ex(registered_device->transport_instance->registered_devices, device_id, &list_item))
        {
            LogError("Failed to unregister device '%s' (device is not registered within this transport).", device_id);
        }
        else
        {
            // Removing it first so the race hazard is reduced between this function and DoWork. Best would be to use locks.
            if (singlylinkedlist_remove(registered_device->transport_instance->registered_devices, list_item) != RESULT_OK)
            {
                LogError("Failed to unregister device '%s' (singlylinkedlist_remove failed).", device_id);
            }
            else
            {
                internal_destroy_amqp_device_instance(registered_device);
            }
        }
    }
}

void IoTHubTransport_AMQP_Common_Destroy(TRANSPORT_LL_HANDLE handle)
{
    if (handle == NULL)
    {
        LogError("Failed to destroy AMQP transport instance (handle is NULL)");
    }
    else
    {
        internal_destroy_instance((AMQP_TRANSPORT_INSTANCE*)handle);
    }
}

int IoTHubTransport_AMQP_Common_SetRetryPolicy(TRANSPORT_LL_HANDLE handle, IOTHUB_CLIENT_RETRY_POLICY retryPolicy, size_t retryTimeoutLimitInSeconds)
{
    int result;

    if (handle == NULL)
    {
        LogError("Cannot set retry policy (transport handle is NULL)");
        result = MU_FAILURE;
    }
    else
    {
        RETRY_CONTROL_HANDLE new_retry_control;

        if ((new_retry_control = retry_control_create(retryPolicy, (unsigned int)retryTimeoutLimitInSeconds)) == NULL)
        {
            LogError("Cannot set retry policy (retry_control_create failed)");
            result = MU_FAILURE;
        }
        else
        {
            AMQP_TRANSPORT_INSTANCE* transport_instance = (AMQP_TRANSPORT_INSTANCE*)handle;
            RETRY_CONTROL_HANDLE previous_retry_control = transport_instance->connection_retry_control;

            transport_instance->connection_retry_control = new_retry_control;

            retry_control_destroy(previous_retry_control);

            if (transport_instance->state == AMQP_TRANSPORT_STATE_NOT_CONNECTED_NO_MORE_RETRIES)
            {
                transport_instance->state = AMQP_TRANSPORT_STATE_RECONNECTION_REQUIRED;
            }

            result = RESULT_OK;
        }
    }

    return result;
}

STRING_HANDLE IoTHubTransport_AMQP_Common_GetHostname(TRANSPORT_LL_HANDLE handle)
{
    STRING_HANDLE result;

    if (handle == NULL)
    {
        LogError("Cannot provide the target host name (transport handle is NULL).");

        result = NULL;
    }
    else if ((result = STRING_clone(((AMQP_TRANSPORT_INSTANCE*)(handle))->iothub_host_fqdn)) == NULL)
    {
        LogError("Cannot provide the target host name (STRING_clone failed).");
    }

    return result;
}

IOTHUB_CLIENT_RESULT IoTHubTransport_AMQP_Common_SendMessageDisposition(IOTHUB_DEVICE_HANDLE handle, IOTHUB_MESSAGE_HANDLE message_handle, IOTHUBMESSAGE_DISPOSITION_RESULT disposition)
{
    IOTHUB_CLIENT_RESULT result;
    if (message_handle == NULL || handle == NULL)
    {
        LogError("Failed sending message disposition (handle=%p, message_handle=%p)", handle, message_handle);
        result = IOTHUB_CLIENT_INVALID_ARG;
    }
    else
    {
        MESSAGE_DISPOSITION_CONTEXT_HANDLE device_message_disposition_info;

        if (IoTHubMessage_GetDispositionContext(message_handle, &device_message_disposition_info) != IOTHUB_MESSAGE_OK ||
            device_message_disposition_info == NULL)
        {
            LogError("Invalid message handle (no disposition context found)");
            result = IOTHUB_CLIENT_INVALID_ARG;
        }
        else
        {
            AMQP_TRANSPORT_DEVICE_INSTANCE* amqp_device_instance = (AMQP_TRANSPORT_DEVICE_INSTANCE*)handle;

            DEVICE_MESSAGE_DISPOSITION_RESULT device_disposition_result = get_device_disposition_result_from(disposition);

            if (amqp_device_send_message_disposition(amqp_device_instance->device_handle, (DEVICE_MESSAGE_DISPOSITION_INFO*)device_message_disposition_info, device_disposition_result) != RESULT_OK)
            {
                LogError("Device '%s' failed sending message disposition (amqp_device_send_message_disposition failed)", STRING_c_str(amqp_device_instance->device_id));
                result = IOTHUB_CLIENT_ERROR;
            }
            else
            {
                result = IOTHUB_CLIENT_OK;
            }
        }
    }

    IoTHubMessage_Destroy(message_handle);

    return result;
}

int IoTHubTransport_AMQP_Common_SetStreamRequestCallback(IOTHUB_DEVICE_HANDLE deviceHandle, DEVICE_STREAM_C2D_REQUEST_CALLBACK streamRequestCallback, void* context)
{
    int result;

    if (deviceHandle == NULL)
    {
        LogError("Invalid argument (handle=%p)", deviceHandle);
        result = MU_FAILURE;
    }
    else
    {
        AMQP_TRANSPORT_DEVICE_INSTANCE* registered_device = (AMQP_TRANSPORT_DEVICE_INSTANCE*)deviceHandle;

        if (amqp_streaming_client_set_stream_request_callback(registered_device->streaming_handle, streamRequestCallback, context) != 0)
        {
            LogError("Failed setting stream request callback");
            result = MU_FAILURE;
        }
        else
        {
            registered_device->use_streaming_client = true;
            result = RESULT_OK;
        }
    }

    return result;
}

int IoTHubTransport_AMQP_Common_SendStreamResponse(IOTHUB_DEVICE_HANDLE deviceHandle, DEVICE_STREAM_C2D_RESPONSE* response)
{
    int result;

    if (deviceHandle == NULL || response == NULL)
    {
        LogError("Invalid argument (handle=%p, response=%p)", deviceHandle, response);
        result = MU_FAILURE;
    }
    else
    {
        AMQP_TRANSPORT_DEVICE_INSTANCE* registered_device = (AMQP_TRANSPORT_DEVICE_INSTANCE*)deviceHandle;

        if (amqp_streaming_client_send_stream_response(registered_device->streaming_handle, response) != 0)
        {
            LogError("Failed sending stream C2D response");
            result = MU_FAILURE;
        }
        else
        {
            result = RESULT_OK;
        }
    }

    return result;
}

int IoTHubTransport_AMQP_SetCallbackContext(TRANSPORT_LL_HANDLE handle, void* ctx)
{
    int result;
    if (handle == NULL)
    {
        LogError("Invalid parameter specified handle: %p", handle);
        result = MU_FAILURE;
    }
    else
    {
        AMQP_TRANSPORT_INSTANCE* instance = (AMQP_TRANSPORT_INSTANCE*)handle;
        instance->transport_ctx = ctx;
        result = 0;
    }
    return result;
}

int IoTHubTransport_AMQP_Common_GetSupportedPlatformInfo(TRANSPORT_LL_HANDLE handle, PLATFORM_INFO_OPTION* info)
{
    int result;

    if (handle == NULL || info == NULL)
    {
        LogError("Invalid parameter specified (handle: %p, info: %p)", handle, info);
        result = MU_FAILURE;
    }
    else
    {
        *info = PLATFORM_INFO_OPTION_RETRIEVE_SQM;
        result = 0;
    }

    return result;
}<|MERGE_RESOLUTION|>--- conflicted
+++ resolved
@@ -148,7 +148,6 @@
     bool subscribe_methods_needed;                                       // Indicates if should subscribe for device methods.
     // is the transport subscribed for methods?
     bool subscribed_for_methods;                                         // Indicates if device is subscribed for device methods.
-<<<<<<< HEAD
 
     bool use_streaming_client;
     AMQP_STREAMING_CLIENT_HANDLE streaming_handle;                       // Handle for the AMQP TRANSPORT STREAMING CLIENT
@@ -156,9 +155,7 @@
     AMQP_STREAMING_CLIENT_STATE streaming_client_current_state;          // Current state of the streaming client.
     time_t time_of_last_streaming_client_state_change;                   // Time the device_handle last changed state; used to track timeouts of device_start_async and device_stop.
 
-=======
     bool is_quota_exceeded; 
->>>>>>> 35914cf7
     TRANSPORT_CALLBACKS_INFO transport_callbacks;
     void* transport_ctx;
 } AMQP_TRANSPORT_DEVICE_INSTANCE;
@@ -829,7 +826,6 @@
     iothubtransportamqp_methods_unsubscribe(registered_device->methods_handle);
     registered_device->subscribed_for_methods = 0;
 
-<<<<<<< HEAD
     if (registered_device->streaming_client_current_state != AMQP_STREAMING_CLIENT_STATE_STOPPED)
     {
         if (amqp_streaming_client_stop(registered_device->streaming_handle) != 0)
@@ -839,8 +835,6 @@
     }
 
     // Codes_SRS_IOTHUBTRANSPORT_AMQP_COMMON_09_031: [amqp_device_stop() shall be invoked on all `instance->registered_devices` that are not already stopped]
-=======
->>>>>>> 35914cf7
     if (registered_device->device_state != DEVICE_STATE_STOPPED)
     {
         if (amqp_device_stop(registered_device->device_handle) != RESULT_OK)
@@ -1231,15 +1225,12 @@
             }
         }
     }
-<<<<<<< HEAD
     else if (manage_sub_clients(registered_device) != 0)
     {
         LogError("Failed managing amqp sub clients");
         result = MU_FAILURE;
     }
     // Codes_SRS_IOTHUBTRANSPORT_AMQP_COMMON_01_031: [ Once the device is authenticated, `iothubtransportamqp_methods_subscribe` shall be invoked (subsequent DoWork calls shall not call it if already subscribed). ]
-=======
->>>>>>> 35914cf7
     else if (registered_device->subscribe_methods_needed &&
         !registered_device->subscribed_for_methods &&
         subscribe_methods(registered_device) != RESULT_OK)
@@ -2297,13 +2288,10 @@
                                     }
                                 }
 
-<<<<<<< HEAD
                                 amqp_device_instance->streaming_client_current_state = AMQP_STREAMING_CLIENT_STATE_STOPPED;
                                 amqp_device_instance->streaming_client_previous_state = AMQP_STREAMING_CLIENT_STATE_STOPPED;
 
                                 // Codes_SRS_IOTHUBTRANSPORT_AMQP_COMMON_09_078: [IoTHubTransport_AMQP_Common_Register shall return a handle to `amqp_device_instance` as a IOTHUB_DEVICE_HANDLE]
-=======
->>>>>>> 35914cf7
                                 result = (IOTHUB_DEVICE_HANDLE)amqp_device_instance;
                             }
                         }
