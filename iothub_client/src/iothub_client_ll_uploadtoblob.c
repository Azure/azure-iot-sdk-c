--- conflicted
+++ resolved
@@ -707,21 +707,15 @@
             }
             else
             {
-<<<<<<< HEAD
                 // If client is using x509 auth, renegotiation must be turned on in order to work properly.
                 bool renegotiation_is_on = true;
-=======
->>>>>>> 18aa9056
+
                 /*transmit the x509certificate and x509privatekey*/
                 /*Codes_SRS_IOTHUBCLIENT_LL_02_106: [ - x509certificate and x509privatekey saved options shall be passed on the HTTPAPIEX_SetOption ]*/
                 if ((upload_data->cred_type == IOTHUB_CREDENTIAL_TYPE_X509 || upload_data->cred_type == IOTHUB_CREDENTIAL_TYPE_X509_ECC) &&
                     ((HTTPAPIEX_SetOption(iotHubHttpApiExHandle, OPTION_X509_CERT, upload_data->credentials.x509_credentials.x509certificate) != HTTPAPIEX_OK) ||
-<<<<<<< HEAD
                     (HTTPAPIEX_SetOption(iotHubHttpApiExHandle, OPTION_X509_PRIVATE_KEY, upload_data->credentials.x509_credentials.x509privatekey) != HTTPAPIEX_OK) ||
                     (HTTPAPIEX_SetOption(iotHubHttpApiExHandle, OPTION_SET_TLS_RENEGOTIATION, &renegotiation_is_on) != HTTPAPIEX_OK))
-=======
-                    (HTTPAPIEX_SetOption(iotHubHttpApiExHandle, OPTION_X509_PRIVATE_KEY, upload_data->credentials.x509_credentials.x509privatekey) != HTTPAPIEX_OK))
->>>>>>> 18aa9056
                     )
                 {
                     LogError("unable to HTTPAPIEX_SetOption for x509 certificate");
