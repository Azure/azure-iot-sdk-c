--- conflicted
+++ resolved
@@ -1131,39 +1131,6 @@
                             STRING_delete(result->product_info);
                             free(result);
                             result = NULL;
-                        }
-                        else
-                        {
-                            /*Codes_SRS_IOTHUBCLIENT_LL_02_042: [ By default, messages shall not timeout. ]*/
-                            result->currentMessageTimeout = 0;
-                            result->current_device_twin_timeout = 0;
-
-                            result->diagnostic_setting.currentMessageNumber = 0;
-                            result->diagnostic_setting.diagSamplingPercentage = 0;
-
-                            result->distributedTracing_setting.policyEnabled = false;
-                            result->distributedTracing_setting.samplingMode = IOTHUB_DISTRIBUTED_TRACING_SAMPLING_MODE_NOT_SET;
-                            result->distributedTracing_setting.samplingRate = 0;
-                            result->distributedTracing_setting.currentMessageNumber = 0;
-
-                            /*Codes_SRS_IOTHUBCLIENT_LL_25_124: [ `IoTHubClientCore_LL_Create` shall set the default retry policy as Exponential backoff with jitter and if succeed and return a `non-NULL` handle. ]*/
-                            if (IoTHubClientCore_LL_SetRetryPolicy(result, IOTHUB_CLIENT_RETRY_EXPONENTIAL_BACKOFF_WITH_JITTER, 0) != IOTHUB_CLIENT_OK)
-                            {
-                                LogError("Setting default retry policy in transport failed");
-                                result->IoTHubTransport_Unregister(result->deviceHandle);
-                                IoTHubClient_Auth_Destroy(result->authorization_module);
-                                // Codes_SRS_IOTHUBCLIENT_LL_09_010: [ If any failure occurs `IoTHubClientCore_LL_Create` shall destroy the `transportHandle` only if it has created it ]
-                                if (!result->isSharedTransport)
-                                {
-                                    result->IoTHubTransport_Destroy(result->transportHandle);
-                                }
-                                destroy_blob_upload_module(result);
-                                destroy_module_method_module(result);
-                                tickcounter_destroy(result->tickCounter);
-                                STRING_delete(product_info);
-                                free(result);
-                                result = NULL;
-                            }
                         }
                     }
                 }
@@ -3134,7 +3101,6 @@
     return result;
 }
 
-<<<<<<< HEAD
 IOTHUB_CLIENT_RESULT IoTHubClientCore_LL_SetStreamRequestCallback(IOTHUB_CLIENT_CORE_LL_HANDLE iotHubClientHandle, DEVICE_STREAM_C2D_REQUEST_CALLBACK streamRequestCallback, void* context)
 {
     IOTHUB_CLIENT_RESULT result;
@@ -3197,6 +3163,4 @@
     return result;
 }
 
-=======
->>>>>>> f1e4e461
 /*end*/
