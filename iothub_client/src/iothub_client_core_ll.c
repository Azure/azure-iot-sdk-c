--- conflicted
+++ resolved
@@ -130,11 +130,7 @@
     STRING_HANDLE product_info;
     IOTHUB_DIAGNOSTIC_SETTING_DATA diagnostic_setting;
     SINGLYLINKEDLIST_HANDLE event_callbacks;  // List of IOTHUB_EVENT_CALLBACK's
-<<<<<<< HEAD
-    STRING_HANDLE dt_model_id;
-=======
     STRING_HANDLE model_id;
->>>>>>> 0d77ce8f
 }IOTHUB_CLIENT_CORE_LL_HANDLE_DATA;
 
 static const char HOSTNAME_TOKEN[] = "HostName";
@@ -621,11 +617,7 @@
     return result;
 }
 
-<<<<<<< HEAD
-static const char* IoTHubClientCore_LL_GetModelID(void* ctx)
-=======
 static const char* IoTHubClientCore_LL_GetModelId(void* ctx)
->>>>>>> 0d77ce8f
 {
     const char* result;
     if (ctx == NULL)
@@ -636,11 +628,7 @@
     else
     {
         IOTHUB_CLIENT_CORE_LL_HANDLE_DATA* iothub_data = (IOTHUB_CLIENT_CORE_LL_HANDLE_DATA*)ctx;
-<<<<<<< HEAD
-        result = STRING_c_str(iothub_data->dt_model_id);
-=======
         result = STRING_c_str(iothub_data->model_id);
->>>>>>> 0d77ce8f
     }
     return result;
 }
@@ -858,11 +846,7 @@
             transport_cb.msg_input_cb = IoTHubClientCore_LL_MessageCallbackFromInput;
             transport_cb.msg_cb = IoTHubClientCore_LL_MessageCallback;
             transport_cb.method_complete_cb = IoTHubClientCore_LL_DeviceMethodComplete;
-<<<<<<< HEAD
-            transport_cb.dt_get_model_id_cb = IoTHubClientCore_LL_GetModelID;
-=======
             transport_cb.get_model_id_cb = IoTHubClientCore_LL_GetModelId;
->>>>>>> 0d77ce8f
 
             if (client_config != NULL)
             {
@@ -1800,11 +1784,7 @@
         IoTHubClient_EdgeHandle_Destroy(handleData->methodHandle);
 #endif
         STRING_delete(handleData->product_info);
-<<<<<<< HEAD
-        STRING_delete(handleData->dt_model_id);
-=======
         STRING_delete(handleData->model_id);
->>>>>>> 0d77ce8f
         free(handleData);
     }
 }
@@ -2378,28 +2358,16 @@
                 result = IOTHUB_CLIENT_OK;
             }
         }
-<<<<<<< HEAD
-        else if (strcmp(optionName, OPTION_DT_MODEL_ID) == 0)
-        {
-            if (handleData->dt_model_id != NULL)
-=======
         else if (strcmp(optionName, OPTION_MODEL_ID) == 0)
         {
             if (handleData->model_id != NULL)
->>>>>>> 0d77ce8f
             {
                 LogError("DT ModelId already specified.");
                 result = IOTHUB_CLIENT_ERROR;
             } 
-<<<<<<< HEAD
-            else if ((handleData->dt_model_id = STRING_construct((const char*)value)) == NULL)
-            {
-                LogError("STRING_c_str failed");
-=======
             else if ((handleData->model_id = STRING_construct((const char*)value)) == NULL)
             {
                 LogError("STRING_construct failed");
->>>>>>> 0d77ce8f
                 result = IOTHUB_CLIENT_ERROR;
             }
             else
@@ -3062,11 +3030,7 @@
         transport_cb->msg_input_cb = IoTHubClientCore_LL_MessageCallbackFromInput;
         transport_cb->msg_cb = IoTHubClientCore_LL_MessageCallback;
         transport_cb->method_complete_cb = IoTHubClientCore_LL_DeviceMethodComplete;
-<<<<<<< HEAD
-        transport_cb->dt_get_model_id_cb = IoTHubClientCore_LL_GetModelID;
-=======
         transport_cb->get_model_id_cb = IoTHubClientCore_LL_GetModelId;
->>>>>>> 0d77ce8f
         result = 0;
     }
     return result;
