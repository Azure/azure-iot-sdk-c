// Copyright (c) Microsoft. All rights reserved.
// Licensed under the MIT license. See LICENSE file in the project root for full license information.

#include <stdlib.h>
#include <ctype.h>

#include "azure_c_shared_utility/optimize_size.h"
#include "azure_c_shared_utility/gballoc.h"
#include "azure_c_shared_utility/xlogging.h"
#include "azure_c_shared_utility/strings.h"
#include "azure_c_shared_utility/doublylinkedlist.h"
#include "azure_c_shared_utility/crt_abstractions.h"
#include "azure_c_shared_utility/agenttime.h"
#include "azure_c_shared_utility/threadapi.h"
#include "azure_c_shared_utility/sastoken.h"
#include "azure_c_shared_utility/tickcounter.h"
#include "azure_c_shared_utility/tlsio.h"
#include "azure_c_shared_utility/platform.h"
#include "azure_c_shared_utility/string_tokenizer.h"
#include "azure_c_shared_utility/string_token.h"
#include "azure_c_shared_utility/shared_util_options.h"
#include "azure_c_shared_utility/urlencode.h"

#include "internal/iothub_client_private.h"
#include "internal/iothub_client_retry_control.h"
#include "internal/iothub_transport_ll_private.h"
#include "iothub_client_streaming.h"
#include "internal/iothubtransport_mqtt_common.h"
#include "internal/iothubtransport.h"

#include "azure_umqtt_c/mqtt_client.h"

#include "iothub_client_options.h"
#include "iothub_client_version.h"

#include <stdarg.h>
#include <stdio.h>

#include <limits.h>
#include <inttypes.h>

#define SAS_REFRESH_MULTIPLIER              .8
#define EPOCH_TIME_T_VALUE                  0
#define DEFAULT_MQTT_KEEPALIVE              4*60 // 4 min
#define DEFAULT_CONNACK_TIMEOUT             30 // 30 seconds
#define BUILD_CONFIG_USERNAME               24
#define SAS_TOKEN_DEFAULT_LEN               10
#define RESEND_TIMEOUT_VALUE_MIN            1*60
#define MAX_SEND_RECOUNT_LIMIT              2
#define DEFAULT_CONNECTION_INTERVAL         30
#define FAILED_CONN_BACKOFF_VALUE           5
#define STATUS_CODE_FAILURE_VALUE           500
#define STATUS_CODE_TIMEOUT_VALUE           408

#define DEFAULT_RETRY_POLICY                IOTHUB_CLIENT_RETRY_EXPONENTIAL_BACKOFF_WITH_JITTER
#define DEFAULT_RETRY_TIMEOUT_IN_SECONDS    0
#define MAX_DISCONNECT_VALUE                50

#define ON_DEMAND_GET_TWIN_REQUEST_TIMEOUT_SECS    60

static const char TOPIC_DEVICE_TWIN_PREFIX[] = "$iothub/twin";
static const char TOPIC_DEVICE_METHOD_PREFIX[] = "$iothub/methods";

static const char* TOPIC_GET_DESIRED_STATE = "$iothub/twin/res/#";
static const char* TOPIC_NOTIFICATION_STATE = "$iothub/twin/PATCH/properties/desired/#";

static const char* TOPIC_DEVICE_MSG = "devices/%s/messages/devicebound/#";
static const char* TOPIC_DEVICE_MODULE_MSG = "devices/%s/modules/%s/messages/devicebound/#";
static const char* TOPIC_DEVICE_DEVICE = "devices/%s/messages/events/";
static const char* TOPIC_DEVICE_DEVICE_MODULE = "devices/%s/modules/%s/messages/events/";

static const char* TOPIC_INPUT_QUEUE_NAME = "devices/%s/modules/%s/#";

static const char* TOPIC_DEVICE_METHOD_SUBSCRIBE = "$iothub/methods/POST/#";

static const char* TOPIC_DEVICE_STREAMS_POST = "$iothub/streams/POST/#";
static const char* TOPIC_DEVICE_STREAMS_RESP = "$iothub/streams/res/#";
static const char* DEVICE_STREAM_RESPONSE_TOPIC = "$iothub/streams/res/%d/?$rid=%s";

static const char* STREAM_PROPERTY_REQUEST_ID = "$rid";
static const char* STREAM_PROPERTY_URL = "$url";
static const char* STREAM_PROPERTY_AUTH = "$auth";

#define DEVICE_STREAM_ACCEPTED    200
#define DEVICE_STREAM_REJECTED    400

#define MAX_STREAM_REQUEST_ID_SIZE    6

#define MIN_DEVICE_STREAMING_NUM_OF_PARAMETERS 4
#define MAX_DEVICE_STREAMING_NUM_OF_PARAMETERS 5

static const char* IOTHUB_API_VERSION = "2017-11-08-preview";

static const char* PROPERTY_SEPARATOR = "&";
static const char* REPORTED_PROPERTIES_TOPIC = "$iothub/twin/PATCH/properties/reported/?$rid=%"PRIu16;
static const char* GET_PROPERTIES_TOPIC = "$iothub/twin/GET/?$rid=%"PRIu16;
static const char* DEVICE_METHOD_RESPONSE_TOPIC = "$iothub/methods/res/%d/?$rid=%s";

static const char* REQUEST_ID_PROPERTY = "?$rid=";

static const char* MESSAGE_ID_PROPERTY = "mid";
static const char* CORRELATION_ID_PROPERTY = "cid";
static const char* CONTENT_TYPE_PROPERTY = "ct";
static const char* CONTENT_ENCODING_PROPERTY = "ce";
static const char* DIAGNOSTIC_ID_PROPERTY = "diagid";
static const char* DIAGNOSTIC_CONTEXT_PROPERTY = "diagctx";
static const char* CONNECTION_DEVICE_ID = "cdid";
static const char* CONNECTION_MODULE_ID_PROPERTY = "cmid";

static const char* DIAGNOSTIC_CONTEXT_CREATION_TIME_UTC_PROPERTY = "creationtimeutc";

#define TOLOWER(c) (((c>='A') && (c<='Z'))?c-'A'+'a':c)

#define UNSUBSCRIBE_FROM_TOPIC                  0x0000
#define SUBSCRIBE_GET_REPORTED_STATE_TOPIC      0x0001
#define SUBSCRIBE_NOTIFICATION_STATE_TOPIC      0x0002
#define SUBSCRIBE_TELEMETRY_TOPIC               0x0004
<<<<<<< HEAD
#define SUBSCRIBE_METHODS_TOPIC                 0x0008
#define SUBSCRIBE_DEVICE_METHOD_TOPIC           0x0010
#define SUBSCRIBE_INPUT_QUEUE_TOPIC             0x0020
#define SUBSCRIBE_STREAMS_POST_TOPIC            0x0040
#define SUBSCRIBE_STREAMS_RESP_TOPIC            0x0080
=======
#define SUBSCRIBE_DEVICE_METHOD_TOPIC           0x0008
#define SUBSCRIBE_INPUT_QUEUE_TOPIC             0x0010
>>>>>>> c97cf4bd
#define SUBSCRIBE_TOPIC_COUNT                   5

DEFINE_ENUM_STRINGS(MQTT_CLIENT_EVENT_ERROR, MQTT_CLIENT_EVENT_ERROR_VALUES)

typedef struct SYSTEM_PROPERTY_INFO_TAG
{
    const char* propName;
    size_t propLength;
} SYSTEM_PROPERTY_INFO;

static SYSTEM_PROPERTY_INFO sysPropList[] = {
    { "%24.exp", 7 },
    { "%24.mid", 7 },
    { "%24.uid", 7 },
    { "%24.to", 6 },
    { "%24.cid", 7 },
    { "%24.ct", 6 },
    { "%24.ce", 6 },
    { "devices/", 8 },
    { "iothub-operation", 16 },
    { "iothub-ack", 10 },
    { "%24.on", 6 },
    { "%24.cdid", 8 },
    { "%24.cmid", 8 }
};

static const int slashes_to_reach_input_name = 5;

typedef enum DEVICE_TWIN_MSG_TYPE_TAG
{
    REPORTED_STATE,
    RETRIEVE_PROPERTIES
} DEVICE_TWIN_MSG_TYPE;

typedef enum MQTT_TRANSPORT_CREDENTIAL_TYPE_TAG
{
    CREDENTIAL_NOT_BUILD,
    X509,
    SAS_TOKEN_FROM_USER,
    DEVICE_KEY,
} MQTT_TRANSPORT_CREDENTIAL_TYPE;

typedef enum MQTT_CLIENT_STATUS_TAG
{
    MQTT_CLIENT_STATUS_NOT_CONNECTED,
    MQTT_CLIENT_STATUS_CONNECTING,
    MQTT_CLIENT_STATUS_CONNECTED,
    MQTT_CLIENT_STATUS_PENDING_CLOSE,
    MQTT_CLIENT_STATUS_EXECUTE_DISCONNECT
} MQTT_CLIENT_STATUS;

typedef struct MQTTTRANSPORT_HANDLE_DATA_TAG
{
    // Topic control
    STRING_HANDLE topic_MqttEvent;
    STRING_HANDLE topic_MqttMessage;
    STRING_HANDLE topic_GetState;
    STRING_HANDLE topic_NotifyState;
    STRING_HANDLE topic_InputQueue;
    STRING_HANDLE topic_DeviceMethods;
    STRING_HANDLE topic_StreamsPost;
    STRING_HANDLE topic_StreamsResp;

    uint32_t topics_ToSubscribe;

    // Connection related constants
    STRING_HANDLE hostAddress;
    STRING_HANDLE device_id;
    STRING_HANDLE module_id;
    STRING_HANDLE devicesAndModulesPath;
    int portNum;
    bool conn_attempted;

    MQTT_GET_IO_TRANSPORT get_io_transport;

    // The current mqtt iothub implementation requires that the hub name and the domain suffix be passed as the first of a series of segments
    // passed through the username portion of the connection frame.
    // The second segment will contain the device id.  The two segments are delemited by a "/".
    // The first segment can be a maximum 256 characters.
    // The second segment can be a maximum 128 characters.
    // With the / delimeter you have 384 chars (Plus a terminator of 0).
    STRING_HANDLE configPassedThroughUsername;

    // Protocol
    MQTT_CLIENT_HANDLE mqttClient;
    XIO_HANDLE xioTransport;

    // Session - connection
    uint16_t packetId;
    uint16_t twin_resp_packet_id;

    // Connection state control
    bool isRegistered;
    MQTT_CLIENT_STATUS mqttClientStatus;
    bool isDestroyCalled;
    bool device_twin_get_sent;
    bool twin_resp_sub_recv;
    bool isRecoverableError;
    uint16_t keepAliveValue;
    uint16_t connect_timeout_in_sec;
    tickcounter_ms_t mqtt_connect_time;
    size_t connectFailCount;
    tickcounter_ms_t connectTick;
    bool log_trace;
    bool raw_trace;
    TICK_COUNTER_HANDLE msgTickCounter;
    OPTIONHANDLER_HANDLE saved_tls_options; // Here are the options from the xio layer if any is saved.

    // Internal lists for message tracking
    PDLIST_ENTRY waitingToSend;
    DLIST_ENTRY ack_waiting_queue;

    DLIST_ENTRY pending_get_twin_queue;

    // Message tracking
    CONTROL_PACKET_TYPE currPacketState;

    // Telemetry specific
    DLIST_ENTRY telemetry_waitingForAck;
    bool auto_url_encode_decode;

    // Controls frequency of reconnection logic.
    RETRY_CONTROL_HANDLE retry_control_handle;

    // Auth module used to generating handle authorization
    // with either SAS Token, x509 Certs, and Device SAS Token
    IOTHUB_AUTHORIZATION_HANDLE authorization_module;

    DEVICE_STREAM_C2D_REQUEST_CALLBACK stream_request_callback;
    void* stream_request_context;

    TRANSPORT_CALLBACKS_INFO transport_callbacks;
    void* transport_ctx;

    char* http_proxy_hostname;
    int http_proxy_port;
    char* http_proxy_username;
    char* http_proxy_password;
    bool isProductInfoSet;
    int disconnect_recv_flag;
} MQTTTRANSPORT_HANDLE_DATA, *PMQTTTRANSPORT_HANDLE_DATA;

typedef struct MQTT_DEVICE_TWIN_ITEM_TAG
{
    tickcounter_ms_t msgEnqueueTime;
    tickcounter_ms_t msgPublishTime;
    size_t retryCount;
    IOTHUB_IDENTITY_TYPE iothub_type;
    uint16_t packet_id;
    uint32_t iothub_msg_id;
    IOTHUB_DEVICE_TWIN* device_twin_data;
    DEVICE_TWIN_MSG_TYPE device_twin_msg_type;
    DLIST_ENTRY entry;
    IOTHUB_CLIENT_DEVICE_TWIN_CALLBACK userCallback;
    void* userContext;
} MQTT_DEVICE_TWIN_ITEM;

typedef struct MQTT_MESSAGE_DETAILS_LIST_TAG
{
    tickcounter_ms_t msgPublishTime;
    size_t retryCount;
    IOTHUB_MESSAGE_LIST* iotHubMessageEntry;
    void* context;
    uint16_t packet_id;
    DLIST_ENTRY entry;
} MQTT_MESSAGE_DETAILS_LIST, *PMQTT_MESSAGE_DETAILS_LIST;

typedef struct DEVICE_METHOD_INFO_TAG
{
    STRING_HANDLE request_id;
} DEVICE_METHOD_INFO;

static void free_proxy_data(MQTTTRANSPORT_HANDLE_DATA* mqtt_transport_instance)
{
    if (mqtt_transport_instance->http_proxy_hostname != NULL)
    {
        free(mqtt_transport_instance->http_proxy_hostname);
        mqtt_transport_instance->http_proxy_hostname = NULL;
    }

    if (mqtt_transport_instance->http_proxy_username != NULL)
    {
        free(mqtt_transport_instance->http_proxy_username);
        mqtt_transport_instance->http_proxy_username = NULL;
    }

    if (mqtt_transport_instance->http_proxy_password != NULL)
    {
        free(mqtt_transport_instance->http_proxy_password);
        mqtt_transport_instance->http_proxy_password = NULL;
    }
}

static void set_saved_tls_options(PMQTTTRANSPORT_HANDLE_DATA transport, OPTIONHANDLER_HANDLE new_options)
{
    if (transport->saved_tls_options != NULL)
    {
        OptionHandler_Destroy(transport->saved_tls_options);
    }
    transport->saved_tls_options = new_options;
}

static void free_transport_handle_data(MQTTTRANSPORT_HANDLE_DATA* transport_data)
{
    if (transport_data->mqttClient != NULL)
    {
        mqtt_client_deinit(transport_data->mqttClient);
    }

    if (transport_data->retry_control_handle != NULL)
    {
        retry_control_destroy(transport_data->retry_control_handle);
    }

    set_saved_tls_options(transport_data, NULL);

    tickcounter_destroy(transport_data->msgTickCounter);

    free_proxy_data(transport_data);

    STRING_delete(transport_data->devicesAndModulesPath);
    STRING_delete(transport_data->topic_MqttEvent);
    STRING_delete(transport_data->topic_MqttMessage);
    STRING_delete(transport_data->device_id);
    STRING_delete(transport_data->module_id);
    STRING_delete(transport_data->hostAddress);
    STRING_delete(transport_data->configPassedThroughUsername);
    STRING_delete(transport_data->topic_GetState);
    STRING_delete(transport_data->topic_NotifyState);
    STRING_delete(transport_data->topic_DeviceMethods);
    STRING_delete(transport_data->topic_InputQueue);

    STRING_delete(transport_data->topic_StreamsPost);
    STRING_delete(transport_data->topic_StreamsResp);

    free(transport_data);
}

int IoTHubTransport_MQTT_Common_SetRetryPolicy(TRANSPORT_LL_HANDLE handle, IOTHUB_CLIENT_RETRY_POLICY retryPolicy, size_t retryTimeoutLimitInSeconds)
{
    int result;

    if (handle == NULL)
    {
        /* Codes_SRS_IOTHUB_TRANSPORT_MQTT_COMMON_25_041: [**If any handle is NULL then IoTHubTransport_MQTT_Common_SetRetryPolicy shall return resultant line.] */
        LogError("Invalid handle parameter. NULL.");
        result = __FAILURE__;
    }
    else
    {
        RETRY_CONTROL_HANDLE new_retry_control_handle;

        // Codes_SRS_IOTHUB_TRANSPORT_MQTT_COMMON_09_006: [ IoTHubTransport_MQTT_Common_SetRetryPolicy shall set the retry logic by calling retry_control_create() with retry policy and retryTimeout as parameters]
        // Codes_SRS_IOTHUB_TRANSPORT_MQTT_COMMON_09_009: [ If retry_control_create() fails then IoTHubTransport_MQTT_Common_SetRetryPolicy shall revert to previous retry policy and return non-zero value ]
        if ((new_retry_control_handle = retry_control_create(retryPolicy, (unsigned int)retryTimeoutLimitInSeconds)) == NULL)
        {
            LogError("Failed creating new retry control handle");
            result = __FAILURE__;
        }
        else
        {
            PMQTTTRANSPORT_HANDLE_DATA transport_data = (PMQTTTRANSPORT_HANDLE_DATA)handle;
            RETRY_CONTROL_HANDLE previous_retry_control_handle = transport_data->retry_control_handle;

            transport_data->retry_control_handle = new_retry_control_handle;
            retry_control_destroy(previous_retry_control_handle);

            /*Codes_SRS_IOTHUB_TRANSPORT_MQTT_COMMON_25_045: [**If retry logic for specified parameters of retry policy and retryTimeoutLimitInSeconds is created successfully then IoTHubTransport_MQTT_Common_SetRetryPolicy shall return 0]*/
            result = 0;
        }
    }

    return result;
}

static uint16_t get_next_packet_id(PMQTTTRANSPORT_HANDLE_DATA transport_data)
{
    if (transport_data->packetId + 1 >= USHRT_MAX)
    {
        transport_data->packetId = 1;
    }
    else
    {
        transport_data->packetId++;
    }
    return transport_data->packetId;
}

#ifndef NO_LOGGING
static const char* retrieve_mqtt_return_codes(CONNECT_RETURN_CODE rtn_code)
{
    switch (rtn_code)
    {
        case CONNECTION_ACCEPTED:
            return "Accepted";
        case CONN_REFUSED_UNACCEPTABLE_VERSION:
            return "Unacceptable Version";
        case CONN_REFUSED_ID_REJECTED:
            return "Id Rejected";
        case CONN_REFUSED_SERVER_UNAVAIL:
            return "Server Unavailable";
        case CONN_REFUSED_BAD_USERNAME_PASSWORD:
            return "Bad Username/Password";
        case CONN_REFUSED_NOT_AUTHORIZED:
            return "Not Authorized";
        case CONN_REFUSED_UNKNOWN:
        default:
            return "Unknown";
    }
}
#endif // NO_LOGGING

static int retrieve_device_method_rid_info(const char* resp_topic, STRING_HANDLE method_name, STRING_HANDLE request_id)
{
    int result;
    STRING_TOKENIZER_HANDLE token_handle = STRING_TOKENIZER_create_from_char(resp_topic);
    if (token_handle == NULL)
    {
        LogError("Failed creating token from device twin topic.");
        result = __FAILURE__;
    }
    else
    {
        STRING_HANDLE token_value;
        if ((token_value = STRING_new()) == NULL)
        {
            LogError("Failed allocating new string .");
            result = __FAILURE__;
        }
        else
        {
            size_t token_index = 0;
            size_t request_id_length = strlen(REQUEST_ID_PROPERTY);
            result = __FAILURE__;
            while (STRING_TOKENIZER_get_next_token(token_handle, token_value, "/") == 0)
            {
                if (token_index == 3)
                {
                    if (STRING_concat_with_STRING(method_name, token_value) != 0)
                    {
                        LogError("Failed STRING_concat_with_STRING.");
                        result = __FAILURE__;
                        break;
                    }
                }
                else if (token_index == 4)
                {
                    if (STRING_length(token_value) >= request_id_length)
                    {
                        const char* request_id_value = STRING_c_str(token_value);
                        if (memcmp(request_id_value, REQUEST_ID_PROPERTY, request_id_length) == 0)
                        {
                            if (STRING_concat(request_id, request_id_value + request_id_length) != 0)
                            {
                                LogError("Failed STRING_concat failed.");
                                result = __FAILURE__;
                            }
                            else
                            {
                                result = 0;
                            }
                            break;
                        }
                    }
                }
                token_index++;
            }
            STRING_delete(token_value);
        }
        STRING_TOKENIZER_destroy(token_handle);
    }
    return result;
}

static int parse_device_twin_topic_info(const char* resp_topic, bool* patch_msg, size_t* request_id, int* status_code)
{
    int result;
    STRING_TOKENIZER_HANDLE token_handle = STRING_TOKENIZER_create_from_char(resp_topic);
    if (token_handle == NULL)
    {
        LogError("Failed creating token from device twin topic.");
        result = __FAILURE__;
        *status_code = 0;
        *request_id = 0;
        *patch_msg = false;
    }
    else
    {
        STRING_HANDLE token_value;
        if ((token_value = STRING_new()) == NULL)
        {
            LogError("Failed allocating new string .");
            result = __FAILURE__;
            *status_code = 0;
            *request_id = 0;
            *patch_msg = false;
        }
        else
        {
            result = __FAILURE__;
            size_t token_count = 0;
            while (STRING_TOKENIZER_get_next_token(token_handle, token_value, "/") == 0)
            {
                if (token_count == 2)
                {
                    if (strcmp(STRING_c_str(token_value), "PATCH") == 0)
                    {
                        *patch_msg = true;
                        *status_code = 0;
                        *request_id = 0;
                        result = 0;
                        break;
                    }
                    else
                    {
                        *patch_msg = false;
                    }
                }
                else if (token_count == 3)
                {
                    *status_code = (int)atol(STRING_c_str(token_value));
                    if (STRING_TOKENIZER_get_next_token(token_handle, token_value, "/?$rid=") == 0)
                    {
                        *request_id = (size_t)atol(STRING_c_str(token_value));
                    }
                    *patch_msg = false;
                    result = 0;
                    break;
                }
                token_count++;
            }
            STRING_delete(token_value);
        }
        STRING_TOKENIZER_destroy(token_handle);
    }
    return result;
}

static int InternStrnicmp(const char* s1, const char* s2, size_t n)
{
    int result;

    if (s1 == NULL) result = -1;
    else if (s2 == NULL) result = 1;
    else
    {
        result = 0;

        while (n-- && result == 0)
        {
            if (*s1 == 0) result = -1;
            else if (*s2 == 0) result = 1;
            else
            {

                result = TOLOWER(*s1) - TOLOWER(*s2);
                ++s1;
                ++s2;
            }
        }
    }
    return result;
}

static IOTHUB_IDENTITY_TYPE retrieve_topic_type(const char* topic_resp, const char* input_queue)
{
    IOTHUB_IDENTITY_TYPE type;
    if (InternStrnicmp(topic_resp, TOPIC_DEVICE_TWIN_PREFIX, sizeof(TOPIC_DEVICE_TWIN_PREFIX) - 1) == 0)
    {
        type = IOTHUB_TYPE_DEVICE_TWIN;
    }
    else if (InternStrnicmp(topic_resp, TOPIC_DEVICE_METHOD_PREFIX, sizeof(TOPIC_DEVICE_METHOD_PREFIX) - 1) == 0)
    {
        type = IOTHUB_TYPE_DEVICE_METHODS;
    }
    // input_queue contains additional "#" from subscribe, which we strip off on comparing incoming.
    else if ((input_queue != NULL) && InternStrnicmp(topic_resp, input_queue, strlen(input_queue) - 1) == 0)
    {
        type = IOTHUB_TYPE_EVENT_QUEUE;
    }
    else if (InternStrnicmp(topic_resp, TOPIC_DEVICE_STREAMS_POST, strlen(TOPIC_DEVICE_STREAMS_POST) - 1) == 0)
    {
        type = IOTHUB_TYPE_DEVICE_STREAM_REQUEST;
    }
    else if (InternStrnicmp(topic_resp, TOPIC_DEVICE_STREAMS_RESP, strlen(TOPIC_DEVICE_STREAMS_RESP) - 1) == 0)
    {
        type = IOTHUB_TYPE_DEVICE_STREAM_RESPONSE;
    }
    else
    {
        type = IOTHUB_TYPE_TELEMETRY;
    }
    return type;

}

static void sendMsgComplete(IOTHUB_MESSAGE_LIST* iothubMsgList, PMQTTTRANSPORT_HANDLE_DATA transport_data, IOTHUB_CLIENT_CONFIRMATION_RESULT confirmResult)
{
    DLIST_ENTRY messageCompleted;
    DList_InitializeListHead(&messageCompleted);
    DList_InsertTailList(&messageCompleted, &(iothubMsgList->entry));
    transport_data->transport_callbacks.send_complete_cb(&messageCompleted, confirmResult, transport_data->transport_ctx);
}

static int addUserPropertiesTouMqttMessage(IOTHUB_MESSAGE_HANDLE iothub_message_handle, STRING_HANDLE topic_string, size_t* index_ptr, bool urlencode)
{
    int result = 0;
    const char* const* propertyKeys;
    const char* const* propertyValues;
    size_t propertyCount;
    size_t index = *index_ptr;
    MAP_HANDLE properties_map = IoTHubMessage_Properties(iothub_message_handle);
    if (properties_map != NULL)
    {
        if (Map_GetInternals(properties_map, &propertyKeys, &propertyValues, &propertyCount) != MAP_OK)
        {
            LogError("Failed to get the internals of the property map.");
            result = __FAILURE__;
        }
        else
        {
            if (propertyCount != 0)
            {
                for (index = 0; index < propertyCount && result == 0; index++)
                {
                    if (urlencode)
                    {
                        STRING_HANDLE property_key = URL_EncodeString(propertyKeys[index]);
                        STRING_HANDLE property_value = URL_EncodeString(propertyValues[index]);
                        if ((property_key == NULL) || (property_value == NULL))
                        {
                            LogError("Failed URL Encoding properties");
                            result = __FAILURE__;
                        }
                        else if (STRING_sprintf(topic_string, "%s=%s%s", STRING_c_str(property_key), STRING_c_str(property_value), propertyCount - 1 == index ? "" : PROPERTY_SEPARATOR) != 0)
                        {
                            LogError("Failed constructing property string.");
                            result = __FAILURE__;
                        }
                        STRING_delete(property_key);
                        STRING_delete(property_value);
                    }
                    else
                    {
                        if (STRING_sprintf(topic_string, "%s=%s%s", propertyKeys[index], propertyValues[index], propertyCount - 1 == index ? "" : PROPERTY_SEPARATOR) != 0)
                        {
                            LogError("Failed constructing property string.");
                            result = __FAILURE__;
                        }
                    }
                }
            }
        }
    }
    *index_ptr = index;
    return result;
}

static int addSystemPropertyToTopicString(STRING_HANDLE topic_string, size_t index, const char* property_key, const char* property_value, bool urlencode)
{
    int result = 0;

    if (urlencode)
    {
        STRING_HANDLE encoded_property_value = URL_EncodeString(property_value);
        if (encoded_property_value == NULL)
        {
            LogError("Failed URL encoding %s.", property_key);
            result = __FAILURE__;
        }
        else if (STRING_sprintf(topic_string, "%s%%24.%s=%s", index == 0 ? "" : PROPERTY_SEPARATOR, property_key, STRING_c_str(encoded_property_value)) != 0)
        {
            LogError("Failed setting %s.", property_key);
            result = __FAILURE__;
        }
        STRING_delete(encoded_property_value);
    }
    else
    {
        if (STRING_sprintf(topic_string, "%s%%24.%s=%s", index == 0 ? "" : PROPERTY_SEPARATOR, property_key, property_value) != 0)
        {
            LogError("Failed setting %s.", property_key);
            result = __FAILURE__;
        }
    }
    return result;
}

static int addSystemPropertiesTouMqttMessage(IOTHUB_MESSAGE_HANDLE iothub_message_handle, STRING_HANDLE topic_string, size_t* index_ptr, bool urlencode)
{
    (void)urlencode;
    int result = 0;
    size_t index = *index_ptr;

    /* Codes_SRS_IOTHUB_TRANSPORT_MQTT_COMMON_07_052: [ IoTHubTransport_MQTT_Common_DoWork shall check for the CorrelationId property and if found add the value as a system property in the format of $.cid=<id> ] */
    const char* correlation_id = IoTHubMessage_GetCorrelationId(iothub_message_handle);
    if (correlation_id != NULL)
    {
        result = addSystemPropertyToTopicString(topic_string, index, CORRELATION_ID_PROPERTY, correlation_id, urlencode);
        index++;
    }
    /* Codes_SRS_IOTHUB_TRANSPORT_MQTT_COMMON_07_053: [ IoTHubTransport_MQTT_Common_DoWork shall check for the MessageId property and if found add the value as a system property in the format of $.mid=<id> ] */
    if (result == 0)
    {
        const char* msg_id = IoTHubMessage_GetMessageId(iothub_message_handle);
        if (msg_id != NULL)
        {
            result = addSystemPropertyToTopicString(topic_string, index, MESSAGE_ID_PROPERTY, msg_id, urlencode);
            index++;
        }
    }
    // Codes_SRS_IOTHUB_TRANSPORT_MQTT_COMMON_09_010: [ `IoTHubTransport_MQTT_Common_DoWork` shall check for the ContentType property and if found add the `value` as a system property in the format of `$.ct=<value>` ]
    if (result == 0)
    {
        const char* content_type = IoTHubMessage_GetContentTypeSystemProperty(iothub_message_handle);
        if (content_type != NULL)
        {
            result = addSystemPropertyToTopicString(topic_string, index, CONTENT_TYPE_PROPERTY, content_type, urlencode);
            index++;
        }
    }
    // Codes_SRS_IOTHUB_TRANSPORT_MQTT_COMMON_09_011: [ `IoTHubTransport_MQTT_Common_DoWork` shall check for the ContentEncoding property and if found add the `value` as a system property in the format of `$.ce=<value>` ]
    if (result == 0)
    {
        const char* content_encoding = IoTHubMessage_GetContentEncodingSystemProperty(iothub_message_handle);
        if (content_encoding != NULL)
        {
            result = addSystemPropertyToTopicString(topic_string, index, CONTENT_ENCODING_PROPERTY, content_encoding, urlencode);
            index++;
        }
    }
    *index_ptr = index;
    return result;
}

static int addDiagnosticPropertiesTouMqttMessage(IOTHUB_MESSAGE_HANDLE iothub_message_handle, STRING_HANDLE topic_string, size_t* index_ptr)
{
    int result = 0;
    size_t index = *index_ptr;

    // Codes_SRS_IOTHUB_TRANSPORT_MQTT_COMMON_09_014: [ `IoTHubTransport_MQTT_Common_DoWork` shall check for the diagnostic properties including diagid and diagCreationTimeUtc and if found both add them as system property in the format of `$.diagid` and `$.diagctx` respectively]
    const IOTHUB_MESSAGE_DIAGNOSTIC_PROPERTY_DATA* diagnosticData = IoTHubMessage_GetDiagnosticPropertyData(iothub_message_handle);
    if (diagnosticData != NULL)
    {
        const char* diag_id = diagnosticData->diagnosticId;
        const char* creation_time_utc = diagnosticData->diagnosticCreationTimeUtc;
        //diagid and creationtimeutc must be present/unpresent simultaneously
        if (diag_id != NULL && creation_time_utc != NULL)
        {
            if (STRING_sprintf(topic_string, "%s%%24.%s=%s", index == 0 ? "" : PROPERTY_SEPARATOR, DIAGNOSTIC_ID_PROPERTY, diag_id) != 0)
            {
                LogError("Failed setting diagnostic id");
                result = __FAILURE__;
            }
            index++;

            if (result == 0)
            {
                //construct diagnostic context, it should be urlencode(key1=value1,key2=value2)
                STRING_HANDLE diagContextHandle = STRING_construct_sprintf("%s=%s", DIAGNOSTIC_CONTEXT_CREATION_TIME_UTC_PROPERTY, creation_time_utc);
                if (diagContextHandle == NULL)
                {
                    LogError("Failed constructing diagnostic context");
                    result = __FAILURE__;
                }
                else
                {
                    //Add other diagnostic context properties here if have more
                    STRING_HANDLE encodedContextValueHandle = URL_Encode(diagContextHandle);
                    const char* encodedContextValueString = NULL;
                    if (encodedContextValueHandle != NULL &&
                        (encodedContextValueString = STRING_c_str(encodedContextValueHandle)) != NULL)
                    {
                        if (STRING_sprintf(topic_string, "%s%%24.%s=%s", index == 0 ? "" : PROPERTY_SEPARATOR, DIAGNOSTIC_CONTEXT_PROPERTY, encodedContextValueString) != 0)
                        {
                            LogError("Failed setting diagnostic context");
                            result = __FAILURE__;
                        }
                        STRING_delete(encodedContextValueHandle);
                        encodedContextValueHandle = NULL;
                    }
                    else
                    {
                        LogError("Failed encoding diagnostic context value");
                        result = __FAILURE__;
                    }
                    STRING_delete(diagContextHandle);
                    diagContextHandle = NULL;
                    index++;
                }
            }
        }
        else if (diag_id != NULL || creation_time_utc != NULL)
        {
            // Codes_SRS_IOTHUB_TRANSPORT_MQTT_COMMON_09_015: [ `IoTHubTransport_MQTT_Common_DoWork` shall check whether diagid and diagCreationTimeUtc be present simultaneously, treat as error if not]
            LogError("diagid and diagcreationtimeutc must be present simultaneously.");
            result = __FAILURE__;
        }
    }
    return result;
}


static STRING_HANDLE addPropertiesTouMqttMessage(IOTHUB_MESSAGE_HANDLE iothub_message_handle, const char* eventTopic, bool urlencode)
{
    size_t index = 0;
    STRING_HANDLE result = STRING_construct(eventTopic);
    if (result == NULL)
    {
        LogError("Failed to create event topic string handle");
    }
    else if (addUserPropertiesTouMqttMessage(iothub_message_handle, result, &index, urlencode) != 0)
    {
        LogError("Failed adding Properties to uMQTT Message");
        STRING_delete(result);
        result = NULL;
    }
    else if (addSystemPropertiesTouMqttMessage(iothub_message_handle, result, &index, urlencode) != 0)
    {
        LogError("Failed adding System Properties to uMQTT Message");
        STRING_delete(result);
        result = NULL;
    }
    else if (addDiagnosticPropertiesTouMqttMessage(iothub_message_handle, result, &index) != 0)
    {
        LogError("Failed adding Diagnostic Properties to uMQTT Message");
        STRING_delete(result);
        result = NULL;
    }

    // Codes_SRS_IOTHUB_TRANSPORT_MQTT_COMMON_31_060: [ `IoTHubTransport_MQTT_Common_DoWork` shall check for the OutputName property and if found add the alue as a system property in the format of $.on=<value> ]
    if (result != NULL)
    {
        const char* output_name = IoTHubMessage_GetOutputName(iothub_message_handle);
        if (output_name != NULL)
        {
            if (STRING_sprintf(result, "%s%%24.on=%s/", index == 0 ? "" : PROPERTY_SEPARATOR, output_name) != 0)
            {
                LogError("Failed setting output name.");
                STRING_delete(result);
                result = NULL;
            }
            index++;
        }
    }

    return result;
}

static int publish_mqtt_telemetry_msg(PMQTTTRANSPORT_HANDLE_DATA transport_data, MQTT_MESSAGE_DETAILS_LIST* mqttMsgEntry, const unsigned char* payload, size_t len)
{
    int result;
    STRING_HANDLE msgTopic = addPropertiesTouMqttMessage(mqttMsgEntry->iotHubMessageEntry->messageHandle, STRING_c_str(transport_data->topic_MqttEvent), transport_data->auto_url_encode_decode);
    if (msgTopic == NULL)
    {
        LogError("Failed adding properties to mqtt message");
        result = __FAILURE__;
    }
    else
    {
        MQTT_MESSAGE_HANDLE mqttMsg = mqttmessage_create_in_place(mqttMsgEntry->packet_id, STRING_c_str(msgTopic), DELIVER_AT_LEAST_ONCE, payload, len);
        if (mqttMsg == NULL)
        {
            LogError("Failed creating mqtt message");
            result = __FAILURE__;
        }
        else
        {
            if (tickcounter_get_current_ms(transport_data->msgTickCounter, &mqttMsgEntry->msgPublishTime) != 0)
            {
                LogError("Failed retrieving tickcounter info");
                result = __FAILURE__;
            }
            else
            {
                if (mqtt_client_publish(transport_data->mqttClient, mqttMsg) != 0)
                {
                    LogError("Failed attempting to publish mqtt message");
                    result = __FAILURE__;
                }
                else
                {
                    mqttMsgEntry->retryCount++;
                    result = 0;
                }
            }
            mqttmessage_destroy(mqttMsg);
        }
        STRING_delete(msgTopic);
    }
    return result;
}

static int publish_device_method_message(MQTTTRANSPORT_HANDLE_DATA* transport_data, int status_code, STRING_HANDLE request_id, const unsigned char* response, size_t response_size)
{
    int result;
    uint16_t packet_id = get_next_packet_id(transport_data);

    STRING_HANDLE msg_topic = STRING_construct_sprintf(DEVICE_METHOD_RESPONSE_TOPIC, status_code, STRING_c_str(request_id));
    if (msg_topic == NULL)
    {
        LogError("Failed constructing message topic.");
        result = __FAILURE__;
    }
    else
    {
        MQTT_MESSAGE_HANDLE mqtt_get_msg = mqttmessage_create_in_place(packet_id, STRING_c_str(msg_topic), DELIVER_AT_MOST_ONCE, response, response_size);
        if (mqtt_get_msg == NULL)
        {
            LogError("Failed constructing mqtt message.");
            result = __FAILURE__;
        }
        else
        {
            if (mqtt_client_publish(transport_data->mqttClient, mqtt_get_msg) != 0)
            {
                LogError("Failed publishing to mqtt client.");
                result = __FAILURE__;
            }
            else
            {
                result = 0;
            }
            mqttmessage_destroy(mqtt_get_msg);
        }
        STRING_delete(msg_topic);
    }
    return result;
}


static void destroy_device_twin_get_message(MQTT_DEVICE_TWIN_ITEM* msg_entry)
{
    free(msg_entry);
}

static MQTT_DEVICE_TWIN_ITEM* create_device_twin_get_message(MQTTTRANSPORT_HANDLE_DATA* transport_data)
{
    MQTT_DEVICE_TWIN_ITEM* result;

    if ((result = (MQTT_DEVICE_TWIN_ITEM*)malloc(sizeof(MQTT_DEVICE_TWIN_ITEM))) == NULL)
    {
        LogError("Failed allocating device twin data.");
    }
    else
    {
        result->packet_id = get_next_packet_id(transport_data);
        result->iothub_msg_id = 0;
        result->device_twin_msg_type = RETRIEVE_PROPERTIES;
        result->retryCount = 0;
        result->msgPublishTime = 0;
        result->msgEnqueueTime = 0;
        result->iothub_type = IOTHUB_TYPE_DEVICE_TWIN;
        result->device_twin_data = NULL;
        result->userCallback = NULL;
        result->userContext = NULL;
    }

    return result;
}

static int publish_device_twin_get_message(MQTTTRANSPORT_HANDLE_DATA* transport_data, MQTT_DEVICE_TWIN_ITEM* mqtt_info)
{
    int result;

    STRING_HANDLE msg_topic = STRING_construct_sprintf(GET_PROPERTIES_TOPIC, mqtt_info->packet_id);
    if (msg_topic == NULL)
    {
        LogError("Failed constructing get Prop topic.");
        result = __FAILURE__;
    }
    else
    {
        MQTT_MESSAGE_HANDLE mqtt_get_msg = mqttmessage_create(mqtt_info->packet_id, STRING_c_str(msg_topic), DELIVER_AT_MOST_ONCE, NULL, 0);
        if (mqtt_get_msg == NULL)
        {
            LogError("Failed constructing mqtt message.");
            result = __FAILURE__;
        }
        else
        {
            if (mqtt_client_publish(transport_data->mqttClient, mqtt_get_msg) != 0)
            {
                LogError("Failed publishing to mqtt client.");
                result = __FAILURE__;
            }
            else
            {
                DList_InsertTailList(&transport_data->ack_waiting_queue, &mqtt_info->entry);
                result = 0;
            }
            mqttmessage_destroy(mqtt_get_msg);
        }
        STRING_delete(msg_topic);
    }

    return result;
}

static void sendPendingGetTwinRequests(PMQTTTRANSPORT_HANDLE_DATA transportData)
{
    PDLIST_ENTRY dev_twin_item = transportData->pending_get_twin_queue.Flink;

    while (dev_twin_item != &transportData->pending_get_twin_queue)
    {
        DLIST_ENTRY saveListEntry;
        saveListEntry.Flink = dev_twin_item->Flink;
        MQTT_DEVICE_TWIN_ITEM* msg_entry = containingRecord(dev_twin_item, MQTT_DEVICE_TWIN_ITEM, entry);
        (void)DList_RemoveEntryList(dev_twin_item);

        if (publish_device_twin_get_message(transportData, msg_entry) != 0)
        {
            LogError("Failed sending pending get twin request");
            destroy_device_twin_get_message(msg_entry);
        }
        else
        {
            transportData->device_twin_get_sent = true;
        }

        dev_twin_item = saveListEntry.Flink;
    }
}

static void removeExpiredPendingGetTwinRequests(PMQTTTRANSPORT_HANDLE_DATA transport_data)
{
    tickcounter_ms_t current_ms;

    if (tickcounter_get_current_ms(transport_data->msgTickCounter, &current_ms) == 0)
    {
        PDLIST_ENTRY listItem = transport_data->pending_get_twin_queue.Flink;

        while (listItem != &transport_data->pending_get_twin_queue)
        {
            DLIST_ENTRY nextListItem;
            nextListItem.Flink = listItem->Flink;
            MQTT_DEVICE_TWIN_ITEM* msg_entry = containingRecord(listItem, MQTT_DEVICE_TWIN_ITEM, entry);

            if (((current_ms - msg_entry->msgEnqueueTime) / 1000) >= ON_DEMAND_GET_TWIN_REQUEST_TIMEOUT_SECS)
            {
                (void)DList_RemoveEntryList(listItem);
                msg_entry->userCallback(DEVICE_TWIN_UPDATE_COMPLETE, NULL, 0, msg_entry->userContext);
                destroy_device_twin_get_message(msg_entry);
            }

            listItem = nextListItem.Flink;
        }
    }
}

static void removeExpiredGetTwinRequestsPendingAck(PMQTTTRANSPORT_HANDLE_DATA transport_data)
{
    tickcounter_ms_t current_ms;

    if (tickcounter_get_current_ms(transport_data->msgTickCounter, &current_ms) == 0)
    {
        PDLIST_ENTRY listItem = transport_data->ack_waiting_queue.Flink;

        while (listItem != &transport_data->ack_waiting_queue)
        {
            DLIST_ENTRY nextListItem;
            nextListItem.Flink = listItem->Flink;
            MQTT_DEVICE_TWIN_ITEM* msg_entry = containingRecord(listItem, MQTT_DEVICE_TWIN_ITEM, entry);

            // Check if it is a on-demand get-twin request.
            if (msg_entry->device_twin_msg_type == RETRIEVE_PROPERTIES && msg_entry->userCallback != NULL)
            {
                if (((current_ms - msg_entry->msgEnqueueTime) / 1000) >= ON_DEMAND_GET_TWIN_REQUEST_TIMEOUT_SECS)
                {
                    (void)DList_RemoveEntryList(listItem);
                    msg_entry->userCallback(DEVICE_TWIN_UPDATE_COMPLETE, NULL, 0, msg_entry->userContext);
                    destroy_device_twin_get_message(msg_entry);
                }
            }

            listItem = nextListItem.Flink;
        }
    }
}

static int publish_device_twin_message(MQTTTRANSPORT_HANDLE_DATA* transport_data, IOTHUB_DEVICE_TWIN* device_twin_info, MQTT_DEVICE_TWIN_ITEM* mqtt_info)
{
    int result;
    mqtt_info->packet_id = get_next_packet_id(transport_data);
    mqtt_info->device_twin_msg_type = REPORTED_STATE;

    STRING_HANDLE msgTopic = STRING_construct_sprintf(REPORTED_PROPERTIES_TOPIC, mqtt_info->packet_id);
    if (msgTopic == NULL)
    {
        LogError("Failed constructing reported prop topic.");
        result = __FAILURE__;
    }
    else
    {
        const CONSTBUFFER* data_buff;
        if ((data_buff = CONSTBUFFER_GetContent(device_twin_info->report_data_handle)) == NULL)
        {
            LogError("Failed retrieving buffer content");
            result = __FAILURE__;
        }
        else
        {
            MQTT_MESSAGE_HANDLE mqtt_rpt_msg = mqttmessage_create_in_place(mqtt_info->packet_id, STRING_c_str(msgTopic), DELIVER_AT_MOST_ONCE, data_buff->buffer, data_buff->size);
            if (mqtt_rpt_msg == NULL)
            {
                LogError("Failed creating mqtt message");
                result = __FAILURE__;
            }
            else
            {
                if (tickcounter_get_current_ms(transport_data->msgTickCounter, &mqtt_info->msgPublishTime) != 0)
                {
                    LogError("Failed retrieving tickcounter info");
                    result = __FAILURE__;
                }
                else
                {
                    if (mqtt_client_publish(transport_data->mqttClient, mqtt_rpt_msg) != 0)
                    {
                        LogError("Failed publishing mqtt message");
                        result = __FAILURE__;
                    }
                    else
                    {
                        mqtt_info->retryCount++;
                        result = 0;
                    }
                }
                mqttmessage_destroy(mqtt_rpt_msg);
            }
        }
        STRING_delete(msgTopic);
    }
    return result;
}

static int publish_device_stream_response(MQTTTRANSPORT_HANDLE_DATA* transport_data, DEVICE_STREAM_C2D_RESPONSE* response)
{
    int result;
    uint16_t packet_id = get_next_packet_id(transport_data);

    STRING_HANDLE msg_topic = STRING_construct_sprintf(DEVICE_STREAM_RESPONSE_TOPIC, (response->accept ? DEVICE_STREAM_ACCEPTED : DEVICE_STREAM_REJECTED) , response->request_id);

    if (msg_topic == NULL)
    {
        LogError("Failed constructing message topic.");
        result = __FAILURE__;
    }
    else
    {
        MQTT_MESSAGE_HANDLE mqtt_msg = mqttmessage_create(
            packet_id, 
            STRING_c_str(msg_topic), 
            DELIVER_AT_MOST_ONCE, 
            NULL, 
            0);

        if (mqtt_msg == NULL)
        {
            LogError("Failed constructing mqtt message.");
            result = __FAILURE__;
        }
        else
        {
            if (mqtt_client_publish(transport_data->mqttClient, mqtt_msg) != 0)
            {
                LogError("Failed publishing to mqtt client.");
                result = __FAILURE__;
            }
            else
            {
                result = 0;
            }

            mqttmessage_destroy(mqtt_msg);
        }

        STRING_delete(msg_topic);
    }

    return result;
}

static void changeStateToSubscribeIfAllowed(PMQTTTRANSPORT_HANDLE_DATA transport_data)
{
    if (transport_data->currPacketState != CONNACK_TYPE &&
        transport_data->currPacketState != CONNECT_TYPE &&
        transport_data->currPacketState != DISCONNECT_TYPE &&
        transport_data->currPacketState != PACKET_TYPE_ERROR)
    {
        transport_data->currPacketState = SUBSCRIBE_TYPE;
    }
}

static int subscribeToNotifyStateIfNeeded(PMQTTTRANSPORT_HANDLE_DATA transport_data)
{
    int result;

    if (transport_data->topic_NotifyState == NULL)
    {
        transport_data->topic_NotifyState = STRING_construct(TOPIC_NOTIFICATION_STATE);
        if (transport_data->topic_NotifyState == NULL)
        {
            LogError("Failure: unable constructing notify state topic");
            result = __FAILURE__;
        }
        else
        {
            transport_data->topics_ToSubscribe |= SUBSCRIBE_NOTIFICATION_STATE_TOPIC;
            result = 0;
        }
    }
    else
    {
        result = 0;
    }

    if (result == 0)
    {
        changeStateToSubscribeIfAllowed(transport_data);
    }

    return result;
}


static bool isSystemProperty(const char* tokenData)
{
    bool result = false;
    size_t propCount = sizeof(sysPropList) / sizeof(sysPropList[0]);
    size_t index = 0;
    for (index = 0; index < propCount; index++)
    {
        if (memcmp(tokenData, sysPropList[index].propName, sysPropList[index].propLength) == 0)
        {
            result = true;
            break;
        }
    }
    return result;
}

// Codes_SRS_IOTHUB_TRANSPORT_MQTT_COMMON_31_061: [ If the message is sent to an input queue, `IoTHubTransport_MQTT_Common_DoWork` shall parse out to the input queue name and store it in the message with IoTHubMessage_SetInputName ]
// Codes_SRS_IOTHUB_TRANSPORT_MQTT_COMMON_31_062: [ If IoTHubTransport_MQTT_Common_DoWork receives a malformatted inputQueue, it shall fail ]
static int addInputNamePropertyToMessage(IOTHUB_MESSAGE_HANDLE IoTHubMessage, const char* topic_name)
{
    int result = __FAILURE__;
    int number_tokens_read = 0;

    STRING_TOKENIZER_HANDLE token_handle = STRING_TOKENIZER_create_from_char(topic_name);
    if (token_handle == NULL)
    {
        LogError("STRING_TOKENIZER_create_from_char failed\n");
        result = __FAILURE__;
    }
    else
    {
        STRING_HANDLE token_value;
        if ((token_value = STRING_new()) == NULL)
        {
            LogError("Failed allocating token_value");
        }
        else
        {
            while (STRING_TOKENIZER_get_next_token(token_handle, token_value, "/") == 0)
            {
                number_tokens_read++;
                if (number_tokens_read == (slashes_to_reach_input_name + 1))
                {
                    if ((IOTHUB_MESSAGE_OK != IoTHubMessage_SetInputName(IoTHubMessage, STRING_c_str(token_value))))
                    {
                        LogError("Failed adding input name to msg");
                        result = __FAILURE__;
                    }
                    else
                    {
                        result = 0;
                    }
                    break;
                }
            }
        }
        STRING_delete(token_value);

        if (number_tokens_read != (slashes_to_reach_input_name + 1))
        {
            LogError("Not enough '/' to contain input name.  Got %d, need at least %d", number_tokens_read, (slashes_to_reach_input_name + 1));
            result = __FAILURE__;
        }
        STRING_TOKENIZER_destroy(token_handle);
    }

    return result;
}

static int setMqttMessagePropertyIfPossible(IOTHUB_MESSAGE_HANDLE IoTHubMessage, const char* propName, const char* propValue, size_t nameLen)
{
    // Not finding a system property to map to isn't an error.
    int result = 0;

    if (nameLen > 4)
    {
        if (strcmp((const char*)&propName[nameLen - 4], CONNECTION_DEVICE_ID) == 0)
        {
            // Codes_SRS_IOTHUB_TRANSPORT_MQTT_COMMON_31_063: [ If type is IOTHUB_TYPE_TELEMETRY and the system property `$.cdid` is defined, its value shall be set on the IOTHUB_MESSAGE_HANDLE's ConnectionDeviceId property ]
            if (IoTHubMessage_SetConnectionDeviceId(IoTHubMessage, propValue) != IOTHUB_MESSAGE_OK)
            {
                LogError("Failed to set IOTHUB_MESSAGE_HANDLE 'messageId' property.");
                result = __FAILURE__;
            }
            return result;
        }
        if (strcmp((const char*)&propName[nameLen - 4], CONNECTION_MODULE_ID_PROPERTY) == 0)
        {
            // Codes_SRS_IOTHUB_TRANSPORT_MQTT_COMMON_31_064: [ If type is IOTHUB_TYPE_TELEMETRY and the system property `$.cmid` is defined, its value shall be set on the IOTHUB_MESSAGE_HANDLE's ConnectionModuleId property ]
            if (IoTHubMessage_SetConnectionModuleId(IoTHubMessage, propValue) != IOTHUB_MESSAGE_OK)
            {
                LogError("Failed to set IOTHUB_MESSAGE_HANDLE 'correlationId' property.");
                result = __FAILURE__;
            }
            return result;
        }
    }
    if (nameLen > 3)
    {
        if (strcmp((const char*)&propName[nameLen - 3], MESSAGE_ID_PROPERTY) == 0)
        {
            if (IoTHubMessage_SetMessageId(IoTHubMessage, propValue) != IOTHUB_MESSAGE_OK)
            {
                LogError("Failed to set IOTHUB_MESSAGE_HANDLE 'messageId' property.");
                result = __FAILURE__;
            }
            return result;
        }
        else if (strcmp((const char*)&propName[nameLen - 3], CORRELATION_ID_PROPERTY) == 0)
        {
            if (IoTHubMessage_SetCorrelationId(IoTHubMessage, propValue) != IOTHUB_MESSAGE_OK)
            {
                LogError("Failed to set IOTHUB_MESSAGE_HANDLE 'correlationId' property.");
                result = __FAILURE__;
            }
            return result;
        }
    }

    if (nameLen > 2)
    {
        // Codes_SRS_IOTHUB_TRANSPORT_MQTT_COMMON_09_012: [ If type is IOTHUB_TYPE_TELEMETRY and the system property `$.ct` is defined, its value shall be set on the IOTHUB_MESSAGE_HANDLE's ContentType property ]
        if (strcmp((const char*)&propName[nameLen - 2], CONTENT_TYPE_PROPERTY) == 0)
        {
            if (IoTHubMessage_SetContentTypeSystemProperty(IoTHubMessage, propValue) != IOTHUB_MESSAGE_OK)
            {
                LogError("Failed to set IOTHUB_MESSAGE_HANDLE 'customContentType' property.");
                result = __FAILURE__;
            }
            return result;
        }
        // Codes_SRS_IOTHUB_TRANSPORT_MQTT_COMMON_09_013: [ If type is IOTHUB_TYPE_TELEMETRY and the system property `$.ce` is defined, its value shall be set on the IOTHUB_MESSAGE_HANDLE's ContentEncoding property ]
        else if (strcmp((const char*)&propName[nameLen - 2], CONTENT_ENCODING_PROPERTY) == 0)
        {
            if (IoTHubMessage_SetContentEncodingSystemProperty(IoTHubMessage, propValue) != IOTHUB_MESSAGE_OK)
            {
                LogError("Failed to set IOTHUB_MESSAGE_HANDLE 'contentEncoding' property.");
                result = __FAILURE__;
            }
            return result;
        }
    }

    return result;
}

static int extractMqttProperties(IOTHUB_MESSAGE_HANDLE IoTHubMessage, const char* topic_name, bool urldecode)
{
    int result;
    STRING_TOKENIZER_HANDLE token = STRING_TOKENIZER_create_from_char(topic_name);
    if (token != NULL)
    {
        MAP_HANDLE propertyMap = IoTHubMessage_Properties(IoTHubMessage);
        if (propertyMap == NULL)
        {
            LogError("Failure to retrieve IoTHubMessage_properties.");
            result = __FAILURE__;
        }
        else
        {
            STRING_HANDLE output = STRING_new();
            if (output == NULL)
            {
                LogError("Failure to allocate STRING_new.");
                result = __FAILURE__;
            }
            else
            {
                result = 0;

                while (STRING_TOKENIZER_get_next_token(token, output, PROPERTY_SEPARATOR) == 0 && result == 0)
                {
                    const char* tokenData = STRING_c_str(output);
                    size_t tokenLen = strlen(tokenData);
                    if (tokenData == NULL || tokenLen == 0)
                    {
                        break;
                    }
                    else
                    {
                        if (isSystemProperty(tokenData))
                        {
                            const char* iterator = tokenData;
                            while (iterator != NULL && *iterator != '\0' && result == 0)
                            {
                                if (*iterator == '=')
                                {
                                    char* propName = NULL;
                                    char* propValue = NULL;
                                    size_t nameLen = iterator - tokenData;
                                    size_t valLen = tokenLen - (nameLen + 1) + 1;

                                    if ((propName = malloc(nameLen + 1)) == NULL || (propValue = malloc(valLen + 1)) == NULL)
                                    {
                                        LogError("Failed allocating property name (%p) and/or value (%p)", propName, propValue);
                                        free(propName);
                                        result = __FAILURE__;
                                    }
                                    else
                                    {
                                        memcpy(propName, tokenData, nameLen);
                                        propName[nameLen] = '\0';

                                        memcpy(propValue, iterator + 1, valLen);
                                        propValue[valLen] = '\0';

                                        if (urldecode)
                                        {
                                            STRING_HANDLE propValue_decoded;
                                            if ((propValue_decoded = URL_DecodeString(propValue)) == NULL)
                                            {
                                                LogError("Failed to URL decode property value");
                                                result = __FAILURE__;
                                            }
                                            else if (setMqttMessagePropertyIfPossible(IoTHubMessage, propName, STRING_c_str(propValue_decoded), nameLen) != 0)
                                            {
                                                LogError("Unable to set message property");
                                                result = __FAILURE__;
                                            }
                                            STRING_delete(propValue_decoded);
                                        }
                                        else
                                        {
                                            if (setMqttMessagePropertyIfPossible(IoTHubMessage, propName, propValue, nameLen) != 0)
                                            {
                                                LogError("Unable to set message property");
                                                result = __FAILURE__;
                                            }
                                        }
                                        free(propName);
                                        free(propValue);
                                    }
                                    break;
                                }
                                iterator++;
                            }
                        }
                        else //User Properties
                        {
                            const char* iterator = tokenData;
                            while (iterator != NULL && *iterator != '\0' && result == 0)
                            {
                                if (*iterator == '=')
                                {
                                    char* propName = NULL;
                                    char* propValue = NULL;
                                    size_t nameLen = iterator - tokenData;
                                    size_t valLen = tokenLen - (nameLen + 1) + 1;

                                    if ((propName = (char*)malloc(nameLen + 1)) == NULL || (propValue = (char*)malloc(valLen + 1)) == NULL)
                                    {
                                        free(propName);
                                        LogError("Failed allocating property information");
                                        result = __FAILURE__;
                                    }
                                    else
                                    {
                                        memcpy(propName, tokenData, nameLen);
                                        propName[nameLen] = '\0';

                                        memcpy(propValue, iterator + 1, valLen);
                                        propValue[valLen] = '\0';

                                        if (urldecode)
                                        {
                                            STRING_HANDLE propName_decoded = URL_DecodeString(propName);
                                            STRING_HANDLE propValue_decoded = URL_DecodeString(propValue);
                                            if (propName_decoded == NULL || propValue_decoded == NULL)
                                            {
                                                LogError("Failed to URL decode property");
                                                result = __FAILURE__;
                                            }
                                            else if (Map_AddOrUpdate(propertyMap, STRING_c_str(propName_decoded), STRING_c_str(propValue_decoded)) != MAP_OK)
                                            {
                                                LogError("Map_AddOrUpdate failed.");
                                                result = __FAILURE__;
                                            }
                                            STRING_delete(propName_decoded);
                                            STRING_delete(propValue_decoded);
                                        }
                                        else
                                        {
                                            if (Map_AddOrUpdate(propertyMap, propName, propValue) != MAP_OK)
                                            {
                                                LogError("Map_AddOrUpdate failed.");
                                                result = __FAILURE__;
                                            }
                                        }
                                        free(propName);
                                        free(propValue);
                                    }
                                    break;
                                }
                                iterator++;
                            }
                        }
                    }
                }
                STRING_delete(output);
            }
        }
        STRING_TOKENIZER_destroy(token);
    }
    else
    {
        LogError("Unable to create Tokenizer object.");
        result = __FAILURE__;
    }
    return result;
}

static MAP_HANDLE parseTopicLevelIntoProperties(const char* topicLevel)
{
    MAP_HANDLE result;

    if ((result = Map_Create(NULL)) == NULL)
    {
        LogError("Failed creating MAP_HANDLE");
    }
    else
    {
        size_t n_propDelims = 1;
        const char* propDelims[1];
        const char* keyValueDelims[1];
        STRING_TOKEN_HANDLE propToken;

        propDelims[0] = "&";
        keyValueDelims[0] = "=";

        if (topicLevel[0] == '?')
        {
            topicLevel++;
        }

        propToken = StringToken_GetFirst(topicLevel, strlen(topicLevel), propDelims, n_propDelims);

        while (propToken != NULL)
        {
            const char* property;
            size_t propertyLength;
            char** keyValueSet;
            size_t keyValueSetCount = 0;

            property = StringToken_GetValue(propToken);
            propertyLength = StringToken_GetLength(propToken);

            if (StringToken_Split(property, propertyLength, keyValueDelims, 1, false, &keyValueSet, &keyValueSetCount) != 0)
            {
                LogError("Failed to split property key and value");
                Map_Destroy(result);
                result = NULL;
                break;
            }
            else
            {
                if (keyValueSetCount != 2)
                {
                    LogError("Unexpected key value set count (%lu)", (unsigned long)keyValueSetCount);
                    Map_Destroy(result);
                    result = NULL;
                    break;
                }
                else if (Map_Add(result, keyValueSet[0], keyValueSet[1]) != MAP_OK)
                {
                    LogError("Failed to add property key and value");
                    Map_Destroy(result);
                    result = NULL;
                    break;
                }

                while (keyValueSetCount > 0)
                {
                    free(keyValueSet[--keyValueSetCount]);
                }
                free(keyValueSet);
            }

            if (!StringToken_GetNext(propToken, propDelims, n_propDelims))
            {
                StringToken_Destroy(propToken);
                propToken = NULL;
            }
        }
    }

    return result;
}

static int parse_stream_info(MQTT_MESSAGE_HANDLE msgHandle,
    char** request_id, char** response_code, char** name, char** url, char** authorization_token)
{
    int result;
    char** topicLevels = NULL;
    size_t level_count = 0;

    if (mqttmessage_getTopicLevels(msgHandle, &topicLevels, &level_count) != 0)
    {
        LogError("Failed getting MQTT topic levels");
        result = __FAILURE__;
    }
    else
    {
        if (topicLevels == NULL || level_count < MIN_DEVICE_STREAMING_NUM_OF_PARAMETERS || level_count > MAX_DEVICE_STREAMING_NUM_OF_PARAMETERS)
        {
            LogError("Unexpected number of topic levels (%lu, %p)", (unsigned long)level_count, topicLevels);
            result = __FAILURE__;
        }
        else
        {
            char* tmp_name = NULL;
            char* tmp_response_code = NULL;

            if (name != NULL && mallocAndStrcpy_s(&tmp_name, topicLevels[3]) != 0)
            {
                LogError("Failed copying stream name");
                result = __FAILURE__;
            }
            else if (response_code != NULL && mallocAndStrcpy_s(&tmp_response_code, topicLevels[3]) != 0)
            {
                LogError("Failed copying stream response code");
                if (tmp_name != NULL) free(tmp_name);
                result = __FAILURE__;
            }
            else
            {
                if (level_count == MAX_DEVICE_STREAMING_NUM_OF_PARAMETERS)
                {
                    MAP_HANDLE properties = parseTopicLevelIntoProperties(topicLevels[4]);

                    if (properties == NULL)
                    {
                        LogError("Failed getting MQTT properties");
                        free(tmp_name);
                        result = __FAILURE__;
                    }
                    else
                    {
                        const char* const* keys;
                        const char* const* values;
                        size_t prop_count;

                        if (Map_GetInternals(properties, &keys, &values, &prop_count) != MAP_OK)
                        {
                            LogError("Failed getting properties details");
                            free(tmp_name);
                            result = __FAILURE__;
                        }
                        else
                        {
                            char* tmp_request_id = NULL;
                            char* tmp_url = NULL;
                            char* tmp_authorization_token = NULL;

                            result = 0;

                            size_t i;
                            for (i = 0; i < prop_count; i++)
                            {
                                if (strcmp(keys[i], STREAM_PROPERTY_REQUEST_ID) == 0)
                                {
                                    if (mallocAndStrcpy_s(&tmp_request_id, values[i]) != 0)
                                    {
                                        LogError("Failed copying stream request id");
                                        result = __FAILURE__;
                                        break;
                                    }
                                }
                                else if (strcmp(keys[i], STREAM_PROPERTY_URL) == 0)
                                {
                                    STRING_HANDLE decoded_url = URL_DecodeString(values[i]);

                                    if (decoded_url == NULL)
                                    {
                                        LogError("Failed decoding url");
                                        result = __FAILURE__;
                                        break;
                                    }
                                    else
                                    {
                                        const char* decoded_url_charptr = STRING_c_str(decoded_url);

                                        if (decoded_url_charptr == NULL)
                                        {
                                            LogError("Failed getting the URL as a char pointer");
                                            result = __FAILURE__;
                                            break;
                                        }
                                        else if (mallocAndStrcpy_s(&tmp_url, decoded_url_charptr) != 0)
                                        {
                                            LogError("Failed copying stream url");
                                            result = __FAILURE__;
                                            break;
                                        }

                                        STRING_delete(decoded_url);
                                    }
                                }
                                else if (strcmp(keys[i], STREAM_PROPERTY_AUTH) == 0)
                                {
                                    if (mallocAndStrcpy_s(&tmp_authorization_token, values[i]) != 0)
                                    {
                                        LogError("Failed copying stream authorization token");
                                        result = __FAILURE__;
                                        break;
                                    }
                                }
                            }

                            if (result == 0)
                            {
                                if (tmp_url == NULL || tmp_authorization_token == NULL)
                                {
                                    LogError("Expected parameters not found (url=%p, auth_token=%p)", tmp_url, tmp_authorization_token);
                                    result = __FAILURE__;
                                }
                                else
                                {
                                    *request_id = tmp_request_id;
                                    *url = tmp_url;
                                    *authorization_token = tmp_authorization_token;
                                }
                            }
                            else
                            {
                                if (tmp_request_id != NULL)
                                    free(tmp_request_id);
                                if (tmp_url != NULL)
                                    free(tmp_url);
                                if (tmp_authorization_token != NULL)
                                    free(tmp_authorization_token);
                            }
                        }

                        Map_Destroy(properties);
                    }
                }
                else
                {
                    result = 0;
                }

                if (result == 0)
                {
                    if (response_code != NULL)
                    {
                        *response_code = tmp_response_code;
                    }
                    if (name != NULL)
                    {
                        *name = tmp_name;
                    }
                }
                else
                {
                    free(tmp_name);
                    free(tmp_response_code);
                }
            }
        }

        while (level_count > 0)
        {
            free(topicLevels[--level_count]);
        }
        free(topicLevels);
    }

    return result;
}

static DEVICE_STREAM_C2D_REQUEST* parse_stream_c2d_request(MQTT_MESSAGE_HANDLE msgHandle)
{
    DEVICE_STREAM_C2D_REQUEST* result;

    if ((result = (DEVICE_STREAM_C2D_REQUEST*)malloc(sizeof(DEVICE_STREAM_C2D_REQUEST))) == NULL)
    {
        LogError("Failed allocatting STREAM request structure");
    }
    else
    {
        memset(result, 0, sizeof(DEVICE_STREAM_C2D_REQUEST));

        if (parse_stream_info(msgHandle,
            &result->request_id,
            NULL,
            &result->name,
            &result->url,
            &result->authorization_token) != 0)
        {
            LogError("Failed parsing the MQTT message into a stream request");
            stream_c2d_request_destroy(result);
            result = NULL;
        }
    }

    return result;
}

static void mqtt_notification_callback(MQTT_MESSAGE_HANDLE msgHandle, void* callbackCtx)
{
    /* Tests_SRS_IOTHUB_MQTT_TRANSPORT_07_051: [ If msgHandle or callbackCtx is NULL, mqtt_notification_callback shall do nothing. ] */
    if (msgHandle != NULL && callbackCtx != NULL)
    {
        /* Tests_SRS_IOTHUB_MQTT_TRANSPORT_07_052: [ mqtt_notification_callback shall extract the topic Name from the MQTT_MESSAGE_HANDLE. ] */
        const char* topic_resp = mqttmessage_getTopicName(msgHandle);
        if (topic_resp == NULL)
        {
            LogError("Failure: NULL topic name encountered");
        }
        else
        {
            PMQTTTRANSPORT_HANDLE_DATA transportData = (PMQTTTRANSPORT_HANDLE_DATA)callbackCtx;

            IOTHUB_IDENTITY_TYPE type = retrieve_topic_type(topic_resp, STRING_c_str(transportData->topic_InputQueue));
            if (type == IOTHUB_TYPE_DEVICE_TWIN)
            {
                size_t request_id;
                int status_code;
                bool notification_msg;
                if (parse_device_twin_topic_info(topic_resp, &notification_msg, &request_id, &status_code) != 0)
                {
                    LogError("Failure: parsing device topic info");
                }
                else
                {
                    const APP_PAYLOAD* payload = mqttmessage_getApplicationMsg(msgHandle);
                    if (notification_msg)
                    {
                        transportData->transport_callbacks.twin_retrieve_prop_complete_cb(DEVICE_TWIN_UPDATE_PARTIAL, payload->message, payload->length, transportData->transport_ctx);
                    }
                    else
                    {
                        PDLIST_ENTRY dev_twin_item = transportData->ack_waiting_queue.Flink;
                        while (dev_twin_item != &transportData->ack_waiting_queue)
                        {
                            DLIST_ENTRY saveListEntry;
                            saveListEntry.Flink = dev_twin_item->Flink;
                            MQTT_DEVICE_TWIN_ITEM* msg_entry = containingRecord(dev_twin_item, MQTT_DEVICE_TWIN_ITEM, entry);
                            if (request_id == msg_entry->packet_id)
                            {
                                (void)DList_RemoveEntryList(dev_twin_item);
                                if (msg_entry->device_twin_msg_type == RETRIEVE_PROPERTIES)
                                {
                                    if (msg_entry->userCallback == NULL)
                                    {
                                        /* Codes_SRS_IOTHUB_MQTT_TRANSPORT_07_054: [ If type is IOTHUB_TYPE_DEVICE_TWIN, then on success if msg_type is RETRIEVE_PROPERTIES then mqtt_notification_callback shall call IoTHubClientCore_LL_RetrievePropertyComplete... ] */
                                        transportData->transport_callbacks.twin_retrieve_prop_complete_cb(DEVICE_TWIN_UPDATE_COMPLETE, payload->message, payload->length, transportData->transport_ctx);
                                        // Only after receiving device twin request should we start listening for patches.
                                        (void)subscribeToNotifyStateIfNeeded(transportData);
                                    }
                                    else
                                    {
                                        // This is a on-demand get twin request.
                                        msg_entry->userCallback(DEVICE_TWIN_UPDATE_COMPLETE, payload->message, payload->length, msg_entry->userContext);
                                    }
                                }
                                else
                                {
                                    /* Codes_SRS_IOTHUB_MQTT_TRANSPORT_07_055: [ if device_twin_msg_type is not RETRIEVE_PROPERTIES then mqtt_notification_callback shall call IoTHubClientCore_LL_ReportedStateComplete ] */
                                    transportData->transport_callbacks.twin_rpt_state_complete_cb(msg_entry->iothub_msg_id, status_code, transportData->transport_ctx);
                                    // Only after receiving device twin request should we start listening for patches.
                                    (void)subscribeToNotifyStateIfNeeded(transportData);
                                }

                                destroy_device_twin_get_message(msg_entry);
                                break;
                            }
                            dev_twin_item = saveListEntry.Flink;
                        }
                    }
                }
            }
            else if (type == IOTHUB_TYPE_DEVICE_METHODS)
            {
                STRING_HANDLE method_name = STRING_new();
                if (method_name == NULL)
                {
                    LogError("Failure: allocating method_name string value");
                }
                else
                {
                    DEVICE_METHOD_INFO* dev_method_info = malloc(sizeof(DEVICE_METHOD_INFO));
                    if (dev_method_info == NULL)
                    {
                        LogError("Failure: allocating DEVICE_METHOD_INFO object");
                    }
                    else
                    {
                        dev_method_info->request_id = STRING_new();
                        if (dev_method_info->request_id == NULL)
                        {
                            LogError("Failure constructing request_id string");
                            free(dev_method_info);
                        }
                        else if (retrieve_device_method_rid_info(topic_resp, method_name, dev_method_info->request_id) != 0)
                        {
                            LogError("Failure: retrieve device topic info");
                            STRING_delete(dev_method_info->request_id);
                            free(dev_method_info);
                        }
                        else
                        {
                            /* CodesSRS_IOTHUB_MQTT_TRANSPORT_07_053: [ If type is IOTHUB_TYPE_DEVICE_METHODS, then on success mqtt_notification_callback shall call IoTHubClientCore_LL_DeviceMethodComplete. ] */
                            const APP_PAYLOAD* payload = mqttmessage_getApplicationMsg(msgHandle);
                            if (transportData->transport_callbacks.method_complete_cb(STRING_c_str(method_name), payload->message, payload->length, (void*)dev_method_info, transportData->transport_ctx) != 0)
                            {
                                LogError("Failure: IoTHubClientCore_LL_DeviceMethodComplete");
                                STRING_delete(dev_method_info->request_id);
                                free(dev_method_info);
                            }
                        }
                    }
                    STRING_delete(method_name);
                }
            }
            else if (type == IOTHUB_TYPE_DEVICE_STREAM_REQUEST)
            {
                if (transportData->stream_request_callback != NULL)
                {
                    DEVICE_STREAM_C2D_REQUEST* request;

                    // Codes_SRS_IOTHUB_MQTT_TRANSPORT_09_069: [ If type is IOTHUB_TYPE_DEVICE_STREAM_REQUEST, the mqtt message shall be parsed to a DEVICE_STREAM_C2D_REQUEST ]
                    if ((request = parse_stream_c2d_request(msgHandle)) == NULL)
                    {
                        LogError("Failed parsing Stream request from MQTT message");
                    }
                    else
                    {
                        // Codes_SRS_IOTHUB_MQTT_TRANSPORT_09_070: [ The DEVICE_STREAM_C2D_REQUEST instance shall be passed to the upper layer through the callback set using IoTHubTransport_MQTT_Common_SetStreamRequestCallback]
                        DEVICE_STREAM_C2D_RESPONSE* response = transportData->stream_request_callback(request, transportData->stream_request_context);

                        if (response != NULL)
                        {
                            // Codes_SRS_IOTHUB_MQTT_TRANSPORT_09_071: [ If a response is provided by the callback invokation, it shall be published to "$iothub/streams/res/`response_code`/?$rid=`response->request_id`" ]
                            // Codes_SRS_IOTHUB_MQTT_TRANSPORT_09_072: [ If `response->accept` is TRUE, `response_code` shall be set as "200", otherwise it shall be "400" ]
                            if (publish_device_stream_response(transportData, response) != 0)
                            {
                                LogError("Failed sending response for Stream request");
                            }

                            stream_c2d_response_destroy(response);
                        }

                        stream_c2d_request_destroy(request);
                    }
                }
            }
            else if (type == IOTHUB_TYPE_DEVICE_STREAM_RESPONSE)
            {
                LogError("Unexpected topic type (%d)", type);
            }
            else
            {
                const APP_PAYLOAD* appPayload = mqttmessage_getApplicationMsg(msgHandle);
                IOTHUB_MESSAGE_HANDLE IoTHubMessage = IoTHubMessage_CreateFromByteArray(appPayload->message, appPayload->length);
                if (IoTHubMessage == NULL)
                {
                    LogError("Failure: IotHub Message creation has failed.");
                }
                else
                {
                    if ((type == IOTHUB_TYPE_EVENT_QUEUE) && (addInputNamePropertyToMessage(IoTHubMessage, topic_resp) != 0))
                    {
                        LogError("failure adding input name to property.");
                    }
                    // Will need to update this when the service has messages that can be rejected
                    else if (extractMqttProperties(IoTHubMessage, topic_resp, transportData->auto_url_encode_decode) != 0)
                    {
                        LogError("failure extracting mqtt properties.");
                    }
                    else
                    {
                        MESSAGE_CALLBACK_INFO* messageData = (MESSAGE_CALLBACK_INFO*)malloc(sizeof(MESSAGE_CALLBACK_INFO));
                        if (messageData == NULL)
                        {
                            LogError("malloc failed");
                        }
                        else
                        {
                            messageData->messageHandle = IoTHubMessage;
                            messageData->transportContext = NULL;

                            if (type == IOTHUB_TYPE_EVENT_QUEUE)
                            {
                                // Codes_SRS_IOTHUB_MQTT_TRANSPORT_31_065: [ If type is IOTHUB_TYPE_TELEMETRY and sent to an input queue, then on success `mqtt_notification_callback` shall call `IoTHubClient_LL_MessageCallback`. ]
                                if (!transportData->transport_callbacks.msg_input_cb(messageData, transportData->transport_ctx))
                                {
                                    LogError("IoTHubClientCore_LL_MessageCallbackreturned false");

                                    IoTHubMessage_Destroy(IoTHubMessage);
                                    free(messageData);
                                }
                            }
                            else
                            {
                                /* Codes_SRS_IOTHUB_MQTT_TRANSPORT_07_056: [ If type is IOTHUB_TYPE_TELEMETRY, then on success mqtt_notification_callback shall call IoTHubClientCore_LL_MessageCallback. ] */
                                if (!transportData->transport_callbacks.msg_cb(messageData, transportData->transport_ctx))
                                {
                                    LogError("IoTHubClientCore_LL_MessageCallback returned false");
                                    IoTHubMessage_Destroy(IoTHubMessage);
                                    free(messageData);
                                }
                            }
                        }
                    }
                }
            }
        }
    }
}

static void mqtt_operation_complete_callback(MQTT_CLIENT_HANDLE handle, MQTT_CLIENT_EVENT_RESULT actionResult, const void* msgInfo, void* callbackCtx)
{
    (void)handle;
    if (callbackCtx != NULL)
    {
        PMQTTTRANSPORT_HANDLE_DATA transport_data = (PMQTTTRANSPORT_HANDLE_DATA)callbackCtx;

        switch (actionResult)
        {
            case MQTT_CLIENT_ON_PUBLISH_ACK:
            case MQTT_CLIENT_ON_PUBLISH_COMP:
            {
                const PUBLISH_ACK* puback = (const PUBLISH_ACK*)msgInfo;
                if (puback != NULL)
                {
                    PDLIST_ENTRY currentListEntry = transport_data->telemetry_waitingForAck.Flink;
                    while (currentListEntry != &transport_data->telemetry_waitingForAck)
                    {
                        MQTT_MESSAGE_DETAILS_LIST* mqttMsgEntry = containingRecord(currentListEntry, MQTT_MESSAGE_DETAILS_LIST, entry);
                        DLIST_ENTRY saveListEntry;
                        saveListEntry.Flink = currentListEntry->Flink;

                        if (puback->packetId == mqttMsgEntry->packet_id)
                        {
                            (void)DList_RemoveEntryList(currentListEntry); //First remove the item from Waiting for Ack List.
                            sendMsgComplete(mqttMsgEntry->iotHubMessageEntry, transport_data, IOTHUB_CLIENT_CONFIRMATION_OK);
                            free(mqttMsgEntry);
                        }
                        currentListEntry = saveListEntry.Flink;
                    }
                }
                else
                {
                    LogError("Failure: MQTT_CLIENT_ON_PUBLISH_ACK publish_ack structure NULL.");
                }
                break;
            }
            case MQTT_CLIENT_ON_CONNACK:
            {
                const CONNECT_ACK* connack = (const CONNECT_ACK*)msgInfo;
                if (connack != NULL)
                {
                    if (connack->returnCode == CONNECTION_ACCEPTED)
                    {
                        // The connect packet has been acked
                        transport_data->currPacketState = CONNACK_TYPE;
                        transport_data->isRecoverableError = true;
                        transport_data->mqttClientStatus = MQTT_CLIENT_STATUS_CONNECTED;

                        // Codes_SRS_IOTHUB_TRANSPORT_MQTT_COMMON_09_008: [ Upon successful connection the retry control shall be reset using retry_control_reset() ]
                        retry_control_reset(transport_data->retry_control_handle);

                        transport_data->transport_callbacks.connection_status_cb(IOTHUB_CLIENT_CONNECTION_AUTHENTICATED, IOTHUB_CLIENT_CONNECTION_OK, transport_data->transport_ctx);
                    }
                    else
                    {
                        if (connack->returnCode == CONN_REFUSED_SERVER_UNAVAIL)
                        {
                            transport_data->transport_callbacks.connection_status_cb(IOTHUB_CLIENT_CONNECTION_UNAUTHENTICATED, IOTHUB_CLIENT_CONNECTION_DEVICE_DISABLED, transport_data->transport_ctx);
                        }
                        else if (connack->returnCode == CONN_REFUSED_BAD_USERNAME_PASSWORD || connack->returnCode == CONN_REFUSED_ID_REJECTED)
                        {
                            transport_data->isRecoverableError = false;
                            transport_data->transport_callbacks.connection_status_cb(IOTHUB_CLIENT_CONNECTION_UNAUTHENTICATED, IOTHUB_CLIENT_CONNECTION_BAD_CREDENTIAL, transport_data->transport_ctx);
                        }
                        else if (connack->returnCode == CONN_REFUSED_NOT_AUTHORIZED)
                        {
                            transport_data->transport_callbacks.connection_status_cb(IOTHUB_CLIENT_CONNECTION_UNAUTHENTICATED, IOTHUB_CLIENT_CONNECTION_DEVICE_DISABLED, transport_data->transport_ctx);
                        }
                        else if (connack->returnCode == CONN_REFUSED_UNACCEPTABLE_VERSION)
                        {
                            transport_data->isRecoverableError = false;
                        }
                        LogError("Connection Not Accepted: 0x%x: %s", connack->returnCode, retrieve_mqtt_return_codes(connack->returnCode));
                        transport_data->mqttClientStatus = MQTT_CLIENT_STATUS_PENDING_CLOSE;
                        transport_data->currPacketState = PACKET_TYPE_ERROR;
                    }
                }
                else
                {
                    LogError("MQTT_CLIENT_ON_CONNACK CONNACK parameter is NULL.");
                }
                break;
            }
            case MQTT_CLIENT_ON_SUBSCRIBE_ACK:
            {
                const SUBSCRIBE_ACK* suback = (const SUBSCRIBE_ACK*)msgInfo;
                if (suback != NULL)
                {
                    size_t index = 0;
                    for (index = 0; index < suback->qosCount; index++)
                    {
                        if (suback->qosReturn[index] == DELIVER_FAILURE)
                        {
                            LogError("Subscribe delivery failure of subscribe %lu", (unsigned long)index);
                        }
                    }
                    // The subscribed packet has been acked
                    transport_data->currPacketState = SUBACK_TYPE;

                    // Is this a twin message
                    if (suback->packetId == transport_data->twin_resp_packet_id)
                    {
                        transport_data->twin_resp_sub_recv = true;
                    }
                }
                else
                {
                    LogError("Failure: MQTT_CLIENT_ON_SUBSCRIBE_ACK SUBSCRIBE_ACK parameter is NULL.");
                }
                break;
            }
            case MQTT_CLIENT_ON_PUBLISH_RECV:
            case MQTT_CLIENT_ON_PUBLISH_REL:
            {
                // Currently not used
                break;
            }
            case MQTT_CLIENT_ON_DISCONNECT:
            {
                // Close the client so we can reconnect again
                transport_data->mqttClientStatus = MQTT_CLIENT_STATUS_NOT_CONNECTED;
                break;
            }
            case MQTT_CLIENT_ON_UNSUBSCRIBE_ACK:
            case MQTT_CLIENT_ON_PING_RESPONSE:
            default:
            {
                break;
            }
        }
    }
}

// Prior to creating a new connection, if we have an existing xioTransport that has been connected before
// we need to clear it now or else cached settings (especially TLS when communicating with HTTP proxies)
// will break reconnection attempt.
static void ResetConnectionIfNecessary(PMQTTTRANSPORT_HANDLE_DATA transport_data)
{
    if (transport_data->xioTransport != NULL && transport_data->conn_attempted)
    {
        OPTIONHANDLER_HANDLE options = xio_retrieveoptions(transport_data->xioTransport);
        set_saved_tls_options(transport_data, options);

        xio_destroy(transport_data->xioTransport);
        transport_data->xioTransport = NULL;
    }
}

static void mqtt_disconnect_cb(void* ctx)
{
    if (ctx != NULL)
    {
        int* disconn_recv = (int*)ctx;
        *disconn_recv = 1;
    }
}

static void DisconnectFromClient(PMQTTTRANSPORT_HANDLE_DATA transport_data)
{
    if (transport_data->currPacketState != DISCONNECT_TYPE)
    {
        if (!transport_data->isDestroyCalled)
        {
            OPTIONHANDLER_HANDLE options = xio_retrieveoptions(transport_data->xioTransport);
            set_saved_tls_options(transport_data, options);
        }
        // Ensure the disconnect message is sent
        if (transport_data->mqttClientStatus == MQTT_CLIENT_STATUS_CONNECTED)
        {
            transport_data->disconnect_recv_flag = 0;
            (void)mqtt_client_disconnect(transport_data->mqttClient, mqtt_disconnect_cb, &transport_data->disconnect_recv_flag);
            size_t disconnect_ctr = 0;
            do
            {
                mqtt_client_dowork(transport_data->mqttClient);
                disconnect_ctr++;
                ThreadAPI_Sleep(50);
            } while ((disconnect_ctr < MAX_DISCONNECT_VALUE) && (transport_data->disconnect_recv_flag == 0));
        }
        xio_destroy(transport_data->xioTransport);
        transport_data->xioTransport = NULL;

        transport_data->device_twin_get_sent = false;
        transport_data->mqttClientStatus = MQTT_CLIENT_STATUS_NOT_CONNECTED;
        transport_data->currPacketState = DISCONNECT_TYPE;
    }
}

static void mqtt_error_callback(MQTT_CLIENT_HANDLE handle, MQTT_CLIENT_EVENT_ERROR error, void* callbackCtx)
{
    (void)handle;
    if (callbackCtx != NULL)
    {
        PMQTTTRANSPORT_HANDLE_DATA transport_data = (PMQTTTRANSPORT_HANDLE_DATA)callbackCtx;
        switch (error)
        {
            case MQTT_CLIENT_CONNECTION_ERROR:
            {
                transport_data->transport_callbacks.connection_status_cb(IOTHUB_CLIENT_CONNECTION_UNAUTHENTICATED, IOTHUB_CLIENT_CONNECTION_NO_NETWORK, transport_data->transport_ctx);
                break;
            }
            case MQTT_CLIENT_COMMUNICATION_ERROR:
            {
                transport_data->transport_callbacks.connection_status_cb(IOTHUB_CLIENT_CONNECTION_UNAUTHENTICATED, IOTHUB_CLIENT_CONNECTION_COMMUNICATION_ERROR, transport_data->transport_ctx);
                break;
            }
            case MQTT_CLIENT_NO_PING_RESPONSE:
            {
                LogError("Mqtt Ping Response was not encountered.  Reconnecting device...");
                break;
            }
            case MQTT_CLIENT_PARSE_ERROR:
            case MQTT_CLIENT_MEMORY_ERROR:
            case MQTT_CLIENT_UNKNOWN_ERROR:
            {
                LogError("INTERNAL ERROR: unexpected error value received %s", ENUM_TO_STRING(MQTT_CLIENT_EVENT_ERROR, error));
                break;
            }
        }
        if (transport_data->mqttClientStatus != MQTT_CLIENT_STATUS_PENDING_CLOSE)
        {
            // We have encountered an mqtt protocol error in an non-closing state
            // The best course of action is to execute a shutdown of the mqtt/tls/socket
            // layer and then attempt to reconnect
            transport_data->mqttClientStatus = MQTT_CLIENT_STATUS_EXECUTE_DISCONNECT;
        }
        transport_data->currPacketState = PACKET_TYPE_ERROR;
        transport_data->device_twin_get_sent = false;
        if (transport_data->topic_MqttMessage != NULL)
        {
            transport_data->topics_ToSubscribe |= SUBSCRIBE_TELEMETRY_TOPIC;
        }
        if (transport_data->topic_GetState != NULL)
        {
            transport_data->topics_ToSubscribe |= SUBSCRIBE_GET_REPORTED_STATE_TOPIC;
        }
        if (transport_data->topic_NotifyState != NULL)
        {
            transport_data->topics_ToSubscribe |= SUBSCRIBE_NOTIFICATION_STATE_TOPIC;
        }
        if (transport_data->topic_DeviceMethods != NULL)
        {
            transport_data->topics_ToSubscribe |= SUBSCRIBE_DEVICE_METHOD_TOPIC;
        }
        if (transport_data->topic_InputQueue != NULL)
        {
            transport_data->topics_ToSubscribe |= SUBSCRIBE_INPUT_QUEUE_TOPIC;
        }
        if (transport_data->topic_StreamsPost != NULL)
        {
            transport_data->topics_ToSubscribe |= SUBSCRIBE_STREAMS_POST_TOPIC;
        }
        if (transport_data->topic_StreamsResp != NULL)
        {
            transport_data->topics_ToSubscribe |= SUBSCRIBE_STREAMS_RESP_TOPIC;
        }
    }
    else
    {
        LogError("Failure: mqtt called back with null context.");
    }
}

static void SubscribeToMqttProtocol(PMQTTTRANSPORT_HANDLE_DATA transport_data)
{
    if (transport_data->topics_ToSubscribe != UNSUBSCRIBE_FROM_TOPIC)
    {
        uint32_t topic_subscription = 0;
        size_t subscribe_count = 0;
        uint16_t packet_id = get_next_packet_id(transport_data);
        SUBSCRIBE_PAYLOAD subscribe[SUBSCRIBE_TOPIC_COUNT];
        if ((transport_data->topic_MqttMessage != NULL) && (SUBSCRIBE_TELEMETRY_TOPIC & transport_data->topics_ToSubscribe))
        {
            subscribe[subscribe_count].subscribeTopic = STRING_c_str(transport_data->topic_MqttMessage);
            subscribe[subscribe_count].qosReturn = DELIVER_AT_LEAST_ONCE;
            topic_subscription |= SUBSCRIBE_TELEMETRY_TOPIC;
            subscribe_count++;
        }
        if ((transport_data->topic_GetState != NULL) && (SUBSCRIBE_GET_REPORTED_STATE_TOPIC & transport_data->topics_ToSubscribe))
        {
            subscribe[subscribe_count].subscribeTopic = STRING_c_str(transport_data->topic_GetState);
            subscribe[subscribe_count].qosReturn = DELIVER_AT_MOST_ONCE;
            topic_subscription |= SUBSCRIBE_GET_REPORTED_STATE_TOPIC;
            subscribe_count++;
            transport_data->twin_resp_packet_id = packet_id;
        }
        if ((transport_data->topic_NotifyState != NULL) && (SUBSCRIBE_NOTIFICATION_STATE_TOPIC & transport_data->topics_ToSubscribe))
        {
            subscribe[subscribe_count].subscribeTopic = STRING_c_str(transport_data->topic_NotifyState);
            subscribe[subscribe_count].qosReturn = DELIVER_AT_MOST_ONCE;
            topic_subscription |= SUBSCRIBE_NOTIFICATION_STATE_TOPIC;
            subscribe_count++;
        }
        if ((transport_data->topic_DeviceMethods != NULL) && (SUBSCRIBE_DEVICE_METHOD_TOPIC & transport_data->topics_ToSubscribe))
        {
            subscribe[subscribe_count].subscribeTopic = STRING_c_str(transport_data->topic_DeviceMethods);
            subscribe[subscribe_count].qosReturn = DELIVER_AT_MOST_ONCE;
            topic_subscription |= SUBSCRIBE_DEVICE_METHOD_TOPIC;
            subscribe_count++;
        }
        if ((transport_data->topic_InputQueue != NULL) && (SUBSCRIBE_INPUT_QUEUE_TOPIC & transport_data->topics_ToSubscribe))
        {
            subscribe[subscribe_count].subscribeTopic = STRING_c_str(transport_data->topic_InputQueue);
            subscribe[subscribe_count].qosReturn = DELIVER_AT_MOST_ONCE;
            topic_subscription |= SUBSCRIBE_INPUT_QUEUE_TOPIC;
            subscribe_count++;
        }
        if ((transport_data->topic_StreamsPost != NULL) && (SUBSCRIBE_STREAMS_POST_TOPIC & transport_data->topics_ToSubscribe))
        {
            subscribe[subscribe_count].subscribeTopic = STRING_c_str(transport_data->topic_StreamsPost);
            subscribe[subscribe_count].qosReturn = DELIVER_AT_MOST_ONCE;
            topic_subscription |= SUBSCRIBE_STREAMS_POST_TOPIC;
            subscribe_count++;
        }
        if ((transport_data->topic_StreamsResp != NULL) && (SUBSCRIBE_STREAMS_RESP_TOPIC & transport_data->topics_ToSubscribe))
        {
            subscribe[subscribe_count].subscribeTopic = STRING_c_str(transport_data->topic_StreamsResp);
            subscribe[subscribe_count].qosReturn = DELIVER_AT_MOST_ONCE;
            topic_subscription |= SUBSCRIBE_STREAMS_RESP_TOPIC;
            subscribe_count++;
        }

        if (subscribe_count != 0)
        {
            /* Codes_SRS_IOTHUB_MQTT_TRANSPORT_07_016: [IoTHubTransport_MQTT_Common_Subscribe shall call mqtt_client_subscribe to subscribe to the Message Topic.] */
            if (mqtt_client_subscribe(transport_data->mqttClient, packet_id, subscribe, subscribe_count) != 0)
            {
                /* Codes_SRS_IOTHUB_MQTT_TRANSPORT_07_017: [Upon failure IoTHubTransport_MQTT_Common_Subscribe shall return a non-zero value.] */
                LogError("Failure: mqtt_client_subscribe returned error.");
            }
            else
            {
                /* Codes_SRS_IOTHUB_MQTT_TRANSPORT_07_018: [On success IoTHubTransport_MQTT_Common_Subscribe shall return 0.] */
                transport_data->topics_ToSubscribe &= ~topic_subscription;
                transport_data->currPacketState = SUBSCRIBE_TYPE;
            }
        }
        else
        {
            /* Codes_SRS_IOTHUB_MQTT_TRANSPORT_07_017: [Upon failure IoTHubTransport_MQTT_Common_Subscribe shall return a non-zero value.] */
            LogError("Failure: subscribe_topic is empty.");
        }
        transport_data->currPacketState = SUBSCRIBE_TYPE;
    }
    else
    {
        transport_data->currPacketState = PUBLISH_TYPE;
    }
}

static bool RetrieveMessagePayload(IOTHUB_MESSAGE_HANDLE messageHandle, const unsigned char** payload, size_t* length)
{
    bool result;
    IOTHUBMESSAGE_CONTENT_TYPE contentType = IoTHubMessage_GetContentType(messageHandle);
    if (contentType == IOTHUBMESSAGE_BYTEARRAY)
    {
        if (IoTHubMessage_GetByteArray(messageHandle, &(*payload), length) != IOTHUB_MESSAGE_OK)
        {
            LogError("Failure result from IoTHubMessage_GetByteArray");
            result = false;
            *length = 0;
        }
        else
        {
            result = true;
        }
    }
    else if (contentType == IOTHUBMESSAGE_STRING)
    {
        *payload = (const unsigned char*)IoTHubMessage_GetString(messageHandle);
        if (*payload == NULL)
        {
            LogError("Failure result from IoTHubMessage_GetString");
            result = false;
            *length = 0;
        }
        else
        {
            *length = strlen((const char*)*payload);
            result = true;
        }
    }
    else
    {
        result = false;
        *length = 0;
    }
    return result;
}

static void process_queued_ack_messages(PMQTTTRANSPORT_HANDLE_DATA transport_data)
{
    PDLIST_ENTRY current_entry = transport_data->telemetry_waitingForAck.Flink;
    tickcounter_ms_t current_ms;
    (void)tickcounter_get_current_ms(transport_data->msgTickCounter, &current_ms);
    while (current_entry != &transport_data->telemetry_waitingForAck)
    {
        MQTT_MESSAGE_DETAILS_LIST* msg_detail_entry = containingRecord(current_entry, MQTT_MESSAGE_DETAILS_LIST, entry);
        DLIST_ENTRY nextListEntry;
        nextListEntry.Flink = current_entry->Flink;

        if (((current_ms - msg_detail_entry->msgPublishTime) / 1000) > RESEND_TIMEOUT_VALUE_MIN)
        {
            if (msg_detail_entry->retryCount >= MAX_SEND_RECOUNT_LIMIT)
            {
                sendMsgComplete(msg_detail_entry->iotHubMessageEntry, transport_data, IOTHUB_CLIENT_CONFIRMATION_MESSAGE_TIMEOUT);
                (void)DList_RemoveEntryList(current_entry);
                free(msg_detail_entry);

                DisconnectFromClient(transport_data);
            }
            else
            {
                // Ensure that the packet state is PUBLISH_TYPE and then attempt to send the message
                // again
                if (transport_data->currPacketState == PUBLISH_TYPE)
                {
                    size_t messageLength;
                    const unsigned char* messagePayload = NULL;
                    if (!RetrieveMessagePayload(msg_detail_entry->iotHubMessageEntry->messageHandle, &messagePayload, &messageLength))
                    {
                        (void)DList_RemoveEntryList(current_entry);
                        sendMsgComplete(msg_detail_entry->iotHubMessageEntry, transport_data, IOTHUB_CLIENT_CONFIRMATION_ERROR);
                    }
                    else
                    {
                        if (publish_mqtt_telemetry_msg(transport_data, msg_detail_entry, messagePayload, messageLength) != 0)
                        {
                            (void)DList_RemoveEntryList(current_entry);
                            sendMsgComplete(msg_detail_entry->iotHubMessageEntry, transport_data, IOTHUB_CLIENT_CONFIRMATION_ERROR);
                            free(msg_detail_entry);
                        }
                    }
                }
                else
                {
                    msg_detail_entry->retryCount++;
                    msg_detail_entry->msgPublishTime = current_ms;
                }
            }
        }
        current_entry = nextListEntry.Flink;
    }
}

static int GetTransportProviderIfNecessary(PMQTTTRANSPORT_HANDLE_DATA transport_data)
{
    int result;

    if (transport_data->xioTransport == NULL)
    {
        // construct address
        const char* hostAddress = STRING_c_str(transport_data->hostAddress);
        MQTT_TRANSPORT_PROXY_OPTIONS mqtt_proxy_options;

        /* Codes_SRS_IOTHUB_TRANSPORT_MQTT_COMMON_01_011: [ If no `proxy_data` option has been set, NULL shall be passed as the argument `mqtt_transport_proxy_options` when calling the function `get_io_transport` passed in `IoTHubTransport_MQTT_Common__Create`. ]*/
        mqtt_proxy_options.host_address = transport_data->http_proxy_hostname;
        mqtt_proxy_options.port = transport_data->http_proxy_port;
        mqtt_proxy_options.username = transport_data->http_proxy_username;
        mqtt_proxy_options.password = transport_data->http_proxy_password;

        /* Codes_SRS_IOTHUB_TRANSPORT_MQTT_COMMON_01_010: [ If the `proxy_data` option has been set, the proxy options shall be filled in the argument `mqtt_transport_proxy_options` when calling the function `get_io_transport` passed in `IoTHubTransport_MQTT_Common__Create` to obtain the underlying IO handle. ]*/
        transport_data->xioTransport = transport_data->get_io_transport(hostAddress, (transport_data->http_proxy_hostname == NULL) ? NULL : &mqtt_proxy_options);
        if (transport_data->xioTransport == NULL)
        {
            LogError("Unable to create the lower level TLS layer.");
            result = __FAILURE__;
        }
        else
        {
            transport_data->conn_attempted = true;
            if (transport_data->saved_tls_options != NULL)
            {
                if (OptionHandler_FeedOptions(transport_data->saved_tls_options, transport_data->xioTransport) != OPTIONHANDLER_OK)
                {
                    LogError("Failed feeding existing options to new TLS instance.");
                    result = __FAILURE__;
                }
                else
                {
                    // The tlsio has the options, so our copy can be deleted
                    set_saved_tls_options(transport_data, NULL);
                    result = 0;
                }
            }
            else if (IoTHubClient_Auth_Get_Credential_Type(transport_data->authorization_module) == IOTHUB_CREDENTIAL_TYPE_X509_ECC)
            {
                if (IoTHubClient_Auth_Set_xio_Certificate(transport_data->authorization_module, transport_data->xioTransport) != 0)
                {
                    LogError("Unable to create the lower level TLS layer.");
                    result = __FAILURE__;
                }
                else
                {
                    result = 0;
                }
            }
            else
            {
                result = 0;
            }
        }
    }
    else
    {
        result = 0;
    }
    return result;
}

static STRING_HANDLE buildClientId(const char* device_id, const char* module_id)
{
    if (module_id == NULL)
    {
        return STRING_construct_sprintf("%s", device_id);
    }
    else
    {
        return STRING_construct_sprintf("%s/%s", device_id, module_id);
    }
}

static int SendMqttConnectMsg(PMQTTTRANSPORT_HANDLE_DATA transport_data)
{
    int result;

    char* sasToken = NULL;
    result = 0;

    IOTHUB_CREDENTIAL_TYPE cred_type = IoTHubClient_Auth_Get_Credential_Type(transport_data->authorization_module);
    if (cred_type == IOTHUB_CREDENTIAL_TYPE_DEVICE_KEY || cred_type == IOTHUB_CREDENTIAL_TYPE_DEVICE_AUTH)
    {
        sasToken = IoTHubClient_Auth_Get_SasToken(transport_data->authorization_module, STRING_c_str(transport_data->devicesAndModulesPath), 0, NULL);
        if (sasToken == NULL)
        {
            LogError("failure getting sas token from IoTHubClient_Auth_Get_SasToken.");
            result = __FAILURE__;
        }
    }
    else if (cred_type == IOTHUB_CREDENTIAL_TYPE_SAS_TOKEN)
    {
        SAS_TOKEN_STATUS token_status = IoTHubClient_Auth_Is_SasToken_Valid(transport_data->authorization_module);
        if (token_status == SAS_TOKEN_STATUS_INVALID)
        {
            transport_data->transport_callbacks.connection_status_cb(IOTHUB_CLIENT_CONNECTION_UNAUTHENTICATED, IOTHUB_CLIENT_CONNECTION_EXPIRED_SAS_TOKEN, transport_data->transport_ctx);
            result = __FAILURE__;
        }
        else if (token_status == SAS_TOKEN_STATUS_FAILED)
        {
            transport_data->transport_callbacks.connection_status_cb(IOTHUB_CLIENT_CONNECTION_UNAUTHENTICATED, IOTHUB_CLIENT_CONNECTION_BAD_CREDENTIAL, transport_data->transport_ctx);
            result = __FAILURE__;
        }
        else
        {
            sasToken = IoTHubClient_Auth_Get_SasToken(transport_data->authorization_module, NULL, 0, NULL);
            if (sasToken == NULL)
            {
                LogError("failure getting sas Token.");
                result = __FAILURE__;
            }
        }
    }

    if (result == 0)
    {
        if (!transport_data->isProductInfoSet)
        {
            // This requires the iothubClientHandle, which sadly the MQTT transport only gets on DoWork, so this code still needs to remain here.
            // The correct place for this would be in the Create method, but we don't get the client handle there.
            // Also, when device multiplexing is used, the customer creates the transport directly and explicitly, when the client is still not created.
            // This will be a major hurdle when we add device multiplexing to MQTT transport.

            STRING_HANDLE clone;
            const char* product_info = transport_data->transport_callbacks.prod_info_cb(transport_data->transport_ctx);
            if (product_info == NULL)
            {
                clone = STRING_construct_sprintf("%s%%2F%s", CLIENT_DEVICE_TYPE_PREFIX, IOTHUB_SDK_VERSION);
            }
            else
            {
                clone = URL_EncodeString(product_info);
            }

            if (clone == NULL)
            {
                LogError("Failed obtaining the product info");
            }
            else
            {
                if (STRING_concat_with_STRING(transport_data->configPassedThroughUsername, clone) != 0)
                {
                    LogError("Failed concatenating the product info");
                }
                else
                {
                    transport_data->isProductInfoSet = true;
                }

                STRING_delete(clone);
            }
        }

        STRING_HANDLE clientId;

        clientId = buildClientId(STRING_c_str(transport_data->device_id), STRING_c_str(transport_data->module_id));
        if (NULL == clientId)
        {
            LogError("Unable to allocate clientId");
            result = __FAILURE__;
        }
        else
        {
            MQTT_CLIENT_OPTIONS options = { 0 };
            options.clientId = (char*)STRING_c_str(clientId);
            options.willMessage = NULL;
            options.username = (char*)STRING_c_str(transport_data->configPassedThroughUsername);
            if (sasToken != NULL)
            {
                options.password = sasToken;
            }
            options.keepAliveInterval = transport_data->keepAliveValue;
            options.useCleanSession = false;
            options.qualityOfServiceValue = DELIVER_AT_LEAST_ONCE;

            if (GetTransportProviderIfNecessary(transport_data) == 0)
            {
                if (mqtt_client_connect(transport_data->mqttClient, transport_data->xioTransport, &options) != 0)
                {
                    LogError("failure connecting to address %s.", STRING_c_str(transport_data->hostAddress));
                    result = __FAILURE__;
                }
                else
                {
                    transport_data->currPacketState = CONNECT_TYPE;
                    (void)tickcounter_get_current_ms(transport_data->msgTickCounter, &transport_data->mqtt_connect_time);
                    result = 0;
                }
            }
            else
            {
                result = __FAILURE__;
            }

            if (sasToken != NULL)
            {
                free(sasToken);
            }
            STRING_delete(clientId);
        }

    }
    return result;
}

static int InitializeConnection(PMQTTTRANSPORT_HANDLE_DATA transport_data)
{
    int result = 0;

    // Make sure we're not destroying the object
    if (!transport_data->isDestroyCalled)
    {
        RETRY_ACTION retry_action = RETRY_ACTION_RETRY_LATER;

        // Codes_SRS_IOTHUB_TRANSPORT_MQTT_COMMON_09_007: [ IoTHubTransport_MQTT_Common_DoWork shall try to reconnect according to the current retry policy set ]
        if (transport_data->mqttClientStatus == MQTT_CLIENT_STATUS_NOT_CONNECTED && transport_data->isRecoverableError &&
            (retry_control_should_retry(transport_data->retry_control_handle, &retry_action) != 0 || retry_action == RETRY_ACTION_RETRY_NOW))
        {
            // Note: in case retry_control_should_retry fails, the reconnection shall be attempted anyway (defaulting to policy IOTHUB_CLIENT_RETRY_IMMEDIATE).

            if (tickcounter_get_current_ms(transport_data->msgTickCounter, &transport_data->connectTick) != 0)
            {
                transport_data->connectFailCount++;
                result = __FAILURE__;
            }
            else
            {
                ResetConnectionIfNecessary(transport_data);

                if (SendMqttConnectMsg(transport_data) != 0)
                {
                    transport_data->connectFailCount++;
                    result = __FAILURE__;
                }
                else
                {
                    transport_data->mqttClientStatus = MQTT_CLIENT_STATUS_CONNECTING;
                    transport_data->connectFailCount = 0;
                    result = 0;
                }
            }
        }
        else if (transport_data->mqttClientStatus == MQTT_CLIENT_STATUS_EXECUTE_DISCONNECT)
        {
            // Need to disconnect from client
            DisconnectFromClient(transport_data);
            result = 0;
        }
        // Codes_SRS_IOTHUB_TRANSPORT_MQTT_COMMON_09_001: [ IoTHubTransport_MQTT_Common_DoWork shall trigger reconnection if the mqtt_client_connect does not complete within `keepalive` seconds]
        else if (transport_data->mqttClientStatus == MQTT_CLIENT_STATUS_CONNECTING)
        {
            tickcounter_ms_t current_time;
            if (tickcounter_get_current_ms(transport_data->msgTickCounter, &current_time) != 0)
            {
                LogError("failed verifying MQTT_CLIENT_STATUS_CONNECTING timeout");
                result = __FAILURE__;
            }
            else if ((current_time - transport_data->mqtt_connect_time) / 1000 > transport_data->connect_timeout_in_sec)
            {
                LogError("mqtt_client timed out waiting for CONNACK");
                transport_data->currPacketState = PACKET_TYPE_ERROR;
                DisconnectFromClient(transport_data);
                result = __FAILURE__;
            }
        }
        else if (transport_data->mqttClientStatus == MQTT_CLIENT_STATUS_CONNECTED)
        {
            // We are connected and not being closed, so does SAS need to reconnect?
            tickcounter_ms_t current_time;
            if (tickcounter_get_current_ms(transport_data->msgTickCounter, &current_time) != 0)
            {
                transport_data->connectFailCount++;
                result = __FAILURE__;
            }
            else
            {
                IOTHUB_CREDENTIAL_TYPE cred_type = IoTHubClient_Auth_Get_Credential_Type(transport_data->authorization_module);
                // If the credential type is not an x509 certificate then we shall renew the Sas_Token
                if (cred_type != IOTHUB_CREDENTIAL_TYPE_X509 && cred_type != IOTHUB_CREDENTIAL_TYPE_X509_ECC)
                {
                    size_t sas_token_expiry = IoTHubClient_Auth_Get_SasToken_Expiry(transport_data->authorization_module);
                    if ((current_time - transport_data->mqtt_connect_time) / 1000 > (sas_token_expiry*SAS_REFRESH_MULTIPLIER))
                    {
                        /* Codes_SRS_IOTHUB_TRANSPORT_MQTT_COMMON_07_058: [ If the sas token has timed out IoTHubTransport_MQTT_Common_DoWork shall disconnect from the mqtt client and destroy the transport information and wait for reconnect. ] */
                        DisconnectFromClient(transport_data);

                        transport_data->transport_callbacks.connection_status_cb(IOTHUB_CLIENT_CONNECTION_UNAUTHENTICATED, IOTHUB_CLIENT_CONNECTION_EXPIRED_SAS_TOKEN, transport_data->transport_ctx);
                        transport_data->currPacketState = UNKNOWN_TYPE;
                        if (transport_data->topic_MqttMessage != NULL)
                        {
                            transport_data->topics_ToSubscribe |= SUBSCRIBE_TELEMETRY_TOPIC;
                        }
                        if (transport_data->topic_GetState != NULL)
                        {
                            transport_data->topics_ToSubscribe |= SUBSCRIBE_GET_REPORTED_STATE_TOPIC;
                        }
                        if (transport_data->topic_NotifyState != NULL)
                        {
                            transport_data->topics_ToSubscribe |= SUBSCRIBE_NOTIFICATION_STATE_TOPIC;
                        }
                        if (transport_data->topic_DeviceMethods != NULL)
                        {
                            transport_data->topics_ToSubscribe |= SUBSCRIBE_DEVICE_METHOD_TOPIC;
                        }
                        if (transport_data->topic_InputQueue != NULL)
                        {
                            transport_data->topics_ToSubscribe |= SUBSCRIBE_INPUT_QUEUE_TOPIC;
                        }
                    }
                    if (transport_data->topic_StreamsPost != NULL)
                    {
                        transport_data->topics_ToSubscribe |= SUBSCRIBE_STREAMS_POST_TOPIC;
                    }
                    if (transport_data->topic_StreamsResp != NULL)
                    {
                        transport_data->topics_ToSubscribe |= SUBSCRIBE_STREAMS_RESP_TOPIC;
                    }
                }
            }
        }
    }
    return result;
}

static STRING_HANDLE buildConfigForUsername(const IOTHUB_CLIENT_CONFIG* upperConfig, const char* moduleId)
{
    if (moduleId == NULL)
    {
        return STRING_construct_sprintf("%s.%s/%s/?api-version=%s&DeviceClientType=", upperConfig->iotHubName, upperConfig->iotHubSuffix, upperConfig->deviceId, IOTHUB_API_VERSION);
    }
    else
    {
        return STRING_construct_sprintf("%s.%s/%s/%s/?api-version=%s&DeviceClientType=", upperConfig->iotHubName, upperConfig->iotHubSuffix, upperConfig->deviceId, moduleId, IOTHUB_API_VERSION);
    }
}

static STRING_HANDLE buildMqttEventString(const char* device_id, const char* module_id)
{
    if (module_id == NULL)
    {
        return STRING_construct_sprintf(TOPIC_DEVICE_DEVICE, device_id);
    }
    else
    {
        return STRING_construct_sprintf(TOPIC_DEVICE_DEVICE_MODULE, device_id, module_id);
    }
}

static STRING_HANDLE buildDevicesAndModulesPath(const IOTHUB_CLIENT_CONFIG* upperConfig, const char* moduleId)
{
    if (moduleId == NULL)
    {
        return STRING_construct_sprintf("%s.%s/devices/%s", upperConfig->iotHubName, upperConfig->iotHubSuffix, upperConfig->deviceId);
    }
    else
    {
        return STRING_construct_sprintf("%s.%s/devices/%s/modules/%s", upperConfig->iotHubName, upperConfig->iotHubSuffix, upperConfig->deviceId, moduleId);
    }
}

static PMQTTTRANSPORT_HANDLE_DATA InitializeTransportHandleData(const IOTHUB_CLIENT_CONFIG* upperConfig, PDLIST_ENTRY waitingToSend, IOTHUB_AUTHORIZATION_HANDLE auth_module, const char* moduleId)
{
    PMQTTTRANSPORT_HANDLE_DATA state = (PMQTTTRANSPORT_HANDLE_DATA)malloc(sizeof(MQTTTRANSPORT_HANDLE_DATA));
    if (state == NULL)
    {
        LogError("Could not create MQTT transport state. Memory allocation failed.");
    }
    else
    {
        memset(state, 0, sizeof(MQTTTRANSPORT_HANDLE_DATA));
        if ((state->msgTickCounter = tickcounter_create()) == NULL)
        {
            LogError("Invalid Argument: iotHubName is empty");
            free_transport_handle_data(state);
            state = NULL;
        }
        // Codes_SRS_IOTHUB_TRANSPORT_MQTT_COMMON_09_005: [ MQTT transport shall use EXPONENTIAL_WITH_BACK_OFF as default retry policy ]
        else if ((state->retry_control_handle = retry_control_create(DEFAULT_RETRY_POLICY, DEFAULT_RETRY_TIMEOUT_IN_SECONDS)) == NULL)
        {
            LogError("Failed creating default retry control");
            free_transport_handle_data(state);
            state = NULL;
        }
        else if ((state->device_id = STRING_construct(upperConfig->deviceId)) == NULL)
        {
            LogError("failure constructing device_id.");
            free_transport_handle_data(state);
            state = NULL;
        }
        else if ((moduleId != NULL) && ((state->module_id = STRING_construct(moduleId)) == NULL))
        {
            LogError("failure constructing module_id.");
            free_transport_handle_data(state);
            state = NULL;
        }
        else if ((state->devicesAndModulesPath = buildDevicesAndModulesPath(upperConfig, moduleId)) == NULL)
        {
            LogError("failure constructing devicesPath.");
            free_transport_handle_data(state);
            state = NULL;
        }
        else
        {
            if ((state->topic_MqttEvent = buildMqttEventString(upperConfig->deviceId, moduleId)) == NULL)
            {
                LogError("Could not create topic_MqttEvent for MQTT");
                free_transport_handle_data(state);
                state = NULL;
            }
            else
            {
                state->mqttClient = mqtt_client_init(mqtt_notification_callback, mqtt_operation_complete_callback, state, mqtt_error_callback, state);
                if (state->mqttClient == NULL)
                {
                    LogError("failure initializing mqtt client.");
                    free_transport_handle_data(state);
                    state = NULL;
                }
                else
                {
                    /* Codes_SRS_IOTHUB_MQTT_TRANSPORT_07_008: [If the upperConfig contains a valid protocolGatewayHostName value the this shall be used for the hostname, otherwise the hostname shall be constructed using the iothubname and iothubSuffix.] */
                    if (upperConfig->protocolGatewayHostName == NULL)
                    {
                        state->hostAddress = STRING_construct_sprintf("%s.%s", upperConfig->iotHubName, upperConfig->iotHubSuffix);
                    }
                    else
                    {
                        state->hostAddress = STRING_construct(upperConfig->protocolGatewayHostName);
                    }

                    if (state->hostAddress == NULL)
                    {
                        LogError("failure constructing host address.");
                        free_transport_handle_data(state);
                        state = NULL;
                    }
                    else if ((state->configPassedThroughUsername = buildConfigForUsername(upperConfig, moduleId)) == NULL)
                    {
                        free_transport_handle_data(state);
                        state = NULL;
                    }
                    else
                    {
                        /* Codes_SRS_IOTHUB_MQTT_TRANSPORT_07_010: [IoTHubTransport_MQTT_Common_Create shall allocate memory to save its internal state where all topics, hostname, device_id, device_key, sasTokenSr and client handle shall be saved.] */
                        DList_InitializeListHead(&(state->telemetry_waitingForAck));
                        DList_InitializeListHead(&(state->ack_waiting_queue));
                        DList_InitializeListHead(&(state->pending_get_twin_queue));
                        state->mqttClientStatus = MQTT_CLIENT_STATUS_NOT_CONNECTED;
                        state->isRecoverableError = true;
                        state->packetId = 1;
                        state->waitingToSend = waitingToSend;
                        state->currPacketState = CONNECT_TYPE;
                        state->keepAliveValue = DEFAULT_MQTT_KEEPALIVE;
                        state->connect_timeout_in_sec = DEFAULT_CONNACK_TIMEOUT;
                        state->topics_ToSubscribe = UNSUBSCRIBE_FROM_TOPIC;
                        srand((unsigned int)get_time(NULL));
                        state->authorization_module = auth_module;

                        state->isDestroyCalled = false;
                        state->isRegistered = false;
                        state->device_twin_get_sent = false;
                        state->xioTransport = NULL;
                        state->portNum = 0;
                        state->connectFailCount = 0;
                        state->connectTick = 0;
                        state->topic_MqttMessage = NULL;
                        state->topic_GetState = NULL;
                        state->topic_NotifyState = NULL;
                        state->topic_DeviceMethods = NULL;
                        state->topic_InputQueue = NULL;
                        state->log_trace = state->raw_trace = false;
                        state->isProductInfoSet = false;
                        state->auto_url_encode_decode = false;
                        state->conn_attempted = false;
                    }
                }
            }
        }
    }
    return state;
}

TRANSPORT_LL_HANDLE IoTHubTransport_MQTT_Common_Create(const IOTHUBTRANSPORT_CONFIG* config, MQTT_GET_IO_TRANSPORT get_io_transport, TRANSPORT_CALLBACKS_INFO* cb_info, void* ctx)
{
    PMQTTTRANSPORT_HANDLE_DATA result;
    size_t deviceIdSize;

    /* Codes_SRS_IOTHUB_MQTT_TRANSPORT_07_001: [If parameter config is NULL then IoTHubTransport_MQTT_Common_Create shall return NULL.] */
    /* Codes_SRS_IOTHUB_TRANSPORT_MQTT_COMMON_07_041: [ if get_io_transport is NULL then IoTHubTransport_MQTT_Common_Create shall return NULL. ] */
    if (config == NULL || get_io_transport == NULL || cb_info == NULL)
    {
        LogError("Invalid Argument config: %p, get_io_transport: %p, cb_info: %p", config, get_io_transport, cb_info);
        result = NULL;
    }
    /* Codes_SRS_IOTHUB_MQTT_TRANSPORT_07_002: [If the parameter config's variables upperConfig, auth_module_handle or waitingToSend are NULL then IoTHubTransport_MQTT_Common_Create shall return NULL.] */
    else if (config->auth_module_handle == NULL)
    {
        LogError("Invalid Argument: auth_module_handle is NULL)");
        result = NULL;
    }
    /* Codes_SRS_IOTHUB_MQTT_TRANSPORT_07_002: [If the parameter config's variables upperConfig or waitingToSend are NULL then IoTHubTransport_MQTT_Common_Create shall return NULL.] */
    /* Codes_SRS_IOTHUB_MQTT_TRANSPORT_07_003: [If the upperConfig's variables deviceId, both deviceKey and deviceSasToken, iotHubName, protocol, or iotHubSuffix are NULL then IoTHubTransport_MQTT_Common_Create shall return NULL.] */
    /* Codes_SRS_IOTHUB_MQTT_TRANSPORT_03_003: [If both deviceKey & deviceSasToken fields are NOT NULL then IoTHubTransport_MQTT_Common_Create shall return NULL.] */
    else if (config->upperConfig == NULL ||
        config->upperConfig->protocol == NULL ||
        config->upperConfig->deviceId == NULL ||
        ((config->upperConfig->deviceKey != NULL) && (config->upperConfig->deviceSasToken != NULL)) ||
        config->upperConfig->iotHubName == NULL ||
        config->upperConfig->iotHubSuffix == NULL)
    {
        LogError("Invalid Argument: upperConfig structure contains an invalid parameter");
        result = NULL;
    }
    /* Codes_SRS_IOTHUB_MQTT_TRANSPORT_07_002: [If the parameter config's variables upperConfig, auth_module_handle or waitingToSend are NULL then IoTHubTransport_MQTT_Common_Create shall return NULL.] */
    else if (config->waitingToSend == NULL)
    {
        LogError("Invalid Argument: waitingToSend is NULL)");
        result = NULL;
    }
    /* Codes_SRS_IOTHUB_MQTT_TRANSPORT_07_006: [If the upperConfig's variables deviceId is an empty strings or length is greater then 128 then IoTHubTransport_MQTT_Common_Create shall return NULL.] */
    else if (((deviceIdSize = strlen(config->upperConfig->deviceId)) > 128U) || (deviceIdSize == 0))
    {
        LogError("Invalid Argument: DeviceId is of an invalid size");
        result = NULL;
    }
    /* Codes_SRS_IOTHUB_MQTT_TRANSPORT_07_003: [If the upperConfig's variables deviceId, both deviceKey and deviceSasToken, iotHubName, protocol, or iotHubSuffix are NULL then IoTHubTransport_MQTT_Common_Create shall return NULL.] */
    else if ((config->upperConfig->deviceKey != NULL) && (strlen(config->upperConfig->deviceKey) == 0))
    {
        LogError("Invalid Argument: deviceKey is empty");
        result = NULL;
    }
    /* Codes_SRS_IOTHUB_MQTT_TRANSPORT_07_003: [If the upperConfig's variables deviceId, both deviceKey and deviceSasToken, iotHubName, protocol, or iotHubSuffix are NULL then IoTHubTransport_MQTT_Common_Create shall return NULL.] */
    else if ((config->upperConfig->deviceSasToken != NULL) && (strlen(config->upperConfig->deviceSasToken) == 0))
    {
        LogError("Invalid Argument: deviceSasToken is empty");
        result = NULL;
    }
    /* Codes_SRS_IOTHUB_MQTT_TRANSPORT_07_003: [If the upperConfig's variables deviceId, deviceKey, iotHubName, protocol, or iotHubSuffix are NULL then IoTHubTransport_MQTT_Common_Create shall return NULL.] */
    else if (strlen(config->upperConfig->iotHubName) == 0)
    {
        LogError("Invalid Argument: iotHubName is empty");
        result = NULL;
    }
    else if (IoTHub_Transport_ValidateCallbacks(cb_info) != 0)
    {
        LogError("failure checking transport callbacks");
        result = NULL;
    }
    else
    {
        result = InitializeTransportHandleData(config->upperConfig, config->waitingToSend, config->auth_module_handle, config->moduleId);
        if (result != NULL)
        {
            result->get_io_transport = get_io_transport;
            result->http_proxy_hostname = NULL;
            result->http_proxy_username = NULL;
            result->http_proxy_password = NULL;

            result->transport_ctx = ctx;
            memcpy(&result->transport_callbacks, cb_info, sizeof(TRANSPORT_CALLBACKS_INFO));
        }
    }
    /* Codes_SRS_IOTHUB_MQTT_TRANSPORT_07_009: [If any error is encountered then IoTHubTransport_MQTT_Common_Create shall return NULL.] */
    /* Codes_SRS_IOTHUB_MQTT_TRANSPORT_07_011: [On Success IoTHubTransport_MQTT_Common_Create shall return a non-NULL value.] */
    return result;
}

void IoTHubTransport_MQTT_Common_Destroy(TRANSPORT_LL_HANDLE handle)
{
    /* Codes_SRS_IOTHUB_MQTT_TRANSPORT_07_012: [IoTHubTransport_MQTT_Common_Destroy shall do nothing if parameter handle is NULL.] */
    PMQTTTRANSPORT_HANDLE_DATA transport_data = (PMQTTTRANSPORT_HANDLE_DATA)handle;
    if (transport_data != NULL)
    {
        transport_data->isDestroyCalled = true;

        DisconnectFromClient(transport_data);

        //Empty the Waiting for Ack Messages.
        while (!DList_IsListEmpty(&transport_data->telemetry_waitingForAck))
        {
            PDLIST_ENTRY currentEntry = DList_RemoveHeadList(&transport_data->telemetry_waitingForAck);
            MQTT_MESSAGE_DETAILS_LIST* mqttMsgEntry = containingRecord(currentEntry, MQTT_MESSAGE_DETAILS_LIST, entry);
            sendMsgComplete(mqttMsgEntry->iotHubMessageEntry, transport_data, IOTHUB_CLIENT_CONFIRMATION_BECAUSE_DESTROY);
            free(mqttMsgEntry);
        }
        while (!DList_IsListEmpty(&transport_data->ack_waiting_queue))
        {
            PDLIST_ENTRY currentEntry = DList_RemoveHeadList(&transport_data->ack_waiting_queue);
            MQTT_DEVICE_TWIN_ITEM* mqtt_device_twin = containingRecord(currentEntry, MQTT_DEVICE_TWIN_ITEM, entry);

            if (mqtt_device_twin->userCallback == NULL)
            {
                transport_data->transport_callbacks.twin_rpt_state_complete_cb(mqtt_device_twin->iothub_msg_id, STATUS_CODE_TIMEOUT_VALUE, transport_data->transport_ctx);
            }
            else
            {
                mqtt_device_twin->userCallback(DEVICE_TWIN_UPDATE_COMPLETE, NULL, 0, mqtt_device_twin->userContext);
            }

            destroy_device_twin_get_message(mqtt_device_twin);
        }
        while (!DList_IsListEmpty(&transport_data->pending_get_twin_queue))
        {
            PDLIST_ENTRY currentEntry = DList_RemoveHeadList(&transport_data->pending_get_twin_queue);

            MQTT_DEVICE_TWIN_ITEM* mqtt_device_twin = containingRecord(currentEntry, MQTT_DEVICE_TWIN_ITEM, entry);

            mqtt_device_twin->userCallback(DEVICE_TWIN_UPDATE_COMPLETE, NULL, 0, mqtt_device_twin->userContext);

            destroy_device_twin_get_message(mqtt_device_twin);
        }

        /* Codes_SRS_IOTHUB_MQTT_TRANSPORT_07_014: [IoTHubTransport_MQTT_Common_Destroy shall free all the resources currently in use.] */
        /* Codes_SRS_IOTHUB_TRANSPORT_MQTT_COMMON_01_012: [ `IoTHubTransport_MQTT_Common_Destroy` shall free the stored proxy options. ]*/
        free_transport_handle_data(transport_data);
    }
}

int IoTHubTransport_MQTT_Common_Subscribe_DeviceTwin(TRANSPORT_LL_HANDLE handle)
{
    int result;
    PMQTTTRANSPORT_HANDLE_DATA transport_data = (PMQTTTRANSPORT_HANDLE_DATA)handle;
    if (transport_data == NULL)
    {
        /* Codes_SRS_IOTHUB_MQTT_TRANSPORT_07_042: [If the parameter handle is NULL than IoTHubTransport_MQTT_Common_Subscribe shall return a non-zero value.] */
        LogError("Invalid handle parameter. NULL.");
        result = __FAILURE__;
    }
    else
    {
        if (transport_data->topic_GetState == NULL)
        {
            /* Codes_SRS_IOTHUB_MQTT_TRANSPORT_07_044: [IoTHubTransport_MQTT_Common_Subscribe_DeviceTwin shall construct the get state topic string and the notify state topic string.] */
            transport_data->topic_GetState = STRING_construct(TOPIC_GET_DESIRED_STATE);
            if (transport_data->topic_GetState == NULL)
            {
                /* Codes_SRS_IOTHUB_MQTT_TRANSPORT_07_046: [Upon failure IoTHubTransport_MQTT_Common_Subscribe_DeviceTwin shall return a non-zero value.] */
                LogError("Failure: unable constructing reported state topic");
                result = __FAILURE__;
            }
            else
            {
                /* Codes_SRS_IOTHUB_MQTT_TRANSPORT_07_047: [On success IoTHubTransport_MQTT_Common_Subscribe_DeviceTwin shall return 0.] */
                transport_data->topics_ToSubscribe |= SUBSCRIBE_GET_REPORTED_STATE_TOPIC;
                result = 0;
            }
        }
        else
        {
            result = 0;
        }
        if (result == 0)
        {
            changeStateToSubscribeIfAllowed(transport_data);
        }
    }
    return result;
}

void IoTHubTransport_MQTT_Common_Unsubscribe_DeviceTwin(TRANSPORT_LL_HANDLE handle)
{
    PMQTTTRANSPORT_HANDLE_DATA transport_data = (PMQTTTRANSPORT_HANDLE_DATA)handle;
    /* Codes_SRS_IOTHUB_MQTT_TRANSPORT_07_048: [If the parameter handle is NULL than IoTHubTransport_MQTT_Common_Unsubscribe_DeviceTwin shall do nothing.] */
    if (transport_data != NULL)
    {
        if (transport_data->topic_GetState != NULL)
        {
            /* Codes_SRS_IOTHUB_MQTT_TRANSPORT_07_049: [If subscribe_state is set to IOTHUB_DEVICE_TWIN_DESIRED_STATE then IoTHubTransport_MQTT_Common_Unsubscribe_DeviceTwin shall unsubscribe from the topic_GetState to the mqtt client.] */
            transport_data->topics_ToSubscribe &= ~SUBSCRIBE_GET_REPORTED_STATE_TOPIC;
            STRING_delete(transport_data->topic_GetState);
            transport_data->topic_GetState = NULL;
        }
        if (transport_data->topic_NotifyState != NULL)
        {
            /* Codes_SRS_IOTHUB_MQTT_TRANSPORT_07_050: [If subscribe_state is set to IOTHUB_DEVICE_TWIN_NOTIFICATION_STATE then IoTHubTransport_MQTT_Common_Unsubscribe_DeviceTwin shall unsubscribe from the topic_NotifyState to the mqtt client.] */
            transport_data->topics_ToSubscribe &= ~SUBSCRIBE_NOTIFICATION_STATE_TOPIC;
            STRING_delete(transport_data->topic_NotifyState);
            transport_data->topic_NotifyState = NULL;
        }
    }
    else
    {
        LogError("Invalid argument to unsubscribe (handle is NULL).");
    }
}

IOTHUB_CLIENT_RESULT IoTHubTransport_MQTT_Common_GetTwinAsync(IOTHUB_DEVICE_HANDLE handle, IOTHUB_CLIENT_DEVICE_TWIN_CALLBACK completionCallback, void* callbackContext)
{
    IOTHUB_CLIENT_RESULT result;

    // Codes_SRS_IOTHUB_MQTT_TRANSPORT_09_001: [ If `handle` or `completionCallback` are `NULL` than `IoTHubTransport_MQTT_Common_GetTwinAsync` shall return IOTHUB_CLIENT_INVALID_ARG. ]
    if (handle == NULL || completionCallback == NULL)
    {
        LogError("Invalid argument (handle=%p, completionCallback=%p)", handle, completionCallback);
        result = IOTHUB_CLIENT_INVALID_ARG;
    }
    else
    {
        PMQTTTRANSPORT_HANDLE_DATA transport_data = (PMQTTTRANSPORT_HANDLE_DATA)handle;
        MQTT_DEVICE_TWIN_ITEM* mqtt_info;

        if ((mqtt_info = create_device_twin_get_message(transport_data)) == NULL)
        {
            LogError("Failed creating the device twin get request message");
            // Codes_SRS_IOTHUB_MQTT_TRANSPORT_09_003: [ If any failure occurs, IoTHubTransport_MQTT_Common_GetTwinAsync shall return IOTHUB_CLIENT_ERROR ]
            result = IOTHUB_CLIENT_ERROR;
        }
        else if (tickcounter_get_current_ms(transport_data->msgTickCounter, &mqtt_info->msgEnqueueTime) != 0)
        {
            LogError("Failed setting the get twin request enqueue time");
            destroy_device_twin_get_message(mqtt_info);
            // Codes_SRS_IOTHUB_MQTT_TRANSPORT_09_003: [ If any failure occurs, IoTHubTransport_MQTT_Common_GetTwinAsync shall return IOTHUB_CLIENT_ERROR ]
            result = IOTHUB_CLIENT_ERROR;
        }
        else
        {
            mqtt_info->userCallback = completionCallback;
            mqtt_info->userContext = callbackContext;

            // Codes_SRS_IOTHUB_MQTT_TRANSPORT_09_002: [ The request shall be queued to be sent when the transport is connected, through DoWork ]
            DList_InsertTailList(&transport_data->pending_get_twin_queue, &mqtt_info->entry);

            // Codes_SRS_IOTHUB_MQTT_TRANSPORT_09_004: [ If no failure occurs, IoTHubTransport_MQTT_Common_GetTwinAsync shall return IOTHUB_CLIENT_OK ]
            result = IOTHUB_CLIENT_OK;
        }
    }

    return result;
}

int IoTHubTransport_MQTT_Common_Subscribe_DeviceMethod(IOTHUB_DEVICE_HANDLE handle)
{
    int result;
    PMQTTTRANSPORT_HANDLE_DATA transport_data = (PMQTTTRANSPORT_HANDLE_DATA)handle;

    if (transport_data == NULL)
    {
        /*Codes_SRS_IOTHUB_MQTT_TRANSPORT_12_001 : [If the parameter handle is NULL than IoTHubTransport_MQTT_Common_Subscribe_DeviceMethod shall return a non - zero value.]*/
        LogError("Invalid handle parameter. NULL.");
        result = __FAILURE__;
    }
    else
    {
        if (transport_data->topic_DeviceMethods == NULL)
        {
            /*Codes_SRS_IOTHUB_MQTT_TRANSPORT_12_004 : [IoTHubTransport_MQTT_Common_Subscribe_DeviceMethod shall construct the DEVICE_METHOD topic string for subscribe.]*/
            transport_data->topic_DeviceMethods = STRING_construct(TOPIC_DEVICE_METHOD_SUBSCRIBE);
            if (transport_data->topic_DeviceMethods == NULL)
            {
                /*Codes_SRS_IOTHUB_MQTT_TRANSPORT_12_006 : [Upon failure IoTHubTransport_MQTT_Common_Subscribe_DeviceMethod shall return a non - zero value.]*/
                LogError("Failure: unable constructing device method subscribe topic");
                result = __FAILURE__;
            }
            else
            {
                /*Codes_SRS_IOTHUB_MQTT_TRANSPORT_12_003 : [IoTHubTransport_MQTT_Common_Subscribe_DeviceMethod shall set the signaling flag for DEVICE_METHOD topic for the receiver's topic list. ]*/
                transport_data->topics_ToSubscribe |= SUBSCRIBE_DEVICE_METHOD_TOPIC;
                result = 0;
            }
        }
        else
        {
            /*Codes_SRS_IOTHUB_MQTT_TRANSPORT_12_002 : [If the MQTT transport has been previously subscribed to DEVICE_METHOD topic IoTHubTransport_MQTT_Common_Subscribe_DeviceMethod shall do nothing and return 0.]*/
            result = 0;
        }

        if (result == 0)
        {
            /*Codes_SRS_IOTHUB_MQTT_TRANSPORT_12_005 : [IoTHubTransport_MQTT_Common_Subscribe_DeviceMethod shall schedule the send of the subscription.]*/
            /*Codes_SRS_IOTHUB_MQTT_TRANSPORT_12_007 : [On success IoTHubTransport_MQTT_Common_Subscribe_DeviceMethod shall return 0.]*/
            changeStateToSubscribeIfAllowed(transport_data);
        }
    }
    return result;
}

void IoTHubTransport_MQTT_Common_Unsubscribe_DeviceMethod(TRANSPORT_LL_HANDLE handle)
{
    PMQTTTRANSPORT_HANDLE_DATA transport_data = (PMQTTTRANSPORT_HANDLE_DATA)handle;
    /*Codes_SRS_IOTHUB_MQTT_TRANSPORT_12_008 : [If the parameter handle is NULL than IoTHubTransport_MQTT_Common_Unsubscribe_DeviceMethod shall do nothing and return.]*/
    if (transport_data != NULL)
    {
        /*Codes_SRS_IOTHUB_MQTT_TRANSPORT_12_009 : [If the MQTT transport has not been subscribed to DEVICE_METHOD topic IoTHubTransport_MQTT_Common_Unsubscribe_DeviceMethod shall do nothing and return.]*/
        if (transport_data->topic_DeviceMethods != NULL)
        {
            /*Codes_SRS_IOTHUB_MQTT_TRANSPORT_12_010 : [IoTHubTransport_MQTT_Common_Unsubscribe_DeviceMethod shall construct the DEVICE_METHOD topic string for unsubscribe.]*/
            const char* unsubscribe[1];
            unsubscribe[0] = STRING_c_str(transport_data->topic_DeviceMethods);

            /*Codes_SRS_IOTHUB_MQTT_TRANSPORT_12_011 : [IoTHubTransport_MQTT_Common_Unsubscribe_DeviceMethod shall send the unsubscribe.]*/
            if (mqtt_client_unsubscribe(transport_data->mqttClient, get_next_packet_id(transport_data), unsubscribe, 1) != 0)
            {
                LogError("Failure calling mqtt_client_unsubscribe");
            }

            /*Codes_SRS_IOTHUB_MQTT_TRANSPORT_12_012 : [IoTHubTransport_MQTT_Common_Unsubscribe_DeviceMethod shall removes the signaling flag for DEVICE_METHOD topic from the receiver's topic list. ]*/
            STRING_delete(transport_data->topic_DeviceMethods);
            transport_data->topic_DeviceMethods = NULL;
            transport_data->topics_ToSubscribe &= ~SUBSCRIBE_DEVICE_METHOD_TOPIC;
        }
    }
    else
    {
        LogError("Invalid argument to unsubscribe (NULL).");
    }
}

int IoTHubTransport_MQTT_Common_DeviceMethod_Response(TRANSPORT_LL_HANDLE handle, METHOD_HANDLE methodId, const unsigned char* response, size_t respSize, int status)
{
    int result;
    MQTTTRANSPORT_HANDLE_DATA* transport_data = (MQTTTRANSPORT_HANDLE_DATA*)handle;
    if (transport_data != NULL)
    {
        /* Codes_SRS_IOTHUB_TRANSPORT_MQTT_COMMON_07_042: [ IoTHubTransport_MQTT_Common_DeviceMethod_Response shall publish an mqtt message for the device method response. ] */
        DEVICE_METHOD_INFO* dev_method_info = (DEVICE_METHOD_INFO*)methodId;
        if (dev_method_info == NULL)
        {
            LogError("Failure: DEVICE_METHOD_INFO was NULL");
            result = __FAILURE__;
        }
        else
        {
            if (publish_device_method_message(transport_data, status, dev_method_info->request_id, response, respSize) != 0)
            {
                /* Codes_SRS_IOTHUB_TRANSPORT_MQTT_COMMON_07_051: [ If any error is encountered, IoTHubTransport_MQTT_Common_DeviceMethod_Response shall return a non-zero value. ] */
                LogError("Failure: publishing device method response");
                result = __FAILURE__;
            }
            else
            {
                result = 0;
            }
            STRING_delete(dev_method_info->request_id);
            free(dev_method_info);
        }
    }
    else
    {
        /* Codes_SRS_IOTHUB_TRANSPORT_MQTT_COMMON_07_041: [ If the parameter handle is NULL than IoTHubTransport_MQTT_Common_DeviceMethod_Response shall return a non-zero value. ] */
        result = __FAILURE__;
        LogError("Failure: invalid TRANSPORT_LL_HANDLE parameter specified");
    }
    return result;
}

static STRING_HANDLE buildTopicMqttMessage(const char* device_id, const char* module_id)
{
    if (module_id == NULL)
    {
        return STRING_construct_sprintf(TOPIC_DEVICE_MSG, device_id);
    }
    else
    {
        return STRING_construct_sprintf(TOPIC_DEVICE_MODULE_MSG, device_id, module_id);
    }
}

int IoTHubTransport_MQTT_Common_Subscribe(TRANSPORT_LL_HANDLE handle)
{
    int result;
    PMQTTTRANSPORT_HANDLE_DATA transport_data = (PMQTTTRANSPORT_HANDLE_DATA)handle;
    if (transport_data == NULL)
    {
        /* Codes_SRS_IOTHUB_MQTT_TRANSPORT_07_015: [If parameter handle is NULL than IoTHubTransport_MQTT_Common_Subscribe shall return a non-zero value.] */
        LogError("Invalid handle parameter. NULL.");
        result = __FAILURE__;
    }
    else
    {
        /* Code_SRS_IOTHUB_MQTT_TRANSPORT_07_016: [IoTHubTransport_MQTT_Common_Subscribe shall set a flag to enable mqtt_client_subscribe to be called to subscribe to the Message Topic.] */
        transport_data->topic_MqttMessage = buildTopicMqttMessage(STRING_c_str(transport_data->device_id), STRING_c_str(transport_data->module_id));
        if (transport_data->topic_MqttMessage == NULL)
        {
            LogError("Failure constructing Message Topic");
            result = __FAILURE__;
        }
        else
        {
            transport_data->topics_ToSubscribe |= SUBSCRIBE_TELEMETRY_TOPIC;
            /* Code_SRS_IOTHUB_MQTT_TRANSPORT_07_035: [If current packet state is not CONNACT, DISCONNECT_TYPE, or PACKET_TYPE_ERROR then IoTHubTransport_MQTT_Common_Subscribe shall set the packet state to SUBSCRIBE_TYPE.]*/
            changeStateToSubscribeIfAllowed(transport_data);
            result = 0;
        }
    }
    return result;
}

void IoTHubTransport_MQTT_Common_Unsubscribe(TRANSPORT_LL_HANDLE handle)
{
    PMQTTTRANSPORT_HANDLE_DATA transport_data = (PMQTTTRANSPORT_HANDLE_DATA)handle;
    /* Codes_SRS_IOTHUB_MQTT_TRANSPORT_07_019: [If parameter handle is NULL then IoTHubTransport_MQTT_Common_Unsubscribe shall do nothing.] */
    if (transport_data != NULL)
    {
        /* Codes_SRS_IOTHUB_MQTT_TRANSPORT_07_020: [IoTHubTransport_MQTT_Common_Unsubscribe shall call mqtt_client_unsubscribe to unsubscribe the mqtt message topic.] */
        const char* unsubscribe[1];
        unsubscribe[0] = STRING_c_str(transport_data->topic_MqttMessage);
        if (mqtt_client_unsubscribe(transport_data->mqttClient, get_next_packet_id(transport_data), unsubscribe, 1) != 0)
        {
            LogError("Failure calling mqtt_client_unsubscribe");
        }
        STRING_delete(transport_data->topic_MqttMessage);
        transport_data->topic_MqttMessage = NULL;
        transport_data->topics_ToSubscribe &= ~SUBSCRIBE_TELEMETRY_TOPIC;
    }
    else
    {
        LogError("Invalid argument to unsubscribe (NULL).");
    }
}

IOTHUB_PROCESS_ITEM_RESULT IoTHubTransport_MQTT_Common_ProcessItem(TRANSPORT_LL_HANDLE handle, IOTHUB_IDENTITY_TYPE item_type, IOTHUB_IDENTITY_INFO* iothub_item)
{
    IOTHUB_PROCESS_ITEM_RESULT result;
    /* Codes_SRS_IOTHUBCLIENT_LL_07_001: [ If handle or iothub_item are NULL then IoTHubTransport_MQTT_Common_ProcessItem shall return IOTHUB_PROCESS_ERROR. ]*/
    if (handle == NULL || iothub_item == NULL)
    {
        LogError("Invalid handle parameter iothub_item=%p", iothub_item);
        result = IOTHUB_PROCESS_ERROR;
    }
    else
    {
        PMQTTTRANSPORT_HANDLE_DATA transport_data = (PMQTTTRANSPORT_HANDLE_DATA)handle;

        if (transport_data->currPacketState == PUBLISH_TYPE)
        {
            // Ensure the reported property suback has been received
            if (item_type == IOTHUB_TYPE_DEVICE_TWIN && transport_data->twin_resp_sub_recv)
            {
                MQTT_DEVICE_TWIN_ITEM* mqtt_info = (MQTT_DEVICE_TWIN_ITEM*)malloc(sizeof(MQTT_DEVICE_TWIN_ITEM));
                if (mqtt_info == NULL)
                {
                    /* Codes_SRS_IOTHUBCLIENT_LL_07_004: [ If any errors are encountered IoTHubTransport_MQTT_Common_ProcessItem shall return IOTHUB_PROCESS_ERROR. ]*/
                    result = IOTHUB_PROCESS_ERROR;
                }
                else
                {
                    /*Codes_SRS_IOTHUBCLIENT_LL_07_003: [ IoTHubTransport_MQTT_Common_ProcessItem shall publish a message to the mqtt protocol with the message topic for the message type.]*/
                    mqtt_info->iothub_type = item_type;
                    mqtt_info->iothub_msg_id = iothub_item->device_twin->item_id;
                    mqtt_info->retryCount = 0;
                    mqtt_info->userCallback = NULL;
                    mqtt_info->userContext = NULL;
                    mqtt_info->msgEnqueueTime = 0;

                    /* Codes_SRS_IOTHUBCLIENT_LL_07_005: [ If successful IoTHubTransport_MQTT_Common_ProcessItem shall add mqtt info structure acknowledgement queue. ] */
                    DList_InsertTailList(&transport_data->ack_waiting_queue, &mqtt_info->entry);

                    if (publish_device_twin_message(transport_data, iothub_item->device_twin, mqtt_info) != 0)
                    {
                        DList_RemoveEntryList(&mqtt_info->entry);

                        free(mqtt_info);
                        /* Codes_SRS_IOTHUBCLIENT_LL_07_004: [ If any errors are encountered IoTHubTransport_MQTT_Common_ProcessItem shall return IOTHUB_PROCESS_ERROR. ]*/
                        result = IOTHUB_PROCESS_ERROR;
                    }
                    else
                    {
                        result = IOTHUB_PROCESS_OK;
                    }
                }
            }
            else
            {
                /* Codes_SRS_IOTHUBCLIENT_LL_07_006: [ If the item_type is not a supported type IoTHubTransport_MQTT_Common_ProcessItem shall return IOTHUB_PROCESS_CONTINUE. ]*/
                result = IOTHUB_PROCESS_CONTINUE;
            }
        }
        else
        {
            /* Codes_SRS_IOTHUBCLIENT_LL_07_002: [ If the mqtt is not ready to publish messages IoTHubTransport_MQTT_Common_ProcessItem shall return IOTHUB_PROCESS_NOT_CONNECTED. ] */
            result = IOTHUB_PROCESS_NOT_CONNECTED;
        }
    }
    return result;
}

/* Codes_SRS_IOTHUB_MQTT_TRANSPORT_07_054: [ IoTHubTransport_MQTT_Common_DoWork shall subscribe to the Notification and get_state Topics if they are defined. ] */
void IoTHubTransport_MQTT_Common_DoWork(TRANSPORT_LL_HANDLE handle)
{
    /* Codes_SRS_IOTHUB_MQTT_TRANSPORT_07_026: [IoTHubTransport_MQTT_Common_DoWork shall do nothing if parameter handle and/or iotHubClientHandle is NULL.] */
    PMQTTTRANSPORT_HANDLE_DATA transport_data = (PMQTTTRANSPORT_HANDLE_DATA)handle;
    if (transport_data != NULL)
    {
        if (InitializeConnection(transport_data) == 0)
        {
            if (transport_data->mqttClientStatus == MQTT_CLIENT_STATUS_PENDING_CLOSE)
            {
                mqtt_client_disconnect(transport_data->mqttClient, NULL, NULL);
                transport_data->mqttClientStatus = MQTT_CLIENT_STATUS_NOT_CONNECTED;
            }
            else if (transport_data->currPacketState == CONNACK_TYPE || transport_data->currPacketState == SUBSCRIBE_TYPE)
            {
                SubscribeToMqttProtocol(transport_data);
            }
            else if (transport_data->currPacketState == SUBACK_TYPE)
            {
                if ((transport_data->topic_NotifyState != NULL || transport_data->topic_GetState != NULL) &&
                    !transport_data->device_twin_get_sent)
                {
                    /* Codes_SRS_IOTHUB_MQTT_TRANSPORT_07_055: [ IoTHubTransport_MQTT_Common_DoWork shall send a device twin get property message upon successfully retrieving a SUBACK on device twin topics. ] */
                    MQTT_DEVICE_TWIN_ITEM* mqtt_info;

                    if ((mqtt_info = create_device_twin_get_message(transport_data)) == NULL)
                    {
                        LogError("Failure: could not create message for twin get command");
                    }
                    else if (publish_device_twin_get_message(transport_data, mqtt_info) == 0)
                    {
                        transport_data->device_twin_get_sent = true;
                    }
                    else
                    {
                        LogError("Failure: sending device twin get property command.");
                        destroy_device_twin_get_message(mqtt_info);
                    }
                }
                // Publish can be called now
                transport_data->currPacketState = PUBLISH_TYPE;
            }
            else if (transport_data->currPacketState == PUBLISH_TYPE)
            {
                PDLIST_ENTRY currentListEntry = transport_data->waitingToSend->Flink;
                /* Codes_SRS_IOTHUB_MQTT_TRANSPORT_07_027: [IoTHubTransport_MQTT_Common_DoWork shall inspect the "waitingToSend" DLIST passed in config structure.] */
                while (currentListEntry != transport_data->waitingToSend)
                {
                    IOTHUB_MESSAGE_LIST* iothubMsgList = containingRecord(currentListEntry, IOTHUB_MESSAGE_LIST, entry);
                    DLIST_ENTRY savedFromCurrentListEntry;
                    savedFromCurrentListEntry.Flink = currentListEntry->Flink;

                    /* Codes_SRS_IOTHUB_MQTT_TRANSPORT_07_027: [IoTHubTransport_MQTT_Common_DoWork shall inspect the "waitingToSend" DLIST passed in config structure.] */
                    size_t messageLength;
                    const unsigned char* messagePayload = NULL;
                    if (!RetrieveMessagePayload(iothubMsgList->messageHandle, &messagePayload, &messageLength))
                    {
                        (void)(DList_RemoveEntryList(currentListEntry));
                        sendMsgComplete(iothubMsgList, transport_data, IOTHUB_CLIENT_CONFIRMATION_ERROR);
                        LogError("Failure result from IoTHubMessage_GetData");
                    }
                    else
                    {
                        /* Codes_SRS_IOTHUB_MQTT_TRANSPORT_07_029: [IoTHubTransport_MQTT_Common_DoWork shall create a MQTT_MESSAGE_HANDLE and pass this to a call to mqtt_client_publish.] */
                        MQTT_MESSAGE_DETAILS_LIST* mqttMsgEntry = (MQTT_MESSAGE_DETAILS_LIST*)malloc(sizeof(MQTT_MESSAGE_DETAILS_LIST));
                        if (mqttMsgEntry == NULL)
                        {
                            LogError("Allocation Error: Failure allocating MQTT Message Detail List.");
                        }
                        else
                        {
                            mqttMsgEntry->retryCount = 0;
                            mqttMsgEntry->iotHubMessageEntry = iothubMsgList;
                            mqttMsgEntry->packet_id = get_next_packet_id(transport_data);
                            if (publish_mqtt_telemetry_msg(transport_data, mqttMsgEntry, messagePayload, messageLength) != 0)
                            {
                                (void)(DList_RemoveEntryList(currentListEntry));
                                sendMsgComplete(iothubMsgList, transport_data, IOTHUB_CLIENT_CONFIRMATION_ERROR);
                                free(mqttMsgEntry);
                            }
                            else
                            {
                                // Remove the message from the waiting queue ...
                                (void)(DList_RemoveEntryList(currentListEntry));
                                // and add it to the ack queue
                                DList_InsertTailList(&(transport_data->telemetry_waitingForAck), &(mqttMsgEntry->entry));
                            }
                        }
                    }
                    currentListEntry = savedFromCurrentListEntry.Flink;
                }

                sendPendingGetTwinRequests(transport_data);
            }
            /* Codes_SRS_IOTHUB_MQTT_TRANSPORT_07_030: [IoTHubTransport_MQTT_Common_DoWork shall call mqtt_client_dowork everytime it is called if it is connected.] */
            mqtt_client_dowork(transport_data->mqttClient);
        }

        // Check the ack messages timeouts
        process_queued_ack_messages(transport_data);
        removeExpiredPendingGetTwinRequests(transport_data);
        removeExpiredGetTwinRequestsPendingAck(transport_data);
    }
}

IOTHUB_CLIENT_RESULT IoTHubTransport_MQTT_Common_GetSendStatus(TRANSPORT_LL_HANDLE handle, IOTHUB_CLIENT_STATUS *iotHubClientStatus)
{
    IOTHUB_CLIENT_RESULT result;

    if (handle == NULL || iotHubClientStatus == NULL)
    {
        /* Codes_SRS_IOTHUB_MQTT_TRANSPORT_07_023: [IoTHubTransport_MQTT_Common_GetSendStatus shall return IOTHUB_CLIENT_INVALID_ARG if called with NULL parameter.] */
        LogError("invalid arument.");
        result = IOTHUB_CLIENT_INVALID_ARG;
    }
    else
    {
        MQTTTRANSPORT_HANDLE_DATA* handleData = (MQTTTRANSPORT_HANDLE_DATA*)handle;
        if (!DList_IsListEmpty(handleData->waitingToSend) || !DList_IsListEmpty(&(handleData->telemetry_waitingForAck)))
        {
            /* Codes_SRS_IOTHUB_MQTT_TRANSPORT_07_025: [IoTHubTransport_MQTT_Common_GetSendStatus shall return IOTHUB_CLIENT_OK and status IOTHUB_CLIENT_SEND_STATUS_BUSY if there are currently event items to be sent or being sent.] */
            *iotHubClientStatus = IOTHUB_CLIENT_SEND_STATUS_BUSY;
        }
        else
        {
            /* Codes_SRS_IOTHUB_MQTT_TRANSPORT_07_024: [IoTHubTransport_MQTT_Common_GetSendStatus shall return IOTHUB_CLIENT_OK and status IOTHUB_CLIENT_SEND_STATUS_IDLE if there are currently no event items to be sent or being sent.] */
            *iotHubClientStatus = IOTHUB_CLIENT_SEND_STATUS_IDLE;
        }
        result = IOTHUB_CLIENT_OK;
    }
    return result;
}

IOTHUB_CLIENT_RESULT IoTHubTransport_MQTT_Common_SetOption(TRANSPORT_LL_HANDLE handle, const char* option, const void* value)
{
    /* Codes_SRS_IOTHUB_MQTT_TRANSPORT_07_021: [If any parameter is NULL then IoTHubTransport_MQTT_Common_SetOption shall return IOTHUB_CLIENT_INVALID_ARG.] */
    IOTHUB_CLIENT_RESULT result;
    if (
        (handle == NULL) ||
        (option == NULL) ||
        (value == NULL)
        )
    {
        result = IOTHUB_CLIENT_INVALID_ARG;
        LogError("invalid parameter (NULL) passed to IoTHubTransport_MQTT_Common_SetOption.");
    }
    else
    {
        MQTTTRANSPORT_HANDLE_DATA* transport_data = (MQTTTRANSPORT_HANDLE_DATA*)handle;

        IOTHUB_CREDENTIAL_TYPE cred_type = IoTHubClient_Auth_Get_Credential_Type(transport_data->authorization_module);

        /* Codes_SRS_IOTHUB_MQTT_TRANSPORT_07_031: [If the option parameter is set to "logtrace" then the value shall be a bool_ptr and the value will determine if the mqtt client log is on or off.] */
        if (strcmp(OPTION_LOG_TRACE, option) == 0)
        {
            transport_data->log_trace = *((bool*)value);
            mqtt_client_set_trace(transport_data->mqttClient, transport_data->log_trace, transport_data->raw_trace);
            result = IOTHUB_CLIENT_OK;
        }
        else if (strcmp("rawlogtrace", option) == 0)
        {
            transport_data->raw_trace = *((bool*)value);
            mqtt_client_set_trace(transport_data->mqttClient, transport_data->log_trace, transport_data->raw_trace);
            result = IOTHUB_CLIENT_OK;
        }
        else if (strcmp(OPTION_AUTO_URL_ENCODE_DECODE, option) == 0)
        {
            transport_data->auto_url_encode_decode = *((bool*)value);
            result = IOTHUB_CLIENT_OK;
        }
        else if (strcmp(OPTION_CONNECTION_TIMEOUT, option) == 0)
        {
            int* connection_time = (int*)value;
            if (*connection_time != transport_data->connect_timeout_in_sec)
            {
                transport_data->connect_timeout_in_sec = (uint16_t)(*connection_time);
            }
            result = IOTHUB_CLIENT_OK;
        }
        else if (strcmp(OPTION_KEEP_ALIVE, option) == 0)
        {
            /* Codes_SRS_IOTHUB_MQTT_TRANSPORT_07_036: [If the option parameter is set to "keepalive" then the value shall be a int_ptr and the value will determine the mqtt keepalive time that is set for pings.] */
            int* keepAliveOption = (int*)value;
            /* Codes_SRS_IOTHUB_MQTT_TRANSPORT_07_037 : [If the option parameter is set to supplied int_ptr keepalive is the same value as the existing keepalive then IoTHubTransport_MQTT_Common_SetOption shall do nothing.] */
            if (*keepAliveOption != transport_data->keepAliveValue)
            {
                transport_data->keepAliveValue = (uint16_t)(*keepAliveOption);
                if (transport_data->mqttClientStatus != MQTT_CLIENT_STATUS_NOT_CONNECTED)
                {
                    /* Codes_SRS_IOTHUB_MQTT_TRANSPORT_07_038: [If the client is connected when the keepalive is set then IoTHubTransport_MQTT_Common_SetOption shall disconnect and reconnect with the specified keepalive value.] */
                    DisconnectFromClient(transport_data);
                }
            }
            result = IOTHUB_CLIENT_OK;
        }
        /* Codes_SRS_IOTHUB_MQTT_TRANSPORT_07_039: [If the option parameter is set to "x509certificate" then the value shall be a const char of the certificate to be used for x509.] */
        else if ((strcmp(OPTION_X509_CERT, option) == 0) && (cred_type != IOTHUB_CREDENTIAL_TYPE_X509 && cred_type != IOTHUB_CREDENTIAL_TYPE_UNKNOWN))
        {
            LogError("x509certificate specified, but authentication method is not x509");
            result = IOTHUB_CLIENT_INVALID_ARG;
        }
        /* Codes_SRS_IOTHUB_MQTT_TRANSPORT_07_040: [If the option parameter is set to "x509privatekey" then the value shall be a const char of the RSA Private Key to be used for x509.] */
        else if ((strcmp(OPTION_X509_PRIVATE_KEY, option) == 0) && (cred_type != IOTHUB_CREDENTIAL_TYPE_X509 && cred_type != IOTHUB_CREDENTIAL_TYPE_UNKNOWN))
        {
            LogError("x509privatekey specified, but authentication method is not x509");
            result = IOTHUB_CLIENT_INVALID_ARG;
        }
        else if (strcmp(OPTION_HTTP_PROXY, option) == 0)
        {
            /* Codes_SRS_IOTHUB_TRANSPORT_MQTT_COMMON_01_001: [ If `option` is `proxy_data`, `value` shall be used as an `HTTP_PROXY_OPTIONS*`. ]*/
            HTTP_PROXY_OPTIONS* proxy_options = (HTTP_PROXY_OPTIONS*)value;

            if (transport_data->xioTransport != NULL)
            {
                /* Codes_SRS_IOTHUB_TRANSPORT_MQTT_COMMON_01_007: [ If the underlying IO has already been created, then `IoTHubTransport_MQTT_Common_SetOption` shall fail and return `IOTHUB_CLIENT_ERROR`. ]*/
                LogError("Cannot set proxy option once the underlying IO is created");
                result = IOTHUB_CLIENT_ERROR;
            }
            else if (proxy_options->host_address == NULL)
            {
                /* Codes_SRS_IOTHUB_TRANSPORT_MQTT_COMMON_01_003: [ If `host_address` is NULL, `IoTHubTransport_MQTT_Common_SetOption` shall fail and return `IOTHUB_CLIENT_INVALID_ARG`. ]*/
                LogError("NULL host_address in proxy options");
                result = IOTHUB_CLIENT_INVALID_ARG;
            }
            /* Codes_SRS_IOTHUB_TRANSPORT_MQTT_COMMON_01_006: [ If only one of `username` and `password` is NULL, `IoTHubTransport_MQTT_Common_SetOption` shall fail and return `IOTHUB_CLIENT_INVALID_ARG`. ]*/
            else if (((proxy_options->username == NULL) || (proxy_options->password == NULL)) &&
                (proxy_options->username != proxy_options->password))
            {
                LogError("Only one of username and password for proxy settings was NULL");
                result = IOTHUB_CLIENT_INVALID_ARG;
            }
            else
            {
                char* copied_proxy_hostname = NULL;
                char* copied_proxy_username = NULL;
                char* copied_proxy_password = NULL;

                /* Codes_SRS_IOTHUB_TRANSPORT_MQTT_COMMON_01_002: [ The fields `host_address`, `port`, `username` and `password` shall be saved for later used (needed when creating the underlying IO to be used by the transport). ]*/
                transport_data->http_proxy_port = proxy_options->port;
                if (mallocAndStrcpy_s(&copied_proxy_hostname, proxy_options->host_address) != 0)
                {
                    /* Codes_SRS_IOTHUB_TRANSPORT_MQTT_COMMON_01_004: [ If copying `host_address`, `username` or `password` fails, `IoTHubTransport_MQTT_Common_SetOption` shall fail and return `IOTHUB_CLIENT_ERROR`. ]*/
                    LogError("Cannot copy HTTP proxy hostname");
                    result = IOTHUB_CLIENT_ERROR;
                }
                /* Codes_SRS_IOTHUB_TRANSPORT_MQTT_COMMON_01_005: [ `username` and `password` shall be allowed to be NULL. ]*/
                else if ((proxy_options->username != NULL) && (mallocAndStrcpy_s(&copied_proxy_username, proxy_options->username) != 0))
                {
                    /* Codes_SRS_IOTHUB_TRANSPORT_MQTT_COMMON_01_004: [ If copying `host_address`, `username` or `password` fails, `IoTHubTransport_MQTT_Common_SetOption` shall fail and return `IOTHUB_CLIENT_ERROR`. ]*/
                    free(copied_proxy_hostname);
                    LogError("Cannot copy HTTP proxy username");
                    result = IOTHUB_CLIENT_ERROR;
                }
                /* Codes_SRS_IOTHUB_TRANSPORT_MQTT_COMMON_01_005: [ `username` and `password` shall be allowed to be NULL. ]*/
                else if ((proxy_options->password != NULL) && (mallocAndStrcpy_s(&copied_proxy_password, proxy_options->password) != 0))
                {
                    /* Codes_SRS_IOTHUB_TRANSPORT_MQTT_COMMON_01_004: [ If copying `host_address`, `username` or `password` fails, `IoTHubTransport_MQTT_Common_SetOption` shall fail and return `IOTHUB_CLIENT_ERROR`. ]*/
                    if (copied_proxy_username != NULL)
                    {
                        free(copied_proxy_username);
                    }
                    free(copied_proxy_hostname);
                    LogError("Cannot copy HTTP proxy password");
                    result = IOTHUB_CLIENT_ERROR;
                }
                else
                {
                    /* Codes_SRS_IOTHUB_TRANSPORT_MQTT_COMMON_01_009: [ When setting the proxy options succeeds any previously saved proxy options shall be freed. ]*/
                    free_proxy_data(transport_data);

                    transport_data->http_proxy_hostname = copied_proxy_hostname;
                    transport_data->http_proxy_username = copied_proxy_username;
                    transport_data->http_proxy_password = copied_proxy_password;

                    /* Codes_SRS_IOTHUB_TRANSPORT_MQTT_COMMON_01_008: [ If setting the `proxy_data` option suceeds, `IoTHubTransport_MQTT_Common_SetOption` shall return `IOTHUB_CLIENT_OK` ]*/
                    result = IOTHUB_CLIENT_OK;
                }
            }
        }
        else
        {
            /* Codes_SRS_IOTHUB_MQTT_TRANSPORT_07_039: [If the option parameter is set to "x509certificate" then the value shall be a const char of the certificate to be used for x509.] */
            if (((strcmp(OPTION_X509_CERT, option) == 0) || (strcmp(OPTION_X509_PRIVATE_KEY, option) == 0)) && (cred_type != IOTHUB_CREDENTIAL_TYPE_X509))
            {
                IoTHubClient_Auth_Set_x509_Type(transport_data->authorization_module, true);
            }

            /* Codes_SRS_IOTHUB_MQTT_TRANSPORT_07_032: [IoTHubTransport_MQTT_Common_SetOption shall pass down the option to xio_setoption if the option parameter is not a known option string for the MQTT transport.] */
            if (GetTransportProviderIfNecessary(transport_data) == 0)
            {
                if (xio_setoption(transport_data->xioTransport, option, value) == 0)
                {
                    result = IOTHUB_CLIENT_OK;
                }
                else
                {
                    /* Codes_SRS_IOTHUB_MQTT_TRANSPORT_07_132: [IoTHubTransport_MQTT_Common_SetOption shall return IOTHUB_CLIENT_INVALID_ARG xio_setoption fails] */
                    result = IOTHUB_CLIENT_INVALID_ARG;
                }
            }
            else
            {
                result = IOTHUB_CLIENT_ERROR;
            }
        }
    }
    return result;
}

static bool check_module_ids_equal(const char* transportModuleId, const char* deviceModuleId)
{
    if ((transportModuleId != NULL) && (deviceModuleId == NULL))
    {
        return false;
    }
    else if ((transportModuleId == NULL) && (deviceModuleId != NULL))
    {
        return false;
    }
    else if ((transportModuleId == NULL) && (deviceModuleId == NULL))
    {
        return true;
    }
    else
    {
        return (0 == strcmp(transportModuleId, deviceModuleId));
    }
}

TRANSPORT_LL_HANDLE IoTHubTransport_MQTT_Common_Register(TRANSPORT_LL_HANDLE handle, const IOTHUB_DEVICE_CONFIG* device, PDLIST_ENTRY waitingToSend)
{
    TRANSPORT_LL_HANDLE result = NULL;

    // Codes_SRS_IOTHUB_MQTT_TRANSPORT_17_001: [ IoTHubTransport_MQTT_Common_Register shall return NULL if the TRANSPORT_LL_HANDLE is NULL.]
    // Codes_SRS_IOTHUB_MQTT_TRANSPORT_17_002: [ IoTHubTransport_MQTT_Common_Register shall return NULL if device or waitingToSend are NULL.]
    if ((handle == NULL) || (device == NULL) || (waitingToSend == NULL))
    {
        LogError("IoTHubTransport_MQTT_Common_Register: handle, device or waitingToSend is NULL.");
        result = NULL;
    }
    else
    {
        MQTTTRANSPORT_HANDLE_DATA* transport_data = (MQTTTRANSPORT_HANDLE_DATA*)handle;

        // Codes_SRS_IOTHUB_MQTT_TRANSPORT_03_001: [ IoTHubTransport_MQTT_Common_Register shall return NULL if deviceId, or both deviceKey and deviceSasToken are NULL.]
        if (device->deviceId == NULL)
        {
            LogError("IoTHubTransport_MQTT_Common_Register: deviceId is NULL.");
            result = NULL;
        }
        // Codes_SRS_IOTHUB_MQTT_TRANSPORT_03_002: [ IoTHubTransport_MQTT_Common_Register shall return NULL if both deviceKey and deviceSasToken are provided.]
        else if ((device->deviceKey != NULL) && (device->deviceSasToken != NULL))
        {
            LogError("IoTHubTransport_MQTT_Common_Register: Both deviceKey and deviceSasToken are defined. Only one can be used.");
            result = NULL;
        }
        else
        {
            // Codes_SRS_IOTHUB_MQTT_TRANSPORT_17_003: [ IoTHubTransport_MQTT_Common_Register shall return NULL if deviceId or deviceKey do not match the deviceId and deviceKey passed in during IoTHubTransport_MQTT_Common_Create.]
            if (strcmp(STRING_c_str(transport_data->device_id), device->deviceId) != 0)
            {
                LogError("IoTHubTransport_MQTT_Common_Register: deviceId does not match.");
                result = NULL;
            }
            else if (!check_module_ids_equal(STRING_c_str(transport_data->module_id), device->moduleId))
            {
                LogError("IoTHubTransport_MQTT_Common_Register: moduleId does not match.");
                result = NULL;
            }
            // Codes_SRS_IOTHUB_TRANSPORT_MQTT_COMMON_43_001: [ IoTHubTransport_MQTT_Common_Register shall return NULL if deviceKey is NULL when credential type is IOTHUB_CREDENTIAL_TYPE_DEVICE_KEY ]
            else if (IoTHubClient_Auth_Get_Credential_Type(transport_data->authorization_module) == IOTHUB_CREDENTIAL_TYPE_DEVICE_KEY &&
                ((device->deviceKey == NULL) || (strcmp(IoTHubClient_Auth_Get_DeviceKey(transport_data->authorization_module), device->deviceKey) != 0)))
            {
                LogError("IoTHubTransport_MQTT_Common_Register: deviceKey does not match.");
                result = NULL;
            }
            else
            {
                if (transport_data->isRegistered == true)
                {
                    LogError("Transport already has device registered by id: [%s]", device->deviceId);
                    result = NULL;
                }
                else
                {
                    transport_data->isRegistered = true;
                    // Codes_SRS_IOTHUB_MQTT_TRANSPORT_17_004: [ IoTHubTransport_MQTT_Common_Register shall return the TRANSPORT_LL_HANDLE as the TRANSPORT_LL_HANDLE. ]
                    result = (TRANSPORT_LL_HANDLE)handle;
                }
            }
        }
    }

    return result;
}

void IoTHubTransport_MQTT_Common_Unregister(TRANSPORT_LL_HANDLE deviceHandle)
{
    // Codes_SRS_IOTHUB_MQTT_TRANSPORT_17_005: [ If deviceHandle is NULL `IoTHubTransport_MQTT_Common_Unregister` shall do nothing. ]
    if (deviceHandle != NULL)
    {
        MQTTTRANSPORT_HANDLE_DATA* transport_data = (MQTTTRANSPORT_HANDLE_DATA*)deviceHandle;

        transport_data->isRegistered = false;
    }
}

STRING_HANDLE IoTHubTransport_MQTT_Common_GetHostname(TRANSPORT_LL_HANDLE handle)
{
    STRING_HANDLE result;
    /*Codes_SRS_IOTHUB_MQTT_TRANSPORT_02_001: [ If handle is NULL then IoTHubTransport_MQTT_Common_GetHostname shall fail and return NULL. ]*/
    if (handle == NULL)
    {
        result = NULL;
    }
    /*Codes_SRS_IOTHUB_MQTT_TRANSPORT_02_002: [ Otherwise IoTHubTransport_MQTT_Common_GetHostname shall return a non-NULL STRING_HANDLE containg the hostname. ]*/
    else if ((result = STRING_clone(((MQTTTRANSPORT_HANDLE_DATA*)(handle))->hostAddress)) == NULL)
    {
        LogError("Cannot provide the target host name (STRING_clone failed).");
    }

    return result;
}

IOTHUB_CLIENT_RESULT IoTHubTransport_MQTT_Common_SendMessageDisposition(MESSAGE_CALLBACK_INFO* message_data, IOTHUBMESSAGE_DISPOSITION_RESULT disposition)
{
    (void)disposition;

    IOTHUB_CLIENT_RESULT result;
    if (message_data)
    {
        if (message_data->messageHandle)
        {
            IoTHubMessage_Destroy(message_data->messageHandle);
            result = IOTHUB_CLIENT_OK;
        }
        else
        {
            /*Codes_SRS_IOTHUB_MQTT_TRANSPORT_10_002: [If any of the messageData fields are NULL, IoTHubTransport_MQTT_Common_SendMessageDisposition shall fail and return IOTHUB_CLIENT_ERROR. ]*/
            LogError("message handle is NULL");
            result = IOTHUB_CLIENT_ERROR;
        }
        free(message_data);
    }
    else
    {
        /*Codes_SRS_IOTHUB_MQTT_TRANSPORT_10_001: [If messageData is NULL, IoTHubTransport_MQTT_Common_SendMessageDisposition shall fail and return IOTHUB_CLIENT_ERROR. ]*/
        LogError("message_data is NULL");
        result = IOTHUB_CLIENT_ERROR;
    }
    return result;
}


int IoTHubTransport_MQTT_Common_Subscribe_InputQueue(TRANSPORT_LL_HANDLE handle)
{
    int result;
    PMQTTTRANSPORT_HANDLE_DATA transport_data = (PMQTTTRANSPORT_HANDLE_DATA)handle;
    if (transport_data == NULL)
    {
        // Codes_SRS_IOTHUB_TRANSPORT_MQTT_COMMON_31_066: [ If parameter handle is NULL than IoTHubTransport_MQTT_Common_Subscribe_InputQueue shall return a non-zero value.]
        LogError("Invalid handle parameter. NULL.");
        result = __FAILURE__;
    }
    else if (transport_data->module_id == NULL)
    {
        // Codes_SRS_IOTHUB_TRANSPORT_MQTT_COMMON_31_073: [ If module ID is not set on the transpont, IoTHubTransport_MQTT_Common_Unsubscribe_InputQueue shall fail.]
        LogError("ModuleID must be specified for input queues. NULL.");
        result = __FAILURE__;
    }
    else if ((transport_data->topic_InputQueue == NULL) &&
        (transport_data->topic_InputQueue = STRING_construct_sprintf(TOPIC_INPUT_QUEUE_NAME, STRING_c_str(transport_data->device_id), STRING_c_str(transport_data->module_id))) == NULL)
    {
        LogError("Failure constructing Message Topic");
        result = __FAILURE__;
    }
    else
    {
        // Codes_SRS_IOTHUB_TRANSPORT_MQTT_COMMON_31_067: [ IoTHubTransport_MQTT_Common_Subscribe_InputQueue shall set a flag to enable mqtt_client_subscribe to be called to subscribe to the input queue Message Topic.]
        transport_data->topics_ToSubscribe |= SUBSCRIBE_INPUT_QUEUE_TOPIC;
        changeStateToSubscribeIfAllowed(transport_data);
        // Codes_SRS_IOTHUB_TRANSPORT_MQTT_COMMON_31_070: [ On success IoTHubTransport_MQTT_Common_Subscribe_InputQueue shall return 0.]
        result = 0;
    }
    return result;
}

void IoTHubTransport_MQTT_Common_Unsubscribe_InputQueue(TRANSPORT_LL_HANDLE handle)
{
    PMQTTTRANSPORT_HANDLE_DATA transport_data = (PMQTTTRANSPORT_HANDLE_DATA)handle;
    if ((transport_data != NULL) && (transport_data->topic_InputQueue != NULL))
    {
        // Codes_SRS_IOTHUB_TRANSPORT_MQTT_COMMON_31_072: [ IoTHubTransport_MQTT_Common_Unsubscribe_InputQueue shall call mqtt_client_unsubscribe to unsubscribe the mqtt input queue message topic.]
        const char* unsubscribe[1];
        unsubscribe[0] = STRING_c_str(transport_data->topic_InputQueue);
        if (mqtt_client_unsubscribe(transport_data->mqttClient, get_next_packet_id(transport_data), unsubscribe, 1) != 0)
        {
            LogError("Failure calling mqtt_client_unsubscribe");
        }
        STRING_delete(transport_data->topic_InputQueue);
        transport_data->topic_InputQueue = NULL;
        transport_data->topics_ToSubscribe &= ~SUBSCRIBE_INPUT_QUEUE_TOPIC;
    }
    else
    {
        // Codes_SRS_IOTHUB_TRANSPORT_MQTT_COMMON_31_071: [ If parameter handle is NULL then IoTHubTransport_MQTT_Common_Unsubscribe_InputQueue shall do nothing.]
        LogError("Invalid argument to unsubscribe input queue (NULL).");
    }
}

int IoTHubTransport_MQTT_Common_SetStreamRequestCallback(IOTHUB_DEVICE_HANDLE handle, DEVICE_STREAM_C2D_REQUEST_CALLBACK streamRequestCallback, void* context)
{
    int result;

    // Codes_SRS_IOTHUB_TRANSPORT_MQTT_COMMON_09_046: [ If `handle` is NULL, IoTHubTransport_MQTT_Common_SetStreamRequestCallback shall return a non-zero value (failure) ]
    if (handle == NULL)
    {
        LogError("Invalid handle parameter. NULL.");
        result = __FAILURE__;
    }
    else
    {
        PMQTTTRANSPORT_HANDLE_DATA transport_data = (PMQTTTRANSPORT_HANDLE_DATA)handle;

        if (streamRequestCallback != NULL)
        {
            DEVICE_STREAM_C2D_REQUEST_CALLBACK previous_callback = transport_data->stream_request_callback;
            void* previous_context = transport_data->stream_request_context;

            transport_data->stream_request_callback = streamRequestCallback;
            transport_data->stream_request_context = context;

            if (transport_data->topics_ToSubscribe & SUBSCRIBE_STREAMS_POST_TOPIC)
            {
                // Is already subscribed; no need to resubscribe.
                result = 0;
            }
            else
            {
                // Codes_SRS_IOTHUB_TRANSPORT_MQTT_COMMON_09_047: [ The transport shall subscribe for messages from topic $iothub/streams/POST/ ]
                if ((transport_data->topic_StreamsPost = STRING_construct(TOPIC_DEVICE_STREAMS_POST)) == NULL)
                {
                    LogError("Failure constructing Stream POST Topic");
                    transport_data->stream_request_callback = previous_callback;
                    transport_data->stream_request_context = previous_context;

                    // Codes_SRS_IOTHUB_TRANSPORT_MQTT_COMMON_09_048: [ If topic subscription fails, the function shall return a non-zero value (failure) ]
                    result = __FAILURE__;
                }
                else if ((transport_data->topic_StreamsResp = STRING_construct(TOPIC_DEVICE_STREAMS_RESP)) == NULL)
                {
                    LogError("Failure constructing Stream Response Topic");

                    STRING_delete(transport_data->topic_StreamsPost);
                    transport_data->topic_StreamsPost = NULL;

                    transport_data->stream_request_callback = previous_callback;
                    transport_data->stream_request_context = previous_context;
                    
                    // Codes_SRS_IOTHUB_TRANSPORT_MQTT_COMMON_09_048: [ If topic subscription fails, the function shall return a non-zero value (failure) ]
                    result = __FAILURE__;
                }
                else
                {
                    transport_data->topics_ToSubscribe |= SUBSCRIBE_STREAMS_POST_TOPIC;
                    transport_data->topics_ToSubscribe |= SUBSCRIBE_STREAMS_RESP_TOPIC;
                    changeStateToSubscribeIfAllowed(transport_data);
                    // Codes_SRS_IOTHUB_TRANSPORT_MQTT_COMMON_09_049: [ If no errors occur, IoTHubTransport_MQTT_Common_SetStreamRequestCallback shall return zero (success) ]
                    result = 0;
                }
            }
        }
        else
        {
            if (transport_data->topics_ToSubscribe & SUBSCRIBE_STREAMS_POST_TOPIC)
            {
                const char* unsubscribe[2];
                unsubscribe[0] = STRING_c_str(transport_data->topic_StreamsPost);
                unsubscribe[1] = STRING_c_str(transport_data->topic_StreamsResp);

                if (mqtt_client_unsubscribe(transport_data->mqttClient, get_next_packet_id(transport_data), unsubscribe, 2) != 0)
                {
                    LogError("Failure calling mqtt_client_unsubscribe");
                }

                STRING_delete(transport_data->topic_StreamsPost);
                transport_data->topic_StreamsPost = NULL;
                STRING_delete(transport_data->topic_StreamsResp);
                transport_data->topic_StreamsResp = NULL;

                transport_data->topics_ToSubscribe &= ~SUBSCRIBE_STREAMS_POST_TOPIC;
                transport_data->topics_ToSubscribe &= ~SUBSCRIBE_STREAMS_RESP_TOPIC;

                transport_data->stream_request_callback = NULL;
                transport_data->stream_request_context = NULL;
            }

            // Codes_SRS_IOTHUB_TRANSPORT_MQTT_COMMON_09_049: [ If no errors occur, IoTHubTransport_MQTT_Common_SetStreamRequestCallback shall return zero (success) ]
            result = 0;
        }
    }

    return result;
}

int IoTHubTransport_MQTT_Common_SendStreamResponse(IOTHUB_DEVICE_HANDLE handle, DEVICE_STREAM_C2D_RESPONSE* response)
{
    int result;

    if (handle == NULL || response == NULL)
    {
        // Codes_SRS_IOTHUB_TRANSPORT_MQTT_COMMON_09_050: [ If `handle` or `response` are NULL, IoTHubTransport_MQTT_Common_SendStreamResponse shall return a non-zero value ]
        LogError("Invalid parameter. handle=%p, response=%p", handle, response);
        result = __FAILURE__;
    }
    else
    {
        PMQTTTRANSPORT_HANDLE_DATA transport_data = (PMQTTTRANSPORT_HANDLE_DATA)handle;

        // Codes_SRS_IOTHUB_TRANSPORT_MQTT_COMMON_09_051: [ A mqtt message shall be created and `response->data` be set as its body ]
        // Codes_SRS_IOTHUB_TRANSPORT_MQTT_COMMON_09_053: [ The destination topic name shall be set to $iothub/streams/res/`result_code`/?$rid=`response->request_id` ]
        // Codes_SRS_IOTHUB_TRANSPORT_MQTT_COMMON_09_054: [ If `response->accept` is TRUE, `response_code` shall be set as "200", otherwise it shall be "400" ]
        // Codes_SRS_IOTHUB_TRANSPORT_MQTT_COMMON_09_055: [ If `response->content_type` is not NULL, "$ct=" shall be appended to the topic name followed by the url-encoded value of `response->content_type` ]
        // Codes_SRS_IOTHUB_TRANSPORT_MQTT_COMMON_09_056: [ If `response->content_encoding` is not NULL, "$ce=" shall be appended to the topic name followed by the url-encoded value of `response->content_encoding` ]
        // Codes_SRS_IOTHUB_TRANSPORT_MQTT_COMMON_09_057: [ The mqtt message shall be published to the destination topic ]
        if (publish_device_stream_response(transport_data, response) != 0)
        {
            LogError("Failed publishing MQTT message with stream response");
            // Codes_SRS_IOTHUB_TRANSPORT_MQTT_COMMON_09_052: [ If the mqtt message fails to be created, IoTHubTransport_MQTT_Common_SendStreamResponse shall fail and return a non-zero value ]
            // Codes_SRS_IOTHUB_TRANSPORT_MQTT_COMMON_09_058: [ If publishing fails, the function shall fail and return a non-zero value ]
            result = __FAILURE__;
        }
        else
        {
            // Codes_SRS_IOTHUB_TRANSPORT_MQTT_COMMON_09_059: [ If no errors occur, IoTHubTransport_MQTT_Common_SendStreamResponse shall return zero ]
            result = 0;
        }
    }

    return result;
}

int IoTHubTransport_MQTT_SetCallbackContext(TRANSPORT_LL_HANDLE handle, void* ctx)
{
    int result;
    if (handle == NULL)
    {
        LogError("Invalid parameter specified handle: %p", handle);
        result = __FAILURE__;
    }
    else
    {
        MQTTTRANSPORT_HANDLE_DATA* transport_data = (MQTTTRANSPORT_HANDLE_DATA*)handle;
        transport_data->transport_ctx = ctx;
        result = 0;
    }
    return result;
}
<|MERGE_RESOLUTION|>--- conflicted
+++ resolved
@@ -115,16 +115,10 @@
 #define SUBSCRIBE_GET_REPORTED_STATE_TOPIC      0x0001
 #define SUBSCRIBE_NOTIFICATION_STATE_TOPIC      0x0002
 #define SUBSCRIBE_TELEMETRY_TOPIC               0x0004
-<<<<<<< HEAD
-#define SUBSCRIBE_METHODS_TOPIC                 0x0008
-#define SUBSCRIBE_DEVICE_METHOD_TOPIC           0x0010
-#define SUBSCRIBE_INPUT_QUEUE_TOPIC             0x0020
-#define SUBSCRIBE_STREAMS_POST_TOPIC            0x0040
-#define SUBSCRIBE_STREAMS_RESP_TOPIC            0x0080
-=======
 #define SUBSCRIBE_DEVICE_METHOD_TOPIC           0x0008
 #define SUBSCRIBE_INPUT_QUEUE_TOPIC             0x0010
->>>>>>> c97cf4bd
+#define SUBSCRIBE_STREAMS_POST_TOPIC            0x0020
+#define SUBSCRIBE_STREAMS_RESP_TOPIC            0x0040
 #define SUBSCRIBE_TOPIC_COUNT                   5
 
 DEFINE_ENUM_STRINGS(MQTT_CLIENT_EVENT_ERROR, MQTT_CLIENT_EVENT_ERROR_VALUES)
