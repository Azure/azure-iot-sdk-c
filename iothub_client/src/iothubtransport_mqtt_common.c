// Copyright (c) Microsoft. All rights reserved.
// Licensed under the MIT license. See LICENSE file in the project root for full license information.

#include <stdlib.h>
#include <ctype.h>

#include "azure_c_shared_utility/optimize_size.h"
#include "azure_c_shared_utility/gballoc.h"
#include "azure_c_shared_utility/xlogging.h"
#include "azure_c_shared_utility/strings.h"
#include "azure_c_shared_utility/doublylinkedlist.h"
#include "azure_c_shared_utility/crt_abstractions.h"
#include "azure_c_shared_utility/agenttime.h"
#include "azure_c_shared_utility/threadapi.h"
#include "azure_c_shared_utility/sastoken.h"
#include "azure_c_shared_utility/tickcounter.h"
#include "azure_c_shared_utility/tlsio.h"
#include "azure_c_shared_utility/platform.h"
#include "azure_c_shared_utility/safe_math.h"
#include "azure_c_shared_utility/string_tokenizer.h"
#include "azure_c_shared_utility/shared_util_options.h"
#include "azure_c_shared_utility/urlencode.h"

#include "internal/iothub_client_private.h"
#include "internal/iothub_client_retry_control.h"
#include "internal/iothub_transport_ll_private.h"
#include "internal/iothubtransport_mqtt_common.h"
#include "internal/iothubtransport.h"
#include "internal/iothub_internal_consts.h"
#include "internal/iothub_message_private.h"

#include "azure_umqtt_c/mqtt_client.h"

#include "iothub_message.h"
#include "iothub_client_options.h"
#include "iothub_client_version.h"

#include <stdarg.h>
#include <stdio.h>

#include <limits.h>
#include <inttypes.h>

#define SAS_REFRESH_MULTIPLIER              .8
#define EPOCH_TIME_T_VALUE                  0
#define DEFAULT_MQTT_KEEPALIVE              4*60 // 4 min
#define DEFAULT_CONNACK_TIMEOUT             30 // 30 seconds
#define BUILD_CONFIG_USERNAME               24
#define SAS_TOKEN_DEFAULT_LEN               10
#define RESEND_TIMEOUT_VALUE_MIN            1*60
#define TELEMETRY_MSG_TIMEOUT_MIN           2*60
#define MQTT_MESSAGE_DUP_FLAG_TRUE          true
#define MQTT_MESSAGE_DUP_FLAG_FALSE         false
#define DEFAULT_CONNECTION_INTERVAL         30
#define FAILED_CONN_BACKOFF_VALUE           5
#define STATUS_CODE_FAILURE_VALUE           500
#define STATUS_CODE_TIMEOUT_VALUE           408

#define DEFAULT_RETRY_POLICY                IOTHUB_CLIENT_RETRY_EXPONENTIAL_BACKOFF_WITH_JITTER
#define DEFAULT_RETRY_TIMEOUT_IN_SECONDS    0
#define MAX_DISCONNECT_VALUE                50

#define ON_DEMAND_GET_TWIN_REQUEST_TIMEOUT_SECS    60
#define TWIN_REPORT_UPDATE_TIMEOUT_SECS           (60*5)
#define MESSAGE_REPUBLISH_TIMEOUT_SECS             3

static const char TOPIC_DEVICE_TWIN_PREFIX[] = "$iothub/twin";
static const char TOPIC_DEVICE_METHOD_PREFIX[] = "$iothub/methods";

static const char* TOPIC_GET_DESIRED_STATE = "$iothub/twin/res/#";
static const char* TOPIC_NOTIFICATION_STATE = "$iothub/twin/PATCH/properties/desired/#";

static const char* TOPIC_DEVICE_MSG = "devices/%s/messages/devicebound/#";
static const char* TOPIC_DEVICE_EVENTS = "devices/%s/messages/events/";
static const char* TOPIC_MODULE_EVENTS = "devices/%s/modules/%s/messages/events/";

static const char* TOPIC_INPUT_QUEUE_NAME = "devices/%s/modules/%s/#";

static const char* TOPIC_DEVICE_METHOD_SUBSCRIBE = "$iothub/methods/POST/#";

static const char* PROPERTY_SEPARATOR = "&";
static const char PROPERTY_EQUALS = '=';
static const char TOPIC_SLASH = '/';
static const char* REPORTED_PROPERTIES_TOPIC = "$iothub/twin/PATCH/properties/reported/?$rid=%"PRIu16;
static const char* GET_PROPERTIES_TOPIC = "$iothub/twin/GET/?$rid=%"PRIu16;
static const char* DEVICE_METHOD_RESPONSE_TOPIC = "$iothub/methods/res/%d/?$rid=%s";
#ifdef RUN_SFC_TESTS
    static const char* FAULT_OPERATION_TYPE = "AzIoTHub_FaultOperationType";
#endif //RUN_SFC_TESTS
static const char SYS_TOPIC_STRING_FORMAT[] = "%s%%24.%s=%s";

static const char REQUEST_ID_PROPERTY[] = "?$rid=";
static size_t REQUEST_ID_PROPERTY_LEN = sizeof(REQUEST_ID_PROPERTY) - 1;

#define SYS_PROP_MESSAGE_ID "mid"
#define SYS_PROP_MESSAGE_CREATION_TIME_UTC "ctime"
#define SYS_PROP_USER_ID "uid"
#define SYS_PROP_CORRELATION_ID "cid"
#define SYS_PROP_CONTENT_TYPE "ct"
#define SYS_PROP_CONTENT_ENCODING "ce"
#define SYS_PROP_DIAGNOSTIC_ID "diagid"
#define SYS_PROP_DIAGNOSTIC_CONTEXT "diagctx"
#define SYS_PROP_CONNECTION_DEVICE_ID "cdid"
#define SYS_PROP_CONNECTION_MODULE_ID "cmid"
#define SYS_PROP_ON "on"
#define SYS_PROP_EXP "exp"
#define SYS_PROP_TO "to"
#define SYS_COMPONENT_NAME "sub"

static const char* DIAGNOSTIC_CONTEXT_CREATION_TIME_UTC_PROPERTY = "creationtimeutc";
static const char DT_MODEL_ID_TOKEN[] = "model-id";
static const char DEFAULT_IOTHUB_PRODUCT_IDENTIFIER[] = CLIENT_DEVICE_TYPE_PREFIX "/" IOTHUB_SDK_VERSION;

#define TOLOWER(c) (((c>='A') && (c<='Z'))?c-'A'+'a':c)

#define UNSUBSCRIBE_FROM_TOPIC                  0x0000
#define SUBSCRIBE_GET_REPORTED_STATE_TOPIC      0x0001
#define SUBSCRIBE_NOTIFICATION_STATE_TOPIC      0x0002
#define SUBSCRIBE_TELEMETRY_TOPIC               0x0004
#define SUBSCRIBE_DEVICE_METHOD_TOPIC           0x0008
#define SUBSCRIBE_INPUT_QUEUE_TOPIC             0x0010
#define SUBSCRIBE_TOPIC_COUNT                   5

MU_DEFINE_ENUM_STRINGS_WITHOUT_INVALID(MQTT_CLIENT_EVENT_ERROR, MQTT_CLIENT_EVENT_ERROR_VALUES);

// "System" property that a given MQTT property maps to, which can be used when building IOTHUB_MESSAGE_HANDLE that
// we will pass into application callback.
typedef enum IOTHUB_SYSTEM_PROPERTY_TYPE_TAG
{
    // Property that the application custom defined and will go into the propertyMap of IOTHUB_MESSAGE_HANDLE
    IOTHUB_SYSTEM_PROPERTY_TYPE_APPLICATION_CUSTOM,
    // A "system" property we should silently ignore.  There are many %24.<property> that previous versions of the
    // SDK parsed out but did NOT add to the application custom list.  To maintain backward compat, and because
    // the %24 implies a system property, we will parse these out but otherwise ignore them.
    IOTHUB_SYSTEM_PROPERTY_TYPE_SILENTLY_IGNORE,
    // Properties from this point on map to system properties that have accessors in IOTHUB_MESSAGE_HANDLE
    IOTHUB_SYSTEM_PROPERTY_TYPE_MESSAGE_ID,
    IOTHUB_SYSTEM_PROPERTY_TYPE_CREATION_TIME,
    IOTHUB_SYSTEM_PROPERTY_TYPE_CONNECTION_DEVICE_ID,
    IOTHUB_SYSTEM_PROPERTY_TYPE_CONNECTION_MODULE_ID,
    IOTHUB_SYSTEM_PROPERTY_TYPE_CORRELATION_ID,
    IOTHUB_SYSTEM_PROPERTY_TYPE_MESSAGE_USER_ID,
    IOTHUB_SYSTEM_PROPERTY_TYPE_CONTENT_TYPE,
    IOTHUB_SYSTEM_PROPERTY_TYPE_CONTENT_ENCODING
} IOTHUB_SYSTEM_PROPERTY_TYPE;

typedef struct SYSTEM_PROPERTY_INFO_TAG
{
    const char* propName;
    IOTHUB_SYSTEM_PROPERTY_TYPE propertyType;
} SYSTEM_PROPERTY_INFO;


// Encoding of a $ followed by ., which is how MQTT "system" properties are sent to us
#define URL_ENCODED_PERCENT_SIGN_DOT "%24."
const size_t URL_ENCODED_PERCENT_SIGN_DOT_LEN = sizeof(URL_ENCODED_PERCENT_SIGN_DOT) / sizeof(URL_ENCODED_PERCENT_SIGN_DOT[0]) - 1;

// Helper to build up system properties, which MUST start with "%24." string
#define DEFINE_MQTT_SYSTEM_PROPERTY(token)  URL_ENCODED_PERCENT_SIGN_DOT token

static SYSTEM_PROPERTY_INFO sysPropList[] = {
    { DEFINE_MQTT_SYSTEM_PROPERTY(SYS_PROP_MESSAGE_ID), IOTHUB_SYSTEM_PROPERTY_TYPE_MESSAGE_ID},
    { DEFINE_MQTT_SYSTEM_PROPERTY(SYS_PROP_USER_ID), IOTHUB_SYSTEM_PROPERTY_TYPE_MESSAGE_USER_ID },
    { DEFINE_MQTT_SYSTEM_PROPERTY(SYS_PROP_CORRELATION_ID), IOTHUB_SYSTEM_PROPERTY_TYPE_CORRELATION_ID },
    { DEFINE_MQTT_SYSTEM_PROPERTY(SYS_PROP_CONTENT_TYPE), IOTHUB_SYSTEM_PROPERTY_TYPE_CONTENT_TYPE },
    { DEFINE_MQTT_SYSTEM_PROPERTY(SYS_PROP_CONTENT_ENCODING), IOTHUB_SYSTEM_PROPERTY_TYPE_CONTENT_ENCODING },
    { DEFINE_MQTT_SYSTEM_PROPERTY(SYS_PROP_CONNECTION_DEVICE_ID), IOTHUB_SYSTEM_PROPERTY_TYPE_CONNECTION_DEVICE_ID},
    { DEFINE_MQTT_SYSTEM_PROPERTY(SYS_PROP_CONNECTION_MODULE_ID), IOTHUB_SYSTEM_PROPERTY_TYPE_CONNECTION_MODULE_ID },
    // "System" properties the SDK previously ignored and will continue to do so for compat.
    { DEFINE_MQTT_SYSTEM_PROPERTY(SYS_PROP_MESSAGE_CREATION_TIME_UTC), IOTHUB_SYSTEM_PROPERTY_TYPE_CREATION_TIME},
    { DEFINE_MQTT_SYSTEM_PROPERTY(SYS_PROP_ON), IOTHUB_SYSTEM_PROPERTY_TYPE_SILENTLY_IGNORE },
    { DEFINE_MQTT_SYSTEM_PROPERTY(SYS_PROP_EXP), IOTHUB_SYSTEM_PROPERTY_TYPE_SILENTLY_IGNORE },
    { DEFINE_MQTT_SYSTEM_PROPERTY(SYS_PROP_TO), IOTHUB_SYSTEM_PROPERTY_TYPE_SILENTLY_IGNORE },
    // even though they don't start with %24, previous versions of SDK parsed and ignored these.  Keep same behavior.
    { "devices/", IOTHUB_SYSTEM_PROPERTY_TYPE_SILENTLY_IGNORE },
    { "iothub-operation", IOTHUB_SYSTEM_PROPERTY_TYPE_SILENTLY_IGNORE },
    { "iothub-ack" , IOTHUB_SYSTEM_PROPERTY_TYPE_SILENTLY_IGNORE }     
};

static const size_t sysPropListLength = sizeof(sysPropList) / sizeof(sysPropList[0]);

typedef enum DEVICE_TWIN_MSG_TYPE_TAG
{
    REPORTED_STATE,
    RETRIEVE_PROPERTIES
} DEVICE_TWIN_MSG_TYPE;

typedef enum MQTT_TRANSPORT_CREDENTIAL_TYPE_TAG
{
    CREDENTIAL_NOT_BUILD,
    X509,
    SAS_TOKEN_FROM_USER,
    DEVICE_KEY,
} MQTT_TRANSPORT_CREDENTIAL_TYPE;

typedef enum MQTT_CLIENT_STATUS_TAG
{
    MQTT_CLIENT_STATUS_NOT_CONNECTED,
    MQTT_CLIENT_STATUS_CONNECTING,
    MQTT_CLIENT_STATUS_CONNECTED,
    MQTT_CLIENT_STATUS_PENDING_CLOSE,
    MQTT_CLIENT_STATUS_EXECUTE_DISCONNECT
} MQTT_CLIENT_STATUS;

typedef struct MQTTTRANSPORT_HANDLE_DATA_TAG
{
    // Topic control
    STRING_HANDLE topic_MqttEvent;
    STRING_HANDLE topic_MqttMessage;
    STRING_HANDLE topic_GetState;
    STRING_HANDLE topic_NotifyState;
    STRING_HANDLE topic_InputQueue;

    STRING_HANDLE topic_DeviceMethods;

    uint32_t topics_ToSubscribe;

    // Connection related constants
    STRING_HANDLE hostAddress;
    STRING_HANDLE device_id;
    STRING_HANDLE module_id;
    STRING_HANDLE devicesAndModulesPath;
    int portNum;
    // conn_attempted indicates whether a connection has *ever* been attempted on the lifetime
    // of this handle.  Even if a given xio transport is added/removed, this always stays true.
    bool conn_attempted;

    MQTT_GET_IO_TRANSPORT get_io_transport;

    // The current mqtt iothub implementation requires that the hub name and the domain suffix be passed as the first of a series of segments
    // passed through the username portion of the connection frame.
    // The second segment will contain the device id.  The two segments are delimited by a "/".
    // The first segment can be a maximum 256 characters.
    // The second segment can be a maximum 128 characters.
    // With the / delimeter you have 384 chars (Plus a terminator of 0).
    STRING_HANDLE configPassedThroughUsername;

    // Protocol
    MQTT_CLIENT_HANDLE mqttClient;
    XIO_HANDLE xioTransport;

    // Session - connection
    uint16_t packetId;
    uint16_t twin_resp_packet_id;

    // Connection state control
    bool isRegistered;
    MQTT_CLIENT_STATUS mqttClientStatus;
    bool isDestroyCalled;
    bool isRetryExpiredCallbackCalled;
    bool device_twin_get_sent;
    bool twin_resp_sub_recv;
    bool isRecoverableError;
    uint16_t keepAliveValue;
    uint16_t connect_timeout_in_sec;
    tickcounter_ms_t mqtt_connect_time;
    size_t connectFailCount;
    tickcounter_ms_t connectTick;
    bool log_trace;
    bool raw_trace;
    TICK_COUNTER_HANDLE msgTickCounter;
    OPTIONHANDLER_HANDLE saved_tls_options; // Here are the options from the xio layer if any is saved.

    // Internal lists for message tracking
    PDLIST_ENTRY waitingToSend;
    DLIST_ENTRY ack_waiting_queue;

    DLIST_ENTRY pending_get_twin_queue;

    // Message tracking
    CONTROL_PACKET_TYPE currPacketState;

    // Telemetry specific
    DLIST_ENTRY telemetry_waitingForAck;
    bool auto_url_encode_decode;

    // Controls frequency of reconnection logic.
    RETRY_CONTROL_HANDLE retry_control_handle;

    // Auth module used to generating handle authorization
    // with either SAS Token, x509 Certs, and Device SAS Token
    IOTHUB_AUTHORIZATION_HANDLE authorization_module;

    TRANSPORT_CALLBACKS_INFO transport_callbacks;
    void* transport_ctx;

    char* http_proxy_hostname;
    int http_proxy_port;
    char* http_proxy_username;
    char* http_proxy_password;
    bool isConnectUsernameSet;
    int disconnect_recv_flag;
} MQTTTRANSPORT_HANDLE_DATA, *PMQTTTRANSPORT_HANDLE_DATA;

typedef struct MQTT_DEVICE_TWIN_ITEM_TAG
{
    tickcounter_ms_t msgCreationTime;
    tickcounter_ms_t msgPublishTime;
    size_t retryCount;
    uint16_t packet_id;
    uint32_t iothub_msg_id;
    IOTHUB_DEVICE_TWIN* device_twin_data;
    DEVICE_TWIN_MSG_TYPE device_twin_msg_type;
    DLIST_ENTRY entry;
    IOTHUB_CLIENT_DEVICE_TWIN_CALLBACK userCallback;
    void* userContext;
} MQTT_DEVICE_TWIN_ITEM;

typedef struct MQTT_MESSAGE_DETAILS_LIST_TAG
{
    tickcounter_ms_t msgCreationTime;
    tickcounter_ms_t msgPublishTime;
    IOTHUB_MESSAGE_LIST* iotHubMessageEntry;
    void* context;
    uint16_t packet_id;
    DLIST_ENTRY entry;
} MQTT_MESSAGE_DETAILS_LIST, *PMQTT_MESSAGE_DETAILS_LIST;

typedef struct DEVICE_METHOD_INFO_TAG
{
    STRING_HANDLE request_id;
} DEVICE_METHOD_INFO;

typedef struct MESSAGE_DISPOSITION_CONTEXT_TAG
{
    uint16_t packet_id;
    QOS_VALUE qos_value;
} MESSAGE_DISPOSITION_CONTEXT;

//
// InternStrnicmp implements strnicmp.  strnicmp isn't available on all platforms.
//
static int InternStrnicmp(const char* s1, const char* s2, size_t n)
{
    int result;

    if (s1 == NULL)
    {
        result = -1;
    }
    else if (s2 == NULL)
    {
        result = 1;
    }
    else
    {
        result = 0;

        while (n-- && result == 0)
        {
            if (*s1 == 0) result = -1;
            else if (*s2 == 0) result = 1;
            else
            {

                result = TOLOWER(*s1) - TOLOWER(*s2);
                ++s1;
                ++s2;
            }
        }
    }
    return result;
}

//
// freeProxyData free()'s and resets proxy related settings of the mqtt_transport_instance.
//
static void freeProxyData(MQTTTRANSPORT_HANDLE_DATA* transport_data)
{
    if (transport_data->http_proxy_hostname != NULL)
    {
        free(transport_data->http_proxy_hostname);
        transport_data->http_proxy_hostname = NULL;
    }

    if (transport_data->http_proxy_username != NULL)
    {
        free(transport_data->http_proxy_username);
        transport_data->http_proxy_username = NULL;
    }

    if (transport_data->http_proxy_password != NULL)
    {
        free(transport_data->http_proxy_password);
        transport_data->http_proxy_password = NULL;
    }
}

//
// DestroyXioTransport frees resources associated with MQTT handle and resets appropriate state
//
static void DestroyXioTransport(PMQTTTRANSPORT_HANDLE_DATA transport_data)
{
    mqtt_client_clear_xio(transport_data->mqttClient);
    xio_destroy(transport_data->xioTransport);
    transport_data->xioTransport = NULL;
}

//
// setSavedTlsOptions saves off TLS specific options.  This is used
// so that during a disconnection, we have these values available for next reconnection.
//
static void setSavedTlsOptions(PMQTTTRANSPORT_HANDLE_DATA transport, OPTIONHANDLER_HANDLE new_options)
{
    if (transport->saved_tls_options != NULL)
    {
        OptionHandler_Destroy(transport->saved_tls_options);
    }
    transport->saved_tls_options = new_options;
}

//
// freeTransportHandleData free()'s 'the transport_data and all members that were allocated by it.
//
static void freeTransportHandleData(MQTTTRANSPORT_HANDLE_DATA* transport_data)
{
    if (transport_data->mqttClient != NULL)
    {
        mqtt_client_deinit(transport_data->mqttClient);
        transport_data->mqttClient = NULL;
    }

    if (transport_data->retry_control_handle != NULL)
    {
        retry_control_destroy(transport_data->retry_control_handle);
    }

    setSavedTlsOptions(transport_data, NULL);

    tickcounter_destroy(transport_data->msgTickCounter);

    freeProxyData(transport_data);

    STRING_delete(transport_data->devicesAndModulesPath);
    STRING_delete(transport_data->topic_MqttEvent);
    STRING_delete(transport_data->topic_MqttMessage);
    STRING_delete(transport_data->device_id);
    STRING_delete(transport_data->module_id);
    STRING_delete(transport_data->hostAddress);
    STRING_delete(transport_data->configPassedThroughUsername);
    STRING_delete(transport_data->topic_GetState);
    STRING_delete(transport_data->topic_NotifyState);
    STRING_delete(transport_data->topic_DeviceMethods);
    STRING_delete(transport_data->topic_InputQueue);

    DestroyXioTransport(transport_data);

    free(transport_data);
}

//
// getNextPacketId gets the next Packet Id to use and increments internal counter.
//
static uint16_t getNextPacketId(PMQTTTRANSPORT_HANDLE_DATA transport_data)
{
    if (transport_data->packetId + 1 >= USHRT_MAX)
    {
        transport_data->packetId = 1;
    }
    else
    {
        transport_data->packetId++;
    }
    return transport_data->packetId;
}

#ifndef NO_LOGGING
//
// retrieveMqttReturnCodes returns friendly representation of connection code for logging purposes.
//
static const char* retrieveMqttReturnCodes(CONNECT_RETURN_CODE rtn_code)
{
    switch (rtn_code)
    {
        case CONNECTION_ACCEPTED:
            return "Accepted";
        case CONN_REFUSED_UNACCEPTABLE_VERSION:
            return "Unacceptable Version";
        case CONN_REFUSED_ID_REJECTED:
            return "Id Rejected";
        case CONN_REFUSED_SERVER_UNAVAIL:
            return "Server Unavailable";
        case CONN_REFUSED_BAD_USERNAME_PASSWORD:
            return "Bad Username/Password";
        case CONN_REFUSED_NOT_AUTHORIZED:
            return "Not Authorized";
        case CONN_REFUSED_UNKNOWN:
        default:
            return "Unknown";
    }
}
#endif // NO_LOGGING

//
// retrieveDeviceMethodRidInfo parses an incoming MQTT topic for a device method and retrieves the request ID it specifies.
//
static int retrieveDeviceMethodRidInfo(const char* resp_topic, STRING_HANDLE method_name, STRING_HANDLE request_id)
{
    int result;

    STRING_TOKENIZER_HANDLE token_handle = STRING_TOKENIZER_create_from_char(resp_topic);
    if (token_handle == NULL)
    {
        LogError("Failed creating token from device twin topic.");
        result = MU_FAILURE;
    }
    else
    {
        STRING_HANDLE token_value;
        if ((token_value = STRING_new()) == NULL)
        {
            LogError("Failed allocating new string .");
            result = MU_FAILURE;
        }
        else
        {
            size_t token_index = 0;
            size_t request_id_length = strlen(REQUEST_ID_PROPERTY);
            result = MU_FAILURE;
            while (STRING_TOKENIZER_get_next_token(token_handle, token_value, "/") == 0)
            {
                if (token_index == 3)
                {
                    if (STRING_concat_with_STRING(method_name, token_value) != 0)
                    {
                        LogError("Failed STRING_concat_with_STRING.");
                        result = MU_FAILURE;
                        break;
                    }
                }
                else if (token_index == 4)
                {
                    if (STRING_length(token_value) >= request_id_length)
                    {
                        const char* request_id_value = STRING_c_str(token_value);
                        if (memcmp(request_id_value, REQUEST_ID_PROPERTY, request_id_length) == 0)
                        {
                            if (STRING_concat(request_id, request_id_value + request_id_length) != 0)
                            {
                                LogError("Failed STRING_concat failed.");
                                result = MU_FAILURE;
                            }
                            else
                            {
                                result = 0;
                            }
                            break;
                        }
                    }
                }
                token_index++;
            }
            STRING_delete(token_value);
        }
        STRING_TOKENIZER_destroy(token_handle);
    }

    return result;
}

//
// parseDeviceTwinTopicInfo parses information about a topic PUBLISH'd to this device/module.
//
static int parseDeviceTwinTopicInfo(const char* resp_topic, bool* patch_msg, size_t* request_id, int* status_code)
{
    int result;
    STRING_TOKENIZER_HANDLE token_handle = STRING_TOKENIZER_create_from_char(resp_topic);
    if (token_handle == NULL)
    {
        LogError("Failed creating token from device twin topic.");
        result = MU_FAILURE;
        *status_code = 0;
        *request_id = 0;
        *patch_msg = false;
    }
    else
    {
        STRING_HANDLE token_value;
        if ((token_value = STRING_new()) == NULL)
        {
            LogError("Failed allocating new string .");
            result = MU_FAILURE;
            *status_code = 0;
            *request_id = 0;
            *patch_msg = false;
        }
        else
        {
            result = MU_FAILURE;
            size_t token_count = 0;
            while (STRING_TOKENIZER_get_next_token(token_handle, token_value, "/") == 0)
            {
                if (token_count == 2)
                {
                    if (strcmp(STRING_c_str(token_value), "PATCH") == 0)
                    {
                        *patch_msg = true;
                        *status_code = 0;
                        *request_id = 0;
                        result = 0;
                        break;
                    }
                    *patch_msg = false;
                }
                else if (token_count == 3)
                {
                    *status_code = (int)atol(STRING_c_str(token_value));
                }
                else if (token_count == 4)
                {
                    const char* request_id_string = STRING_c_str(token_value);
                    if (strncmp(request_id_string, REQUEST_ID_PROPERTY, REQUEST_ID_PROPERTY_LEN) != 0)
                    {
                        LogError("requestId does not begin with string format %s", REQUEST_ID_PROPERTY);
                        *request_id = 0;
                        result = MU_FAILURE;
                    }
                    else
                    {
                        *request_id = (size_t)atol(request_id_string + REQUEST_ID_PROPERTY_LEN);
                        result = 0;
                    }
                    break;
                }

                token_count++;
            }
            STRING_delete(token_value);
        }
        STRING_TOKENIZER_destroy(token_handle);
    }
    return result;
}

//
// retrieveTopicType translates an MQTT topic PUBLISH'd to this device/module into what type (e.g. twin, method, etc.) it represents.
//
static int retrieveTopicType(PMQTTTRANSPORT_HANDLE_DATA transportData, const char* topicName, IOTHUB_IDENTITY_TYPE* type)
{
    int result;

    const char* mqtt_message_queue_topic;
    const char* input_queue_topic;

    if (InternStrnicmp(topicName, TOPIC_DEVICE_TWIN_PREFIX, sizeof(TOPIC_DEVICE_TWIN_PREFIX) - 1) == 0)
    {
        *type = IOTHUB_TYPE_DEVICE_TWIN;
        result = 0;
    }
    else if (InternStrnicmp(topicName, TOPIC_DEVICE_METHOD_PREFIX, sizeof(TOPIC_DEVICE_METHOD_PREFIX) - 1) == 0)
    {
        *type = IOTHUB_TYPE_DEVICE_METHODS;
        result = 0;
    }
    // mqtt_message_queue_topic contains additional "#" from subscribe, which we strip off on comparing incoming.
    else if (((mqtt_message_queue_topic = STRING_c_str(transportData->topic_MqttMessage)) != NULL) && (InternStrnicmp(topicName, mqtt_message_queue_topic, strlen(mqtt_message_queue_topic) - 1) == 0))
    {
        *type = IOTHUB_TYPE_TELEMETRY;
        result = 0;
    }
    // input_queue_topic contains additional "#" from subscribe, which we strip off on comparing incoming.
    else if (((input_queue_topic = STRING_c_str(transportData->topic_InputQueue)) != NULL) && (InternStrnicmp(topicName, input_queue_topic, strlen(input_queue_topic) - 1) == 0))
    {
        *type = IOTHUB_TYPE_EVENT_QUEUE;
        result = 0;
    }
    else
    {
        LogError("Topic %s does not match any client is subscribed to", topicName);
        result = MU_FAILURE;        
    }
    return result;
}

//
// notifyApplicationOfSendMessageComplete lets application know that messages in the iothubMsgList have completed (or should be considered failed) with confirmResult status.
//
static void notifyApplicationOfSendMessageComplete(IOTHUB_MESSAGE_LIST* iothubMsgList, PMQTTTRANSPORT_HANDLE_DATA transport_data, IOTHUB_CLIENT_CONFIRMATION_RESULT confirmResult)
{
    DLIST_ENTRY messageCompleted;
    DList_InitializeListHead(&messageCompleted);
    DList_InsertTailList(&messageCompleted, &(iothubMsgList->entry));
    transport_data->transport_callbacks.send_complete_cb(&messageCompleted, confirmResult, transport_data->transport_ctx);
}

//
// addUserPropertiesTouMqttMessage translates application properties in iothub_message_handle (set by the application with IoTHubMessage_SetProperty e.g.)
// into a representation in the MQTT TOPIC topic_string.
//
static int addUserPropertiesTouMqttMessage(IOTHUB_MESSAGE_HANDLE iothub_message_handle, STRING_HANDLE topic_string, size_t* index_ptr, bool urlencode)
{
    int result = 0;
    const char* const* propertyKeys;
    const char* const* propertyValues;
    size_t propertyCount;
    size_t index = *index_ptr;
    MAP_HANDLE properties_map = IoTHubMessage_Properties(iothub_message_handle);
    if (properties_map != NULL)
    {
        if (Map_GetInternals(properties_map, &propertyKeys, &propertyValues, &propertyCount) != MAP_OK)
        {
            LogError("Failed to get the internals of the property map.");
            result = MU_FAILURE;
        }
        else
        {
            if (propertyCount != 0)
            {
                for (index = 0; index < propertyCount && result == 0; index++)
                {
                    if (urlencode)
                    {
                        STRING_HANDLE property_key = URL_EncodeString(propertyKeys[index]);
                        STRING_HANDLE property_value = URL_EncodeString(propertyValues[index]);
                        if ((property_key == NULL) || (property_value == NULL))
                        {
                            LogError("Failed URL Encoding properties");
                            result = MU_FAILURE;
                        }
                        else if (STRING_sprintf(topic_string, "%s=%s%s", STRING_c_str(property_key), STRING_c_str(property_value), propertyCount - 1 == index ? "" : PROPERTY_SEPARATOR) != 0)
                        {
                            LogError("Failed constructing property string.");
                            result = MU_FAILURE;
                        }
                        STRING_delete(property_key);
                        STRING_delete(property_value);
                    }
                    else
                    {
                        if (STRING_sprintf(topic_string, "%s=%s%s", propertyKeys[index], propertyValues[index], propertyCount - 1 == index ? "" : PROPERTY_SEPARATOR) != 0)
                        {
                            LogError("Failed constructing property string.");
                            result = MU_FAILURE;
                        }
                    }
                }
            }
        }
    }
    *index_ptr = index;
    return result;
}

#ifdef RUN_SFC_TESTS
//
// isMqttMessageSfcType checks to see if the message is a service-fault-control message.
//
static bool isMqttMessageSfcType(IOTHUB_MESSAGE_HANDLE iothub_message_handle)
{
    bool result = false;
    const char* const* propertyKeys;
    const char* const* propertyValues;
    size_t propertyCount;
    size_t index;
    MAP_HANDLE properties_map = IoTHubMessage_Properties(iothub_message_handle);
    if (properties_map != NULL)
    {
        if (Map_GetInternals(properties_map, &propertyKeys, &propertyValues, &propertyCount) != MAP_OK)
        {
            LogError("Failed to get the internals of the property map.");
        }
        else
        {
            for (index = 0; index < propertyCount; index++)
            {
                if (strncmp(propertyKeys[index], FAULT_OPERATION_TYPE , strlen(FAULT_OPERATION_TYPE )) == 0)
                {
                    result = true;
                    break;
                }
            }
        }
    }
    return result;
}
#endif //RUN_SFC_TESTS

//
// addSystemPropertyToTopicString appends a given "system" property from iothub_message_handle (set by the application with APIs such as IoTHubMessage_SetMessageId,
// IoTHubMessage_SetContentTypeSystemProperty, etc.) onto the MQTT TOPIC topic_string.
//
static int addSystemPropertyToTopicString(STRING_HANDLE topic_string, size_t index, const char* property_key, const char* property_value, bool urlencode)
{
    int result = 0;

    if (urlencode)
    {
        STRING_HANDLE encoded_property_value = URL_EncodeString(property_value);
        if (encoded_property_value == NULL)
        {
            LogError("Failed URL encoding %s.", property_key);
            result = MU_FAILURE;
        }
        else if (STRING_sprintf(topic_string, SYS_TOPIC_STRING_FORMAT, index == 0 ? "" : PROPERTY_SEPARATOR, property_key, STRING_c_str(encoded_property_value)) != 0)
        {
            LogError("Failed setting %s.", property_key);
            result = MU_FAILURE;
        }
        STRING_delete(encoded_property_value);
    }
    else
    {
        if (STRING_sprintf(topic_string, SYS_TOPIC_STRING_FORMAT, index == 0 ? "" : PROPERTY_SEPARATOR, property_key, property_value) != 0)
        {
            LogError("Failed setting %s.", property_key);
            result = MU_FAILURE;
        }
    }
    return result;
}

//
// addSystemPropertyToTopicString appends all "system" property from iothub_message_handle (set by the application with APIs such as IoTHubMessage_SetMessageId,
// IoTHubMessage_SetContentTypeSystemProperty, etc.) onto the MQTT TOPIC topic_string.
//
static int addSystemPropertiesTouMqttMessage(IOTHUB_MESSAGE_HANDLE iothub_message_handle, STRING_HANDLE topic_string, size_t* index_ptr, bool urlencode)
{
    int result = 0;
    size_t index = *index_ptr;

    bool is_security_msg = IoTHubMessage_IsSecurityMessage(iothub_message_handle);
    const char* correlation_id = IoTHubMessage_GetCorrelationId(iothub_message_handle);
    if (correlation_id != NULL)
    {
        result = addSystemPropertyToTopicString(topic_string, index, SYS_PROP_CORRELATION_ID, correlation_id, urlencode);
        index++;
    }
    if (result == 0)
    {
        const char* msg_id = IoTHubMessage_GetMessageId(iothub_message_handle);
        if (msg_id != NULL)
        {
            result = addSystemPropertyToTopicString(topic_string, index, SYS_PROP_MESSAGE_ID, msg_id, urlencode);
            index++;
        }
    }
    if (result == 0)
    {
        const char* content_type = IoTHubMessage_GetContentTypeSystemProperty(iothub_message_handle);
        if (content_type != NULL)
        {
            result = addSystemPropertyToTopicString(topic_string, index, SYS_PROP_CONTENT_TYPE, content_type, urlencode);
            index++;
        }
    }
    if (result == 0)
    {
        const char* content_encoding = IoTHubMessage_GetContentEncodingSystemProperty(iothub_message_handle);
        if (content_encoding != NULL)
        {
            // Security message require content encoding
            result = addSystemPropertyToTopicString(topic_string, index, SYS_PROP_CONTENT_ENCODING, content_encoding, is_security_msg ? true : urlencode);
            index++;
        }
    }

    if (result == 0)
    {
        const char* message_creation_time_utc = IoTHubMessage_GetMessageCreationTimeUtcSystemProperty(iothub_message_handle);
        if (message_creation_time_utc != NULL)
        {
            result = addSystemPropertyToTopicString(topic_string, index, SYS_PROP_MESSAGE_CREATION_TIME_UTC, message_creation_time_utc, urlencode);
            index++;
        }
    }

    if (result == 0)
    {
        if (is_security_msg)
        {
            // The Security interface Id value must be encoded
            if (addSystemPropertyToTopicString(topic_string, index++, SECURITY_INTERFACE_ID_MQTT, SECURITY_INTERFACE_ID_VALUE, true) != 0)
            {
                LogError("Failed setting Security interface id");
                result = MU_FAILURE;
            }
            else
            {
                result = 0;
            }
        }
    }

    if (result == 0)
    {
        const char* output_name = IoTHubMessage_GetOutputName(iothub_message_handle);
        if (output_name != NULL)
        {
            // Encode the output name if encoding is on
            if (addSystemPropertyToTopicString(topic_string, index++, SYS_PROP_ON, output_name, urlencode) != 0)
            {
                LogError("Failed setting output name");
                result = MU_FAILURE;
            }
            else
            {
                result = 0;
            }
        }
    }

    if (result == 0)
    {
        const char* component_name = IoTHubMessage_GetComponentName(iothub_message_handle);
        if (component_name != NULL)
        {
            // Encode the component name if encoding is on
            if (addSystemPropertyToTopicString(topic_string, index++, SYS_COMPONENT_NAME, component_name, urlencode) != 0)
            {
                LogError("Failed setting component name");
                result = MU_FAILURE;
            }
            else
            {
                result = 0;
            }
        }
    }

    *index_ptr = index;
    return result;
}

//
// addDiagnosticPropertiesTouMqttMessage appends diagnostic data (as specified by IoTHubMessage_SetDiagnosticPropertyData) onto
// the MQTT topic topic_string.
//
static int addDiagnosticPropertiesTouMqttMessage(IOTHUB_MESSAGE_HANDLE iothub_message_handle, STRING_HANDLE topic_string, size_t* index_ptr)
{
    int result = 0;
    size_t index = *index_ptr;

    const IOTHUB_MESSAGE_DIAGNOSTIC_PROPERTY_DATA* diagnosticData = IoTHubMessage_GetDiagnosticPropertyData(iothub_message_handle);
    if (diagnosticData != NULL)
    {
        const char* diag_id = diagnosticData->diagnosticId;
        const char* creation_time_utc = diagnosticData->diagnosticCreationTimeUtc;
        //diagid and creationtimeutc must be present/unpresent simultaneously
        if (diag_id != NULL && creation_time_utc != NULL)
        {
            if (STRING_sprintf(topic_string, SYS_TOPIC_STRING_FORMAT, index == 0 ? "" : PROPERTY_SEPARATOR, SYS_PROP_DIAGNOSTIC_ID, diag_id) != 0)
            {
                LogError("Failed setting diagnostic id");
                result = MU_FAILURE;
            }
            index++;

            if (result == 0)
            {
                //construct diagnostic context, it should be urlencode(key1=value1,key2=value2)
                STRING_HANDLE diagContextHandle = STRING_construct_sprintf("%s=%s", DIAGNOSTIC_CONTEXT_CREATION_TIME_UTC_PROPERTY, creation_time_utc);
                if (diagContextHandle == NULL)
                {
                    LogError("Failed constructing diagnostic context");
                    result = MU_FAILURE;
                }
                else
                {
                    //Add other diagnostic context properties here if have more
                    STRING_HANDLE encodedContextValueHandle = URL_Encode(diagContextHandle);
                    const char* encodedContextValueString = NULL;
                    if (encodedContextValueHandle != NULL &&
                        (encodedContextValueString = STRING_c_str(encodedContextValueHandle)) != NULL)
                    {
                        if (STRING_sprintf(topic_string, SYS_TOPIC_STRING_FORMAT, index == 0 ? "" : PROPERTY_SEPARATOR, SYS_PROP_DIAGNOSTIC_CONTEXT, encodedContextValueString) != 0)
                        {
                            LogError("Failed setting diagnostic context");
                            result = MU_FAILURE;
                        }
                        STRING_delete(encodedContextValueHandle);
                        encodedContextValueHandle = NULL;
                    }
                    else
                    {
                        LogError("Failed encoding diagnostic context value");
                        result = MU_FAILURE;
                    }
                    STRING_delete(diagContextHandle);
                    diagContextHandle = NULL;
                    index++;
                }
            }
        }
        else if (diag_id != NULL || creation_time_utc != NULL)
        {
            LogError("diagid and diagcreationtimeutc must be present simultaneously.");
            result = MU_FAILURE;
        }
    }
    return result;
}

//
// addPropertiesTouMqttMessage adds user, "system", and diagnostic messages onto MQTT topic string.  Note that "system" properties is a
// construct of the SDK and IoT Hub.  The MQTT protocol itself does not assign any significance to system and user properties (as opposed to AMQP).
// The IOTHUB_MESSAGE_HANDLE structure however does have well-known properties (e.g. IoTHubMessage_SetMessageId) that the SDK treats as system
// properties where we can automatically fill in the key value for in the key=value list.
//
static STRING_HANDLE addPropertiesTouMqttMessage(IOTHUB_MESSAGE_HANDLE iothub_message_handle, const char* eventTopic, bool urlencode)
{
    size_t index = 0;
    STRING_HANDLE result = STRING_construct(eventTopic);
    if (result == NULL)
    {
        LogError("Failed to create event topic string handle");
    }
    else if (addUserPropertiesTouMqttMessage(iothub_message_handle, result, &index, urlencode) != 0)
    {
        LogError("Failed adding Properties to uMQTT Message");
        STRING_delete(result);
        result = NULL;
    }
    else if (addSystemPropertiesTouMqttMessage(iothub_message_handle, result, &index, urlencode) != 0)
    {
        LogError("Failed adding System Properties to uMQTT Message");
        STRING_delete(result);
        result = NULL;
    }
    else if (addDiagnosticPropertiesTouMqttMessage(iothub_message_handle, result, &index) != 0)
    {
        LogError("Failed adding Diagnostic Properties to uMQTT Message");
        STRING_delete(result);
        result = NULL;
    }

    return result;
}

//
// publishTelemetryMsg invokes the umqtt layer to send a PUBLISH message.
//
static int publishTelemetryMsg(PMQTTTRANSPORT_HANDLE_DATA transport_data, MQTT_MESSAGE_DETAILS_LIST* mqttMsgEntry, const unsigned char* payload, size_t len, bool isDuplicate)
{
    int result;
    STRING_HANDLE msgTopic = addPropertiesTouMqttMessage(mqttMsgEntry->iotHubMessageEntry->messageHandle, STRING_c_str(transport_data->topic_MqttEvent), transport_data->auto_url_encode_decode);
    if (msgTopic == NULL)
    {
        LogError("Failed adding properties to mqtt message");
        result = MU_FAILURE;
    }
    else
    {
        MQTT_MESSAGE_HANDLE mqttMsg = mqttmessage_create_in_place(mqttMsgEntry->packet_id, STRING_c_str(msgTopic), DELIVER_AT_LEAST_ONCE, payload, len);
        if (mqttMsg == NULL)
        {
            LogError("Failed creating mqtt message");
            result = MU_FAILURE;
        }
        else
        {
            if (mqttmessage_setIsDuplicateMsg(mqttMsg, isDuplicate) != 0)
            {
                LogError("Failed setting DUP flag");
                result = MU_FAILURE;
            }
            else if (tickcounter_get_current_ms(transport_data->msgTickCounter, &mqttMsgEntry->msgPublishTime) != 0)
            {
                LogError("Failed retrieving tickcounter info");
                result = MU_FAILURE;
            }
            else
            {
                if (mqtt_client_publish(transport_data->mqttClient, mqttMsg) != 0)
                {
                    LogError("Failed attempting to publish mqtt message");
                    result = MU_FAILURE;
                }
                else
                {
                    result = 0;
                }
            }
            mqttmessage_destroy(mqttMsg);
        }
        STRING_delete(msgTopic);
    }
    return result;
}

//
// publishDeviceMethodResponseMsg invokes the umqtt to send a PUBLISH message that contains device method call results.
//
static int publishDeviceMethodResponseMsg(MQTTTRANSPORT_HANDLE_DATA* transport_data, int status_code, STRING_HANDLE request_id, const unsigned char* response, size_t response_size)
{
    int result;
    uint16_t packet_id = getNextPacketId(transport_data);

    STRING_HANDLE msg_topic = STRING_construct_sprintf(DEVICE_METHOD_RESPONSE_TOPIC, status_code, STRING_c_str(request_id));
    if (msg_topic == NULL)
    {
        LogError("Failed constructing message topic.");
        result = MU_FAILURE;
    }
    else
    {
        MQTT_MESSAGE_HANDLE mqtt_get_msg = mqttmessage_create_in_place(packet_id, STRING_c_str(msg_topic), DELIVER_AT_MOST_ONCE, response, response_size);
        if (mqtt_get_msg == NULL)
        {
            LogError("Failed constructing mqtt message.");
            result = MU_FAILURE;
        }
        else
        {
            if (mqtt_client_publish(transport_data->mqttClient, mqtt_get_msg) != 0)
            {
                LogError("Failed publishing to mqtt client.");
                result = MU_FAILURE;
            }
            else
            {
                result = 0;
            }
            mqttmessage_destroy(mqtt_get_msg);
        }
        STRING_delete(msg_topic);
    }
    return result;
}

//
// destroyDeviceTwinGetMsg frees msg_entry and any data associated with it.
//
static void destroyDeviceTwinGetMsg(MQTT_DEVICE_TWIN_ITEM* msg_entry)
{
    free(msg_entry);
}

//
// createDeviceTwinMsg allocates and fills in structure for MQTT_DEVICE_TWIN_ITEM.
//
static MQTT_DEVICE_TWIN_ITEM* createDeviceTwinMsg(MQTTTRANSPORT_HANDLE_DATA* transport_data, DEVICE_TWIN_MSG_TYPE device_twin_msg_type, uint32_t iothub_msg_id)
{
    MQTT_DEVICE_TWIN_ITEM* result;
    tickcounter_ms_t current_time;

    if (tickcounter_get_current_ms(transport_data->msgTickCounter, &current_time) != 0)
    {
        LogError("Failed retrieving tickcounter info");
        result = NULL;
    }
    else if ((result = (MQTT_DEVICE_TWIN_ITEM*)malloc(sizeof(MQTT_DEVICE_TWIN_ITEM))) == NULL)
    {
        LogError("Failed allocating device twin data.");
        result = NULL;
    }
    else
    {
        memset(result, 0, sizeof(*result));
        result->msgCreationTime = current_time;
        result->packet_id = getNextPacketId(transport_data);
        result->iothub_msg_id = iothub_msg_id;
        result->device_twin_msg_type = device_twin_msg_type;
    }

    return result;
}

//
// publishDeviceTwinGetMsg invokes umqtt to PUBLISH a request to get the twin information.
//
static int publishDeviceTwinGetMsg(MQTTTRANSPORT_HANDLE_DATA* transport_data, MQTT_DEVICE_TWIN_ITEM* mqtt_info)
{
    int result;

    STRING_HANDLE msg_topic = STRING_construct_sprintf(GET_PROPERTIES_TOPIC, mqtt_info->packet_id);
    if (msg_topic == NULL)
    {
        LogError("Failed constructing get Prop topic.");
        result = MU_FAILURE;
    }
    else
    {
        MQTT_MESSAGE_HANDLE mqtt_get_msg = mqttmessage_create(mqtt_info->packet_id, STRING_c_str(msg_topic), DELIVER_AT_MOST_ONCE, NULL, 0);
        if (mqtt_get_msg == NULL)
        {
            LogError("Failed constructing mqtt message.");
            result = MU_FAILURE;
        }
        else
        {
            if (mqtt_client_publish(transport_data->mqttClient, mqtt_get_msg) != 0)
            {
                LogError("Failed publishing to mqtt client.");
                result = MU_FAILURE;
            }
            else
            {
                DList_InsertTailList(&transport_data->ack_waiting_queue, &mqtt_info->entry);
                result = 0;
            }
            mqttmessage_destroy(mqtt_get_msg);
        }
        STRING_delete(msg_topic);
    }

    return result;
}

//
// sendPendingGetTwinRequests will send any queued up GetTwin requests during a DoWork loop.
//
static void sendPendingGetTwinRequests(PMQTTTRANSPORT_HANDLE_DATA transportData)
{
    PDLIST_ENTRY dev_twin_item = transportData->pending_get_twin_queue.Flink;

    while (dev_twin_item != &transportData->pending_get_twin_queue)
    {
        DLIST_ENTRY saveListEntry;
        saveListEntry.Flink = dev_twin_item->Flink;
        MQTT_DEVICE_TWIN_ITEM* msg_entry = containingRecord(dev_twin_item, MQTT_DEVICE_TWIN_ITEM, entry);
        (void)DList_RemoveEntryList(dev_twin_item);

        if (publishDeviceTwinGetMsg(transportData, msg_entry) != 0)
        {
            LogError("Failed sending pending get twin request");
            destroyDeviceTwinGetMsg(msg_entry);
        }
        else
        {
            transportData->device_twin_get_sent = true;
        }

        dev_twin_item = saveListEntry.Flink;
    }
}

//
// removeExpiredTwinRequestsFromList removes any requests that have timed out.
//
static void removeExpiredTwinRequestsFromList(PMQTTTRANSPORT_HANDLE_DATA transport_data, tickcounter_ms_t current_ms, DLIST_ENTRY* twin_list)
{
    PDLIST_ENTRY list_item = twin_list->Flink;

    while (list_item != twin_list)
    {
        DLIST_ENTRY next_list_item;
        next_list_item.Flink = list_item->Flink;
        MQTT_DEVICE_TWIN_ITEM* msg_entry = containingRecord(list_item, MQTT_DEVICE_TWIN_ITEM, entry);
        bool item_timed_out = false;

        if ((msg_entry->device_twin_msg_type == RETRIEVE_PROPERTIES) &&
            (((current_ms - msg_entry->msgCreationTime) / 1000) >= ON_DEMAND_GET_TWIN_REQUEST_TIMEOUT_SECS))
        {
            item_timed_out = true;
            if (msg_entry->userCallback != NULL)
            {
                msg_entry->userCallback(DEVICE_TWIN_UPDATE_COMPLETE, NULL, 0, msg_entry->userContext);
            }
        }
        else if ((msg_entry->device_twin_msg_type == REPORTED_STATE) &&
                 (((current_ms - msg_entry->msgCreationTime) / 1000) >= TWIN_REPORT_UPDATE_TIMEOUT_SECS))
        {
            item_timed_out = true;
            transport_data->transport_callbacks.twin_rpt_state_complete_cb(msg_entry->iothub_msg_id, STATUS_CODE_TIMEOUT_VALUE, transport_data->transport_ctx);
        }

        if (item_timed_out)
        {
            (void)DList_RemoveEntryList(list_item);
            destroyDeviceTwinGetMsg(msg_entry);
        }

        list_item = next_list_item.Flink;
    }

}

//
// removeExpiredTwinRequests removes any requests that have timed out, regardless of how the request invoked.
//
static void removeExpiredTwinRequests(PMQTTTRANSPORT_HANDLE_DATA transport_data)
{
    tickcounter_ms_t current_ms;

    if (tickcounter_get_current_ms(transport_data->msgTickCounter, &current_ms) == 0)
    {
        removeExpiredTwinRequestsFromList(transport_data, current_ms, &transport_data->pending_get_twin_queue);
        removeExpiredTwinRequestsFromList(transport_data, current_ms, &transport_data->ack_waiting_queue);
    }
}

//
// publishDeviceTwinMsg invokes umqtt to PUBLISH a request for the twin.
//
static int publishDeviceTwinMsg(MQTTTRANSPORT_HANDLE_DATA* transport_data, IOTHUB_DEVICE_TWIN* device_twin_info, MQTT_DEVICE_TWIN_ITEM* mqtt_info)
{
    int result;

    STRING_HANDLE msgTopic = STRING_construct_sprintf(REPORTED_PROPERTIES_TOPIC, mqtt_info->packet_id);
    if (msgTopic == NULL)
    {
        LogError("Failed constructing reported prop topic.");
        result = MU_FAILURE;
    }
    else
    {
        const CONSTBUFFER* data_buff;
        if ((data_buff = CONSTBUFFER_GetContent(device_twin_info->report_data_handle)) == NULL)
        {
            LogError("Failed retrieving buffer content");
            result = MU_FAILURE;
        }
        else
        {
            MQTT_MESSAGE_HANDLE mqtt_rpt_msg = mqttmessage_create_in_place(mqtt_info->packet_id, STRING_c_str(msgTopic), DELIVER_AT_MOST_ONCE, data_buff->buffer, data_buff->size);
            if (mqtt_rpt_msg == NULL)
            {
                LogError("Failed creating mqtt message");
                result = MU_FAILURE;
            }
            else
            {
                if (tickcounter_get_current_ms(transport_data->msgTickCounter, &mqtt_info->msgPublishTime) != 0)
                {
                    LogError("Failed retrieving tickcounter info");
                    result = MU_FAILURE;
                }
                else
                {
                    if (mqtt_client_publish(transport_data->mqttClient, mqtt_rpt_msg) != 0)
                    {
                        LogError("Failed publishing mqtt message");
                        result = MU_FAILURE;
                    }
                    else
                    {
                        mqtt_info->retryCount++;
                        result = 0;
                    }
                }
                mqttmessage_destroy(mqtt_rpt_msg);
            }
        }
        STRING_delete(msgTopic);
    }
    return result;
}

//
// changeStateToSubscribeIfAllowed attempts to transition the state machine to subscribe, if our
// current state will allow it.
// This function does NOT immediately send the SUBSCRIBE however, instead setting things up
// so the next time DoWork is invoked then the SUBSCRIBE will happen.
//
static void changeStateToSubscribeIfAllowed(PMQTTTRANSPORT_HANDLE_DATA transport_data)
{
    if (transport_data->currPacketState != CONNACK_TYPE &&
        transport_data->currPacketState != CONNECT_TYPE &&
        transport_data->currPacketState != DISCONNECT_TYPE &&
        transport_data->currPacketState != PACKET_TYPE_ERROR)
    {
        transport_data->currPacketState = SUBSCRIBE_TYPE;
    }
}

//
// subscribeToNotifyStateIfNeeded sets up to subscribe to the server.
//
static int subscribeToNotifyStateIfNeeded(PMQTTTRANSPORT_HANDLE_DATA transport_data)
{
    int result;

    if (transport_data->topic_NotifyState == NULL)
    {
        transport_data->topic_NotifyState = STRING_construct(TOPIC_NOTIFICATION_STATE);
        if (transport_data->topic_NotifyState == NULL)
        {
            LogError("Failure: unable constructing notify state topic");
            result = MU_FAILURE;
        }
        else
        {
            transport_data->topics_ToSubscribe |= SUBSCRIBE_NOTIFICATION_STATE_TOPIC;
            result = 0;
        }
    }
    else
    {
        result = 0;
    }

    if (result == 0)
    {
        changeStateToSubscribeIfAllowed(transport_data);
    }

    return result;
}

//
// GetMqttPropertyType compares a specific property in a topic to whether its one that we know about
// (specifically whether IOTHUB_MESSAGE_HANDLE has an accessor for it).
//
static IOTHUB_SYSTEM_PROPERTY_TYPE GetMqttPropertyType(const char* propertyNameAndValue, size_t propertyNameLength)
{
    IOTHUB_SYSTEM_PROPERTY_TYPE result = IOTHUB_SYSTEM_PROPERTY_TYPE_APPLICATION_CUSTOM;
    size_t index = 0;

    for (index = 0; index < sysPropListLength; index++)
    {
        if (propertyNameLength == strlen(sysPropList[index].propName) &&
            memcmp(propertyNameAndValue, sysPropList[index].propName, propertyNameLength) == 0)
        {
            result = sysPropList[index].propertyType;
            break;
        }
    }

    return result;
}

//
// addInputNamePropertyToMsg translates the input name (embedded in the MQTT topic name) into the IoTHubMessage handle
// such that the application can call IoTHubMessage_GetInputName() to retrieve this.  This is only currently used
// in IoT Edge module to module message communication, so that this module receiving the message can know which module invoked in.
//
// For IoT Edge module to module communication, the incoming topic will be of the form devices/{deviceId}/modules/{moduleId}/inputs/{inputName}.
// When this function is called, the caller has already skipped past the devices/{deviceId}/modules prefix.  We would start at inputs/{inputName}.
// On return, we indicate where properties (if specified) start for this message.
//
static const char* addInputNamePropertyToMsg(IOTHUB_MESSAGE_HANDLE iotHubMessage, const char* propertiesStart)
{
    const char* result;
    const char* inputNameStart;
    const char* inputNameEnd;
    char* inputNameCopy = NULL;

    if (((inputNameStart = strchr(propertiesStart, TOPIC_SLASH)) == NULL) || (*(inputNameStart + 1) == '\0'))
    {
        LogError("Cannot find '/' to mark beginning of input name");
        result = NULL;
    }
    else
    {
        inputNameStart++;
        if ((inputNameEnd = strchr(inputNameStart, TOPIC_SLASH)) == NULL)
        {
            LogError("Cannot find '/' after input name");
            result = NULL;
        }
        else 
        {
            size_t inputNameLength = safe_subtract_size_t(inputNameEnd, inputNameStart);
            size_t malloc_size = safe_add_size_t(inputNameLength, 1);
            if (malloc_size == SIZE_MAX ||
                (inputNameCopy = malloc(malloc_size)) == NULL)
            {
                LogError("Cannot allocate input name, size:%zu", malloc_size);
                result = NULL;
            }
            else
            {
                memcpy(inputNameCopy, inputNameStart, inputNameLength);
                inputNameCopy[inputNameLength] = '\0';

                if (IoTHubMessage_SetInputName(iotHubMessage, inputNameCopy) != IOTHUB_MESSAGE_OK)
                {
                    LogError("Failed adding input name to msg");
                    result = NULL;
                }
                else
                {
                    result = inputNameEnd + 1;
                }
            }
        }
    }

    free(inputNameCopy);
    return result;
}

//
// addSystemPropertyToMessageWithDecodeIfNeeded adds a "system" property from the incoming MQTT PUBLISH to the iotHubMessage 
// we will ultimately deliver to the application on its callback.
//
static int addSystemPropertyToMessage(IOTHUB_MESSAGE_HANDLE iotHubMessage, IOTHUB_SYSTEM_PROPERTY_TYPE propertyType, const char* propValue)
{
    int result;

    switch (propertyType)
    {
        case IOTHUB_SYSTEM_PROPERTY_TYPE_CREATION_TIME:
        {
            if (IoTHubMessage_SetMessageCreationTimeUtcSystemProperty(iotHubMessage, propValue) != IOTHUB_MESSAGE_OK)
            {
                LogError("Failed to set IOTHUB_MESSAGE_HANDLE 'CreationTimeUtc' property.");
                result = MU_FAILURE;
            }
            else
            {
                result = 0;
            }
        }
        break;

        case IOTHUB_SYSTEM_PROPERTY_TYPE_CORRELATION_ID:
        {
            if (IoTHubMessage_SetCorrelationId(iotHubMessage, propValue) != IOTHUB_MESSAGE_OK)
            {
                LogError("Failed to set IOTHUB_MESSAGE_HANDLE 'correlationId' property.");
                result = MU_FAILURE;
            }
            else
            {
                result = 0;
            }
        }
        break;

        case IOTHUB_SYSTEM_PROPERTY_TYPE_CONNECTION_DEVICE_ID:
        {
            if (IoTHubMessage_SetConnectionDeviceId(iotHubMessage, propValue) != IOTHUB_MESSAGE_OK)
            {
                LogError("Failed to set IOTHUB_MESSAGE_HANDLE 'connectionDeviceId' property.");
                result = MU_FAILURE;
            }
            else
            {
                result = 0;
            }
        }
        break;

        case IOTHUB_SYSTEM_PROPERTY_TYPE_CONNECTION_MODULE_ID:
        {
            if (IoTHubMessage_SetConnectionModuleId(iotHubMessage, propValue) != IOTHUB_MESSAGE_OK)
            {
                LogError("Failed to set IOTHUB_MESSAGE_HANDLE 'connectionModelId' property.");
                result = MU_FAILURE;
            }
            else
            {
                result = 0;
            }
        }
        break;

        case IOTHUB_SYSTEM_PROPERTY_TYPE_MESSAGE_ID:
        {
            if (IoTHubMessage_SetMessageId(iotHubMessage, propValue) != IOTHUB_MESSAGE_OK)
            {
                LogError("Failed to set IOTHUB_MESSAGE_HANDLE 'messageId' property.");
                result = MU_FAILURE;
            }
            else
            {
                result = 0;
            }
        }
        break;

        case  IOTHUB_SYSTEM_PROPERTY_TYPE_MESSAGE_USER_ID:
        {
            if (IoTHubMessage_SetMessageUserIdSystemProperty(iotHubMessage, propValue) != IOTHUB_MESSAGE_OK)
            {
                LogError("Failed to set IOTHUB_MESSAGE_HANDLE 'messageUserId' property.");
                result = MU_FAILURE;
            }
            else
            {
                result = 0;
            }
        }
        break;

        case IOTHUB_SYSTEM_PROPERTY_TYPE_CONTENT_TYPE:
        {
            if (IoTHubMessage_SetContentTypeSystemProperty(iotHubMessage, propValue) != IOTHUB_MESSAGE_OK)
            {
                LogError("Failed to set IOTHUB_MESSAGE_HANDLE 'contentType' property.");
                result = MU_FAILURE;
            }
            else
            {
                result = 0;
            }
        }
        break;

        case IOTHUB_SYSTEM_PROPERTY_TYPE_CONTENT_ENCODING:
        {
            if (IoTHubMessage_SetContentEncodingSystemProperty(iotHubMessage, propValue) != IOTHUB_MESSAGE_OK)
            {
                LogError("Failed to set IOTHUB_MESSAGE_HANDLE 'contentEncoding' property.");
                result = MU_FAILURE;
            }
            else
            {
                result = 0;
            }
        }
        break;

        default:
        {
            // This is an internal error in code as we should never have an unmapped property at this stage.
            LogError("Unknown property type = %d to add to message", propertyType);
            result = MU_FAILURE;
        }
    }

    return result;
}


//
// findMessagePropertyStart takes an MQTT topic PUBLISH'd as input and returns where message properties, if set, begin.
//
static const char* findMessagePropertyStart(PMQTTTRANSPORT_HANDLE_DATA transportData, const char* topic_name, IOTHUB_IDENTITY_TYPE type)
{
    const char *propertiesStart;

    if (type == IOTHUB_TYPE_EVENT_QUEUE)
    {
        const char* input_queue_topic = STRING_c_str(transportData->topic_InputQueue);
        // Substract one from queue length to reflect this having an extra # we subscribed to
        propertiesStart = topic_name + (strlen(input_queue_topic) - 1);
    }
    else if (type == IOTHUB_TYPE_TELEMETRY)
    {
        const char* mqtt_message_queue_topic = STRING_c_str(transportData->topic_MqttMessage);
        // Substract one from queue length to reflect this having an extra # we subscribed to
        propertiesStart = topic_name + (strlen(mqtt_message_queue_topic) - 1);
    }
    else
    {
        LogError("ERROR: type %d is not expected", type);
        propertiesStart = NULL;
    }

    return propertiesStart;
}

//
// AddApplicationProperty adds the custom key/value property name from the incoming MQTT PUBLISH to the iotHubMessage
// we will ultimately deliver to the application on its callback.
//
static int addApplicationPropertyToMessage(MAP_HANDLE propertyMap, const char* propertyNameAndValue, size_t propertyNameLength, const char* propertyValue, bool auto_url_encode_decode)
{
    int result = 0;

    char* propertyNameCopy = NULL;

    // We need to make a copy of propertyName at this point; we don't own the buffer it's part of
    // so we can't just sneak a temporary '\0' in there.  We don't need to make a copy of propertyValue
    // since its part of an otherwise null terminated string.
    size_t malloc_size = safe_add_size_t(propertyNameLength, 1);
    if (malloc_size == SIZE_MAX ||
        (propertyNameCopy = (char*)malloc(malloc_size)) == NULL)
    {
        LogError("Failed allocating property information, size:%zu", malloc_size);
        result = MU_FAILURE;
    }
    else
    {
        memcpy(propertyNameCopy, propertyNameAndValue, propertyNameLength);
        propertyNameCopy[propertyNameLength] = '\0';
    
        if (auto_url_encode_decode)
        {
            STRING_HANDLE propName_decoded = URL_DecodeString(propertyNameCopy);
            STRING_HANDLE propValue_decoded = URL_DecodeString(propertyValue);
            if (propName_decoded == NULL || propValue_decoded == NULL)
            {
                LogError("Failed to URL decode property");
                result = MU_FAILURE;
            }
            else if (Map_AddOrUpdate(propertyMap, STRING_c_str(propName_decoded), STRING_c_str(propValue_decoded)) != MAP_OK)
            {
                LogError("Map_AddOrUpdate failed.");
                result = MU_FAILURE;
            }
            else
            {
                result = 0;
            }
            STRING_delete(propValue_decoded);
            STRING_delete(propName_decoded);
        }
        else if (Map_AddOrUpdate(propertyMap, propertyNameCopy, propertyValue) != MAP_OK)
        {
            LogError("Map_AddOrUpdate failed.");
            result = MU_FAILURE;
        }
    }

    free(propertyNameCopy);
    return result;
}

//
// addSystemPropertyToMessageWithDecodeIfNeeded adds a "system" property from the incoming MQTT PUBLISH to the iotHubMessage 
// we will ultimately deliver to the application on its callback.  This function does the urlDecode, if needed, on the property value.
//
static int addSystemPropertyToMessageWithDecodeIfNeeded(IOTHUB_MESSAGE_HANDLE iotHubMessage, IOTHUB_SYSTEM_PROPERTY_TYPE propertyType, const char* propertyValue, bool auto_url_encode_decode)
{
    int result = 0;

    if (auto_url_encode_decode)
    {
        STRING_HANDLE propValue_decoded;
        if ((propValue_decoded = URL_DecodeString(propertyValue)) == NULL)
        {
            LogError("Failed to URL decode property value");
            result = MU_FAILURE;
        }
        else if (addSystemPropertyToMessage(iotHubMessage, propertyType, STRING_c_str(propValue_decoded)) != 0)
        {
            LogError("Unable to set message property");
            result = MU_FAILURE;
        }
        STRING_delete(propValue_decoded);
    }
    else
    {
        if (addSystemPropertyToMessage(iotHubMessage, propertyType, propertyValue) != 0)
        {
            LogError("Unable to set message property");
            result = MU_FAILURE;
        }
        else
        {
            result = 0;
        }
    }

    return result;
}

//
// extractMqttProperties parses the MQTT topic PUBLISH'd to this device/module, retrieves properties and fills out the 
// IOTHUB_MESSAGE_HANDLE which will ultimately be delivered to the application callback.
//
static int extractMqttProperties(PMQTTTRANSPORT_HANDLE_DATA transportData, IOTHUB_MESSAGE_HANDLE iotHubMessage, const char* topic_name, IOTHUB_IDENTITY_TYPE type)
{
    int result;

    const char* propertiesStart;
    STRING_TOKENIZER_HANDLE tokenizer = NULL;
    STRING_HANDLE propertyToken = NULL;
    MAP_HANDLE propertyMap;

    if ((propertiesStart = findMessagePropertyStart(transportData, topic_name, type)) == NULL)
    {
        LogError("Cannot find start of properties");
        result = MU_FAILURE;
    }
    else if ((type == IOTHUB_TYPE_EVENT_QUEUE) && ((propertiesStart = addInputNamePropertyToMsg(iotHubMessage, propertiesStart)) == NULL))
    {
        LogError("failure adding input name to property.");
        result = MU_FAILURE;
    }
    else if (*propertiesStart == '\0')
    {
        // No properties were specified.  This is not an error.  We'll return success to caller but skip further processing.
        result = 0;
    }    
    else if ((tokenizer = STRING_TOKENIZER_create_from_char(propertiesStart)) == NULL)
    {
        LogError("failure allocating tokenizer");
        result = MU_FAILURE;
    }
    else if ((propertyToken = STRING_new()) == NULL)
    {
        LogError("Failure to allocate STRING_new.");
        result = MU_FAILURE;
    }
    else if ((propertyMap = IoTHubMessage_Properties(iotHubMessage)) == NULL)
    {
        LogError("Failure to retrieve IoTHubMessage_properties.");
        result = MU_FAILURE;
    }
    else
    {
        result = 0;

        // Iterate through each "propertyKey1=propertyValue1" set, tokenizing off the '&' separating key/value pairs.
        while ((STRING_TOKENIZER_get_next_token(tokenizer, propertyToken, PROPERTY_SEPARATOR) == 0) && result == 0)
        {
            const char* propertyNameAndValue = STRING_c_str(propertyToken);
            const char* propertyValue;
                
            if (propertyNameAndValue == NULL || (*propertyNameAndValue == 0))
            {
                ;
            }
            else if (((propertyValue = strchr(propertyNameAndValue, PROPERTY_EQUALS)) == NULL) ||
                      (*(propertyValue + 1) == 0))
            {
                ;
            }
            else
            {
                size_t propertyNameLength = propertyValue - propertyNameAndValue;
                propertyValue++;

                // After this point, propertyValue is a \0 terminated string (because the STRING_Tokenizer call above made it so)
                // but propertyNameAndValue is NOT \0 terminated and requires its length passed with it.

                IOTHUB_SYSTEM_PROPERTY_TYPE propertyType = GetMqttPropertyType(propertyNameAndValue, propertyNameLength);

                if (propertyType == IOTHUB_SYSTEM_PROPERTY_TYPE_SILENTLY_IGNORE)
                {
                    // To maintain behavior with previous versions of SDKs, "system" properties that we recognize but 
                    // do not have accessors in IOTHUB_MESSAGE_HANDLE will be silently ignored.  The alternative would be adding
                    // them to the application's custom properties, which isn't right as they're not application defined.
                    ;
                }
                else if (propertyType == IOTHUB_SYSTEM_PROPERTY_TYPE_APPLICATION_CUSTOM)
                {
                    result = addApplicationPropertyToMessage(propertyMap, propertyNameAndValue, propertyNameLength, propertyValue, transportData->auto_url_encode_decode);
                }
                else
                {
                    result = addSystemPropertyToMessageWithDecodeIfNeeded(iotHubMessage, propertyType, propertyValue, transportData->auto_url_encode_decode);
                }
            }
        }
    }

    STRING_delete(propertyToken);
    STRING_TOKENIZER_destroy(tokenizer);
    return result;
}

//
// processTwinNotification processes device and module twin updates made by IoT Hub / IoT Edge.
//
static void processTwinNotification(PMQTTTRANSPORT_HANDLE_DATA transportData, MQTT_MESSAGE_HANDLE msgHandle, const char* topicName)
{
    size_t request_id;
    int status_code;
    bool notification_msg;

    if (parseDeviceTwinTopicInfo(topicName, &notification_msg, &request_id, &status_code) != 0)
    {
        LogError("Failure: parsing device topic info");
    }
    else
    {
        const APP_PAYLOAD* payload = mqttmessage_getApplicationMsg(msgHandle);
        if (payload == NULL)
        {
            LogError("Failure: invalid payload");
        }
        else if (notification_msg)
        {
            transportData->transport_callbacks.twin_retrieve_prop_complete_cb(DEVICE_TWIN_UPDATE_PARTIAL, payload->message, payload->length, transportData->transport_ctx);
        }
        else
        {
            PDLIST_ENTRY dev_twin_item = transportData->ack_waiting_queue.Flink;
            while (dev_twin_item != &transportData->ack_waiting_queue)
            {
                DLIST_ENTRY saveListEntry;
                saveListEntry.Flink = dev_twin_item->Flink;
                MQTT_DEVICE_TWIN_ITEM* msg_entry = containingRecord(dev_twin_item, MQTT_DEVICE_TWIN_ITEM, entry);
                if (request_id == msg_entry->packet_id)
                {
                    (void)DList_RemoveEntryList(dev_twin_item);
                    if (msg_entry->device_twin_msg_type == RETRIEVE_PROPERTIES)
                    {
                        if (msg_entry->userCallback == NULL)
                        {
                            transportData->transport_callbacks.twin_retrieve_prop_complete_cb(DEVICE_TWIN_UPDATE_COMPLETE, payload->message, payload->length, transportData->transport_ctx);
                            // Only after receiving device twin request should we start listening for patches.
                            (void)subscribeToNotifyStateIfNeeded(transportData);
                        }
                        else
                        {
                            // This is a on-demand get twin request.
                            msg_entry->userCallback(DEVICE_TWIN_UPDATE_COMPLETE, payload->message, payload->length, msg_entry->userContext);
                        }
                    }
                    else
                    {
                        transportData->transport_callbacks.twin_rpt_state_complete_cb(msg_entry->iothub_msg_id, status_code, transportData->transport_ctx);
                        // Only after receiving device twin request should we start listening for patches.
                        (void)subscribeToNotifyStateIfNeeded(transportData);
                    }

                    destroyDeviceTwinGetMsg(msg_entry);
                    break;
                }
                dev_twin_item = saveListEntry.Flink;
            }
        }
    }
}

//
// processDeviceMethodNotification processes a device and module method invocations made by IoT Hub / IoT Edge.
//
static void processDeviceMethodNotification(PMQTTTRANSPORT_HANDLE_DATA transportData, MQTT_MESSAGE_HANDLE msgHandle, const char* topicName)
{
    STRING_HANDLE method_name = STRING_new();
    if (method_name == NULL)
    {
        LogError("Failure: allocating method_name string value");
    }
    else
    {
        DEVICE_METHOD_INFO* dev_method_info = malloc(sizeof(DEVICE_METHOD_INFO));
        if (dev_method_info == NULL)
        {
            LogError("Failure: allocating DEVICE_METHOD_INFO object");
        }
        else
        {
            dev_method_info->request_id = STRING_new();
            if (dev_method_info->request_id == NULL)
            {
                LogError("Failure constructing request_id string");
                free(dev_method_info);
            }
            else if (retrieveDeviceMethodRidInfo(topicName, method_name, dev_method_info->request_id) != 0)
            {
                LogError("Failure: retrieve device topic info");
                STRING_delete(dev_method_info->request_id);
                free(dev_method_info);
            }
            else
            {
                const APP_PAYLOAD* payload = mqttmessage_getApplicationMsg(msgHandle);
                if (payload == NULL)
                {
                    LogError("Failure: mqttmessage_getApplicationMsg");
                    STRING_delete(dev_method_info->request_id);
                    free(dev_method_info);
                } 
                else if (transportData->transport_callbacks.method_complete_cb(STRING_c_str(method_name), payload->message, payload->length, (void*)dev_method_info, transportData->transport_ctx) != 0)
                {
                    LogError("Failure: IoTHubClientCore_LL_DeviceMethodComplete");
                }
            }
        }
        STRING_delete(method_name);
    }
}

static void destroyMessageDispositionContext(MESSAGE_DISPOSITION_CONTEXT* dispositionContext)
{
    free(dispositionContext);
}

static MESSAGE_DISPOSITION_CONTEXT* createMessageDispositionContext(MQTT_MESSAGE_HANDLE msgHandle)
{
    MESSAGE_DISPOSITION_CONTEXT* result = malloc(sizeof(MESSAGE_DISPOSITION_CONTEXT));

    if (result == NULL)
    {
        LogError("Failed allocating MESSAGE_DISPOSITION_CONTEXT");
    }
    else
    {
        result->packet_id = mqttmessage_getPacketId(msgHandle);
        result->qos_value = mqttmessage_getQosType(msgHandle);
    }

    return result;
}

//
// processIncomingMessageNotification processes both C2D messages and messages sent from one IoT Edge module into this module
//
static void processIncomingMessageNotification(PMQTTTRANSPORT_HANDLE_DATA transportData, MQTT_MESSAGE_HANDLE msgHandle, const char* topicName, IOTHUB_IDENTITY_TYPE type)
{
    IOTHUB_MESSAGE_HANDLE IoTHubMessage = NULL;
    const APP_PAYLOAD* appPayload = mqttmessage_getApplicationMsg(msgHandle);

    if (appPayload == NULL)
    {
        LogError("Failure: invalid appPayload.");
    }
    else if ((IoTHubMessage = IoTHubMessage_CreateFromByteArray(appPayload->message, appPayload->length)) == NULL)
    {
        LogError("Failure: IotHub Message creation has failed.");
    }
    else if (extractMqttProperties(transportData, IoTHubMessage, topicName, type) != 0)
    {
        LogError("failure extracting mqtt properties.");
        IoTHubMessage_Destroy(IoTHubMessage);
    }
    else
    {
        MESSAGE_DISPOSITION_CONTEXT* dispositionContext = createMessageDispositionContext(msgHandle);

        if (dispositionContext == NULL)
        {
            LogError("failed creating message disposition context");
            IoTHubMessage_Destroy(IoTHubMessage);
        }
        else if (IoTHubMessage_SetDispositionContext(IoTHubMessage, dispositionContext, destroyMessageDispositionContext) != IOTHUB_MESSAGE_OK)
        {
            LogError("Failed setting disposition context in IOTHUB_MESSAGE_HANDLE");
            destroyMessageDispositionContext(dispositionContext);
            IoTHubMessage_Destroy(IoTHubMessage);
        }
        else
        {
            if (type == IOTHUB_TYPE_EVENT_QUEUE)
            {
                if (!transportData->transport_callbacks.msg_input_cb(IoTHubMessage, transportData->transport_ctx))
                {
                    LogError("IoTHubClientCore_LL_MessageCallbackFromInput returned false");
                    // This will destroy the dispostion context;
                    IoTHubMessage_Destroy(IoTHubMessage);
                }
            }
            else
            {
                if (!transportData->transport_callbacks.msg_cb(IoTHubMessage, transportData->transport_ctx))
                {
                    // Cleanup of allocated memory happens at end of function as pointers are non-NULL.
                    LogError("IoTHubClientCore_LL_MessageCallback returned false");
                    // This will destroy the dispostion context;
                    IoTHubMessage_Destroy(IoTHubMessage);
                }
            }
        }
    }
}

//
// mqttNotificationCallback processes incoming PUBLISH messages sent from Hub (or IoT Edge) to this device.
// This function is invoked by umqtt.  It determines what topic the PUBLISH was directed at (e.g. Device Twin, Method, etc.),
// performs further parsing based on topic, and translates this call up to "iothub_client" layer for ultimate delivery to application callback.
//
static MQTT_CLIENT_ACK_OPTION mqttNotificationCallback(MQTT_MESSAGE_HANDLE msgHandle, void* callbackCtx)
{
    if (msgHandle != NULL && callbackCtx != NULL)
    {
        PMQTTTRANSPORT_HANDLE_DATA transportData = (PMQTTTRANSPORT_HANDLE_DATA)callbackCtx;
        IOTHUB_IDENTITY_TYPE type;

        const char* topicName = mqttmessage_getTopicName(msgHandle);
        if (topicName == NULL)
        {
            LogError("Failure: NULL topic name encountered");
        }
        else if (retrieveTopicType(transportData, topicName, &type) != 0)
        {
            LogError("Received unexpected topic.  Ignoring remainder of request");
        }
        else
        {
            if (type == IOTHUB_TYPE_DEVICE_TWIN)
            {
                processTwinNotification(transportData, msgHandle, topicName);
            }
            else if (type == IOTHUB_TYPE_DEVICE_METHODS)
            {
                processDeviceMethodNotification(transportData, msgHandle, topicName);
            }
            else
            {
                processIncomingMessageNotification(transportData, msgHandle, topicName, type);
            }
        }
    }

    return MQTT_CLIENT_ACK_NONE;
}

//
// mqttOperationCompleteCallback is invoked by umqtt when an operation initiated by the device completes.
// Examples of device initiated operations include PUBLISH, CONNECT, and SUBSCRIBE.
//
static void mqttOperationCompleteCallback(MQTT_CLIENT_HANDLE handle, MQTT_CLIENT_EVENT_RESULT actionResult, const void* msgInfo, void* callbackCtx)
{
    (void)handle;
    if (callbackCtx != NULL)
    {
        PMQTTTRANSPORT_HANDLE_DATA transport_data = (PMQTTTRANSPORT_HANDLE_DATA)callbackCtx;

        switch (actionResult)
        {
            case MQTT_CLIENT_ON_PUBLISH_ACK:
            case MQTT_CLIENT_ON_PUBLISH_COMP:
            {
                const PUBLISH_ACK* puback = (const PUBLISH_ACK*)msgInfo;
                if (puback != NULL)
                {
                    PDLIST_ENTRY currentListEntry = transport_data->telemetry_waitingForAck.Flink;
                    while (currentListEntry != &transport_data->telemetry_waitingForAck)
                    {
                        MQTT_MESSAGE_DETAILS_LIST* mqttMsgEntry = containingRecord(currentListEntry, MQTT_MESSAGE_DETAILS_LIST, entry);
                        DLIST_ENTRY saveListEntry;
                        saveListEntry.Flink = currentListEntry->Flink;

                        if (puback->packetId == mqttMsgEntry->packet_id)
                        {
                            (void)DList_RemoveEntryList(currentListEntry); //First remove the item from Waiting for Ack List.
                            notifyApplicationOfSendMessageComplete(mqttMsgEntry->iotHubMessageEntry, transport_data, IOTHUB_CLIENT_CONFIRMATION_OK);
                            free(mqttMsgEntry);
                        }
                        currentListEntry = saveListEntry.Flink;
                    }
                }
                else
                {
                    LogError("Failure: MQTT_CLIENT_ON_PUBLISH_ACK publish_ack structure NULL.");
                }
                break;
            }
            case MQTT_CLIENT_ON_CONNACK:
            {
                const CONNECT_ACK* connack = (const CONNECT_ACK*)msgInfo;
                if (connack != NULL)
                {
                    if (connack->returnCode == CONNECTION_ACCEPTED)
                    {
                        // The connect packet has been acked
                        transport_data->currPacketState = CONNACK_TYPE;
                        transport_data->isRecoverableError = true;
                        transport_data->mqttClientStatus = MQTT_CLIENT_STATUS_CONNECTED;

                        retry_control_reset(transport_data->retry_control_handle);

                        transport_data->transport_callbacks.connection_status_cb(IOTHUB_CLIENT_CONNECTION_AUTHENTICATED, IOTHUB_CLIENT_CONNECTION_OK, transport_data->transport_ctx);
                    }
                    else
                    {
                        if (connack->returnCode == CONN_REFUSED_SERVER_UNAVAIL)
                        {
                            transport_data->transport_callbacks.connection_status_cb(IOTHUB_CLIENT_CONNECTION_UNAUTHENTICATED, IOTHUB_CLIENT_CONNECTION_DEVICE_DISABLED, transport_data->transport_ctx);
                        }
                        else if (connack->returnCode == CONN_REFUSED_BAD_USERNAME_PASSWORD || connack->returnCode == CONN_REFUSED_ID_REJECTED)
                        {
                            transport_data->isRecoverableError = false;
                            transport_data->transport_callbacks.connection_status_cb(IOTHUB_CLIENT_CONNECTION_UNAUTHENTICATED, IOTHUB_CLIENT_CONNECTION_BAD_CREDENTIAL, transport_data->transport_ctx);
                        }
                        else if (connack->returnCode == CONN_REFUSED_NOT_AUTHORIZED)
                        {
                            transport_data->transport_callbacks.connection_status_cb(IOTHUB_CLIENT_CONNECTION_UNAUTHENTICATED, IOTHUB_CLIENT_CONNECTION_BAD_CREDENTIAL, transport_data->transport_ctx);
                        }
                        else if (connack->returnCode == CONN_REFUSED_UNACCEPTABLE_VERSION)
                        {
                            transport_data->isRecoverableError = false;
                        }
                        LogError("Connection Not Accepted: 0x%x: %s", connack->returnCode, retrieveMqttReturnCodes(connack->returnCode));
                        transport_data->mqttClientStatus = MQTT_CLIENT_STATUS_PENDING_CLOSE;
                        transport_data->currPacketState = PACKET_TYPE_ERROR;
                    }
                }
                else
                {
                    LogError("MQTT_CLIENT_ON_CONNACK CONNACK parameter is NULL.");
                }
                break;
            }
            case MQTT_CLIENT_ON_SUBSCRIBE_ACK:
            {
                const SUBSCRIBE_ACK* suback = (const SUBSCRIBE_ACK*)msgInfo;
                if (suback != NULL)
                {
                    size_t index = 0;
                    for (index = 0; index < suback->qosCount; index++)
                    {
                        if (suback->qosReturn[index] == DELIVER_FAILURE)
                        {
                            LogError("Subscribe delivery failure of subscribe %lu", (unsigned long)index);
                        }
                    }
                    // The subscribed packet has been acked
                    transport_data->currPacketState = SUBACK_TYPE;

                    // Is this a twin message
                    if (suback->packetId == transport_data->twin_resp_packet_id)
                    {
                        transport_data->twin_resp_sub_recv = true;
                    }
                }
                else
                {
                    LogError("Failure: MQTT_CLIENT_ON_SUBSCRIBE_ACK SUBSCRIBE_ACK parameter is NULL.");
                }
                break;
            }
            case MQTT_CLIENT_ON_PUBLISH_RECV:
            case MQTT_CLIENT_ON_PUBLISH_REL:
            {
                // Currently not used
                break;
            }
            case MQTT_CLIENT_ON_DISCONNECT:
            {
                // Close the client so we can reconnect again
                transport_data->mqttClientStatus = MQTT_CLIENT_STATUS_NOT_CONNECTED;
                break;
            }
            case MQTT_CLIENT_ON_UNSUBSCRIBE_ACK:
            case MQTT_CLIENT_ON_PING_RESPONSE:
            default:
            {
                break;
            }
        }
    }
}

// Prior to creating a new connection, if we have an existing xioTransport that has been connected before
// we need to clear it now or else cached settings (especially TLS when communicating with HTTP proxies)
// will break reconnection attempt.
static void ResetConnectionIfNecessary(PMQTTTRANSPORT_HANDLE_DATA transport_data)
{
    if (transport_data->xioTransport != NULL && transport_data->conn_attempted)
    {
        OPTIONHANDLER_HANDLE options = xio_retrieveoptions(transport_data->xioTransport);
        setSavedTlsOptions(transport_data, options);
        DestroyXioTransport(transport_data);
    }
}

//
// processDisconnectCallback is a callback invoked by umqtt to signal that the disconnection has completed.
//
static void processDisconnectCallback(void* ctx)
{
    if (ctx != NULL)
    {
        int* disconn_recv = (int*)ctx;
        *disconn_recv = 1;
    }
}

//
// DisconnectFromClient will tear down the existing MQTT connection, trying to gracefully send an MQTT DISCONNECT (with a timeout),
// destroy the underlying xio for network communication, and update the transport_data state machine appropriately.
//
//NOTE: After a call to DisconnectFromClient, determine if appropriate to also call
//      transport_data->transport_callbacks.connection_status_cb().
static void DisconnectFromClient(PMQTTTRANSPORT_HANDLE_DATA transport_data)
{
    if (transport_data->currPacketState != DISCONNECT_TYPE)
    {
        if (!transport_data->isDestroyCalled)
        {
            OPTIONHANDLER_HANDLE options = xio_retrieveoptions(transport_data->xioTransport);
            setSavedTlsOptions(transport_data, options);
        }
        // Ensure the disconnect message is sent
        if (transport_data->mqttClientStatus == MQTT_CLIENT_STATUS_CONNECTED)
        {
            transport_data->disconnect_recv_flag = 0;
            (void)mqtt_client_disconnect(transport_data->mqttClient, processDisconnectCallback, &transport_data->disconnect_recv_flag);
            size_t disconnect_ctr = 0;
            do
            {
                mqtt_client_dowork(transport_data->mqttClient);
                disconnect_ctr++;
                ThreadAPI_Sleep(50);
            } while ((disconnect_ctr < MAX_DISCONNECT_VALUE) && (transport_data->disconnect_recv_flag == 0));
        }
        DestroyXioTransport(transport_data);

        transport_data->device_twin_get_sent = false;
        transport_data->mqttClientStatus = MQTT_CLIENT_STATUS_NOT_CONNECTED;
        transport_data->currPacketState = DISCONNECT_TYPE;
    }
}

//
// processErrorCallback is invoked by umqtt when an error has occurred.
//
static void processErrorCallback(MQTT_CLIENT_HANDLE handle, MQTT_CLIENT_EVENT_ERROR error, void* callbackCtx)
{
    (void)handle;
    if (callbackCtx != NULL)
    {
        PMQTTTRANSPORT_HANDLE_DATA transport_data = (PMQTTTRANSPORT_HANDLE_DATA)callbackCtx;
        switch (error)
        {
            case MQTT_CLIENT_CONNECTION_ERROR:
            {
                transport_data->transport_callbacks.connection_status_cb(IOTHUB_CLIENT_CONNECTION_UNAUTHENTICATED, IOTHUB_CLIENT_CONNECTION_NO_NETWORK, transport_data->transport_ctx);
                break;
            }
            case MQTT_CLIENT_COMMUNICATION_ERROR:
            {
                transport_data->transport_callbacks.connection_status_cb(IOTHUB_CLIENT_CONNECTION_UNAUTHENTICATED, IOTHUB_CLIENT_CONNECTION_COMMUNICATION_ERROR, transport_data->transport_ctx);
                break;
            }
            case MQTT_CLIENT_NO_PING_RESPONSE:
            {
                LogError("Mqtt Ping Response was not encountered.  Reconnecting device...");
                transport_data->transport_callbacks.connection_status_cb(IOTHUB_CLIENT_CONNECTION_UNAUTHENTICATED, IOTHUB_CLIENT_CONNECTION_NO_PING_RESPONSE, transport_data->transport_ctx);
                break;
            }
            case MQTT_CLIENT_PARSE_ERROR:
            case MQTT_CLIENT_MEMORY_ERROR:
            case MQTT_CLIENT_UNKNOWN_ERROR:
            default:
            {
                LogError("INTERNAL ERROR: unexpected error value received %s", MU_ENUM_TO_STRING(MQTT_CLIENT_EVENT_ERROR, error));
                break;
            }
        }
        if (transport_data->mqttClientStatus != MQTT_CLIENT_STATUS_PENDING_CLOSE)
        {
            // We have encountered an mqtt protocol error in an non-closing state
            // The best course of action is to execute a shutdown of the mqtt/tls/socket
            // layer and then attempt to reconnect
<<<<<<< HEAD
            LogError("Disconnecting MQTT connection because of an MQTT protocol error (%s).", MU_ENUM_TO_STRING(MQTT_CLIENT_EVENT_ERROR, error));
=======
            LogError("Disconnecting MQTT connection because of an MQTT protocol error.");
>>>>>>> 2bff4193
            transport_data->mqttClientStatus = MQTT_CLIENT_STATUS_EXECUTE_DISCONNECT;
        }
        transport_data->currPacketState = PACKET_TYPE_ERROR;
        transport_data->device_twin_get_sent = false;
        if (transport_data->topic_MqttMessage != NULL)
        {
            transport_data->topics_ToSubscribe |= SUBSCRIBE_TELEMETRY_TOPIC;
        }
        if (transport_data->topic_GetState != NULL)
        {
            transport_data->topics_ToSubscribe |= SUBSCRIBE_GET_REPORTED_STATE_TOPIC;
        }
        if (transport_data->topic_NotifyState != NULL)
        {
            transport_data->topics_ToSubscribe |= SUBSCRIBE_NOTIFICATION_STATE_TOPIC;
        }
        if (transport_data->topic_DeviceMethods != NULL)
        {
            transport_data->topics_ToSubscribe |= SUBSCRIBE_DEVICE_METHOD_TOPIC;
        }
        if (transport_data->topic_InputQueue != NULL)
        {
            transport_data->topics_ToSubscribe |= SUBSCRIBE_INPUT_QUEUE_TOPIC;
        }
    }
    else
    {
        LogError("Failure: mqtt called back with null context.");
    }
}

//
// SubscribeToMqttProtocol determines which topics we should SUBSCRIBE to, based on existing state, and then
// invokes the underlying umqtt layer to send the SUBSCRIBE across the network.
//
static void SubscribeToMqttProtocol(PMQTTTRANSPORT_HANDLE_DATA transport_data)
{
    if (transport_data->topics_ToSubscribe != UNSUBSCRIBE_FROM_TOPIC)
    {
        uint32_t topic_subscription = 0;
        size_t subscribe_count = 0;
        uint16_t packet_id = getNextPacketId(transport_data);
        SUBSCRIBE_PAYLOAD subscribe[SUBSCRIBE_TOPIC_COUNT];
        if ((transport_data->topic_MqttMessage != NULL) && (SUBSCRIBE_TELEMETRY_TOPIC & transport_data->topics_ToSubscribe))
        {
            subscribe[subscribe_count].subscribeTopic = STRING_c_str(transport_data->topic_MqttMessage);
            subscribe[subscribe_count].qosReturn = DELIVER_AT_LEAST_ONCE;
            topic_subscription |= SUBSCRIBE_TELEMETRY_TOPIC;
            subscribe_count++;
        }
        if ((transport_data->topic_GetState != NULL) && (SUBSCRIBE_GET_REPORTED_STATE_TOPIC & transport_data->topics_ToSubscribe))
        {
            subscribe[subscribe_count].subscribeTopic = STRING_c_str(transport_data->topic_GetState);
            subscribe[subscribe_count].qosReturn = DELIVER_AT_MOST_ONCE;
            topic_subscription |= SUBSCRIBE_GET_REPORTED_STATE_TOPIC;
            subscribe_count++;
            transport_data->twin_resp_packet_id = packet_id;
        }
        if ((transport_data->topic_NotifyState != NULL) && (SUBSCRIBE_NOTIFICATION_STATE_TOPIC & transport_data->topics_ToSubscribe))
        {
            subscribe[subscribe_count].subscribeTopic = STRING_c_str(transport_data->topic_NotifyState);
            subscribe[subscribe_count].qosReturn = DELIVER_AT_MOST_ONCE;
            topic_subscription |= SUBSCRIBE_NOTIFICATION_STATE_TOPIC;
            subscribe_count++;
        }
        if ((transport_data->topic_DeviceMethods != NULL) && (SUBSCRIBE_DEVICE_METHOD_TOPIC & transport_data->topics_ToSubscribe))
        {
            subscribe[subscribe_count].subscribeTopic = STRING_c_str(transport_data->topic_DeviceMethods);
            subscribe[subscribe_count].qosReturn = DELIVER_AT_MOST_ONCE;
            topic_subscription |= SUBSCRIBE_DEVICE_METHOD_TOPIC;
            subscribe_count++;
        }
        if ((transport_data->topic_InputQueue != NULL) && (SUBSCRIBE_INPUT_QUEUE_TOPIC & transport_data->topics_ToSubscribe))
        {
            subscribe[subscribe_count].subscribeTopic = STRING_c_str(transport_data->topic_InputQueue);
            subscribe[subscribe_count].qosReturn = DELIVER_AT_LEAST_ONCE;
            topic_subscription |= SUBSCRIBE_INPUT_QUEUE_TOPIC;
            subscribe_count++;
        }

        if (subscribe_count != 0)
        {
            if (mqtt_client_subscribe(transport_data->mqttClient, packet_id, subscribe, subscribe_count) != 0)
            {
                LogError("Failure: mqtt_client_subscribe returned error.");
            }
            else
            {
                transport_data->topics_ToSubscribe &= ~topic_subscription;
                transport_data->currPacketState = SUBSCRIBE_TYPE;
            }
        }
        else
        {
            LogError("Failure: subscribe_topic is empty.");
        }
        transport_data->currPacketState = SUBSCRIBE_TYPE;
    }
    else
    {
        transport_data->currPacketState = PUBLISH_TYPE;

        // On a service reconnect, reset the expired time of messages waiting for a PUBACK.
        // This will cause the messages to republish in order as required by the MQTT spec.
        PDLIST_ENTRY current_entry = transport_data->telemetry_waitingForAck.Flink;
        while (current_entry != &transport_data->telemetry_waitingForAck)
        {
            MQTT_MESSAGE_DETAILS_LIST* msg_detail_entry = containingRecord(current_entry, MQTT_MESSAGE_DETAILS_LIST, entry);
#ifdef RUN_SFC_TESTS
            if (!isMqttMessageSfcType(msg_detail_entry->iotHubMessageEntry->messageHandle))
            {
#endif //RUN_SFC_TESTS
                // Wait for at least MESSAGE_REPUBLISH_TIMEOUT_SECS before republish on new connection
                tickcounter_ms_t current_ms;
                (void)tickcounter_get_current_ms(transport_data->msgTickCounter, &current_ms);
                msg_detail_entry->msgPublishTime = current_ms + (MESSAGE_REPUBLISH_TIMEOUT_SECS * 1000); // force the message to resend

#ifdef RUN_SFC_TESTS
            }
#endif //RUN_SFC_TESTS
            current_entry = current_entry->Flink;
        }
    }
}

//
// RetrieveMessagePayload translates the payload set by the application in messageHandle into payload/length for sending across the network.
//
static bool RetrieveMessagePayload(IOTHUB_MESSAGE_HANDLE messageHandle, const unsigned char** payload, size_t* length)
{
    bool result;
    IOTHUBMESSAGE_CONTENT_TYPE contentType = IoTHubMessage_GetContentType(messageHandle);
    if (contentType == IOTHUBMESSAGE_BYTEARRAY)
    {
        if (IoTHubMessage_GetByteArray(messageHandle, &(*payload), length) != IOTHUB_MESSAGE_OK)
        {
            LogError("Failure result from IoTHubMessage_GetByteArray");
            result = false;
            *length = 0;
        }
        else
        {
            result = true;
        }
    }
    else if (contentType == IOTHUBMESSAGE_STRING)
    {
        *payload = (const unsigned char*)IoTHubMessage_GetString(messageHandle);
        if (*payload == NULL)
        {
            LogError("Failure result from IoTHubMessage_GetString");
            result = false;
            *length = 0;
        }
        else
        {
            *length = strlen((const char*)*payload);
            result = true;
        }
    }
    else
    {
        result = false;
        *length = 0;
    }
    return result;
}

//
// ProcessPendingTelemetryMessages examines each telemetry message the device/module has sent that hasn't yet been PUBACK'd.
// For each message, it might:
// * Ignore it, if its timeout has not yet been reached.
// * Attempt to retry PUBLISH the message, if has remaining retries left.
// * Stop attempting to send the message.  This will result in tearing down the underlying MQTT/TCP connection because it indicates
//   something is wrong.
//
static void ProcessPendingTelemetryMessages(PMQTTTRANSPORT_HANDLE_DATA transport_data)
{
    PDLIST_ENTRY current_entry = transport_data->telemetry_waitingForAck.Flink;
    tickcounter_ms_t current_ms;
    (void)tickcounter_get_current_ms(transport_data->msgTickCounter, &current_ms);
    while (current_entry != &transport_data->telemetry_waitingForAck)
    {
        MQTT_MESSAGE_DETAILS_LIST* msg_detail_entry = containingRecord(current_entry, MQTT_MESSAGE_DETAILS_LIST, entry);
        DLIST_ENTRY nextListEntry;
        nextListEntry.Flink = current_entry->Flink;

        if (((current_ms - msg_detail_entry->msgCreationTime) / 1000) >= TELEMETRY_MSG_TIMEOUT_MIN)
        {
            notifyApplicationOfSendMessageComplete(msg_detail_entry->iotHubMessageEntry, transport_data, IOTHUB_CLIENT_CONFIRMATION_MESSAGE_TIMEOUT);
            (void)DList_RemoveEntryList(current_entry);
            LogError("Disconnecting MQTT connection because message PUBACK (%d) timeout.", msg_detail_entry->packet_id);
            free(msg_detail_entry);

            DisconnectFromClient(transport_data);
            transport_data->transport_callbacks.connection_status_cb(IOTHUB_CLIENT_CONNECTION_UNAUTHENTICATED, IOTHUB_CLIENT_CONNECTION_COMMUNICATION_ERROR, transport_data->transport_ctx);
        }
        else if (((current_ms - msg_detail_entry->msgPublishTime) / 1000) > RESEND_TIMEOUT_VALUE_MIN)
        {
            // Ensure that the packet state is PUBLISH_TYPE and then attempt to send the message
            // again
            if (transport_data->currPacketState == PUBLISH_TYPE)
            {
                LogInfo("Publish MQTT packet timeout. current_ms:%" PRIu64 ", msgPublishTime:%" PRIu64 ", msgCreationTime:%" PRIu64 ", packet_id:%d", (uint64_t)current_ms, (uint64_t)msg_detail_entry->msgPublishTime, (uint64_t)msg_detail_entry->msgCreationTime, msg_detail_entry->packet_id);
                size_t messageLength;
                const unsigned char* messagePayload = NULL;
                if (!RetrieveMessagePayload(msg_detail_entry->iotHubMessageEntry->messageHandle, &messagePayload, &messageLength))
                {
                    (void)DList_RemoveEntryList(current_entry);
                    notifyApplicationOfSendMessageComplete(msg_detail_entry->iotHubMessageEntry, transport_data, IOTHUB_CLIENT_CONFIRMATION_ERROR);
                }
                else
                {
                    if (publishTelemetryMsg(transport_data, msg_detail_entry, messagePayload, messageLength, MQTT_MESSAGE_DUP_FLAG_TRUE) != 0)
                    {
                        (void)DList_RemoveEntryList(current_entry);
                        notifyApplicationOfSendMessageComplete(msg_detail_entry->iotHubMessageEntry, transport_data, IOTHUB_CLIENT_CONFIRMATION_ERROR);
                        free(msg_detail_entry);
                    }
                }
            }
            else
            {
                msg_detail_entry->msgPublishTime = current_ms;
            }
        }
        current_entry = nextListEntry.Flink;
    }
}

//
// CreateTransportProviderIfNecessary will create the underlying xioTransport (which handles networking I/O) and
// set its options, assuming the xioTransport does not already exist.
//
static int CreateTransportProviderIfNecessary(PMQTTTRANSPORT_HANDLE_DATA transport_data)
{
    int result;

    if (transport_data->xioTransport == NULL)
    {
        // construct address
        const char* hostAddress = STRING_c_str(transport_data->hostAddress);
        MQTT_TRANSPORT_PROXY_OPTIONS mqtt_proxy_options;

        mqtt_proxy_options.host_address = transport_data->http_proxy_hostname;
        mqtt_proxy_options.port = transport_data->http_proxy_port;
        mqtt_proxy_options.username = transport_data->http_proxy_username;
        mqtt_proxy_options.password = transport_data->http_proxy_password;

        transport_data->xioTransport = transport_data->get_io_transport(hostAddress, (transport_data->http_proxy_hostname == NULL) ? NULL : &mqtt_proxy_options);
        if (transport_data->xioTransport == NULL)
        {
            LogError("Unable to create the lower level TLS layer.");
            result = MU_FAILURE;
        }
        else
        {
            if (transport_data->saved_tls_options != NULL)
            {
                if (OptionHandler_FeedOptions(transport_data->saved_tls_options, transport_data->xioTransport) != OPTIONHANDLER_OK)
                {
                    LogError("Failed feeding existing options to new TLS instance.");
                    result = MU_FAILURE;
                }
                else
                {
                    // The tlsio has the options, so our copy can be deleted
                    setSavedTlsOptions(transport_data, NULL);
                    result = 0;
                }
            }
            else if (IoTHubClient_Auth_Get_Credential_Type(transport_data->authorization_module) == IOTHUB_CREDENTIAL_TYPE_X509_ECC)
            {
                if (IoTHubClient_Auth_Set_xio_Certificate(transport_data->authorization_module, transport_data->xioTransport) != 0)
                {
                    LogError("Unable to create the lower level TLS layer.");
                    result = MU_FAILURE;
                }
                else
                {
                    result = 0;
                }
            }
            else
            {
                result = 0;
            }
        }
    }
    else
    {
        result = 0;
    }
    return result;
}

//
// buildClientId creates the MQTT ClientId of this device or module.
//
static STRING_HANDLE buildClientId(const char* device_id, const char* module_id)
{
    if (module_id == NULL)
    {
        return STRING_construct_sprintf("%s", device_id);
    }
    else
    {
        return STRING_construct_sprintf("%s/%s", device_id, module_id);
    }
}

//
// buildConfigForUsernameStep2IfNeeded builds the MQTT username.  IoT Hub uses the query string of the userName to optionally
// specify SDK information, product information optionally specified by the application, and optionally the PnP ModelId.
//
static int buildConfigForUsernameStep2IfNeeded(PMQTTTRANSPORT_HANDLE_DATA transport_data)
{
    int result;

    if (!transport_data->isConnectUsernameSet)
    {
        STRING_HANDLE userName = NULL;
        STRING_HANDLE modelIdParameter = NULL;
        STRING_HANDLE urlEncodedModelId = NULL;
        const char* modelId = transport_data->transport_callbacks.get_model_id_cb(transport_data->transport_ctx);
        // TODO: The preview API version in SDK is only scoped to scenarios that require the modelId to be set.
        // https://github.com/Azure/azure-iot-sdk-c/issues/1547 tracks removing this once non-preview API versions support modelId.
        const char* apiVersion = IOTHUB_API_VERSION;
        const char* appSpecifiedProductInfo = transport_data->transport_callbacks.prod_info_cb(transport_data->transport_ctx);
        STRING_HANDLE productInfoEncoded = NULL;

        if ((productInfoEncoded = URL_EncodeString((appSpecifiedProductInfo != NULL) ? appSpecifiedProductInfo : DEFAULT_IOTHUB_PRODUCT_IDENTIFIER)) == NULL)
        {
            LogError("Unable to UrlEncode productInfo");
            result = MU_FAILURE;
        }
        else if ((userName = STRING_construct_sprintf("%s?api-version=%s&DeviceClientType=%s", STRING_c_str(transport_data->configPassedThroughUsername), apiVersion, STRING_c_str(productInfoEncoded))) == NULL)
        {
            LogError("Failed constructing string");
            result = MU_FAILURE;
        }
        else if (modelId != NULL)
        {
            if ((urlEncodedModelId = URL_EncodeString(modelId)) == NULL)
            {
                LogError("Failed to URL encode the modelID string");
                result = MU_FAILURE;
            }
            else if ((modelIdParameter = STRING_construct_sprintf("&%s=%s", DT_MODEL_ID_TOKEN, STRING_c_str(urlEncodedModelId))) == NULL)
            {
                LogError("Cannot build modelID string");
                result = MU_FAILURE;
            }
            else if (STRING_concat_with_STRING(userName, modelIdParameter) != 0)
            {
                LogError("Failed to set modelID parameter in connect");
                result = MU_FAILURE;
            }
            else
            {
                result = 0;
            }
        }
        else
        {
            result = 0;
        }

        if (result == 0)
        {
            STRING_delete(transport_data->configPassedThroughUsername);
            transport_data->configPassedThroughUsername = userName;
            userName = NULL;
            // setting connect string is only allowed once in the lifetime of the device client.
            transport_data->isConnectUsernameSet = true;
        }

        STRING_delete(userName);
        STRING_delete(modelIdParameter);
        STRING_delete(urlEncodedModelId);
        STRING_delete(productInfoEncoded);
    }
    else
    {
        result = 0;
    }

    return result;
}

//
// SendMqttConnectMsg sends the MQTT CONNECT message across the network.  This function may also
// perform security functionality for building up the required token (optionally invoking into DPS if configured to do so)
//
static int SendMqttConnectMsg(PMQTTTRANSPORT_HANDLE_DATA transport_data)
{
    int result;

    char* sasToken = NULL;
    result = 0;

    IOTHUB_CREDENTIAL_TYPE cred_type = IoTHubClient_Auth_Get_Credential_Type(transport_data->authorization_module);
    if (cred_type == IOTHUB_CREDENTIAL_TYPE_DEVICE_KEY || cred_type == IOTHUB_CREDENTIAL_TYPE_DEVICE_AUTH)
    {
        sasToken = IoTHubClient_Auth_Get_SasToken(transport_data->authorization_module, STRING_c_str(transport_data->devicesAndModulesPath), 0, NULL);
        if (sasToken == NULL)
        {
            LogError("Failure getting SAS token from IoTHubClient_Auth_Get_SasToken.");
            result = MU_FAILURE;
        }
    }
    else if (cred_type == IOTHUB_CREDENTIAL_TYPE_SAS_TOKEN)
    {
        sasToken = IoTHubClient_Auth_Get_SasToken(transport_data->authorization_module, NULL, 0, NULL);
        if (sasToken == NULL)
        {
            LogError("Failure getting SAS token.");
            result = MU_FAILURE;
        }
    }

    if (result == 0)
    {
        STRING_HANDLE clientId;
        if (buildConfigForUsernameStep2IfNeeded(transport_data) != 0)
        {
            LogError("Failed to add optional connect parameters.");
            result = MU_FAILURE;
        }
        else if ((clientId = buildClientId(STRING_c_str(transport_data->device_id), STRING_c_str(transport_data->module_id))) == NULL)
        {
            LogError("Unable to allocate clientId");
            result = MU_FAILURE;
        }
        else
        {
            MQTT_CLIENT_OPTIONS options = { 0 };
            options.clientId = (char*)STRING_c_str(clientId);
            options.willMessage = NULL;
            options.username = (char*)STRING_c_str(transport_data->configPassedThroughUsername);
            if (sasToken != NULL)
            {
                options.password = sasToken;
            }
            options.keepAliveInterval = transport_data->keepAliveValue;
            options.useCleanSession = false;
            options.qualityOfServiceValue = DELIVER_AT_LEAST_ONCE;

            if (CreateTransportProviderIfNecessary(transport_data) == 0)
            {
                transport_data->conn_attempted = true;
                if (mqtt_client_connect(transport_data->mqttClient, transport_data->xioTransport, &options) != 0)
                {
                    LogError("failure connecting to address %s.", STRING_c_str(transport_data->hostAddress));
                    result = MU_FAILURE;
                }
                else
                {
                    transport_data->currPacketState = CONNECT_TYPE;
                    transport_data->isRetryExpiredCallbackCalled = false;
                    (void)tickcounter_get_current_ms(transport_data->msgTickCounter, &transport_data->mqtt_connect_time);
                    result = 0;
                }
            }
            else
            {
                result = MU_FAILURE;
            }

            if (sasToken != NULL)
            {
                free(sasToken);
            }
            STRING_delete(clientId);
        }
    }
    return result;
}

//
// UpdateMqttConnectionStateIfNeeded is used for updating MQTT's underlying connection status during a DoWork loop.
// Among this function's responsibilities:
// * Attempt to establish an MQTT connection if one has not been already.
// * Retries failed connection, if in the correct state.
// * Processes deferred disconnect requests
// * Checks timeouts, for instance on connection establishment time as well as SaS token lifetime (if SAS used)
static int UpdateMqttConnectionStateIfNeeded(PMQTTTRANSPORT_HANDLE_DATA transport_data)
{
    int result = 0;

    // Make sure we're not destroying the object
    if (!transport_data->isDestroyCalled)
    {
        RETRY_ACTION retry_action = RETRY_ACTION_RETRY_LATER;

        if (transport_data->mqttClientStatus == MQTT_CLIENT_STATUS_NOT_CONNECTED && transport_data->isRecoverableError)
        {
            // Note: in case retry_control_should_retry fails, the reconnection shall be attempted anyway (defaulting to policy IOTHUB_CLIENT_RETRY_IMMEDIATE).
            if (!transport_data->conn_attempted || retry_control_should_retry(transport_data->retry_control_handle, &retry_action) != 0 || retry_action == RETRY_ACTION_RETRY_NOW)
            {
                if (tickcounter_get_current_ms(transport_data->msgTickCounter, &transport_data->connectTick) != 0)
                {
                    transport_data->connectFailCount++;
                    result = MU_FAILURE;
                }
                else
                {
                    ResetConnectionIfNecessary(transport_data);

                    if (SendMqttConnectMsg(transport_data) != 0)
                    {
                        transport_data->connectFailCount++;
                        result = MU_FAILURE;
                    }
                    else
                    {
                        transport_data->mqttClientStatus = MQTT_CLIENT_STATUS_CONNECTING;
                        transport_data->connectFailCount = 0;
                        result = 0;
                    }
                }
            }
            else if (retry_action == RETRY_ACTION_STOP_RETRYING)
            {
                // send callback if retry expired
                if (!transport_data->isRetryExpiredCallbackCalled)
                {
                    transport_data->transport_callbacks.connection_status_cb(IOTHUB_CLIENT_CONNECTION_UNAUTHENTICATED, IOTHUB_CLIENT_CONNECTION_RETRY_EXPIRED, transport_data->transport_ctx);
                    transport_data->isRetryExpiredCallbackCalled = true;
                }
                result = MU_FAILURE;
            }
            else if (retry_action == RETRY_ACTION_RETRY_LATER)
            {
                result = MU_FAILURE;
            }
        }
        else if (transport_data->mqttClientStatus == MQTT_CLIENT_STATUS_EXECUTE_DISCONNECT)
        {
            // Need to disconnect from client
            DisconnectFromClient(transport_data);
            result = 0;
        }
        else if (transport_data->mqttClientStatus == MQTT_CLIENT_STATUS_CONNECTING)
        {
            tickcounter_ms_t current_time;
            if (tickcounter_get_current_ms(transport_data->msgTickCounter, &current_time) != 0)
            {
                LogError("failed verifying MQTT_CLIENT_STATUS_CONNECTING timeout");
                result = MU_FAILURE;
            }
            else if ((current_time - transport_data->mqtt_connect_time) / 1000 > transport_data->connect_timeout_in_sec)
            {
                LogError("mqtt_client timed out waiting for CONNACK: disconnecting MQTT connection");
                transport_data->currPacketState = PACKET_TYPE_ERROR;
                DisconnectFromClient(transport_data);
                result = MU_FAILURE;
            }
        }
        else if (transport_data->mqttClientStatus == MQTT_CLIENT_STATUS_CONNECTED)
        {
            // We are connected and not being closed, so does SAS need to reconnect?
            tickcounter_ms_t current_time;
            if (tickcounter_get_current_ms(transport_data->msgTickCounter, &current_time) != 0)
            {
                transport_data->connectFailCount++;
                result = MU_FAILURE;
            }
            else
            {
                IOTHUB_CREDENTIAL_TYPE cred_type = IoTHubClient_Auth_Get_Credential_Type(transport_data->authorization_module);
                // If the credential type is not an x509 certificate then we shall renew the Sas_Token
                if (cred_type != IOTHUB_CREDENTIAL_TYPE_X509 && cred_type != IOTHUB_CREDENTIAL_TYPE_X509_ECC)
                {
                    uint64_t sas_token_expiry = IoTHubClient_Auth_Get_SasToken_Expiry(transport_data->authorization_module);
                    if ((current_time - transport_data->mqtt_connect_time) / 1000 > (sas_token_expiry*SAS_REFRESH_MULTIPLIER))
                    {
                        LogInfo("Disconnecting MQTT connection because SAS token expired.");
                        DisconnectFromClient(transport_data);

                        transport_data->transport_callbacks.connection_status_cb(IOTHUB_CLIENT_CONNECTION_UNAUTHENTICATED, IOTHUB_CLIENT_CONNECTION_EXPIRED_SAS_TOKEN, transport_data->transport_ctx);
                        transport_data->currPacketState = UNKNOWN_TYPE;
                        if (transport_data->topic_MqttMessage != NULL)
                        {
                            transport_data->topics_ToSubscribe |= SUBSCRIBE_TELEMETRY_TOPIC;
                        }
                        if (transport_data->topic_GetState != NULL)
                        {
                            transport_data->topics_ToSubscribe |= SUBSCRIBE_GET_REPORTED_STATE_TOPIC;
                        }
                        if (transport_data->topic_NotifyState != NULL)
                        {
                            transport_data->topics_ToSubscribe |= SUBSCRIBE_NOTIFICATION_STATE_TOPIC;
                        }
                        if (transport_data->topic_DeviceMethods != NULL)
                        {
                            transport_data->topics_ToSubscribe |= SUBSCRIBE_DEVICE_METHOD_TOPIC;
                        }
                        if (transport_data->topic_InputQueue != NULL)
                        {
                            transport_data->topics_ToSubscribe |= SUBSCRIBE_INPUT_QUEUE_TOPIC;
                        }
                    }
                }
            }
        }
    }
    return result;
}

// At handle creation time, we don't have all the fields required for building up the user name (e.g. productID)
// We build up as much of the string as we can at this point because we do not store upperConfig after initialization.
// In buildConfigForUsernameStep2IfNeeded, only immediately before we do CONNECT itself, do we complete building up this string.
static STRING_HANDLE buildConfigForUsernameStep1(const IOTHUB_CLIENT_CONFIG* upperConfig, const char* moduleId)
{
    if (moduleId == NULL)
    {
        return STRING_construct_sprintf("%s.%s/%s/", upperConfig->iotHubName, upperConfig->iotHubSuffix, upperConfig->deviceId);
    }
    else
    {
        return STRING_construct_sprintf("%s.%s/%s/%s/", upperConfig->iotHubName, upperConfig->iotHubSuffix, upperConfig->deviceId, moduleId);
    }
}

//
// buildMqttEventString creates the MQTT topic for this device (and optionally module) to PUBLISH telemetry to.
//
static STRING_HANDLE buildMqttEventString(const char* device_id, const char* module_id)
{
    if (module_id == NULL)
    {
        return STRING_construct_sprintf(TOPIC_DEVICE_EVENTS, device_id);
    }
    else
    {
        return STRING_construct_sprintf(TOPIC_MODULE_EVENTS, device_id, module_id);
    }
}

//
// buildDevicesAndModulesPath builds the path used when generating a SaS token for this request.
//
static STRING_HANDLE buildDevicesAndModulesPath(const IOTHUB_CLIENT_CONFIG* upperConfig, const char* moduleId)
{
    if (moduleId == NULL)
    {
        return STRING_construct_sprintf("%s.%s/devices/%s", upperConfig->iotHubName, upperConfig->iotHubSuffix, upperConfig->deviceId);
    }
    else
    {
        return STRING_construct_sprintf("%s.%s/devices/%s/modules/%s", upperConfig->iotHubName, upperConfig->iotHubSuffix, upperConfig->deviceId, moduleId);
    }
}

//
// buildTopicMqttMsg builds the MQTT topic that is used for C2D messages
//
static STRING_HANDLE buildTopicMqttMsg(const char* device_id)
{
    return STRING_construct_sprintf(TOPIC_DEVICE_MSG, device_id);
}

//
// checkModuleIdsEqual verifies that module Ids coming from different upper layers are equal.
//
static bool checkModuleIdsEqual(const char* transportModuleId, const char* deviceModuleId)
{
    if ((transportModuleId != NULL) && (deviceModuleId == NULL))
    {
        return false;
    }
    else if ((transportModuleId == NULL) && (deviceModuleId != NULL))
    {
        return false;
    }
    else if ((transportModuleId == NULL) && (deviceModuleId == NULL))
    {
        return true;
    }
    else
    {
        return (0 == strcmp(transportModuleId, deviceModuleId));
    }
}

//
// InitializeTransportHandleData creates a MQTTTRANSPORT_HANDLE_DATA.
//
static PMQTTTRANSPORT_HANDLE_DATA InitializeTransportHandleData(const IOTHUB_CLIENT_CONFIG* upperConfig, PDLIST_ENTRY waitingToSend, IOTHUB_AUTHORIZATION_HANDLE auth_module, const char* moduleId)
{
    PMQTTTRANSPORT_HANDLE_DATA state = (PMQTTTRANSPORT_HANDLE_DATA)malloc(sizeof(MQTTTRANSPORT_HANDLE_DATA));
    if (state == NULL)
    {
        LogError("Could not create MQTT transport state. Memory allocation failed.");
    }
    else
    {
        memset(state, 0, sizeof(MQTTTRANSPORT_HANDLE_DATA));
        if ((state->msgTickCounter = tickcounter_create()) == NULL)
        {
            LogError("Invalid Argument: iotHubName is empty");
            freeTransportHandleData(state);
            state = NULL;
        }
        else if ((state->retry_control_handle = retry_control_create(DEFAULT_RETRY_POLICY, DEFAULT_RETRY_TIMEOUT_IN_SECONDS)) == NULL)
        {
            LogError("Failed creating default retry control");
            freeTransportHandleData(state);
            state = NULL;
        }
        else if ((state->device_id = STRING_construct(upperConfig->deviceId)) == NULL)
        {
            LogError("failure constructing device_id.");
            freeTransportHandleData(state);
            state = NULL;
        }
        else if ((moduleId != NULL) && ((state->module_id = STRING_construct(moduleId)) == NULL))
        {
            LogError("failure constructing module_id.");
            freeTransportHandleData(state);
            state = NULL;
        }
        else if ((state->devicesAndModulesPath = buildDevicesAndModulesPath(upperConfig, moduleId)) == NULL)
        {
            LogError("failure constructing devicesPath.");
            freeTransportHandleData(state);
            state = NULL;
        }
        else
        {
            if ((state->topic_MqttEvent = buildMqttEventString(upperConfig->deviceId, moduleId)) == NULL)
            {
                LogError("Could not create topic_MqttEvent for MQTT");
                freeTransportHandleData(state);
                state = NULL;
            }
            else
            {
                state->mqttClient = mqtt_client_init(mqttNotificationCallback, mqttOperationCompleteCallback, state, processErrorCallback, state);
                if (state->mqttClient == NULL)
                {
                    LogError("failure initializing mqtt client.");
                    freeTransportHandleData(state);
                    state = NULL;
                }
                else
                {
                    if (upperConfig->protocolGatewayHostName == NULL)
                    {
                        state->hostAddress = STRING_construct_sprintf("%s.%s", upperConfig->iotHubName, upperConfig->iotHubSuffix);
                    }
                    else
                    {
                        state->hostAddress = STRING_construct(upperConfig->protocolGatewayHostName);
                    }

                    if (state->hostAddress == NULL)
                    {
                        LogError("failure constructing host address.");
                        freeTransportHandleData(state);
                        state = NULL;
                    }
                    else if ((state->configPassedThroughUsername = buildConfigForUsernameStep1(upperConfig, moduleId)) == NULL)
                    {
                        freeTransportHandleData(state);
                        state = NULL;
                    }
                    else
                    {
                        DList_InitializeListHead(&(state->telemetry_waitingForAck));
                        DList_InitializeListHead(&(state->ack_waiting_queue));
                        DList_InitializeListHead(&(state->pending_get_twin_queue));
                        state->mqttClientStatus = MQTT_CLIENT_STATUS_NOT_CONNECTED;
                        state->isRecoverableError = true;
                        state->packetId = 1;
                        state->waitingToSend = waitingToSend;
                        state->currPacketState = CONNECT_TYPE;
                        state->keepAliveValue = DEFAULT_MQTT_KEEPALIVE;
                        state->connect_timeout_in_sec = DEFAULT_CONNACK_TIMEOUT;
                        state->topics_ToSubscribe = UNSUBSCRIBE_FROM_TOPIC;
                        srand((unsigned int)get_time(NULL));
                        state->authorization_module = auth_module;

                        state->isDestroyCalled = false;
                        state->isRetryExpiredCallbackCalled = false;
                        state->isRegistered = false;
                        state->device_twin_get_sent = false;
                        state->xioTransport = NULL;
                        state->portNum = 0;
                        state->connectFailCount = 0;
                        state->connectTick = 0;
                        state->topic_MqttMessage = NULL;
                        state->topic_GetState = NULL;
                        state->topic_NotifyState = NULL;
                        state->topic_DeviceMethods = NULL;
                        state->topic_InputQueue = NULL;
                        state->log_trace = state->raw_trace = false;
                        state->isConnectUsernameSet = false;
                        state->auto_url_encode_decode = false;
                        state->conn_attempted = false;
                    }
                }
            }
        }
    }
    return state;
}

//
// ProcessSubackDoWork processes state transitions responding to a SUBACK packet.
// This does NOT occur once we receive the SUBACK packet immediately; instead the work is
// deferred to the DoWork loop.
//
static void ProcessSubackDoWork(PMQTTTRANSPORT_HANDLE_DATA transport_data)
{
    if ((transport_data->topic_NotifyState != NULL || transport_data->topic_GetState != NULL) &&
        !transport_data->device_twin_get_sent)
    {
        MQTT_DEVICE_TWIN_ITEM* mqtt_info;

        if ((mqtt_info = createDeviceTwinMsg(transport_data, RETRIEVE_PROPERTIES, 0)) == NULL)
        {
            LogError("Failure: could not create message for twin get command");
        }
        else if (publishDeviceTwinGetMsg(transport_data, mqtt_info) == 0)
        {
            transport_data->device_twin_get_sent = true;
        }
        else
        {
            LogError("Failure: sending device twin get command.");
            destroyDeviceTwinGetMsg(mqtt_info);
        }
    }

    // Publish can be called now and in any event we need to transition out of this state.
    transport_data->currPacketState = PUBLISH_TYPE;
}

//
// ProcessPublishStateDoWork traverses all messages waiting to be sent and attempts to PUBLISH them.
//
static void ProcessPublishStateDoWork(PMQTTTRANSPORT_HANDLE_DATA transport_data)
{
    PDLIST_ENTRY currentListEntry = transport_data->waitingToSend->Flink;
    while (currentListEntry != transport_data->waitingToSend)
    {
        IOTHUB_MESSAGE_LIST* iothubMsgList = containingRecord(currentListEntry, IOTHUB_MESSAGE_LIST, entry);
        DLIST_ENTRY savedFromCurrentListEntry;
        savedFromCurrentListEntry.Flink = currentListEntry->Flink;

        size_t messageLength;
        const unsigned char* messagePayload = NULL;
        if (!RetrieveMessagePayload(iothubMsgList->messageHandle, &messagePayload, &messageLength))
        {
            (void)(DList_RemoveEntryList(currentListEntry));
            notifyApplicationOfSendMessageComplete(iothubMsgList, transport_data, IOTHUB_CLIENT_CONFIRMATION_ERROR);
            LogError("Failure result from IoTHubMessage_GetData");
        }
        else
        {
            MQTT_MESSAGE_DETAILS_LIST* mqttMsgEntry = (MQTT_MESSAGE_DETAILS_LIST*)malloc(sizeof(MQTT_MESSAGE_DETAILS_LIST));
            if (mqttMsgEntry == NULL)
            {
                LogError("Allocation Error: Failure allocating MQTT Message Detail List.");
            }
            else
            {
                tickcounter_ms_t current_ms;
                (void)tickcounter_get_current_ms(transport_data->msgTickCounter, &current_ms);
                mqttMsgEntry->msgCreationTime = current_ms;
                mqttMsgEntry->iotHubMessageEntry = iothubMsgList;
                mqttMsgEntry->packet_id = getNextPacketId(transport_data);
                if (publishTelemetryMsg(transport_data, mqttMsgEntry, messagePayload, messageLength, MQTT_MESSAGE_DUP_FLAG_FALSE) != 0)
                {
                    (void)(DList_RemoveEntryList(currentListEntry));
                    notifyApplicationOfSendMessageComplete(iothubMsgList, transport_data, IOTHUB_CLIENT_CONFIRMATION_ERROR);
                    free(mqttMsgEntry);
                }
                else
                {
                    LogInfo("Publish MQTT packet. current_ms:%" PRIu64 ", msgPublishTime:%" PRIu64 ", msgCreationTime:%" PRIu64 ", packet_id:%d", (uint64_t)current_ms, (uint64_t)mqttMsgEntry->msgPublishTime, (uint64_t)mqttMsgEntry->msgCreationTime, mqttMsgEntry->packet_id);

                    // Remove the message from the waiting queue ...
                    (void)(DList_RemoveEntryList(currentListEntry));
                    // and add it to the ack queue
                    DList_InsertTailList(&(transport_data->telemetry_waitingForAck), &(mqttMsgEntry->entry));
                }
            }
        }
        currentListEntry = savedFromCurrentListEntry.Flink;
    }

    if (transport_data->twin_resp_sub_recv)
    {
        sendPendingGetTwinRequests(transport_data);
    }
}

TRANSPORT_LL_HANDLE IoTHubTransport_MQTT_Common_Create(const IOTHUBTRANSPORT_CONFIG* config, MQTT_GET_IO_TRANSPORT get_io_transport, TRANSPORT_CALLBACKS_INFO* cb_info, void* ctx)
{
    PMQTTTRANSPORT_HANDLE_DATA result;
    size_t deviceIdSize;

    if (config == NULL || get_io_transport == NULL || cb_info == NULL)
    {
        LogError("Invalid Argument config: %p, get_io_transport: %p, cb_info: %p", config, get_io_transport, cb_info);
        result = NULL;
    }
    else if (config->auth_module_handle == NULL)
    {
        LogError("Invalid Argument: auth_module_handle is NULL)");
        result = NULL;
    }
    else if (config->upperConfig == NULL ||
        config->upperConfig->protocol == NULL ||
        config->upperConfig->deviceId == NULL ||
        ((config->upperConfig->deviceKey != NULL) && (config->upperConfig->deviceSasToken != NULL)) ||
        config->upperConfig->iotHubName == NULL ||
        config->upperConfig->iotHubSuffix == NULL)
    {
        LogError("Invalid Argument: upperConfig structure contains an invalid parameter");
        result = NULL;
    }
    else if (config->waitingToSend == NULL)
    {
        LogError("Invalid Argument: waitingToSend is NULL)");
        result = NULL;
    }
    else if (((deviceIdSize = strlen(config->upperConfig->deviceId)) > 128U) || (deviceIdSize == 0))
    {
        LogError("Invalid Argument: DeviceId is of an invalid size");
        result = NULL;
    }
    else if ((config->upperConfig->deviceKey != NULL) && (strlen(config->upperConfig->deviceKey) == 0))
    {
        LogError("Invalid Argument: deviceKey is empty");
        result = NULL;
    }
    else if ((config->upperConfig->deviceSasToken != NULL) && (strlen(config->upperConfig->deviceSasToken) == 0))
    {
        LogError("Invalid Argument: deviceSasToken is empty");
        result = NULL;
    }
    else if (strlen(config->upperConfig->iotHubName) == 0)
    {
        LogError("Invalid Argument: iotHubName is empty");
        result = NULL;
    }
    else if (IoTHub_Transport_ValidateCallbacks(cb_info) != 0)
    {
        LogError("failure checking transport callbacks");
        result = NULL;
    }
    else
    {
        result = InitializeTransportHandleData(config->upperConfig, config->waitingToSend, config->auth_module_handle, config->moduleId);
        if (result != NULL)
        {
            result->get_io_transport = get_io_transport;
            result->http_proxy_hostname = NULL;
            result->http_proxy_username = NULL;
            result->http_proxy_password = NULL;

            result->transport_ctx = ctx;
            memcpy(&result->transport_callbacks, cb_info, sizeof(TRANSPORT_CALLBACKS_INFO));
        }
    }
    return result;
}

void IoTHubTransport_MQTT_Common_Destroy(TRANSPORT_LL_HANDLE handle)
{
    PMQTTTRANSPORT_HANDLE_DATA transport_data = (PMQTTTRANSPORT_HANDLE_DATA)handle;
    if (transport_data != NULL)
    {
        transport_data->isDestroyCalled = true;

        DisconnectFromClient(transport_data);

        //Empty the Waiting for Ack Messages.
        while (!DList_IsListEmpty(&transport_data->telemetry_waitingForAck))
        {
            PDLIST_ENTRY currentEntry = DList_RemoveHeadList(&transport_data->telemetry_waitingForAck);
            MQTT_MESSAGE_DETAILS_LIST* mqttMsgEntry = containingRecord(currentEntry, MQTT_MESSAGE_DETAILS_LIST, entry);
            notifyApplicationOfSendMessageComplete(mqttMsgEntry->iotHubMessageEntry, transport_data, IOTHUB_CLIENT_CONFIRMATION_BECAUSE_DESTROY);
            free(mqttMsgEntry);
        }
        while (!DList_IsListEmpty(&transport_data->ack_waiting_queue))
        {
            PDLIST_ENTRY currentEntry = DList_RemoveHeadList(&transport_data->ack_waiting_queue);
            MQTT_DEVICE_TWIN_ITEM* mqtt_device_twin = containingRecord(currentEntry, MQTT_DEVICE_TWIN_ITEM, entry);

            if (mqtt_device_twin->userCallback == NULL)
            {
                transport_data->transport_callbacks.twin_rpt_state_complete_cb(mqtt_device_twin->iothub_msg_id, STATUS_CODE_TIMEOUT_VALUE, transport_data->transport_ctx);
            }
            else
            {
                mqtt_device_twin->userCallback(DEVICE_TWIN_UPDATE_COMPLETE, NULL, 0, mqtt_device_twin->userContext);
            }

            destroyDeviceTwinGetMsg(mqtt_device_twin);
        }
        while (!DList_IsListEmpty(&transport_data->pending_get_twin_queue))
        {
            PDLIST_ENTRY currentEntry = DList_RemoveHeadList(&transport_data->pending_get_twin_queue);

            MQTT_DEVICE_TWIN_ITEM* mqtt_device_twin = containingRecord(currentEntry, MQTT_DEVICE_TWIN_ITEM, entry);

            mqtt_device_twin->userCallback(DEVICE_TWIN_UPDATE_COMPLETE, NULL, 0, mqtt_device_twin->userContext);

            destroyDeviceTwinGetMsg(mqtt_device_twin);
        }

        freeTransportHandleData(transport_data);
    }
}

int IoTHubTransport_MQTT_Common_Subscribe_DeviceTwin(TRANSPORT_LL_HANDLE handle)
{
    int result;
    PMQTTTRANSPORT_HANDLE_DATA transport_data = (PMQTTTRANSPORT_HANDLE_DATA)handle;
    if (transport_data == NULL)
    {
        LogError("Invalid handle parameter. NULL.");
        result = MU_FAILURE;
    }
    else
    {
        if (transport_data->topic_GetState == NULL)
        {
            transport_data->topic_GetState = STRING_construct(TOPIC_GET_DESIRED_STATE);
            if (transport_data->topic_GetState == NULL)
            {
                LogError("Failure: unable constructing reported state topic");
                result = MU_FAILURE;
            }
            else
            {
                transport_data->topics_ToSubscribe |= SUBSCRIBE_GET_REPORTED_STATE_TOPIC;
                result = 0;
            }
        }
        else
        {
            result = 0;
        }
        if (result == 0)
        {
            changeStateToSubscribeIfAllowed(transport_data);
        }
    }
    return result;
}

void IoTHubTransport_MQTT_Common_Unsubscribe_DeviceTwin(TRANSPORT_LL_HANDLE handle)
{
    PMQTTTRANSPORT_HANDLE_DATA transport_data = (PMQTTTRANSPORT_HANDLE_DATA)handle;
    if (transport_data != NULL)
    {
        if (transport_data->topic_GetState != NULL)
        {
            transport_data->topics_ToSubscribe &= ~SUBSCRIBE_GET_REPORTED_STATE_TOPIC;
            STRING_delete(transport_data->topic_GetState);
            transport_data->topic_GetState = NULL;
        }
        if (transport_data->topic_NotifyState != NULL)
        {
            transport_data->topics_ToSubscribe &= ~SUBSCRIBE_NOTIFICATION_STATE_TOPIC;
            STRING_delete(transport_data->topic_NotifyState);
            transport_data->topic_NotifyState = NULL;
        }
    }
    else
    {
        LogError("Invalid argument to unsubscribe (handle is NULL).");
    }
}

IOTHUB_CLIENT_RESULT IoTHubTransport_MQTT_Common_GetTwinAsync(IOTHUB_DEVICE_HANDLE handle, IOTHUB_CLIENT_DEVICE_TWIN_CALLBACK completionCallback, void* callbackContext)
{
    IOTHUB_CLIENT_RESULT result;

    if (handle == NULL || completionCallback == NULL)
    {
        LogError("Invalid argument (handle=%p, completionCallback=%p)", handle, completionCallback);
        result = IOTHUB_CLIENT_INVALID_ARG;
    }
    else
    {
        PMQTTTRANSPORT_HANDLE_DATA transport_data = (PMQTTTRANSPORT_HANDLE_DATA)handle;
        MQTT_DEVICE_TWIN_ITEM* mqtt_info;

        if ((mqtt_info = createDeviceTwinMsg(transport_data, RETRIEVE_PROPERTIES, 0)) == NULL)
        {
            LogError("Failed creating the device twin get request message");
            result = IOTHUB_CLIENT_ERROR;
        }
        else if (tickcounter_get_current_ms(transport_data->msgTickCounter, &mqtt_info->msgCreationTime) != 0)
        {
            LogError("Failed setting the get twin request enqueue time");
            destroyDeviceTwinGetMsg(mqtt_info);
            result = IOTHUB_CLIENT_ERROR;
        }
        else
        {
            mqtt_info->userCallback = completionCallback;
            mqtt_info->userContext = callbackContext;

            DList_InsertTailList(&transport_data->pending_get_twin_queue, &mqtt_info->entry);

            result = IOTHUB_CLIENT_OK;
        }
    }

    return result;
}

int IoTHubTransport_MQTT_Common_Subscribe_DeviceMethod(IOTHUB_DEVICE_HANDLE handle)
{
    int result;
    PMQTTTRANSPORT_HANDLE_DATA transport_data = (PMQTTTRANSPORT_HANDLE_DATA)handle;

    if (transport_data == NULL)
    {
        LogError("Invalid handle parameter. NULL.");
        result = MU_FAILURE;
    }
    else
    {
        if (transport_data->topic_DeviceMethods == NULL)
        {
            transport_data->topic_DeviceMethods = STRING_construct(TOPIC_DEVICE_METHOD_SUBSCRIBE);
            if (transport_data->topic_DeviceMethods == NULL)
            {
                LogError("Failure: unable constructing device method subscribe topic");
                result = MU_FAILURE;
            }
            else
            {
                transport_data->topics_ToSubscribe |= SUBSCRIBE_DEVICE_METHOD_TOPIC;
                result = 0;
            }
        }
        else
        {
            result = 0;
        }

        if (result == 0)
        {
            changeStateToSubscribeIfAllowed(transport_data);
        }
    }
    return result;
}

void IoTHubTransport_MQTT_Common_Unsubscribe_DeviceMethod(TRANSPORT_LL_HANDLE handle)
{
    PMQTTTRANSPORT_HANDLE_DATA transport_data = (PMQTTTRANSPORT_HANDLE_DATA)handle;
    if (transport_data != NULL)
    {
        if (transport_data->topic_DeviceMethods != NULL)
        {
            const char* unsubscribe[1];
            unsubscribe[0] = STRING_c_str(transport_data->topic_DeviceMethods);

            if (mqtt_client_unsubscribe(transport_data->mqttClient, getNextPacketId(transport_data), unsubscribe, 1) != 0)
            {
                LogError("Failure calling mqtt_client_unsubscribe");
            }

            STRING_delete(transport_data->topic_DeviceMethods);
            transport_data->topic_DeviceMethods = NULL;
            transport_data->topics_ToSubscribe &= ~SUBSCRIBE_DEVICE_METHOD_TOPIC;
        }
    }
    else
    {
        LogError("Invalid argument to unsubscribe (NULL).");
    }
}

int IoTHubTransport_MQTT_Common_DeviceMethod_Response(TRANSPORT_LL_HANDLE handle, METHOD_HANDLE methodId, const unsigned char* response, size_t respSize, int status)
{
    int result;
    DEVICE_METHOD_INFO* dev_method_info = (DEVICE_METHOD_INFO*)methodId;
    if (dev_method_info == NULL)
    {
        LogError("Failure: DEVICE_METHOD_INFO is NULL");
        result = MU_FAILURE;
    }
    else if (handle == NULL)
    {
        LogError("Failure: TRANSPORT_LL_HANDLE is NULL");
        result = MU_FAILURE;
        STRING_delete(dev_method_info->request_id);
        free(dev_method_info);
    }
    else
    {
        MQTTTRANSPORT_HANDLE_DATA* transport_data = (MQTTTRANSPORT_HANDLE_DATA*)handle;
        if (publishDeviceMethodResponseMsg(transport_data, status, dev_method_info->request_id, response, respSize) != 0)
        {
            LogError("Failure: publishing device method response");
            result = MU_FAILURE;
        }
        else
        {
            result = 0;
        }
      
        STRING_delete(dev_method_info->request_id);
        free(dev_method_info);
    }

    return result;
}

int IoTHubTransport_MQTT_Common_Subscribe(TRANSPORT_LL_HANDLE handle)
{
    int result;
    PMQTTTRANSPORT_HANDLE_DATA transport_data = (PMQTTTRANSPORT_HANDLE_DATA)handle;
    if (transport_data == NULL)
    {
        LogError("Invalid handle parameter. NULL.");
        result = MU_FAILURE;
    }
    else if (transport_data->module_id != NULL)
    {
        // This very strongly points to an internal error.  This code path should never be reachable from the IoTHub module client API.
        LogError("Cannot specify modules for C2D style messages, per IoT Hub protocol limitations.");
        result = MU_FAILURE;
    }
    else
    {
        transport_data->topic_MqttMessage = buildTopicMqttMsg(STRING_c_str(transport_data->device_id));
        if (transport_data->topic_MqttMessage == NULL)
        {
            LogError("Failure constructing Message Topic");
            result = MU_FAILURE;
        }
        else
        {
            transport_data->topics_ToSubscribe |= SUBSCRIBE_TELEMETRY_TOPIC;
            changeStateToSubscribeIfAllowed(transport_data);
            result = 0;
        }
    }
    return result;
}

void IoTHubTransport_MQTT_Common_Unsubscribe(TRANSPORT_LL_HANDLE handle)
{
    PMQTTTRANSPORT_HANDLE_DATA transport_data = (PMQTTTRANSPORT_HANDLE_DATA)handle;
    if (transport_data != NULL)
    {
        const char* unsubscribe[1];
        unsubscribe[0] = STRING_c_str(transport_data->topic_MqttMessage);
        if (mqtt_client_unsubscribe(transport_data->mqttClient, getNextPacketId(transport_data), unsubscribe, 1) != 0)
        {
            LogError("Failure calling mqtt_client_unsubscribe");
        }
        STRING_delete(transport_data->topic_MqttMessage);
        transport_data->topic_MqttMessage = NULL;
        transport_data->topics_ToSubscribe &= ~SUBSCRIBE_TELEMETRY_TOPIC;
    }
    else
    {
        LogError("Invalid argument to unsubscribe (NULL).");
    }
}

IOTHUB_PROCESS_ITEM_RESULT IoTHubTransport_MQTT_Common_ProcessItem(TRANSPORT_LL_HANDLE handle, IOTHUB_IDENTITY_TYPE item_type, IOTHUB_IDENTITY_INFO* iothub_item)
{
    IOTHUB_PROCESS_ITEM_RESULT result;
    if (handle == NULL || iothub_item == NULL)
    {
        LogError("Invalid handle parameter iothub_item=%p", iothub_item);
        result = IOTHUB_PROCESS_ERROR;
    }
    else
    {
        PMQTTTRANSPORT_HANDLE_DATA transport_data = (PMQTTTRANSPORT_HANDLE_DATA)handle;

        if (transport_data->currPacketState == PUBLISH_TYPE)
        {
            // Ensure the reported property suback has been received
            if (item_type == IOTHUB_TYPE_DEVICE_TWIN && transport_data->twin_resp_sub_recv)
            {
                MQTT_DEVICE_TWIN_ITEM* mqtt_info = createDeviceTwinMsg(transport_data, REPORTED_STATE, iothub_item->device_twin->item_id);
                if (mqtt_info == NULL)
                {
                    result = IOTHUB_PROCESS_ERROR;
                }
                else
                {
                    DList_InsertTailList(&transport_data->ack_waiting_queue, &mqtt_info->entry);

                    if (publishDeviceTwinMsg(transport_data, iothub_item->device_twin, mqtt_info) != 0)
                    {
                        DList_RemoveEntryList(&mqtt_info->entry);

                        free(mqtt_info);
                        result = IOTHUB_PROCESS_ERROR;
                    }
                    else
                    {
                        result = IOTHUB_PROCESS_OK;
                    }
                }
            }
            else
            {
                result = IOTHUB_PROCESS_CONTINUE;
            }
        }
        else
        {
            result = IOTHUB_PROCESS_NOT_CONNECTED;
        }
    }
    return result;
}

void IoTHubTransport_MQTT_Common_DoWork(TRANSPORT_LL_HANDLE handle)
{
    PMQTTTRANSPORT_HANDLE_DATA transport_data = (PMQTTTRANSPORT_HANDLE_DATA)handle;
    if (transport_data != NULL)
    {
        if (UpdateMqttConnectionStateIfNeeded(transport_data) == 0)
        {
            if (transport_data->mqttClientStatus == MQTT_CLIENT_STATUS_PENDING_CLOSE)
            {
                mqtt_client_disconnect(transport_data->mqttClient, NULL, NULL);
                transport_data->mqttClientStatus = MQTT_CLIENT_STATUS_NOT_CONNECTED;
            }
            else if (transport_data->currPacketState == CONNACK_TYPE || transport_data->currPacketState == SUBSCRIBE_TYPE)
            {
                SubscribeToMqttProtocol(transport_data);
            }
            else if (transport_data->currPacketState == SUBACK_TYPE)
            {
                ProcessSubackDoWork(transport_data);
            }
            else if (transport_data->currPacketState == PUBLISH_TYPE)
            {
                // The duplicated call here and down below is intentional at this point.
                // This is the simplest way to guarantee compliance with MQTT v3.1.1 [MQTT-4.6.0-1].
                // ** QoS1 Publish messages must be sent in packet id order on reconnect
                ProcessPendingTelemetryMessages(transport_data);
                ProcessPublishStateDoWork(transport_data);
            }
            mqtt_client_dowork(transport_data->mqttClient);
        }

        // Check the ack messages timeouts
        ProcessPendingTelemetryMessages(transport_data);
        removeExpiredTwinRequests(transport_data);
    }
}

int IoTHubTransport_MQTT_Common_SetRetryPolicy(TRANSPORT_LL_HANDLE handle, IOTHUB_CLIENT_RETRY_POLICY retryPolicy, size_t retryTimeoutLimitInSeconds)
{
    int result;

    if (handle == NULL)
    {
        LogError("Invalid handle parameter. NULL.");
        result = MU_FAILURE;
    }
    else
    {
        RETRY_CONTROL_HANDLE new_retry_control_handle;

        if ((new_retry_control_handle = retry_control_create(retryPolicy, (unsigned int)retryTimeoutLimitInSeconds)) == NULL)
        {
            LogError("Failed creating new retry control handle");
            result = MU_FAILURE;
        }
        else
        {
            PMQTTTRANSPORT_HANDLE_DATA transport_data = (PMQTTTRANSPORT_HANDLE_DATA)handle;
            RETRY_CONTROL_HANDLE previous_retry_control_handle = transport_data->retry_control_handle;

            transport_data->retry_control_handle = new_retry_control_handle;
            retry_control_destroy(previous_retry_control_handle);

            result = 0;
        }
    }

    return result;
}


IOTHUB_CLIENT_RESULT IoTHubTransport_MQTT_Common_GetSendStatus(TRANSPORT_LL_HANDLE handle, IOTHUB_CLIENT_STATUS *iotHubClientStatus)
{
    IOTHUB_CLIENT_RESULT result;

    if (handle == NULL || iotHubClientStatus == NULL)
    {
        LogError("invalid argument.");
        result = IOTHUB_CLIENT_INVALID_ARG;
    }
    else
    {
        MQTTTRANSPORT_HANDLE_DATA* handleData = (MQTTTRANSPORT_HANDLE_DATA*)handle;
        if (!DList_IsListEmpty(handleData->waitingToSend) || !DList_IsListEmpty(&(handleData->telemetry_waitingForAck)))
        {
            *iotHubClientStatus = IOTHUB_CLIENT_SEND_STATUS_BUSY;
        }
        else
        {
            *iotHubClientStatus = IOTHUB_CLIENT_SEND_STATUS_IDLE;
        }
        result = IOTHUB_CLIENT_OK;
    }
    return result;
}

IOTHUB_CLIENT_RESULT IoTHubTransport_MQTT_Common_SetOption(TRANSPORT_LL_HANDLE handle, const char* option, const void* value)
{
    IOTHUB_CLIENT_RESULT result;
    if (
        (handle == NULL) ||
        (option == NULL) ||
        (value == NULL)
        )
    {
        result = IOTHUB_CLIENT_INVALID_ARG;
        LogError("invalid parameter (NULL) passed to IoTHubTransport_MQTT_Common_SetOption.");
    }
    else
    {
        MQTTTRANSPORT_HANDLE_DATA* transport_data = (MQTTTRANSPORT_HANDLE_DATA*)handle;

        IOTHUB_CREDENTIAL_TYPE cred_type = IoTHubClient_Auth_Get_Credential_Type(transport_data->authorization_module);

        if (strcmp(OPTION_LOG_TRACE, option) == 0)
        {
            transport_data->log_trace = *((bool*)value);
            mqtt_client_set_trace(transport_data->mqttClient, transport_data->log_trace, transport_data->raw_trace);
            result = IOTHUB_CLIENT_OK;
        }
        else if (strcmp("rawlogtrace", option) == 0)
        {
            transport_data->raw_trace = *((bool*)value);
            mqtt_client_set_trace(transport_data->mqttClient, transport_data->log_trace, transport_data->raw_trace);
            result = IOTHUB_CLIENT_OK;
        }
        else if (strcmp(OPTION_AUTO_URL_ENCODE_DECODE, option) == 0)
        {
            transport_data->auto_url_encode_decode = *((bool*)value);
            result = IOTHUB_CLIENT_OK;
        }
        else if (strcmp(OPTION_CONNECTION_TIMEOUT, option) == 0)
        {
            int* connection_time = (int*)value;
            if (*connection_time != transport_data->connect_timeout_in_sec)
            {
                transport_data->connect_timeout_in_sec = (uint16_t)(*connection_time);
            }
            result = IOTHUB_CLIENT_OK;
        }
        else if (strcmp(OPTION_KEEP_ALIVE, option) == 0)
        {
            int* keepAliveOption = (int*)value;
            if (*keepAliveOption != transport_data->keepAliveValue)
            {
                transport_data->keepAliveValue = (uint16_t)(*keepAliveOption);
                if (transport_data->mqttClientStatus != MQTT_CLIENT_STATUS_NOT_CONNECTED)
                {
                    DisconnectFromClient(transport_data);
                }
            }
            result = IOTHUB_CLIENT_OK;
        }
        else if ((strcmp(OPTION_X509_CERT, option) == 0) && (cred_type != IOTHUB_CREDENTIAL_TYPE_X509 && cred_type != IOTHUB_CREDENTIAL_TYPE_UNKNOWN))
        {
            LogError("x509certificate specified, but authentication method is not x509");
            result = IOTHUB_CLIENT_INVALID_ARG;
        }
        else if ((strcmp(OPTION_X509_PRIVATE_KEY, option) == 0) && (cred_type != IOTHUB_CREDENTIAL_TYPE_X509 && cred_type != IOTHUB_CREDENTIAL_TYPE_UNKNOWN))
        {
            LogError("x509privatekey specified, but authentication method is not x509");
            result = IOTHUB_CLIENT_INVALID_ARG;
        }
        else if (strcmp(OPTION_RETRY_INTERVAL_SEC, option) == 0)
        {
            if (retry_control_set_option(transport_data->retry_control_handle, RETRY_CONTROL_OPTION_INITIAL_WAIT_TIME_IN_SECS, value) != 0)
            {
                LogError("Failure setting retry interval option");
                result = IOTHUB_CLIENT_ERROR;
            }
            else
            {
                result = IOTHUB_CLIENT_OK;
            }
        }
        else if (strcmp(OPTION_RETRY_MAX_DELAY_SECS, option) == 0)
        {
            if (retry_control_set_option(transport_data->retry_control_handle, RETRY_CONTROL_OPTION_MAX_DELAY_IN_SECS, value) != 0)
            {
                LogError("Failure setting retry max delay option");
                result = IOTHUB_CLIENT_ERROR;
            }
            else
            {
                result = IOTHUB_CLIENT_OK;
            }
        }
        else if (strcmp(OPTION_HTTP_PROXY, option) == 0)
        {
            HTTP_PROXY_OPTIONS* proxy_options = (HTTP_PROXY_OPTIONS*)value;

            if (transport_data->xioTransport != NULL)
            {
                LogError("Cannot set proxy option once the underlying IO is created");
                result = IOTHUB_CLIENT_ERROR;
            }
            else if (proxy_options->host_address == NULL)
            {
                LogError("NULL host_address in proxy options");
                result = IOTHUB_CLIENT_INVALID_ARG;
            }
            else if (((proxy_options->username == NULL) || (proxy_options->password == NULL)) &&
                (proxy_options->username != proxy_options->password))
            {
                LogError("Only one of username and password for proxy settings was NULL");
                result = IOTHUB_CLIENT_INVALID_ARG;
            }
            else
            {
                char* copied_proxy_hostname = NULL;
                char* copied_proxy_username = NULL;
                char* copied_proxy_password = NULL;

                transport_data->http_proxy_port = proxy_options->port;
                if (mallocAndStrcpy_s(&copied_proxy_hostname, proxy_options->host_address) != 0)
                {
                    LogError("Cannot copy HTTP proxy hostname");
                    result = IOTHUB_CLIENT_ERROR;
                }
                else if ((proxy_options->username != NULL) && (mallocAndStrcpy_s(&copied_proxy_username, proxy_options->username) != 0))
                {
                    free(copied_proxy_hostname);
                    LogError("Cannot copy HTTP proxy username");
                    result = IOTHUB_CLIENT_ERROR;
                }
                else if ((proxy_options->password != NULL) && (mallocAndStrcpy_s(&copied_proxy_password, proxy_options->password) != 0))
                {
                    if (copied_proxy_username != NULL)
                    {
                        free(copied_proxy_username);
                    }
                    free(copied_proxy_hostname);
                    LogError("Cannot copy HTTP proxy password");
                    result = IOTHUB_CLIENT_ERROR;
                }
                else
                {
                    freeProxyData(transport_data);

                    transport_data->http_proxy_hostname = copied_proxy_hostname;
                    transport_data->http_proxy_username = copied_proxy_username;
                    transport_data->http_proxy_password = copied_proxy_password;

                    result = IOTHUB_CLIENT_OK;
                }
            }
        }
        else
        {
            if (((strcmp(OPTION_X509_CERT, option) == 0) || (strcmp(OPTION_X509_PRIVATE_KEY, option) == 0)) && (cred_type != IOTHUB_CREDENTIAL_TYPE_X509))
            {
                IoTHubClient_Auth_Set_x509_Type(transport_data->authorization_module, true);
            }

            if (CreateTransportProviderIfNecessary(transport_data) == 0)
            {
                if (xio_setoption(transport_data->xioTransport, option, value) == 0)
                {
                    result = IOTHUB_CLIENT_OK;
                }
                else
                {
                    result = IOTHUB_CLIENT_INVALID_ARG;
                }
            }
            else
            {
                result = IOTHUB_CLIENT_ERROR;
            }
        }
    }
    return result;
}

TRANSPORT_LL_HANDLE IoTHubTransport_MQTT_Common_Register(TRANSPORT_LL_HANDLE handle, const IOTHUB_DEVICE_CONFIG* device, PDLIST_ENTRY waitingToSend)
{
    TRANSPORT_LL_HANDLE result = NULL;

    if ((handle == NULL) || (device == NULL) || (waitingToSend == NULL))
    {
        LogError("IoTHubTransport_MQTT_Common_Register: handle, device or waitingToSend is NULL.");
        result = NULL;
    }
    else
    {
        MQTTTRANSPORT_HANDLE_DATA* transport_data = (MQTTTRANSPORT_HANDLE_DATA*)handle;

        if (device->deviceId == NULL)
        {
            LogError("IoTHubTransport_MQTT_Common_Register: deviceId is NULL.");
            result = NULL;
        }
        else if ((device->deviceKey != NULL) && (device->deviceSasToken != NULL))
        {
            LogError("IoTHubTransport_MQTT_Common_Register: Both deviceKey and deviceSasToken are defined. Only one can be used.");
            result = NULL;
        }
        else
        {
            if (strcmp(STRING_c_str(transport_data->device_id), device->deviceId) != 0)
            {
                LogError("IoTHubTransport_MQTT_Common_Register: deviceId does not match.");
                result = NULL;
            }
            else if (!checkModuleIdsEqual(STRING_c_str(transport_data->module_id), device->moduleId))
            {
                LogError("IoTHubTransport_MQTT_Common_Register: moduleId does not match.");
                result = NULL;
            }
            else if (IoTHubClient_Auth_Get_Credential_Type(transport_data->authorization_module) == IOTHUB_CREDENTIAL_TYPE_DEVICE_KEY &&
                ((device->deviceKey == NULL) || (strcmp(IoTHubClient_Auth_Get_DeviceKey(transport_data->authorization_module), device->deviceKey) != 0)))
            {
                LogError("IoTHubTransport_MQTT_Common_Register: deviceKey does not match.");
                result = NULL;
            }
            else
            {
                if (transport_data->isRegistered == true)
                {
                    LogError("Transport already has device registered by id: [%s]", device->deviceId);
                    result = NULL;
                }
                else
                {
                    transport_data->isRegistered = true;
                    result = (TRANSPORT_LL_HANDLE)handle;
                }
            }
        }
    }

    return result;
}

void IoTHubTransport_MQTT_Common_Unregister(TRANSPORT_LL_HANDLE deviceHandle)
{
    if (deviceHandle != NULL)
    {
        MQTTTRANSPORT_HANDLE_DATA* transport_data = (MQTTTRANSPORT_HANDLE_DATA*)deviceHandle;

        transport_data->isRegistered = false;
    }
}

STRING_HANDLE IoTHubTransport_MQTT_Common_GetHostname(TRANSPORT_LL_HANDLE handle)
{
    STRING_HANDLE result;
    if (handle == NULL)
    {
        result = NULL;
    }
    else if ((result = STRING_clone(((MQTTTRANSPORT_HANDLE_DATA*)(handle))->hostAddress)) == NULL)
    {
        LogError("Cannot provide the target host name (STRING_clone failed).");
    }

    return result;
}

// Azure IoT Hub (and Edge) support the following responses for devicebound messages:
// ACCEPTED: message shall be dequeued by the hub and consider the delivery completed.
// ABANDONED: message shall remain in the hub queue, and re-delivered upon client re-connection.
// REJECTED: message shall be dequeued by the hub and not not re-delivered anymore.
// The MQTT protocol by design only supports acknowledging the receipt of a message (through PUBACK).
// To simulate the message responses above, this function behaves as follows:
// ACCEPTED: a PUBACK is sent to the Hub/Edge.
// ABANDONED: no response is sent to the Hub/Edge.
// REJECTED: a PUBACK is sent to the Hub/Edge (same as for ACCEPTED).
IOTHUB_CLIENT_RESULT IoTHubTransport_MQTT_Common_SendMessageDisposition(IOTHUB_DEVICE_HANDLE handle, IOTHUB_MESSAGE_HANDLE messageHandle, IOTHUBMESSAGE_DISPOSITION_RESULT disposition)
{
    IOTHUB_CLIENT_RESULT result;
    if (handle == NULL || messageHandle == NULL)
    {
        LogError("Invalid argument (handle=%p, messageHandle=%p", handle, messageHandle);
        result = IOTHUB_CLIENT_INVALID_ARG;
    }
    else
    {
        if (disposition == IOTHUBMESSAGE_ACCEPTED || disposition == IOTHUBMESSAGE_REJECTED)
        {
            MESSAGE_DISPOSITION_CONTEXT* msgDispCtx = NULL;

            if (IoTHubMessage_GetDispositionContext(messageHandle, &msgDispCtx) != IOTHUB_MESSAGE_OK ||
                msgDispCtx == NULL)
            {
                LogError("invalid message handle (no disposition context found)");
                result = IOTHUB_CLIENT_ERROR;
            }
            else
            {
                PMQTTTRANSPORT_HANDLE_DATA transport_data = (PMQTTTRANSPORT_HANDLE_DATA)handle;

                if (mqtt_client_send_message_response(transport_data->mqttClient, msgDispCtx->packet_id, msgDispCtx->qos_value) != 0)
                {
                    LogError("Failed sending ACK for MQTT message (packet_id=%u)", msgDispCtx->packet_id);
                    result = IOTHUB_CLIENT_ERROR;
                }
                else
                {
                    result = IOTHUB_CLIENT_OK;
                }
            }
        }
        else
        {
            result = IOTHUB_CLIENT_OK;
        }

        // This will also destroy the disposition context.
        IoTHubMessage_Destroy(messageHandle);
    }

    return result;
}


int IoTHubTransport_MQTT_Common_Subscribe_InputQueue(TRANSPORT_LL_HANDLE handle)
{
    int result;
    PMQTTTRANSPORT_HANDLE_DATA transport_data = (PMQTTTRANSPORT_HANDLE_DATA)handle;
    if (transport_data == NULL)
    {
        LogError("Invalid handle parameter. NULL.");
        result = MU_FAILURE;
    }
    else if (transport_data->module_id == NULL)
    {
        LogError("ModuleID must be specified for input queues. NULL.");
        result = MU_FAILURE;
    }
    else if ((transport_data->topic_InputQueue == NULL) &&
        (transport_data->topic_InputQueue = STRING_construct_sprintf(TOPIC_INPUT_QUEUE_NAME, STRING_c_str(transport_data->device_id), STRING_c_str(transport_data->module_id))) == NULL)
    {
        LogError("Failure constructing Message Topic");
        result = MU_FAILURE;
    }
    else
    {
        transport_data->topics_ToSubscribe |= SUBSCRIBE_INPUT_QUEUE_TOPIC;
        changeStateToSubscribeIfAllowed(transport_data);
        result = 0;
    }
    return result;
}

void IoTHubTransport_MQTT_Common_Unsubscribe_InputQueue(TRANSPORT_LL_HANDLE handle)
{
    PMQTTTRANSPORT_HANDLE_DATA transport_data = (PMQTTTRANSPORT_HANDLE_DATA)handle;
    if ((transport_data != NULL) && (transport_data->topic_InputQueue != NULL))
    {
        const char* unsubscribe[1];
        unsubscribe[0] = STRING_c_str(transport_data->topic_InputQueue);
        if (mqtt_client_unsubscribe(transport_data->mqttClient, getNextPacketId(transport_data), unsubscribe, 1) != 0)
        {
            LogError("Failure calling mqtt_client_unsubscribe");
        }
        STRING_delete(transport_data->topic_InputQueue);
        transport_data->topic_InputQueue = NULL;
        transport_data->topics_ToSubscribe &= ~SUBSCRIBE_INPUT_QUEUE_TOPIC;
    }
    else
    {
        LogError("Invalid argument to unsubscribe input queue (NULL).");
    }
}

int IoTHubTransport_MQTT_SetCallbackContext(TRANSPORT_LL_HANDLE handle, void* ctx)
{
    int result;
    if (handle == NULL)
    {
        LogError("Invalid parameter specified handle: %p", handle);
        result = MU_FAILURE;
    }
    else
    {
        MQTTTRANSPORT_HANDLE_DATA* transport_data = (MQTTTRANSPORT_HANDLE_DATA*)handle;
        transport_data->transport_ctx = ctx;
        result = 0;
    }
    return result;
}

int IoTHubTransport_MQTT_GetSupportedPlatformInfo(TRANSPORT_LL_HANDLE handle, PLATFORM_INFO_OPTION* info)
{
    int result;

    if (handle == NULL || info == NULL)
    {
        LogError("Invalid parameter specified (handle: %p, info: %p)", handle, info);
        result = MU_FAILURE;
    }
    else
    {
        *info = PLATFORM_INFO_OPTION_RETRIEVE_SQM;
        result = 0;
    }

    return result;
}<|MERGE_RESOLUTION|>--- conflicted
+++ resolved
@@ -2302,11 +2302,7 @@
             // We have encountered an mqtt protocol error in an non-closing state
             // The best course of action is to execute a shutdown of the mqtt/tls/socket
             // layer and then attempt to reconnect
-<<<<<<< HEAD
             LogError("Disconnecting MQTT connection because of an MQTT protocol error (%s).", MU_ENUM_TO_STRING(MQTT_CLIENT_EVENT_ERROR, error));
-=======
-            LogError("Disconnecting MQTT connection because of an MQTT protocol error.");
->>>>>>> 2bff4193
             transport_data->mqttClientStatus = MQTT_CLIENT_STATUS_EXECUTE_DISCONNECT;
         }
         transport_data->currPacketState = PACKET_TYPE_ERROR;
