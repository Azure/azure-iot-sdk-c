// Copyright (c) Microsoft. All rights reserved.
// Licensed under the MIT license. See LICENSE file in the project root for full license information.

#include <stdlib.h>
#include <ctype.h>

#include "azure_c_shared_utility/optimize_size.h"
#include "azure_c_shared_utility/gballoc.h"
#include "azure_c_shared_utility/xlogging.h"
#include "azure_c_shared_utility/strings.h"
#include "azure_c_shared_utility/doublylinkedlist.h"
#include "azure_c_shared_utility/crt_abstractions.h"
#include "azure_c_shared_utility/agenttime.h"
#include "azure_c_shared_utility/threadapi.h"
#include "azure_c_shared_utility/sastoken.h"
#include "azure_c_shared_utility/tickcounter.h"
#include "azure_c_shared_utility/tlsio.h"
#include "azure_c_shared_utility/platform.h"
#include "azure_c_shared_utility/string_tokenizer.h"
#include "azure_c_shared_utility/string_token.h"
#include "azure_c_shared_utility/shared_util_options.h"
#include "azure_c_shared_utility/urlencode.h"

#include "internal/iothub_client_private.h"
#include "internal/iothub_client_retry_control.h"
#include "internal/iothub_transport_ll_private.h"
#include "iothub_client_streaming.h"
#include "internal/iothubtransport_mqtt_common.h"
#include "internal/iothubtransport.h"
#include "internal/iothub_internal_consts.h"

#include "azure_umqtt_c/mqtt_client.h"

#include "iothub_client_options.h"
#include "iothub_client_version.h"

#include <stdarg.h>
#include <stdio.h>

#include <limits.h>
#include <inttypes.h>

#define SAS_REFRESH_MULTIPLIER              .8
#define EPOCH_TIME_T_VALUE                  0
#define DEFAULT_MQTT_KEEPALIVE              4*60 // 4 min
#define DEFAULT_CONNACK_TIMEOUT             30 // 30 seconds
#define BUILD_CONFIG_USERNAME               24
#define SAS_TOKEN_DEFAULT_LEN               10
#define RESEND_TIMEOUT_VALUE_MIN            1*60
#define MAX_SEND_RECOUNT_LIMIT              2
#define DEFAULT_CONNECTION_INTERVAL         30
#define FAILED_CONN_BACKOFF_VALUE           5
#define STATUS_CODE_FAILURE_VALUE           500
#define STATUS_CODE_TIMEOUT_VALUE           408

#define DEFAULT_RETRY_POLICY                IOTHUB_CLIENT_RETRY_EXPONENTIAL_BACKOFF_WITH_JITTER
#define DEFAULT_RETRY_TIMEOUT_IN_SECONDS    0
#define MAX_DISCONNECT_VALUE                50

#define ON_DEMAND_GET_TWIN_REQUEST_TIMEOUT_SECS    60

static const char TOPIC_DEVICE_TWIN_PREFIX[] = "$iothub/twin";
static const char TOPIC_DEVICE_METHOD_PREFIX[] = "$iothub/methods";

static const char* TOPIC_GET_DESIRED_STATE = "$iothub/twin/res/#";
static const char* TOPIC_NOTIFICATION_STATE = "$iothub/twin/PATCH/properties/desired/#";

static const char* TOPIC_DEVICE_MSG = "devices/%s/messages/devicebound/#";
static const char* TOPIC_DEVICE_MODULE_MSG = "devices/%s/modules/%s/messages/devicebound/#";
static const char* TOPIC_DEVICE_DEVICE = "devices/%s/messages/events/";
static const char* TOPIC_DEVICE_DEVICE_MODULE = "devices/%s/modules/%s/messages/events/";

static const char* TOPIC_INPUT_QUEUE_NAME = "devices/%s/modules/%s/#";

static const char* TOPIC_DEVICE_METHOD_SUBSCRIBE = "$iothub/methods/POST/#";

static const char* TOPIC_DEVICE_STREAMS_POST = "$iothub/streams/POST/#";
static const char* TOPIC_DEVICE_STREAMS_RESP = "$iothub/streams/res/#";
static const char* DEVICE_STREAM_RESPONSE_TOPIC = "$iothub/streams/res/%d/?$rid=%s";

static const char* STREAM_PROPERTY_REQUEST_ID = "$rid";
static const char* STREAM_PROPERTY_URL = "$url";
static const char* STREAM_PROPERTY_AUTH = "$auth";

#define DEVICE_STREAM_ACCEPTED    200
#define DEVICE_STREAM_REJECTED    400

#define MAX_STREAM_REQUEST_ID_SIZE    6

#define MIN_DEVICE_STREAMING_NUM_OF_PARAMETERS 4
#define MAX_DEVICE_STREAMING_NUM_OF_PARAMETERS 5

static const char* PROPERTY_SEPARATOR = "&";
static const char* REPORTED_PROPERTIES_TOPIC = "$iothub/twin/PATCH/properties/reported/?$rid=%"PRIu16;
static const char* GET_PROPERTIES_TOPIC = "$iothub/twin/GET/?$rid=%"PRIu16;
static const char* DEVICE_METHOD_RESPONSE_TOPIC = "$iothub/methods/res/%d/?$rid=%s";

static const char* REQUEST_ID_PROPERTY = "?$rid=";

static const char* MESSAGE_ID_PROPERTY = "mid";
static const char* CORRELATION_ID_PROPERTY = "cid";
static const char* CONTENT_TYPE_PROPERTY = "ct";
static const char* CONTENT_ENCODING_PROPERTY = "ce";
static const char* DIAGNOSTIC_ID_PROPERTY = "diagid";
static const char* DIAGNOSTIC_CONTEXT_PROPERTY = "diagctx";
static const char* CONNECTION_DEVICE_ID = "cdid";
static const char* CONNECTION_MODULE_ID_PROPERTY = "cmid";

static const char* DIAGNOSTIC_CONTEXT_CREATION_TIME_UTC_PROPERTY = "creationtimeutc";

#define TOLOWER(c) (((c>='A') && (c<='Z'))?c-'A'+'a':c)

#define UNSUBSCRIBE_FROM_TOPIC                  0x0000
#define SUBSCRIBE_GET_REPORTED_STATE_TOPIC      0x0001
#define SUBSCRIBE_NOTIFICATION_STATE_TOPIC      0x0002
#define SUBSCRIBE_TELEMETRY_TOPIC               0x0004
#define SUBSCRIBE_DEVICE_METHOD_TOPIC           0x0008
#define SUBSCRIBE_INPUT_QUEUE_TOPIC             0x0010
#define SUBSCRIBE_STREAMS_POST_TOPIC            0x0020
#define SUBSCRIBE_STREAMS_RESP_TOPIC            0x0040
#define SUBSCRIBE_TOPIC_COUNT                   7

MU_DEFINE_ENUM_STRINGS_WITHOUT_INVALID(MQTT_CLIENT_EVENT_ERROR, MQTT_CLIENT_EVENT_ERROR_VALUES)

typedef struct SYSTEM_PROPERTY_INFO_TAG
{
    const char* propName;
    size_t propLength;
} SYSTEM_PROPERTY_INFO;

static SYSTEM_PROPERTY_INFO sysPropList[] = {
    { "%24.exp", 7 },
    { "%24.mid", 7 },
    { "%24.uid", 7 },
    { "%24.to", 6 },
    { "%24.cid", 7 },
    { "%24.ct", 6 },
    { "%24.ce", 6 },
    { "devices/", 8 },
    { "iothub-operation", 16 },
    { "iothub-ack", 10 },
    { "%24.on", 6 },
    { "%24.cdid", 8 },
    { "%24.cmid", 8 }
};

static const int slashes_to_reach_input_name = 5;

typedef enum DEVICE_TWIN_MSG_TYPE_TAG
{
    REPORTED_STATE,
    RETRIEVE_PROPERTIES
} DEVICE_TWIN_MSG_TYPE;

typedef enum MQTT_TRANSPORT_CREDENTIAL_TYPE_TAG
{
    CREDENTIAL_NOT_BUILD,
    X509,
    SAS_TOKEN_FROM_USER,
    DEVICE_KEY,
} MQTT_TRANSPORT_CREDENTIAL_TYPE;

typedef enum MQTT_CLIENT_STATUS_TAG
{
    MQTT_CLIENT_STATUS_NOT_CONNECTED,
    MQTT_CLIENT_STATUS_CONNECTING,
    MQTT_CLIENT_STATUS_CONNECTED,
    MQTT_CLIENT_STATUS_PENDING_CLOSE,
    MQTT_CLIENT_STATUS_EXECUTE_DISCONNECT
} MQTT_CLIENT_STATUS;

typedef struct MQTTTRANSPORT_HANDLE_DATA_TAG
{
    // Topic control
    STRING_HANDLE topic_MqttEvent;
    STRING_HANDLE topic_MqttMessage;
    STRING_HANDLE topic_GetState;
    STRING_HANDLE topic_NotifyState;
    STRING_HANDLE topic_InputQueue;
    STRING_HANDLE topic_DeviceMethods;
    STRING_HANDLE topic_StreamsPost;
    STRING_HANDLE topic_StreamsResp;

    uint32_t topics_ToSubscribe;

    // Connection related constants
    STRING_HANDLE hostAddress;
    STRING_HANDLE device_id;
    STRING_HANDLE module_id;
    STRING_HANDLE devicesAndModulesPath;
    int portNum;
    // conn_attempted indicates whether a connection has *ever* been attempted on the lifetime
    // of this handle.  Even if a given xio transport is added/removed, this always stays true.
    bool conn_attempted;

    MQTT_GET_IO_TRANSPORT get_io_transport;

    // The current mqtt iothub implementation requires that the hub name and the domain suffix be passed as the first of a series of segments
    // passed through the username portion of the connection frame.
    // The second segment will contain the device id.  The two segments are delemited by a "/".
    // The first segment can be a maximum 256 characters.
    // The second segment can be a maximum 128 characters.
    // With the / delimeter you have 384 chars (Plus a terminator of 0).
    STRING_HANDLE configPassedThroughUsername;

    // Protocol
    MQTT_CLIENT_HANDLE mqttClient;
    XIO_HANDLE xioTransport;

    // Session - connection
    uint16_t packetId;
    uint16_t twin_resp_packet_id;

    // Connection state control
    bool isRegistered;
    MQTT_CLIENT_STATUS mqttClientStatus;
    bool isDestroyCalled;
    bool isRetryExpiredCallbackSet;
    bool device_twin_get_sent;
    bool twin_resp_sub_recv;
    bool isRecoverableError;
    uint16_t keepAliveValue;
    uint16_t connect_timeout_in_sec;
    tickcounter_ms_t mqtt_connect_time;
    size_t connectFailCount;
    tickcounter_ms_t connectTick;
    bool log_trace;
    bool raw_trace;
    TICK_COUNTER_HANDLE msgTickCounter;
    OPTIONHANDLER_HANDLE saved_tls_options; // Here are the options from the xio layer if any is saved.

    // Internal lists for message tracking
    PDLIST_ENTRY waitingToSend;
    DLIST_ENTRY ack_waiting_queue;

    DLIST_ENTRY pending_get_twin_queue;

    // Message tracking
    CONTROL_PACKET_TYPE currPacketState;

    // Telemetry specific
    DLIST_ENTRY telemetry_waitingForAck;
    bool auto_url_encode_decode;

    // Controls frequency of reconnection logic.
    RETRY_CONTROL_HANDLE retry_control_handle;

    // Auth module used to generating handle authorization
    // with either SAS Token, x509 Certs, and Device SAS Token
    IOTHUB_AUTHORIZATION_HANDLE authorization_module;

    DEVICE_STREAM_C2D_REQUEST_CALLBACK stream_request_callback;
    void* stream_request_context;

    TRANSPORT_CALLBACKS_INFO transport_callbacks;
    void* transport_ctx;

    char* http_proxy_hostname;
    int http_proxy_port;
    char* http_proxy_username;
    char* http_proxy_password;
    bool isProductInfoSet;
    int disconnect_recv_flag;
} MQTTTRANSPORT_HANDLE_DATA, *PMQTTTRANSPORT_HANDLE_DATA;

typedef struct MQTT_DEVICE_TWIN_ITEM_TAG
{
    tickcounter_ms_t msgEnqueueTime;
    tickcounter_ms_t msgPublishTime;
    size_t retryCount;
    IOTHUB_IDENTITY_TYPE iothub_type;
    uint16_t packet_id;
    uint32_t iothub_msg_id;
    IOTHUB_DEVICE_TWIN* device_twin_data;
    DEVICE_TWIN_MSG_TYPE device_twin_msg_type;
    DLIST_ENTRY entry;
    IOTHUB_CLIENT_DEVICE_TWIN_CALLBACK userCallback;
    void* userContext;
} MQTT_DEVICE_TWIN_ITEM;

typedef struct MQTT_MESSAGE_DETAILS_LIST_TAG
{
    tickcounter_ms_t msgPublishTime;
    size_t retryCount;
    IOTHUB_MESSAGE_LIST* iotHubMessageEntry;
    void* context;
    uint16_t packet_id;
    DLIST_ENTRY entry;
} MQTT_MESSAGE_DETAILS_LIST, *PMQTT_MESSAGE_DETAILS_LIST;

typedef struct DEVICE_METHOD_INFO_TAG
{
    STRING_HANDLE request_id;
} DEVICE_METHOD_INFO;

static void free_proxy_data(MQTTTRANSPORT_HANDLE_DATA* mqtt_transport_instance)
{
    if (mqtt_transport_instance->http_proxy_hostname != NULL)
    {
        free(mqtt_transport_instance->http_proxy_hostname);
        mqtt_transport_instance->http_proxy_hostname = NULL;
    }

    if (mqtt_transport_instance->http_proxy_username != NULL)
    {
        free(mqtt_transport_instance->http_proxy_username);
        mqtt_transport_instance->http_proxy_username = NULL;
    }

    if (mqtt_transport_instance->http_proxy_password != NULL)
    {
        free(mqtt_transport_instance->http_proxy_password);
        mqtt_transport_instance->http_proxy_password = NULL;
    }
}

// Destroys xio transport associated with MQTT handle and resets appropriate state
static void DestroyXioTransport(PMQTTTRANSPORT_HANDLE_DATA transport_data)
{
    xio_destroy(transport_data->xioTransport);
    transport_data->xioTransport = NULL;
}

static void set_saved_tls_options(PMQTTTRANSPORT_HANDLE_DATA transport, OPTIONHANDLER_HANDLE new_options)
{
    if (transport->saved_tls_options != NULL)
    {
        OptionHandler_Destroy(transport->saved_tls_options);
    }
    transport->saved_tls_options = new_options;
}

static void free_transport_handle_data(MQTTTRANSPORT_HANDLE_DATA* transport_data)
{
    if (transport_data->mqttClient != NULL)
    {
        mqtt_client_deinit(transport_data->mqttClient);
    }

    if (transport_data->retry_control_handle != NULL)
    {
        retry_control_destroy(transport_data->retry_control_handle);
    }

    set_saved_tls_options(transport_data, NULL);

    tickcounter_destroy(transport_data->msgTickCounter);

    free_proxy_data(transport_data);

    STRING_delete(transport_data->devicesAndModulesPath);
    STRING_delete(transport_data->topic_MqttEvent);
    STRING_delete(transport_data->topic_MqttMessage);
    STRING_delete(transport_data->device_id);
    STRING_delete(transport_data->module_id);
    STRING_delete(transport_data->hostAddress);
    STRING_delete(transport_data->configPassedThroughUsername);
    STRING_delete(transport_data->topic_GetState);
    STRING_delete(transport_data->topic_NotifyState);
    STRING_delete(transport_data->topic_DeviceMethods);
    STRING_delete(transport_data->topic_InputQueue);

<<<<<<< HEAD
    STRING_delete(transport_data->topic_StreamsPost);
    STRING_delete(transport_data->topic_StreamsResp);
=======
    DestroyXioTransport(transport_data);
>>>>>>> cba82cdd

    free(transport_data);
}

int IoTHubTransport_MQTT_Common_SetRetryPolicy(TRANSPORT_LL_HANDLE handle, IOTHUB_CLIENT_RETRY_POLICY retryPolicy, size_t retryTimeoutLimitInSeconds)
{
    int result;

    if (handle == NULL)
    {
        /* Codes_SRS_IOTHUB_TRANSPORT_MQTT_COMMON_25_041: [**If any handle is NULL then IoTHubTransport_MQTT_Common_SetRetryPolicy shall return resultant line.] */
        LogError("Invalid handle parameter. NULL.");
        result = MU_FAILURE;
    }
    else
    {
        RETRY_CONTROL_HANDLE new_retry_control_handle;

        // Codes_SRS_IOTHUB_TRANSPORT_MQTT_COMMON_09_006: [ IoTHubTransport_MQTT_Common_SetRetryPolicy shall set the retry logic by calling retry_control_create() with retry policy and retryTimeout as parameters]
        // Codes_SRS_IOTHUB_TRANSPORT_MQTT_COMMON_09_009: [ If retry_control_create() fails then IoTHubTransport_MQTT_Common_SetRetryPolicy shall revert to previous retry policy and return non-zero value ]
        if ((new_retry_control_handle = retry_control_create(retryPolicy, (unsigned int)retryTimeoutLimitInSeconds)) == NULL)
        {
            LogError("Failed creating new retry control handle");
            result = MU_FAILURE;
        }
        else
        {
            PMQTTTRANSPORT_HANDLE_DATA transport_data = (PMQTTTRANSPORT_HANDLE_DATA)handle;
            RETRY_CONTROL_HANDLE previous_retry_control_handle = transport_data->retry_control_handle;

            transport_data->retry_control_handle = new_retry_control_handle;
            retry_control_destroy(previous_retry_control_handle);

            /*Codes_SRS_IOTHUB_TRANSPORT_MQTT_COMMON_25_045: [**If retry logic for specified parameters of retry policy and retryTimeoutLimitInSeconds is created successfully then IoTHubTransport_MQTT_Common_SetRetryPolicy shall return 0]*/
            result = 0;
        }
    }

    return result;
}

static uint16_t get_next_packet_id(PMQTTTRANSPORT_HANDLE_DATA transport_data)
{
    if (transport_data->packetId + 1 >= USHRT_MAX)
    {
        transport_data->packetId = 1;
    }
    else
    {
        transport_data->packetId++;
    }
    return transport_data->packetId;
}

#ifndef NO_LOGGING
static const char* retrieve_mqtt_return_codes(CONNECT_RETURN_CODE rtn_code)
{
    switch (rtn_code)
    {
        case CONNECTION_ACCEPTED:
            return "Accepted";
        case CONN_REFUSED_UNACCEPTABLE_VERSION:
            return "Unacceptable Version";
        case CONN_REFUSED_ID_REJECTED:
            return "Id Rejected";
        case CONN_REFUSED_SERVER_UNAVAIL:
            return "Server Unavailable";
        case CONN_REFUSED_BAD_USERNAME_PASSWORD:
            return "Bad Username/Password";
        case CONN_REFUSED_NOT_AUTHORIZED:
            return "Not Authorized";
        case CONN_REFUSED_UNKNOWN:
        default:
            return "Unknown";
    }
}
#endif // NO_LOGGING

static int retrieve_device_method_rid_info(const char* resp_topic, STRING_HANDLE method_name, STRING_HANDLE request_id)
{
    int result;
    STRING_TOKENIZER_HANDLE token_handle = STRING_TOKENIZER_create_from_char(resp_topic);
    if (token_handle == NULL)
    {
        LogError("Failed creating token from device twin topic.");
        result = MU_FAILURE;
    }
    else
    {
        STRING_HANDLE token_value;
        if ((token_value = STRING_new()) == NULL)
        {
            LogError("Failed allocating new string .");
            result = MU_FAILURE;
        }
        else
        {
            size_t token_index = 0;
            size_t request_id_length = strlen(REQUEST_ID_PROPERTY);
            result = MU_FAILURE;
            while (STRING_TOKENIZER_get_next_token(token_handle, token_value, "/") == 0)
            {
                if (token_index == 3)
                {
                    if (STRING_concat_with_STRING(method_name, token_value) != 0)
                    {
                        LogError("Failed STRING_concat_with_STRING.");
                        result = MU_FAILURE;
                        break;
                    }
                }
                else if (token_index == 4)
                {
                    if (STRING_length(token_value) >= request_id_length)
                    {
                        const char* request_id_value = STRING_c_str(token_value);
                        if (memcmp(request_id_value, REQUEST_ID_PROPERTY, request_id_length) == 0)
                        {
                            if (STRING_concat(request_id, request_id_value + request_id_length) != 0)
                            {
                                LogError("Failed STRING_concat failed.");
                                result = MU_FAILURE;
                            }
                            else
                            {
                                result = 0;
                            }
                            break;
                        }
                    }
                }
                token_index++;
            }
            STRING_delete(token_value);
        }
        STRING_TOKENIZER_destroy(token_handle);
    }
    return result;
}

static int parse_device_twin_topic_info(const char* resp_topic, bool* patch_msg, size_t* request_id, int* status_code)
{
    int result;
    STRING_TOKENIZER_HANDLE token_handle = STRING_TOKENIZER_create_from_char(resp_topic);
    if (token_handle == NULL)
    {
        LogError("Failed creating token from device twin topic.");
        result = MU_FAILURE;
        *status_code = 0;
        *request_id = 0;
        *patch_msg = false;
    }
    else
    {
        STRING_HANDLE token_value;
        if ((token_value = STRING_new()) == NULL)
        {
            LogError("Failed allocating new string .");
            result = MU_FAILURE;
            *status_code = 0;
            *request_id = 0;
            *patch_msg = false;
        }
        else
        {
            result = MU_FAILURE;
            size_t token_count = 0;
            while (STRING_TOKENIZER_get_next_token(token_handle, token_value, "/") == 0)
            {
                if (token_count == 2)
                {
                    if (strcmp(STRING_c_str(token_value), "PATCH") == 0)
                    {
                        *patch_msg = true;
                        *status_code = 0;
                        *request_id = 0;
                        result = 0;
                        break;
                    }
                    else
                    {
                        *patch_msg = false;
                    }
                }
                else if (token_count == 3)
                {
                    *status_code = (int)atol(STRING_c_str(token_value));
                    if (STRING_TOKENIZER_get_next_token(token_handle, token_value, "/?$rid=") == 0)
                    {
                        *request_id = (size_t)atol(STRING_c_str(token_value));
                    }
                    *patch_msg = false;
                    result = 0;
                    break;
                }
                token_count++;
            }
            STRING_delete(token_value);
        }
        STRING_TOKENIZER_destroy(token_handle);
    }
    return result;
}

static int InternStrnicmp(const char* s1, const char* s2, size_t n)
{
    int result;

    if (s1 == NULL) result = -1;
    else if (s2 == NULL) result = 1;
    else
    {
        result = 0;

        while (n-- && result == 0)
        {
            if (*s1 == 0) result = -1;
            else if (*s2 == 0) result = 1;
            else
            {

                result = TOLOWER(*s1) - TOLOWER(*s2);
                ++s1;
                ++s2;
            }
        }
    }
    return result;
}

static IOTHUB_IDENTITY_TYPE retrieve_topic_type(const char* topic_resp, const char* input_queue)
{
    IOTHUB_IDENTITY_TYPE type;
    if (InternStrnicmp(topic_resp, TOPIC_DEVICE_TWIN_PREFIX, sizeof(TOPIC_DEVICE_TWIN_PREFIX) - 1) == 0)
    {
        type = IOTHUB_TYPE_DEVICE_TWIN;
    }
    else if (InternStrnicmp(topic_resp, TOPIC_DEVICE_METHOD_PREFIX, sizeof(TOPIC_DEVICE_METHOD_PREFIX) - 1) == 0)
    {
        type = IOTHUB_TYPE_DEVICE_METHODS;
    }
    // input_queue contains additional "#" from subscribe, which we strip off on comparing incoming.
    else if ((input_queue != NULL) && InternStrnicmp(topic_resp, input_queue, strlen(input_queue) - 1) == 0)
    {
        type = IOTHUB_TYPE_EVENT_QUEUE;
    }
    else if (InternStrnicmp(topic_resp, TOPIC_DEVICE_STREAMS_POST, strlen(TOPIC_DEVICE_STREAMS_POST) - 1) == 0)
    {
        type = IOTHUB_TYPE_DEVICE_STREAM_REQUEST;
    }
    else if (InternStrnicmp(topic_resp, TOPIC_DEVICE_STREAMS_RESP, strlen(TOPIC_DEVICE_STREAMS_RESP) - 1) == 0)
    {
        type = IOTHUB_TYPE_DEVICE_STREAM_RESPONSE;
    }
    else
    {
        type = IOTHUB_TYPE_TELEMETRY;
    }
    return type;

}

static void sendMsgComplete(IOTHUB_MESSAGE_LIST* iothubMsgList, PMQTTTRANSPORT_HANDLE_DATA transport_data, IOTHUB_CLIENT_CONFIRMATION_RESULT confirmResult)
{
    DLIST_ENTRY messageCompleted;
    DList_InitializeListHead(&messageCompleted);
    DList_InsertTailList(&messageCompleted, &(iothubMsgList->entry));
    transport_data->transport_callbacks.send_complete_cb(&messageCompleted, confirmResult, transport_data->transport_ctx);
}

static int addUserPropertiesTouMqttMessage(IOTHUB_MESSAGE_HANDLE iothub_message_handle, STRING_HANDLE topic_string, size_t* index_ptr, bool urlencode)
{
    int result = 0;
    const char* const* propertyKeys;
    const char* const* propertyValues;
    size_t propertyCount;
    size_t index = *index_ptr;
    MAP_HANDLE properties_map = IoTHubMessage_Properties(iothub_message_handle);
    if (properties_map != NULL)
    {
        if (Map_GetInternals(properties_map, &propertyKeys, &propertyValues, &propertyCount) != MAP_OK)
        {
            LogError("Failed to get the internals of the property map.");
            result = MU_FAILURE;
        }
        else
        {
            if (propertyCount != 0)
            {
                for (index = 0; index < propertyCount && result == 0; index++)
                {
                    if (urlencode)
                    {
                        STRING_HANDLE property_key = URL_EncodeString(propertyKeys[index]);
                        STRING_HANDLE property_value = URL_EncodeString(propertyValues[index]);
                        if ((property_key == NULL) || (property_value == NULL))
                        {
                            LogError("Failed URL Encoding properties");
                            result = MU_FAILURE;
                        }
                        else if (STRING_sprintf(topic_string, "%s=%s%s", STRING_c_str(property_key), STRING_c_str(property_value), propertyCount - 1 == index ? "" : PROPERTY_SEPARATOR) != 0)
                        {
                            LogError("Failed constructing property string.");
                            result = MU_FAILURE;
                        }
                        STRING_delete(property_key);
                        STRING_delete(property_value);
                    }
                    else
                    {
                        if (STRING_sprintf(topic_string, "%s=%s%s", propertyKeys[index], propertyValues[index], propertyCount - 1 == index ? "" : PROPERTY_SEPARATOR) != 0)
                        {
                            LogError("Failed constructing property string.");
                            result = MU_FAILURE;
                        }
                    }
                }
            }
        }
    }
    *index_ptr = index;
    return result;
}

static int addSystemPropertyToTopicString(STRING_HANDLE topic_string, size_t index, const char* property_key, const char* property_value, bool urlencode)
{
    int result = 0;

    if (urlencode)
    {
        STRING_HANDLE encoded_property_value = URL_EncodeString(property_value);
        if (encoded_property_value == NULL)
        {
            LogError("Failed URL encoding %s.", property_key);
            result = MU_FAILURE;
        }
        else if (STRING_sprintf(topic_string, "%s%%24.%s=%s", index == 0 ? "" : PROPERTY_SEPARATOR, property_key, STRING_c_str(encoded_property_value)) != 0)
        {
            LogError("Failed setting %s.", property_key);
            result = MU_FAILURE;
        }
        STRING_delete(encoded_property_value);
    }
    else
    {
        if (STRING_sprintf(topic_string, "%s%%24.%s=%s", index == 0 ? "" : PROPERTY_SEPARATOR, property_key, property_value) != 0)
        {
            LogError("Failed setting %s.", property_key);
            result = MU_FAILURE;
        }
    }
    return result;
}

static int addSystemPropertiesTouMqttMessage(IOTHUB_MESSAGE_HANDLE iothub_message_handle, STRING_HANDLE topic_string, size_t* index_ptr, bool urlencode)
{
    int result = 0;
    size_t index = *index_ptr;

    bool is_security_msg = IoTHubMessage_IsSecurityMessage(iothub_message_handle);
    /* Codes_SRS_IOTHUB_TRANSPORT_MQTT_COMMON_07_052: [ IoTHubTransport_MQTT_Common_DoWork shall check for the CorrelationId property and if found add the value as a system property in the format of $.cid=<id> ] */
    const char* correlation_id = IoTHubMessage_GetCorrelationId(iothub_message_handle);
    if (correlation_id != NULL)
    {
        result = addSystemPropertyToTopicString(topic_string, index, CORRELATION_ID_PROPERTY, correlation_id, urlencode);
        index++;
    }
    /* Codes_SRS_IOTHUB_TRANSPORT_MQTT_COMMON_07_053: [ IoTHubTransport_MQTT_Common_DoWork shall check for the MessageId property and if found add the value as a system property in the format of $.mid=<id> ] */
    if (result == 0)
    {
        const char* msg_id = IoTHubMessage_GetMessageId(iothub_message_handle);
        if (msg_id != NULL)
        {
            result = addSystemPropertyToTopicString(topic_string, index, MESSAGE_ID_PROPERTY, msg_id, urlencode);
            index++;
        }
    }
    // Codes_SRS_IOTHUB_TRANSPORT_MQTT_COMMON_09_010: [ `IoTHubTransport_MQTT_Common_DoWork` shall check for the ContentType property and if found add the `value` as a system property in the format of `$.ct=<value>` ]
    if (result == 0)
    {
        const char* content_type = IoTHubMessage_GetContentTypeSystemProperty(iothub_message_handle);
        if (content_type != NULL)
        {
            result = addSystemPropertyToTopicString(topic_string, index, CONTENT_TYPE_PROPERTY, content_type, urlencode);
            index++;
        }
    }
    // Codes_SRS_IOTHUB_TRANSPORT_MQTT_COMMON_09_011: [ `IoTHubTransport_MQTT_Common_DoWork` shall check for the ContentEncoding property and if found add the `value` as a system property in the format of `$.ce=<value>` ]
    if (result == 0)
    {
        const char* content_encoding = IoTHubMessage_GetContentEncodingSystemProperty(iothub_message_handle);
        if (content_encoding != NULL)
        {
            // Security message require content encoding
            result = addSystemPropertyToTopicString(topic_string, index, CONTENT_ENCODING_PROPERTY, content_encoding, is_security_msg ? true : urlencode);
            index++;
        }
    }
    if (result == 0)
    {
        if (is_security_msg)
        {
            // The Security interface Id value must be encoded
            if (addSystemPropertyToTopicString(topic_string, index++, SECURITY_INTERFACE_ID_MQTT, SECURITY_INTERFACE_ID_VALUE, true) != 0)
            {
                LogError("Failed setting Security interface id");
                result = MU_FAILURE;
            }
            else
            {
                result = 0;
            }
        }
    }
    *index_ptr = index;
    return result;
}

static int addDiagnosticPropertiesTouMqttMessage(IOTHUB_MESSAGE_HANDLE iothub_message_handle, STRING_HANDLE topic_string, size_t* index_ptr)
{
    int result = 0;
    size_t index = *index_ptr;

    // Codes_SRS_IOTHUB_TRANSPORT_MQTT_COMMON_09_014: [ `IoTHubTransport_MQTT_Common_DoWork` shall check for the diagnostic properties including diagid and diagCreationTimeUtc and if found both add them as system property in the format of `$.diagid` and `$.diagctx` respectively]
    const IOTHUB_MESSAGE_DIAGNOSTIC_PROPERTY_DATA* diagnosticData = IoTHubMessage_GetDiagnosticPropertyData(iothub_message_handle);
    if (diagnosticData != NULL)
    {
        const char* diag_id = diagnosticData->diagnosticId;
        const char* creation_time_utc = diagnosticData->diagnosticCreationTimeUtc;
        //diagid and creationtimeutc must be present/unpresent simultaneously
        if (diag_id != NULL && creation_time_utc != NULL)
        {
            if (STRING_sprintf(topic_string, "%s%%24.%s=%s", index == 0 ? "" : PROPERTY_SEPARATOR, DIAGNOSTIC_ID_PROPERTY, diag_id) != 0)
            {
                LogError("Failed setting diagnostic id");
                result = MU_FAILURE;
            }
            index++;

            if (result == 0)
            {
                //construct diagnostic context, it should be urlencode(key1=value1,key2=value2)
                STRING_HANDLE diagContextHandle = STRING_construct_sprintf("%s=%s", DIAGNOSTIC_CONTEXT_CREATION_TIME_UTC_PROPERTY, creation_time_utc);
                if (diagContextHandle == NULL)
                {
                    LogError("Failed constructing diagnostic context");
                    result = MU_FAILURE;
                }
                else
                {
                    //Add other diagnostic context properties here if have more
                    STRING_HANDLE encodedContextValueHandle = URL_Encode(diagContextHandle);
                    const char* encodedContextValueString = NULL;
                    if (encodedContextValueHandle != NULL &&
                        (encodedContextValueString = STRING_c_str(encodedContextValueHandle)) != NULL)
                    {
                        if (STRING_sprintf(topic_string, "%s%%24.%s=%s", index == 0 ? "" : PROPERTY_SEPARATOR, DIAGNOSTIC_CONTEXT_PROPERTY, encodedContextValueString) != 0)
                        {
                            LogError("Failed setting diagnostic context");
                            result = MU_FAILURE;
                        }
                        STRING_delete(encodedContextValueHandle);
                        encodedContextValueHandle = NULL;
                    }
                    else
                    {
                        LogError("Failed encoding diagnostic context value");
                        result = MU_FAILURE;
                    }
                    STRING_delete(diagContextHandle);
                    diagContextHandle = NULL;
                    index++;
                }
            }
        }
        else if (diag_id != NULL || creation_time_utc != NULL)
        {
            // Codes_SRS_IOTHUB_TRANSPORT_MQTT_COMMON_09_015: [ `IoTHubTransport_MQTT_Common_DoWork` shall check whether diagid and diagCreationTimeUtc be present simultaneously, treat as error if not]
            LogError("diagid and diagcreationtimeutc must be present simultaneously.");
            result = MU_FAILURE;
        }
    }
    return result;
}


static STRING_HANDLE addPropertiesTouMqttMessage(IOTHUB_MESSAGE_HANDLE iothub_message_handle, const char* eventTopic, bool urlencode)
{
    size_t index = 0;
    STRING_HANDLE result = STRING_construct(eventTopic);
    if (result == NULL)
    {
        LogError("Failed to create event topic string handle");
    }
    else if (addUserPropertiesTouMqttMessage(iothub_message_handle, result, &index, urlencode) != 0)
    {
        LogError("Failed adding Properties to uMQTT Message");
        STRING_delete(result);
        result = NULL;
    }
    else if (addSystemPropertiesTouMqttMessage(iothub_message_handle, result, &index, urlencode) != 0)
    {
        LogError("Failed adding System Properties to uMQTT Message");
        STRING_delete(result);
        result = NULL;
    }
    else if (addDiagnosticPropertiesTouMqttMessage(iothub_message_handle, result, &index) != 0)
    {
        LogError("Failed adding Diagnostic Properties to uMQTT Message");
        STRING_delete(result);
        result = NULL;
    }

    // Codes_SRS_IOTHUB_TRANSPORT_MQTT_COMMON_31_060: [ `IoTHubTransport_MQTT_Common_DoWork` shall check for the OutputName property and if found add the value as a system property in the format of $.on=<value> ]
    if (result != NULL)
    {
        const char* output_name = IoTHubMessage_GetOutputName(iothub_message_handle);
        if (output_name != NULL)
        {
            if (STRING_sprintf(result, "%s%%24.on=%s/", index == 0 ? "" : PROPERTY_SEPARATOR, output_name) != 0)
            {
                LogError("Failed setting output name.");
                STRING_delete(result);
                result = NULL;
            }
            index++;
        }
    }

    return result;
}

static int publish_mqtt_telemetry_msg(PMQTTTRANSPORT_HANDLE_DATA transport_data, MQTT_MESSAGE_DETAILS_LIST* mqttMsgEntry, const unsigned char* payload, size_t len)
{
    int result;
    STRING_HANDLE msgTopic = addPropertiesTouMqttMessage(mqttMsgEntry->iotHubMessageEntry->messageHandle, STRING_c_str(transport_data->topic_MqttEvent), transport_data->auto_url_encode_decode);
    if (msgTopic == NULL)
    {
        LogError("Failed adding properties to mqtt message");
        result = MU_FAILURE;
    }
    else
    {
        MQTT_MESSAGE_HANDLE mqttMsg = mqttmessage_create_in_place(mqttMsgEntry->packet_id, STRING_c_str(msgTopic), DELIVER_AT_LEAST_ONCE, payload, len);
        if (mqttMsg == NULL)
        {
            LogError("Failed creating mqtt message");
            result = MU_FAILURE;
        }
        else
        {
            if (tickcounter_get_current_ms(transport_data->msgTickCounter, &mqttMsgEntry->msgPublishTime) != 0)
            {
                LogError("Failed retrieving tickcounter info");
                result = MU_FAILURE;
            }
            else
            {
                if (mqtt_client_publish(transport_data->mqttClient, mqttMsg) != 0)
                {
                    LogError("Failed attempting to publish mqtt message");
                    result = MU_FAILURE;
                }
                else
                {
                    mqttMsgEntry->retryCount++;
                    result = 0;
                }
            }
            mqttmessage_destroy(mqttMsg);
        }
        STRING_delete(msgTopic);
    }
    return result;
}

static int publish_device_method_message(MQTTTRANSPORT_HANDLE_DATA* transport_data, int status_code, STRING_HANDLE request_id, const unsigned char* response, size_t response_size)
{
    int result;
    uint16_t packet_id = get_next_packet_id(transport_data);

    STRING_HANDLE msg_topic = STRING_construct_sprintf(DEVICE_METHOD_RESPONSE_TOPIC, status_code, STRING_c_str(request_id));
    if (msg_topic == NULL)
    {
        LogError("Failed constructing message topic.");
        result = MU_FAILURE;
    }
    else
    {
        MQTT_MESSAGE_HANDLE mqtt_get_msg = mqttmessage_create_in_place(packet_id, STRING_c_str(msg_topic), DELIVER_AT_MOST_ONCE, response, response_size);
        if (mqtt_get_msg == NULL)
        {
            LogError("Failed constructing mqtt message.");
            result = MU_FAILURE;
        }
        else
        {
            if (mqtt_client_publish(transport_data->mqttClient, mqtt_get_msg) != 0)
            {
                LogError("Failed publishing to mqtt client.");
                result = MU_FAILURE;
            }
            else
            {
                result = 0;
            }
            mqttmessage_destroy(mqtt_get_msg);
        }
        STRING_delete(msg_topic);
    }
    return result;
}


static void destroy_device_twin_get_message(MQTT_DEVICE_TWIN_ITEM* msg_entry)
{
    free(msg_entry);
}

static MQTT_DEVICE_TWIN_ITEM* create_device_twin_get_message(MQTTTRANSPORT_HANDLE_DATA* transport_data)
{
    MQTT_DEVICE_TWIN_ITEM* result;

    if ((result = (MQTT_DEVICE_TWIN_ITEM*)malloc(sizeof(MQTT_DEVICE_TWIN_ITEM))) == NULL)
    {
        LogError("Failed allocating device twin data.");
    }
    else
    {
        result->packet_id = get_next_packet_id(transport_data);
        result->iothub_msg_id = 0;
        result->device_twin_msg_type = RETRIEVE_PROPERTIES;
        result->retryCount = 0;
        result->msgPublishTime = 0;
        result->msgEnqueueTime = 0;
        result->iothub_type = IOTHUB_TYPE_DEVICE_TWIN;
        result->device_twin_data = NULL;
        result->userCallback = NULL;
        result->userContext = NULL;
    }

    return result;
}

static int publish_device_twin_get_message(MQTTTRANSPORT_HANDLE_DATA* transport_data, MQTT_DEVICE_TWIN_ITEM* mqtt_info)
{
    int result;

    STRING_HANDLE msg_topic = STRING_construct_sprintf(GET_PROPERTIES_TOPIC, mqtt_info->packet_id);
    if (msg_topic == NULL)
    {
        LogError("Failed constructing get Prop topic.");
        result = MU_FAILURE;
    }
    else
    {
        MQTT_MESSAGE_HANDLE mqtt_get_msg = mqttmessage_create(mqtt_info->packet_id, STRING_c_str(msg_topic), DELIVER_AT_MOST_ONCE, NULL, 0);
        if (mqtt_get_msg == NULL)
        {
            LogError("Failed constructing mqtt message.");
            result = MU_FAILURE;
        }
        else
        {
            if (mqtt_client_publish(transport_data->mqttClient, mqtt_get_msg) != 0)
            {
                LogError("Failed publishing to mqtt client.");
                result = MU_FAILURE;
            }
            else
            {
                DList_InsertTailList(&transport_data->ack_waiting_queue, &mqtt_info->entry);
                result = 0;
            }
            mqttmessage_destroy(mqtt_get_msg);
        }
        STRING_delete(msg_topic);
    }

    return result;
}

static void sendPendingGetTwinRequests(PMQTTTRANSPORT_HANDLE_DATA transportData)
{
    PDLIST_ENTRY dev_twin_item = transportData->pending_get_twin_queue.Flink;

    while (dev_twin_item != &transportData->pending_get_twin_queue)
    {
        DLIST_ENTRY saveListEntry;
        saveListEntry.Flink = dev_twin_item->Flink;
        MQTT_DEVICE_TWIN_ITEM* msg_entry = containingRecord(dev_twin_item, MQTT_DEVICE_TWIN_ITEM, entry);
        (void)DList_RemoveEntryList(dev_twin_item);

        if (publish_device_twin_get_message(transportData, msg_entry) != 0)
        {
            LogError("Failed sending pending get twin request");
            destroy_device_twin_get_message(msg_entry);
        }
        else
        {
            transportData->device_twin_get_sent = true;
        }

        dev_twin_item = saveListEntry.Flink;
    }
}

static void removeExpiredPendingGetTwinRequests(PMQTTTRANSPORT_HANDLE_DATA transport_data)
{
    tickcounter_ms_t current_ms;

    if (tickcounter_get_current_ms(transport_data->msgTickCounter, &current_ms) == 0)
    {
        PDLIST_ENTRY listItem = transport_data->pending_get_twin_queue.Flink;

        while (listItem != &transport_data->pending_get_twin_queue)
        {
            DLIST_ENTRY nextListItem;
            nextListItem.Flink = listItem->Flink;
            MQTT_DEVICE_TWIN_ITEM* msg_entry = containingRecord(listItem, MQTT_DEVICE_TWIN_ITEM, entry);

            if (((current_ms - msg_entry->msgEnqueueTime) / 1000) >= ON_DEMAND_GET_TWIN_REQUEST_TIMEOUT_SECS)
            {
                (void)DList_RemoveEntryList(listItem);
                msg_entry->userCallback(DEVICE_TWIN_UPDATE_COMPLETE, NULL, 0, msg_entry->userContext);
                destroy_device_twin_get_message(msg_entry);
            }

            listItem = nextListItem.Flink;
        }
    }
}

static void removeExpiredGetTwinRequestsPendingAck(PMQTTTRANSPORT_HANDLE_DATA transport_data)
{
    tickcounter_ms_t current_ms;

    if (tickcounter_get_current_ms(transport_data->msgTickCounter, &current_ms) == 0)
    {
        PDLIST_ENTRY listItem = transport_data->ack_waiting_queue.Flink;

        while (listItem != &transport_data->ack_waiting_queue)
        {
            DLIST_ENTRY nextListItem;
            nextListItem.Flink = listItem->Flink;
            MQTT_DEVICE_TWIN_ITEM* msg_entry = containingRecord(listItem, MQTT_DEVICE_TWIN_ITEM, entry);

            // Check if it is a on-demand get-twin request.
            if (msg_entry->device_twin_msg_type == RETRIEVE_PROPERTIES && msg_entry->userCallback != NULL)
            {
                if (((current_ms - msg_entry->msgEnqueueTime) / 1000) >= ON_DEMAND_GET_TWIN_REQUEST_TIMEOUT_SECS)
                {
                    (void)DList_RemoveEntryList(listItem);
                    msg_entry->userCallback(DEVICE_TWIN_UPDATE_COMPLETE, NULL, 0, msg_entry->userContext);
                    destroy_device_twin_get_message(msg_entry);
                }
            }

            listItem = nextListItem.Flink;
        }
    }
}

static int publish_device_twin_message(MQTTTRANSPORT_HANDLE_DATA* transport_data, IOTHUB_DEVICE_TWIN* device_twin_info, MQTT_DEVICE_TWIN_ITEM* mqtt_info)
{
    int result;
    mqtt_info->packet_id = get_next_packet_id(transport_data);
    mqtt_info->device_twin_msg_type = REPORTED_STATE;

    STRING_HANDLE msgTopic = STRING_construct_sprintf(REPORTED_PROPERTIES_TOPIC, mqtt_info->packet_id);
    if (msgTopic == NULL)
    {
        LogError("Failed constructing reported prop topic.");
        result = MU_FAILURE;
    }
    else
    {
        const CONSTBUFFER* data_buff;
        if ((data_buff = CONSTBUFFER_GetContent(device_twin_info->report_data_handle)) == NULL)
        {
            LogError("Failed retrieving buffer content");
            result = MU_FAILURE;
        }
        else
        {
            MQTT_MESSAGE_HANDLE mqtt_rpt_msg = mqttmessage_create_in_place(mqtt_info->packet_id, STRING_c_str(msgTopic), DELIVER_AT_MOST_ONCE, data_buff->buffer, data_buff->size);
            if (mqtt_rpt_msg == NULL)
            {
                LogError("Failed creating mqtt message");
                result = MU_FAILURE;
            }
            else
            {
                if (tickcounter_get_current_ms(transport_data->msgTickCounter, &mqtt_info->msgPublishTime) != 0)
                {
                    LogError("Failed retrieving tickcounter info");
                    result = MU_FAILURE;
                }
                else
                {
                    if (mqtt_client_publish(transport_data->mqttClient, mqtt_rpt_msg) != 0)
                    {
                        LogError("Failed publishing mqtt message");
                        result = MU_FAILURE;
                    }
                    else
                    {
                        mqtt_info->retryCount++;
                        result = 0;
                    }
                }
                mqttmessage_destroy(mqtt_rpt_msg);
            }
        }
        STRING_delete(msgTopic);
    }
    return result;
}

static int publish_device_stream_response(MQTTTRANSPORT_HANDLE_DATA* transport_data, DEVICE_STREAM_C2D_RESPONSE* response)
{
    int result;
    uint16_t packet_id = get_next_packet_id(transport_data);

    STRING_HANDLE msg_topic = STRING_construct_sprintf(DEVICE_STREAM_RESPONSE_TOPIC, (response->accept ? DEVICE_STREAM_ACCEPTED : DEVICE_STREAM_REJECTED) , response->request_id);

    if (msg_topic == NULL)
    {
        LogError("Failed constructing message topic.");
        result = MU_FAILURE;
    }
    else
    {
        MQTT_MESSAGE_HANDLE mqtt_msg = mqttmessage_create(
            packet_id, 
            STRING_c_str(msg_topic), 
            DELIVER_AT_MOST_ONCE, 
            NULL, 
            0);

        if (mqtt_msg == NULL)
        {
            LogError("Failed constructing mqtt message.");
            result = MU_FAILURE;
        }
        else
        {
            if (mqtt_client_publish(transport_data->mqttClient, mqtt_msg) != 0)
            {
                LogError("Failed publishing to mqtt client.");
                result = MU_FAILURE;
            }
            else
            {
                result = 0;
            }

            mqttmessage_destroy(mqtt_msg);
        }

        STRING_delete(msg_topic);
    }

    return result;
}

static void changeStateToSubscribeIfAllowed(PMQTTTRANSPORT_HANDLE_DATA transport_data)
{
    if (transport_data->currPacketState != CONNACK_TYPE &&
        transport_data->currPacketState != CONNECT_TYPE &&
        transport_data->currPacketState != DISCONNECT_TYPE &&
        transport_data->currPacketState != PACKET_TYPE_ERROR)
    {
        transport_data->currPacketState = SUBSCRIBE_TYPE;
    }
}

static int subscribeToNotifyStateIfNeeded(PMQTTTRANSPORT_HANDLE_DATA transport_data)
{
    int result;

    if (transport_data->topic_NotifyState == NULL)
    {
        transport_data->topic_NotifyState = STRING_construct(TOPIC_NOTIFICATION_STATE);
        if (transport_data->topic_NotifyState == NULL)
        {
            LogError("Failure: unable constructing notify state topic");
            result = MU_FAILURE;
        }
        else
        {
            transport_data->topics_ToSubscribe |= SUBSCRIBE_NOTIFICATION_STATE_TOPIC;
            result = 0;
        }
    }
    else
    {
        result = 0;
    }

    if (result == 0)
    {
        changeStateToSubscribeIfAllowed(transport_data);
    }

    return result;
}


static bool isSystemProperty(const char* tokenData)
{
    bool result = false;
    size_t propCount = sizeof(sysPropList) / sizeof(sysPropList[0]);
    size_t index = 0;
    for (index = 0; index < propCount; index++)
    {
        if (memcmp(tokenData, sysPropList[index].propName, sysPropList[index].propLength) == 0)
        {
            result = true;
            break;
        }
    }
    return result;
}

// Codes_SRS_IOTHUB_TRANSPORT_MQTT_COMMON_31_061: [ If the message is sent to an input queue, `IoTHubTransport_MQTT_Common_DoWork` shall parse out to the input queue name and store it in the message with IoTHubMessage_SetInputName ]
// Codes_SRS_IOTHUB_TRANSPORT_MQTT_COMMON_31_062: [ If IoTHubTransport_MQTT_Common_DoWork receives a malformatted inputQueue, it shall fail ]
static int addInputNamePropertyToMessage(IOTHUB_MESSAGE_HANDLE IoTHubMessage, const char* topic_name)
{
    int result = MU_FAILURE;
    int number_tokens_read = 0;

    STRING_TOKENIZER_HANDLE token_handle = STRING_TOKENIZER_create_from_char(topic_name);
    if (token_handle == NULL)
    {
        LogError("STRING_TOKENIZER_create_from_char failed\n");
        result = MU_FAILURE;
    }
    else
    {
        STRING_HANDLE token_value;
        if ((token_value = STRING_new()) == NULL)
        {
            LogError("Failed allocating token_value");
        }
        else
        {
            while (STRING_TOKENIZER_get_next_token(token_handle, token_value, "/") == 0)
            {
                number_tokens_read++;
                if (number_tokens_read == (slashes_to_reach_input_name + 1))
                {
                    if ((IOTHUB_MESSAGE_OK != IoTHubMessage_SetInputName(IoTHubMessage, STRING_c_str(token_value))))
                    {
                        LogError("Failed adding input name to msg");
                        result = MU_FAILURE;
                    }
                    else
                    {
                        result = 0;
                    }
                    break;
                }
            }
        }
        STRING_delete(token_value);

        if (number_tokens_read != (slashes_to_reach_input_name + 1))
        {
            LogError("Not enough '/' to contain input name.  Got %d, need at least %d", number_tokens_read, (slashes_to_reach_input_name + 1));
            result = MU_FAILURE;
        }
        STRING_TOKENIZER_destroy(token_handle);
    }

    return result;
}

static int setMqttMessagePropertyIfPossible(IOTHUB_MESSAGE_HANDLE IoTHubMessage, const char* propName, const char* propValue, size_t nameLen)
{
    // Not finding a system property to map to isn't an error.
    int result = 0;

    if (nameLen > 4)
    {
        if (strcmp((const char*)&propName[nameLen - 4], CONNECTION_DEVICE_ID) == 0)
        {
            // Codes_SRS_IOTHUB_TRANSPORT_MQTT_COMMON_31_063: [ If type is IOTHUB_TYPE_TELEMETRY and the system property `$.cdid` is defined, its value shall be set on the IOTHUB_MESSAGE_HANDLE's ConnectionDeviceId property ]
            if (IoTHubMessage_SetConnectionDeviceId(IoTHubMessage, propValue) != IOTHUB_MESSAGE_OK)
            {
                LogError("Failed to set IOTHUB_MESSAGE_HANDLE 'messageId' property.");
                result = MU_FAILURE;
            }
            return result;
        }
        if (strcmp((const char*)&propName[nameLen - 4], CONNECTION_MODULE_ID_PROPERTY) == 0)
        {
            // Codes_SRS_IOTHUB_TRANSPORT_MQTT_COMMON_31_064: [ If type is IOTHUB_TYPE_TELEMETRY and the system property `$.cmid` is defined, its value shall be set on the IOTHUB_MESSAGE_HANDLE's ConnectionModuleId property ]
            if (IoTHubMessage_SetConnectionModuleId(IoTHubMessage, propValue) != IOTHUB_MESSAGE_OK)
            {
                LogError("Failed to set IOTHUB_MESSAGE_HANDLE 'correlationId' property.");
                result = MU_FAILURE;
            }
            return result;
        }
    }
    if (nameLen > 3)
    {
        if (strcmp((const char*)&propName[nameLen - 3], MESSAGE_ID_PROPERTY) == 0)
        {
            if (IoTHubMessage_SetMessageId(IoTHubMessage, propValue) != IOTHUB_MESSAGE_OK)
            {
                LogError("Failed to set IOTHUB_MESSAGE_HANDLE 'messageId' property.");
                result = MU_FAILURE;
            }
            return result;
        }
        else if (strcmp((const char*)&propName[nameLen - 3], CORRELATION_ID_PROPERTY) == 0)
        {
            if (IoTHubMessage_SetCorrelationId(IoTHubMessage, propValue) != IOTHUB_MESSAGE_OK)
            {
                LogError("Failed to set IOTHUB_MESSAGE_HANDLE 'correlationId' property.");
                result = MU_FAILURE;
            }
            return result;
        }
    }

    if (nameLen > 2)
    {
        // Codes_SRS_IOTHUB_TRANSPORT_MQTT_COMMON_09_012: [ If type is IOTHUB_TYPE_TELEMETRY and the system property `$.ct` is defined, its value shall be set on the IOTHUB_MESSAGE_HANDLE's ContentType property ]
        if (strcmp((const char*)&propName[nameLen - 2], CONTENT_TYPE_PROPERTY) == 0)
        {
            if (IoTHubMessage_SetContentTypeSystemProperty(IoTHubMessage, propValue) != IOTHUB_MESSAGE_OK)
            {
                LogError("Failed to set IOTHUB_MESSAGE_HANDLE 'customContentType' property.");
                result = MU_FAILURE;
            }
            return result;
        }
        // Codes_SRS_IOTHUB_TRANSPORT_MQTT_COMMON_09_013: [ If type is IOTHUB_TYPE_TELEMETRY and the system property `$.ce` is defined, its value shall be set on the IOTHUB_MESSAGE_HANDLE's ContentEncoding property ]
        else if (strcmp((const char*)&propName[nameLen - 2], CONTENT_ENCODING_PROPERTY) == 0)
        {
            if (IoTHubMessage_SetContentEncodingSystemProperty(IoTHubMessage, propValue) != IOTHUB_MESSAGE_OK)
            {
                LogError("Failed to set IOTHUB_MESSAGE_HANDLE 'contentEncoding' property.");
                result = MU_FAILURE;
            }
            return result;
        }
    }

    return result;
}

static int extractMqttProperties(IOTHUB_MESSAGE_HANDLE IoTHubMessage, const char* topic_name, bool urldecode)
{
    int result;
    STRING_TOKENIZER_HANDLE token = STRING_TOKENIZER_create_from_char(topic_name);
    if (token != NULL)
    {
        MAP_HANDLE propertyMap = IoTHubMessage_Properties(IoTHubMessage);
        if (propertyMap == NULL)
        {
            LogError("Failure to retrieve IoTHubMessage_properties.");
            result = MU_FAILURE;
        }
        else
        {
            STRING_HANDLE output = STRING_new();
            if (output == NULL)
            {
                LogError("Failure to allocate STRING_new.");
                result = MU_FAILURE;
            }
            else
            {
                result = 0;

                while (STRING_TOKENIZER_get_next_token(token, output, PROPERTY_SEPARATOR) == 0 && result == 0)
                {
                    const char* tokenData = STRING_c_str(output);
                    size_t tokenLen = strlen(tokenData);
                    if (tokenData == NULL || tokenLen == 0)
                    {
                        break;
                    }
                    else
                    {
                        if (isSystemProperty(tokenData))
                        {
                            const char* iterator = tokenData;
                            while (iterator != NULL && *iterator != '\0' && result == 0)
                            {
                                if (*iterator == '=')
                                {
                                    char* propName = NULL;
                                    char* propValue = NULL;
                                    size_t nameLen = iterator - tokenData;
                                    size_t valLen = tokenLen - (nameLen + 1) + 1;

                                    if ((propName = malloc(nameLen + 1)) == NULL || (propValue = malloc(valLen + 1)) == NULL)
                                    {
                                        LogError("Failed allocating property name (%p) and/or value (%p)", propName, propValue);
                                        free(propName);
                                        result = MU_FAILURE;
                                    }
                                    else
                                    {
                                        memcpy(propName, tokenData, nameLen);
                                        propName[nameLen] = '\0';

                                        memcpy(propValue, iterator + 1, valLen);
                                        propValue[valLen] = '\0';

                                        if (urldecode)
                                        {
                                            STRING_HANDLE propValue_decoded;
                                            if ((propValue_decoded = URL_DecodeString(propValue)) == NULL)
                                            {
                                                LogError("Failed to URL decode property value");
                                                result = MU_FAILURE;
                                            }
                                            else if (setMqttMessagePropertyIfPossible(IoTHubMessage, propName, STRING_c_str(propValue_decoded), nameLen) != 0)
                                            {
                                                LogError("Unable to set message property");
                                                result = MU_FAILURE;
                                            }
                                            STRING_delete(propValue_decoded);
                                        }
                                        else
                                        {
                                            if (setMqttMessagePropertyIfPossible(IoTHubMessage, propName, propValue, nameLen) != 0)
                                            {
                                                LogError("Unable to set message property");
                                                result = MU_FAILURE;
                                            }
                                        }
                                        free(propName);
                                        free(propValue);
                                    }
                                    break;
                                }
                                iterator++;
                            }
                        }
                        else //User Properties
                        {
                            const char* iterator = tokenData;
                            while (iterator != NULL && *iterator != '\0' && result == 0)
                            {
                                if (*iterator == '=')
                                {
                                    char* propName = NULL;
                                    char* propValue = NULL;
                                    size_t nameLen = iterator - tokenData;
                                    size_t valLen = tokenLen - (nameLen + 1) + 1;

                                    if ((propName = (char*)malloc(nameLen + 1)) == NULL || (propValue = (char*)malloc(valLen + 1)) == NULL)
                                    {
                                        free(propName);
                                        LogError("Failed allocating property information");
                                        result = MU_FAILURE;
                                    }
                                    else
                                    {
                                        memcpy(propName, tokenData, nameLen);
                                        propName[nameLen] = '\0';

                                        memcpy(propValue, iterator + 1, valLen);
                                        propValue[valLen] = '\0';

                                        if (urldecode)
                                        {
                                            STRING_HANDLE propName_decoded = URL_DecodeString(propName);
                                            STRING_HANDLE propValue_decoded = URL_DecodeString(propValue);
                                            if (propName_decoded == NULL || propValue_decoded == NULL)
                                            {
                                                LogError("Failed to URL decode property");
                                                result = MU_FAILURE;
                                            }
                                            else if (Map_AddOrUpdate(propertyMap, STRING_c_str(propName_decoded), STRING_c_str(propValue_decoded)) != MAP_OK)
                                            {
                                                LogError("Map_AddOrUpdate failed.");
                                                result = MU_FAILURE;
                                            }
                                            STRING_delete(propName_decoded);
                                            STRING_delete(propValue_decoded);
                                        }
                                        else
                                        {
                                            if (Map_AddOrUpdate(propertyMap, propName, propValue) != MAP_OK)
                                            {
                                                LogError("Map_AddOrUpdate failed.");
                                                result = MU_FAILURE;
                                            }
                                        }
                                        free(propName);
                                        free(propValue);
                                    }
                                    break;
                                }
                                iterator++;
                            }
                        }
                    }
                }
                STRING_delete(output);
            }
        }
        STRING_TOKENIZER_destroy(token);
    }
    else
    {
        LogError("Unable to create Tokenizer object.");
        result = MU_FAILURE;
    }
    return result;
}

static MAP_HANDLE parseTopicLevelIntoProperties(const char* topicLevel)
{
    MAP_HANDLE result;

    if ((result = Map_Create(NULL)) == NULL)
    {
        LogError("Failed creating MAP_HANDLE");
    }
    else
    {
        size_t n_propDelims = 1;
        const char* propDelims[1];
        const char* keyValueDelims[1];
        STRING_TOKEN_HANDLE propToken;

        propDelims[0] = "&";
        keyValueDelims[0] = "=";

        if (topicLevel[0] == '?')
        {
            topicLevel++;
        }

        propToken = StringToken_GetFirst(topicLevel, strlen(topicLevel), propDelims, n_propDelims);

        while (propToken != NULL)
        {
            const char* property;
            size_t propertyLength;
            char** keyValueSet;
            size_t keyValueSetCount = 0;

            property = StringToken_GetValue(propToken);
            propertyLength = StringToken_GetLength(propToken);

            if (StringToken_Split(property, propertyLength, keyValueDelims, 1, false, &keyValueSet, &keyValueSetCount) != 0)
            {
                LogError("Failed to split property key and value");
                Map_Destroy(result);
                result = NULL;
                break;
            }
            else
            {
                if (keyValueSetCount != 2)
                {
                    LogError("Unexpected key value set count (%lu)", (unsigned long)keyValueSetCount);
                    Map_Destroy(result);
                    result = NULL;
                    break;
                }
                else if (Map_Add(result, keyValueSet[0], keyValueSet[1]) != MAP_OK)
                {
                    LogError("Failed to add property key and value");
                    Map_Destroy(result);
                    result = NULL;
                    break;
                }

                while (keyValueSetCount > 0)
                {
                    free(keyValueSet[--keyValueSetCount]);
                }
                free(keyValueSet);
            }

            if (!StringToken_GetNext(propToken, propDelims, n_propDelims))
            {
                StringToken_Destroy(propToken);
                propToken = NULL;
            }
        }
    }

    return result;
}

static int parse_stream_info(MQTT_MESSAGE_HANDLE msgHandle,
    char** request_id, char** response_code, char** name, char** url, char** authorization_token)
{
    int result;
    char** topicLevels = NULL;
    size_t level_count = 0;

    if (mqttmessage_getTopicLevels(msgHandle, &topicLevels, &level_count) != 0)
    {
        LogError("Failed getting MQTT topic levels");
        result = MU_FAILURE;
    }
    else
    {
        if (topicLevels == NULL || level_count < MIN_DEVICE_STREAMING_NUM_OF_PARAMETERS || level_count > MAX_DEVICE_STREAMING_NUM_OF_PARAMETERS)
        {
            LogError("Unexpected number of topic levels (%lu, %p)", (unsigned long)level_count, topicLevels);
            result = MU_FAILURE;
        }
        else
        {
            char* tmp_name = NULL;
            char* tmp_response_code = NULL;

            if (name != NULL && mallocAndStrcpy_s(&tmp_name, topicLevels[3]) != 0)
            {
                LogError("Failed copying stream name");
                result = MU_FAILURE;
            }
            else if (response_code != NULL && mallocAndStrcpy_s(&tmp_response_code, topicLevels[3]) != 0)
            {
                LogError("Failed copying stream response code");
                if (tmp_name != NULL) free(tmp_name);
                result = MU_FAILURE;
            }
            else
            {
                if (level_count == MAX_DEVICE_STREAMING_NUM_OF_PARAMETERS)
                {
                    MAP_HANDLE properties = parseTopicLevelIntoProperties(topicLevels[4]);

                    if (properties == NULL)
                    {
                        LogError("Failed getting MQTT properties");
                        free(tmp_name);
                        result = MU_FAILURE;
                    }
                    else
                    {
                        const char* const* keys;
                        const char* const* values;
                        size_t prop_count;

                        if (Map_GetInternals(properties, &keys, &values, &prop_count) != MAP_OK)
                        {
                            LogError("Failed getting properties details");
                            free(tmp_name);
                            result = MU_FAILURE;
                        }
                        else
                        {
                            char* tmp_request_id = NULL;
                            char* tmp_url = NULL;
                            char* tmp_authorization_token = NULL;

                            result = 0;

                            size_t i;
                            for (i = 0; i < prop_count; i++)
                            {
                                if (strcmp(keys[i], STREAM_PROPERTY_REQUEST_ID) == 0)
                                {
                                    if (mallocAndStrcpy_s(&tmp_request_id, values[i]) != 0)
                                    {
                                        LogError("Failed copying stream request id");
                                        result = MU_FAILURE;
                                        break;
                                    }
                                }
                                else if (strcmp(keys[i], STREAM_PROPERTY_URL) == 0)
                                {
                                    STRING_HANDLE decoded_url = URL_DecodeString(values[i]);

                                    if (decoded_url == NULL)
                                    {
                                        LogError("Failed decoding url");
                                        result = MU_FAILURE;
                                        break;
                                    }
                                    else
                                    {
                                        const char* decoded_url_charptr = STRING_c_str(decoded_url);

                                        if (decoded_url_charptr == NULL)
                                        {
                                            LogError("Failed getting the URL as a char pointer");
                                            result = MU_FAILURE;
                                            break;
                                        }
                                        else if (mallocAndStrcpy_s(&tmp_url, decoded_url_charptr) != 0)
                                        {
                                            LogError("Failed copying stream url");
                                            result = MU_FAILURE;
                                            break;
                                        }

                                        STRING_delete(decoded_url);
                                    }
                                }
                                else if (strcmp(keys[i], STREAM_PROPERTY_AUTH) == 0)
                                {
                                    if (mallocAndStrcpy_s(&tmp_authorization_token, values[i]) != 0)
                                    {
                                        LogError("Failed copying stream authorization token");
                                        result = MU_FAILURE;
                                        break;
                                    }
                                }
                            }

                            if (result == 0)
                            {
                                if (tmp_url == NULL || tmp_authorization_token == NULL)
                                {
                                    LogError("Expected parameters not found (url=%p, auth_token=%p)", tmp_url, tmp_authorization_token);
                                    result = MU_FAILURE;
                                }
                                else
                                {
                                    *request_id = tmp_request_id;
                                    *url = tmp_url;
                                    *authorization_token = tmp_authorization_token;
                                }
                            }
                            else
                            {
                                if (tmp_request_id != NULL)
                                    free(tmp_request_id);
                                if (tmp_url != NULL)
                                    free(tmp_url);
                                if (tmp_authorization_token != NULL)
                                    free(tmp_authorization_token);
                            }
                        }

                        Map_Destroy(properties);
                    }
                }
                else
                {
                    result = 0;
                }

                if (result == 0)
                {
                    if (response_code != NULL)
                    {
                        *response_code = tmp_response_code;
                    }
                    if (name != NULL)
                    {
                        *name = tmp_name;
                    }
                }
                else
                {
                    free(tmp_name);
                    free(tmp_response_code);
                }
            }
        }

        while (level_count > 0)
        {
            free(topicLevels[--level_count]);
        }
        free(topicLevels);
    }

    return result;
}

static DEVICE_STREAM_C2D_REQUEST* parse_stream_c2d_request(MQTT_MESSAGE_HANDLE msgHandle)
{
    DEVICE_STREAM_C2D_REQUEST* result;

    if ((result = (DEVICE_STREAM_C2D_REQUEST*)malloc(sizeof(DEVICE_STREAM_C2D_REQUEST))) == NULL)
    {
        LogError("Failed allocatting STREAM request structure");
    }
    else
    {
        memset(result, 0, sizeof(DEVICE_STREAM_C2D_REQUEST));

        if (parse_stream_info(msgHandle,
            &result->request_id,
            NULL,
            &result->name,
            &result->url,
            &result->authorization_token) != 0)
        {
            LogError("Failed parsing the MQTT message into a stream request");
            stream_c2d_request_destroy(result);
            result = NULL;
        }
    }

    return result;
}

static void mqtt_notification_callback(MQTT_MESSAGE_HANDLE msgHandle, void* callbackCtx)
{
    /* Tests_SRS_IOTHUB_MQTT_TRANSPORT_07_051: [ If msgHandle or callbackCtx is NULL, mqtt_notification_callback shall do nothing. ] */
    if (msgHandle != NULL && callbackCtx != NULL)
    {
        /* Tests_SRS_IOTHUB_MQTT_TRANSPORT_07_052: [ mqtt_notification_callback shall extract the topic Name from the MQTT_MESSAGE_HANDLE. ] */
        const char* topic_resp = mqttmessage_getTopicName(msgHandle);
        if (topic_resp == NULL)
        {
            LogError("Failure: NULL topic name encountered");
        }
        else
        {
            PMQTTTRANSPORT_HANDLE_DATA transportData = (PMQTTTRANSPORT_HANDLE_DATA)callbackCtx;

            IOTHUB_IDENTITY_TYPE type = retrieve_topic_type(topic_resp, STRING_c_str(transportData->topic_InputQueue));
            if (type == IOTHUB_TYPE_DEVICE_TWIN)
            {
                size_t request_id;
                int status_code;
                bool notification_msg;
                if (parse_device_twin_topic_info(topic_resp, &notification_msg, &request_id, &status_code) != 0)
                {
                    LogError("Failure: parsing device topic info");
                }
                else
                {
                    const APP_PAYLOAD* payload = mqttmessage_getApplicationMsg(msgHandle);
                    if (notification_msg)
                    {
                        transportData->transport_callbacks.twin_retrieve_prop_complete_cb(DEVICE_TWIN_UPDATE_PARTIAL, payload->message, payload->length, transportData->transport_ctx);
                    }
                    else
                    {
                        PDLIST_ENTRY dev_twin_item = transportData->ack_waiting_queue.Flink;
                        while (dev_twin_item != &transportData->ack_waiting_queue)
                        {
                            DLIST_ENTRY saveListEntry;
                            saveListEntry.Flink = dev_twin_item->Flink;
                            MQTT_DEVICE_TWIN_ITEM* msg_entry = containingRecord(dev_twin_item, MQTT_DEVICE_TWIN_ITEM, entry);
                            if (request_id == msg_entry->packet_id)
                            {
                                (void)DList_RemoveEntryList(dev_twin_item);
                                if (msg_entry->device_twin_msg_type == RETRIEVE_PROPERTIES)
                                {
                                    if (msg_entry->userCallback == NULL)
                                    {
                                        /* Codes_SRS_IOTHUB_MQTT_TRANSPORT_07_054: [ If type is IOTHUB_TYPE_DEVICE_TWIN, then on success if msg_type is RETRIEVE_PROPERTIES then mqtt_notification_callback shall call IoTHubClientCore_LL_RetrievePropertyComplete... ] */
                                        transportData->transport_callbacks.twin_retrieve_prop_complete_cb(DEVICE_TWIN_UPDATE_COMPLETE, payload->message, payload->length, transportData->transport_ctx);
                                        // Only after receiving device twin request should we start listening for patches.
                                        (void)subscribeToNotifyStateIfNeeded(transportData);
                                    }
                                    else
                                    {
                                        // This is a on-demand get twin request.
                                        msg_entry->userCallback(DEVICE_TWIN_UPDATE_COMPLETE, payload->message, payload->length, msg_entry->userContext);
                                    }
                                }
                                else
                                {
                                    /* Codes_SRS_IOTHUB_MQTT_TRANSPORT_07_055: [ if device_twin_msg_type is not RETRIEVE_PROPERTIES then mqtt_notification_callback shall call IoTHubClientCore_LL_ReportedStateComplete ] */
                                    transportData->transport_callbacks.twin_rpt_state_complete_cb(msg_entry->iothub_msg_id, status_code, transportData->transport_ctx);
                                    // Only after receiving device twin request should we start listening for patches.
                                    (void)subscribeToNotifyStateIfNeeded(transportData);
                                }

                                destroy_device_twin_get_message(msg_entry);
                                break;
                            }
                            dev_twin_item = saveListEntry.Flink;
                        }
                    }
                }
            }
            else if (type == IOTHUB_TYPE_DEVICE_METHODS)
            {
                STRING_HANDLE method_name = STRING_new();
                if (method_name == NULL)
                {
                    LogError("Failure: allocating method_name string value");
                }
                else
                {
                    DEVICE_METHOD_INFO* dev_method_info = malloc(sizeof(DEVICE_METHOD_INFO));
                    if (dev_method_info == NULL)
                    {
                        LogError("Failure: allocating DEVICE_METHOD_INFO object");
                    }
                    else
                    {
                        dev_method_info->request_id = STRING_new();
                        if (dev_method_info->request_id == NULL)
                        {
                            LogError("Failure constructing request_id string");
                            free(dev_method_info);
                        }
                        else if (retrieve_device_method_rid_info(topic_resp, method_name, dev_method_info->request_id) != 0)
                        {
                            LogError("Failure: retrieve device topic info");
                            STRING_delete(dev_method_info->request_id);
                            free(dev_method_info);
                        }
                        else
                        {
                            /* CodesSRS_IOTHUB_MQTT_TRANSPORT_07_053: [ If type is IOTHUB_TYPE_DEVICE_METHODS, then on success mqtt_notification_callback shall call IoTHubClientCore_LL_DeviceMethodComplete. ] */
                            const APP_PAYLOAD* payload = mqttmessage_getApplicationMsg(msgHandle);
                            if (transportData->transport_callbacks.method_complete_cb(STRING_c_str(method_name), payload->message, payload->length, (void*)dev_method_info, transportData->transport_ctx) != 0)
                            {
                                LogError("Failure: IoTHubClientCore_LL_DeviceMethodComplete");
                                STRING_delete(dev_method_info->request_id);
                                free(dev_method_info);
                            }
                        }
                    }
                    STRING_delete(method_name);
                }
            }
            else if (type == IOTHUB_TYPE_DEVICE_STREAM_REQUEST)
            {
                if (transportData->stream_request_callback != NULL)
                {
                    DEVICE_STREAM_C2D_REQUEST* request;

                    // Codes_SRS_IOTHUB_MQTT_TRANSPORT_09_069: [ If type is IOTHUB_TYPE_DEVICE_STREAM_REQUEST, the mqtt message shall be parsed to a DEVICE_STREAM_C2D_REQUEST ]
                    if ((request = parse_stream_c2d_request(msgHandle)) == NULL)
                    {
                        LogError("Failed parsing Stream request from MQTT message");
                    }
                    else
                    {
                        // Codes_SRS_IOTHUB_MQTT_TRANSPORT_09_070: [ The DEVICE_STREAM_C2D_REQUEST instance shall be passed to the upper layer through the callback set using IoTHubTransport_MQTT_Common_SetStreamRequestCallback]
                        DEVICE_STREAM_C2D_RESPONSE* response = transportData->stream_request_callback(request, transportData->stream_request_context);

                        if (response != NULL)
                        {
                            // Codes_SRS_IOTHUB_MQTT_TRANSPORT_09_071: [ If a response is provided by the callback invokation, it shall be published to "$iothub/streams/res/`response_code`/?$rid=`response->request_id`" ]
                            // Codes_SRS_IOTHUB_MQTT_TRANSPORT_09_072: [ If `response->accept` is TRUE, `response_code` shall be set as "200", otherwise it shall be "400" ]
                            if (publish_device_stream_response(transportData, response) != 0)
                            {
                                LogError("Failed sending response for Stream request");
                            }

                            stream_c2d_response_destroy(response);
                        }

                        stream_c2d_request_destroy(request);
                    }
                }
            }
            else if (type == IOTHUB_TYPE_DEVICE_STREAM_RESPONSE)
            {
                LogError("Unexpected topic type (%d)", type);
            }
            else
            {
                const APP_PAYLOAD* appPayload = mqttmessage_getApplicationMsg(msgHandle);
                IOTHUB_MESSAGE_HANDLE IoTHubMessage = IoTHubMessage_CreateFromByteArray(appPayload->message, appPayload->length);
                if (IoTHubMessage == NULL)
                {
                    LogError("Failure: IotHub Message creation has failed.");
                }
                else
                {
                    if ((type == IOTHUB_TYPE_EVENT_QUEUE) && (addInputNamePropertyToMessage(IoTHubMessage, topic_resp) != 0))
                    {
                        LogError("failure adding input name to property.");
                    }
                    // Will need to update this when the service has messages that can be rejected
                    else if (extractMqttProperties(IoTHubMessage, topic_resp, transportData->auto_url_encode_decode) != 0)
                    {
                        LogError("failure extracting mqtt properties.");
                    }
                    else
                    {
                        MESSAGE_CALLBACK_INFO* messageData = (MESSAGE_CALLBACK_INFO*)malloc(sizeof(MESSAGE_CALLBACK_INFO));
                        if (messageData == NULL)
                        {
                            LogError("malloc failed");
                        }
                        else
                        {
                            messageData->messageHandle = IoTHubMessage;
                            messageData->transportContext = NULL;

                            if (type == IOTHUB_TYPE_EVENT_QUEUE)
                            {
                                // Codes_SRS_IOTHUB_MQTT_TRANSPORT_31_065: [ If type is IOTHUB_TYPE_TELEMETRY and sent to an input queue, then on success `mqtt_notification_callback` shall call `IoTHubClient_LL_MessageCallback`. ]
                                if (!transportData->transport_callbacks.msg_input_cb(messageData, transportData->transport_ctx))
                                {
                                    LogError("IoTHubClientCore_LL_MessageCallbackreturned false");

                                    IoTHubMessage_Destroy(IoTHubMessage);
                                    free(messageData);
                                }
                            }
                            else
                            {
                                /* Codes_SRS_IOTHUB_MQTT_TRANSPORT_07_056: [ If type is IOTHUB_TYPE_TELEMETRY, then on success mqtt_notification_callback shall call IoTHubClientCore_LL_MessageCallback. ] */
                                if (!transportData->transport_callbacks.msg_cb(messageData, transportData->transport_ctx))
                                {
                                    LogError("IoTHubClientCore_LL_MessageCallback returned false");
                                    IoTHubMessage_Destroy(IoTHubMessage);
                                    free(messageData);
                                }
                            }
                        }
                    }
                }
            }
        }
    }
}

static void mqtt_operation_complete_callback(MQTT_CLIENT_HANDLE handle, MQTT_CLIENT_EVENT_RESULT actionResult, const void* msgInfo, void* callbackCtx)
{
    (void)handle;
    if (callbackCtx != NULL)
    {
        PMQTTTRANSPORT_HANDLE_DATA transport_data = (PMQTTTRANSPORT_HANDLE_DATA)callbackCtx;

        switch (actionResult)
        {
            case MQTT_CLIENT_ON_PUBLISH_ACK:
            case MQTT_CLIENT_ON_PUBLISH_COMP:
            {
                const PUBLISH_ACK* puback = (const PUBLISH_ACK*)msgInfo;
                if (puback != NULL)
                {
                    PDLIST_ENTRY currentListEntry = transport_data->telemetry_waitingForAck.Flink;
                    while (currentListEntry != &transport_data->telemetry_waitingForAck)
                    {
                        MQTT_MESSAGE_DETAILS_LIST* mqttMsgEntry = containingRecord(currentListEntry, MQTT_MESSAGE_DETAILS_LIST, entry);
                        DLIST_ENTRY saveListEntry;
                        saveListEntry.Flink = currentListEntry->Flink;

                        if (puback->packetId == mqttMsgEntry->packet_id)
                        {
                            (void)DList_RemoveEntryList(currentListEntry); //First remove the item from Waiting for Ack List.
                            sendMsgComplete(mqttMsgEntry->iotHubMessageEntry, transport_data, IOTHUB_CLIENT_CONFIRMATION_OK);
                            free(mqttMsgEntry);
                        }
                        currentListEntry = saveListEntry.Flink;
                    }
                }
                else
                {
                    LogError("Failure: MQTT_CLIENT_ON_PUBLISH_ACK publish_ack structure NULL.");
                }
                break;
            }
            case MQTT_CLIENT_ON_CONNACK:
            {
                const CONNECT_ACK* connack = (const CONNECT_ACK*)msgInfo;
                if (connack != NULL)
                {
                    if (connack->returnCode == CONNECTION_ACCEPTED)
                    {
                        // The connect packet has been acked
                        transport_data->currPacketState = CONNACK_TYPE;
                        transport_data->isRecoverableError = true;
                        transport_data->mqttClientStatus = MQTT_CLIENT_STATUS_CONNECTED;

                        // Codes_SRS_IOTHUB_TRANSPORT_MQTT_COMMON_09_008: [ Upon successful connection the retry control shall be reset using retry_control_reset() ]
                        retry_control_reset(transport_data->retry_control_handle);

                        transport_data->transport_callbacks.connection_status_cb(IOTHUB_CLIENT_CONNECTION_AUTHENTICATED, IOTHUB_CLIENT_CONNECTION_OK, transport_data->transport_ctx);
                    }
                    else
                    {
                        if (connack->returnCode == CONN_REFUSED_SERVER_UNAVAIL)
                        {
                            transport_data->transport_callbacks.connection_status_cb(IOTHUB_CLIENT_CONNECTION_UNAUTHENTICATED, IOTHUB_CLIENT_CONNECTION_DEVICE_DISABLED, transport_data->transport_ctx);
                        }
                        else if (connack->returnCode == CONN_REFUSED_BAD_USERNAME_PASSWORD || connack->returnCode == CONN_REFUSED_ID_REJECTED)
                        {
                            transport_data->isRecoverableError = false;
                            transport_data->transport_callbacks.connection_status_cb(IOTHUB_CLIENT_CONNECTION_UNAUTHENTICATED, IOTHUB_CLIENT_CONNECTION_BAD_CREDENTIAL, transport_data->transport_ctx);
                        }
                        else if (connack->returnCode == CONN_REFUSED_NOT_AUTHORIZED)
                        {
                            transport_data->transport_callbacks.connection_status_cb(IOTHUB_CLIENT_CONNECTION_UNAUTHENTICATED, IOTHUB_CLIENT_CONNECTION_BAD_CREDENTIAL, transport_data->transport_ctx);
                        }
                        else if (connack->returnCode == CONN_REFUSED_UNACCEPTABLE_VERSION)
                        {
                            transport_data->isRecoverableError = false;
                        }
                        LogError("Connection Not Accepted: 0x%x: %s", connack->returnCode, retrieve_mqtt_return_codes(connack->returnCode));
                        transport_data->mqttClientStatus = MQTT_CLIENT_STATUS_PENDING_CLOSE;
                        transport_data->currPacketState = PACKET_TYPE_ERROR;
                    }
                }
                else
                {
                    LogError("MQTT_CLIENT_ON_CONNACK CONNACK parameter is NULL.");
                }
                break;
            }
            case MQTT_CLIENT_ON_SUBSCRIBE_ACK:
            {
                const SUBSCRIBE_ACK* suback = (const SUBSCRIBE_ACK*)msgInfo;
                if (suback != NULL)
                {
                    size_t index = 0;
                    for (index = 0; index < suback->qosCount; index++)
                    {
                        if (suback->qosReturn[index] == DELIVER_FAILURE)
                        {
                            LogError("Subscribe delivery failure of subscribe %lu", (unsigned long)index);
                        }
                    }
                    // The subscribed packet has been acked
                    transport_data->currPacketState = SUBACK_TYPE;

                    // Is this a twin message
                    if (suback->packetId == transport_data->twin_resp_packet_id)
                    {
                        transport_data->twin_resp_sub_recv = true;
                    }
                }
                else
                {
                    LogError("Failure: MQTT_CLIENT_ON_SUBSCRIBE_ACK SUBSCRIBE_ACK parameter is NULL.");
                }
                break;
            }
            case MQTT_CLIENT_ON_PUBLISH_RECV:
            case MQTT_CLIENT_ON_PUBLISH_REL:
            {
                // Currently not used
                break;
            }
            case MQTT_CLIENT_ON_DISCONNECT:
            {
                // Close the client so we can reconnect again
                transport_data->mqttClientStatus = MQTT_CLIENT_STATUS_NOT_CONNECTED;
                break;
            }
            case MQTT_CLIENT_ON_UNSUBSCRIBE_ACK:
            case MQTT_CLIENT_ON_PING_RESPONSE:
            default:
            {
                break;
            }
        }
    }
}

// Prior to creating a new connection, if we have an existing xioTransport that has been connected before
// we need to clear it now or else cached settings (especially TLS when communicating with HTTP proxies)
// will break reconnection attempt.
static void ResetConnectionIfNecessary(PMQTTTRANSPORT_HANDLE_DATA transport_data)
{
    if (transport_data->xioTransport != NULL && transport_data->conn_attempted)
    {
        OPTIONHANDLER_HANDLE options = xio_retrieveoptions(transport_data->xioTransport);
        set_saved_tls_options(transport_data, options);
        DestroyXioTransport(transport_data);
    }
}

static void mqtt_disconnect_cb(void* ctx)
{
    if (ctx != NULL)
    {
        int* disconn_recv = (int*)ctx;
        *disconn_recv = 1;
    }
}

static void DisconnectFromClient(PMQTTTRANSPORT_HANDLE_DATA transport_data)
{
    if (transport_data->currPacketState != DISCONNECT_TYPE)
    {
        if (!transport_data->isDestroyCalled)
        {
            OPTIONHANDLER_HANDLE options = xio_retrieveoptions(transport_data->xioTransport);
            set_saved_tls_options(transport_data, options);
        }
        // Ensure the disconnect message is sent
        if (transport_data->mqttClientStatus == MQTT_CLIENT_STATUS_CONNECTED)
        {
            transport_data->disconnect_recv_flag = 0;
            (void)mqtt_client_disconnect(transport_data->mqttClient, mqtt_disconnect_cb, &transport_data->disconnect_recv_flag);
            size_t disconnect_ctr = 0;
            do
            {
                mqtt_client_dowork(transport_data->mqttClient);
                disconnect_ctr++;
                ThreadAPI_Sleep(50);
            } while ((disconnect_ctr < MAX_DISCONNECT_VALUE) && (transport_data->disconnect_recv_flag == 0));
        }
        DestroyXioTransport(transport_data);

        transport_data->device_twin_get_sent = false;
        transport_data->mqttClientStatus = MQTT_CLIENT_STATUS_NOT_CONNECTED;
        transport_data->currPacketState = DISCONNECT_TYPE;
    }
}

static void mqtt_error_callback(MQTT_CLIENT_HANDLE handle, MQTT_CLIENT_EVENT_ERROR error, void* callbackCtx)
{
    (void)handle;
    if (callbackCtx != NULL)
    {
        PMQTTTRANSPORT_HANDLE_DATA transport_data = (PMQTTTRANSPORT_HANDLE_DATA)callbackCtx;
        switch (error)
        {
            case MQTT_CLIENT_CONNECTION_ERROR:
            {
                transport_data->transport_callbacks.connection_status_cb(IOTHUB_CLIENT_CONNECTION_UNAUTHENTICATED, IOTHUB_CLIENT_CONNECTION_NO_NETWORK, transport_data->transport_ctx);
                break;
            }
            case MQTT_CLIENT_COMMUNICATION_ERROR:
            {
                transport_data->transport_callbacks.connection_status_cb(IOTHUB_CLIENT_CONNECTION_UNAUTHENTICATED, IOTHUB_CLIENT_CONNECTION_COMMUNICATION_ERROR, transport_data->transport_ctx);
                break;
            }
            case MQTT_CLIENT_NO_PING_RESPONSE:
            {
                LogError("Mqtt Ping Response was not encountered.  Reconnecting device...");
                transport_data->transport_callbacks.connection_status_cb(IOTHUB_CLIENT_CONNECTION_UNAUTHENTICATED, IOTHUB_CLIENT_CONNECTION_NO_PING_RESPONSE, transport_data->transport_ctx);
                break;
            }
            case MQTT_CLIENT_PARSE_ERROR:
            case MQTT_CLIENT_MEMORY_ERROR:
            case MQTT_CLIENT_UNKNOWN_ERROR:
            default:
            {
                LogError("INTERNAL ERROR: unexpected error value received %s", MU_ENUM_TO_STRING(MQTT_CLIENT_EVENT_ERROR, error));
                break;
            }
        }
        if (transport_data->mqttClientStatus != MQTT_CLIENT_STATUS_PENDING_CLOSE)
        {
            // We have encountered an mqtt protocol error in an non-closing state
            // The best course of action is to execute a shutdown of the mqtt/tls/socket
            // layer and then attempt to reconnect
            transport_data->mqttClientStatus = MQTT_CLIENT_STATUS_EXECUTE_DISCONNECT;
        }
        transport_data->currPacketState = PACKET_TYPE_ERROR;
        transport_data->device_twin_get_sent = false;
        if (transport_data->topic_MqttMessage != NULL)
        {
            transport_data->topics_ToSubscribe |= SUBSCRIBE_TELEMETRY_TOPIC;
        }
        if (transport_data->topic_GetState != NULL)
        {
            transport_data->topics_ToSubscribe |= SUBSCRIBE_GET_REPORTED_STATE_TOPIC;
        }
        if (transport_data->topic_NotifyState != NULL)
        {
            transport_data->topics_ToSubscribe |= SUBSCRIBE_NOTIFICATION_STATE_TOPIC;
        }
        if (transport_data->topic_DeviceMethods != NULL)
        {
            transport_data->topics_ToSubscribe |= SUBSCRIBE_DEVICE_METHOD_TOPIC;
        }
        if (transport_data->topic_InputQueue != NULL)
        {
            transport_data->topics_ToSubscribe |= SUBSCRIBE_INPUT_QUEUE_TOPIC;
        }
        if (transport_data->topic_StreamsPost != NULL)
        {
            transport_data->topics_ToSubscribe |= SUBSCRIBE_STREAMS_POST_TOPIC;
        }
        if (transport_data->topic_StreamsResp != NULL)
        {
            transport_data->topics_ToSubscribe |= SUBSCRIBE_STREAMS_RESP_TOPIC;
        }
    }
    else
    {
        LogError("Failure: mqtt called back with null context.");
    }
}

static void SubscribeToMqttProtocol(PMQTTTRANSPORT_HANDLE_DATA transport_data)
{
    if (transport_data->topics_ToSubscribe != UNSUBSCRIBE_FROM_TOPIC)
    {
        uint32_t topic_subscription = 0;
        size_t subscribe_count = 0;
        uint16_t packet_id = get_next_packet_id(transport_data);
        SUBSCRIBE_PAYLOAD subscribe[SUBSCRIBE_TOPIC_COUNT];
        if ((transport_data->topic_MqttMessage != NULL) && (SUBSCRIBE_TELEMETRY_TOPIC & transport_data->topics_ToSubscribe))
        {
            subscribe[subscribe_count].subscribeTopic = STRING_c_str(transport_data->topic_MqttMessage);
            subscribe[subscribe_count].qosReturn = DELIVER_AT_LEAST_ONCE;
            topic_subscription |= SUBSCRIBE_TELEMETRY_TOPIC;
            subscribe_count++;
        }
        if ((transport_data->topic_GetState != NULL) && (SUBSCRIBE_GET_REPORTED_STATE_TOPIC & transport_data->topics_ToSubscribe))
        {
            subscribe[subscribe_count].subscribeTopic = STRING_c_str(transport_data->topic_GetState);
            subscribe[subscribe_count].qosReturn = DELIVER_AT_MOST_ONCE;
            topic_subscription |= SUBSCRIBE_GET_REPORTED_STATE_TOPIC;
            subscribe_count++;
            transport_data->twin_resp_packet_id = packet_id;
        }
        if ((transport_data->topic_NotifyState != NULL) && (SUBSCRIBE_NOTIFICATION_STATE_TOPIC & transport_data->topics_ToSubscribe))
        {
            subscribe[subscribe_count].subscribeTopic = STRING_c_str(transport_data->topic_NotifyState);
            subscribe[subscribe_count].qosReturn = DELIVER_AT_MOST_ONCE;
            topic_subscription |= SUBSCRIBE_NOTIFICATION_STATE_TOPIC;
            subscribe_count++;
        }
        if ((transport_data->topic_DeviceMethods != NULL) && (SUBSCRIBE_DEVICE_METHOD_TOPIC & transport_data->topics_ToSubscribe))
        {
            subscribe[subscribe_count].subscribeTopic = STRING_c_str(transport_data->topic_DeviceMethods);
            subscribe[subscribe_count].qosReturn = DELIVER_AT_MOST_ONCE;
            topic_subscription |= SUBSCRIBE_DEVICE_METHOD_TOPIC;
            subscribe_count++;
        }
        if ((transport_data->topic_InputQueue != NULL) && (SUBSCRIBE_INPUT_QUEUE_TOPIC & transport_data->topics_ToSubscribe))
        {
            subscribe[subscribe_count].subscribeTopic = STRING_c_str(transport_data->topic_InputQueue);
            subscribe[subscribe_count].qosReturn = DELIVER_AT_MOST_ONCE;
            topic_subscription |= SUBSCRIBE_INPUT_QUEUE_TOPIC;
            subscribe_count++;
        }
        if ((transport_data->topic_StreamsPost != NULL) && (SUBSCRIBE_STREAMS_POST_TOPIC & transport_data->topics_ToSubscribe))
        {
            subscribe[subscribe_count].subscribeTopic = STRING_c_str(transport_data->topic_StreamsPost);
            subscribe[subscribe_count].qosReturn = DELIVER_AT_MOST_ONCE;
            topic_subscription |= SUBSCRIBE_STREAMS_POST_TOPIC;
            subscribe_count++;
        }
        if ((transport_data->topic_StreamsResp != NULL) && (SUBSCRIBE_STREAMS_RESP_TOPIC & transport_data->topics_ToSubscribe))
        {
            subscribe[subscribe_count].subscribeTopic = STRING_c_str(transport_data->topic_StreamsResp);
            subscribe[subscribe_count].qosReturn = DELIVER_AT_MOST_ONCE;
            topic_subscription |= SUBSCRIBE_STREAMS_RESP_TOPIC;
            subscribe_count++;
        }

        if (subscribe_count != 0)
        {
            /* Codes_SRS_IOTHUB_MQTT_TRANSPORT_07_016: [IoTHubTransport_MQTT_Common_Subscribe shall call mqtt_client_subscribe to subscribe to the Message Topic.] */
            if (mqtt_client_subscribe(transport_data->mqttClient, packet_id, subscribe, subscribe_count) != 0)
            {
                /* Codes_SRS_IOTHUB_MQTT_TRANSPORT_07_017: [Upon failure IoTHubTransport_MQTT_Common_Subscribe shall return a non-zero value.] */
                LogError("Failure: mqtt_client_subscribe returned error.");
            }
            else
            {
                /* Codes_SRS_IOTHUB_MQTT_TRANSPORT_07_018: [On success IoTHubTransport_MQTT_Common_Subscribe shall return 0.] */
                transport_data->topics_ToSubscribe &= ~topic_subscription;
                transport_data->currPacketState = SUBSCRIBE_TYPE;
            }
        }
        else
        {
            /* Codes_SRS_IOTHUB_MQTT_TRANSPORT_07_017: [Upon failure IoTHubTransport_MQTT_Common_Subscribe shall return a non-zero value.] */
            LogError("Failure: subscribe_topic is empty.");
        }
        transport_data->currPacketState = SUBSCRIBE_TYPE;
    }
    else
    {
        transport_data->currPacketState = PUBLISH_TYPE;
    }
}

static bool RetrieveMessagePayload(IOTHUB_MESSAGE_HANDLE messageHandle, const unsigned char** payload, size_t* length)
{
    bool result;
    IOTHUBMESSAGE_CONTENT_TYPE contentType = IoTHubMessage_GetContentType(messageHandle);
    if (contentType == IOTHUBMESSAGE_BYTEARRAY)
    {
        if (IoTHubMessage_GetByteArray(messageHandle, &(*payload), length) != IOTHUB_MESSAGE_OK)
        {
            LogError("Failure result from IoTHubMessage_GetByteArray");
            result = false;
            *length = 0;
        }
        else
        {
            result = true;
        }
    }
    else if (contentType == IOTHUBMESSAGE_STRING)
    {
        *payload = (const unsigned char*)IoTHubMessage_GetString(messageHandle);
        if (*payload == NULL)
        {
            LogError("Failure result from IoTHubMessage_GetString");
            result = false;
            *length = 0;
        }
        else
        {
            *length = strlen((const char*)*payload);
            result = true;
        }
    }
    else
    {
        result = false;
        *length = 0;
    }
    return result;
}

static void process_queued_ack_messages(PMQTTTRANSPORT_HANDLE_DATA transport_data)
{
    PDLIST_ENTRY current_entry = transport_data->telemetry_waitingForAck.Flink;
    tickcounter_ms_t current_ms;
    (void)tickcounter_get_current_ms(transport_data->msgTickCounter, &current_ms);
    while (current_entry != &transport_data->telemetry_waitingForAck)
    {
        MQTT_MESSAGE_DETAILS_LIST* msg_detail_entry = containingRecord(current_entry, MQTT_MESSAGE_DETAILS_LIST, entry);
        DLIST_ENTRY nextListEntry;
        nextListEntry.Flink = current_entry->Flink;

        if (((current_ms - msg_detail_entry->msgPublishTime) / 1000) > RESEND_TIMEOUT_VALUE_MIN)
        {
            if (msg_detail_entry->retryCount >= MAX_SEND_RECOUNT_LIMIT)
            {
                sendMsgComplete(msg_detail_entry->iotHubMessageEntry, transport_data, IOTHUB_CLIENT_CONFIRMATION_MESSAGE_TIMEOUT);
                (void)DList_RemoveEntryList(current_entry);
                free(msg_detail_entry);

                DisconnectFromClient(transport_data);
            }
            else
            {
                // Ensure that the packet state is PUBLISH_TYPE and then attempt to send the message
                // again
                if (transport_data->currPacketState == PUBLISH_TYPE)
                {
                    size_t messageLength;
                    const unsigned char* messagePayload = NULL;
                    if (!RetrieveMessagePayload(msg_detail_entry->iotHubMessageEntry->messageHandle, &messagePayload, &messageLength))
                    {
                        (void)DList_RemoveEntryList(current_entry);
                        sendMsgComplete(msg_detail_entry->iotHubMessageEntry, transport_data, IOTHUB_CLIENT_CONFIRMATION_ERROR);
                    }
                    else
                    {
                        if (publish_mqtt_telemetry_msg(transport_data, msg_detail_entry, messagePayload, messageLength) != 0)
                        {
                            (void)DList_RemoveEntryList(current_entry);
                            sendMsgComplete(msg_detail_entry->iotHubMessageEntry, transport_data, IOTHUB_CLIENT_CONFIRMATION_ERROR);
                            free(msg_detail_entry);
                        }
                    }
                }
                else
                {
                    msg_detail_entry->retryCount++;
                    msg_detail_entry->msgPublishTime = current_ms;
                }
            }
        }
        current_entry = nextListEntry.Flink;
    }
}

static int GetTransportProviderIfNecessary(PMQTTTRANSPORT_HANDLE_DATA transport_data)
{
    int result;

    if (transport_data->xioTransport == NULL)
    {
        // construct address
        const char* hostAddress = STRING_c_str(transport_data->hostAddress);
        MQTT_TRANSPORT_PROXY_OPTIONS mqtt_proxy_options;

        /* Codes_SRS_IOTHUB_TRANSPORT_MQTT_COMMON_01_011: [ If no `proxy_data` option has been set, NULL shall be passed as the argument `mqtt_transport_proxy_options` when calling the function `get_io_transport` passed in `IoTHubTransport_MQTT_Common__Create`. ]*/
        mqtt_proxy_options.host_address = transport_data->http_proxy_hostname;
        mqtt_proxy_options.port = transport_data->http_proxy_port;
        mqtt_proxy_options.username = transport_data->http_proxy_username;
        mqtt_proxy_options.password = transport_data->http_proxy_password;

        /* Codes_SRS_IOTHUB_TRANSPORT_MQTT_COMMON_01_010: [ If the `proxy_data` option has been set, the proxy options shall be filled in the argument `mqtt_transport_proxy_options` when calling the function `get_io_transport` passed in `IoTHubTransport_MQTT_Common__Create` to obtain the underlying IO handle. ]*/
        transport_data->xioTransport = transport_data->get_io_transport(hostAddress, (transport_data->http_proxy_hostname == NULL) ? NULL : &mqtt_proxy_options);
        if (transport_data->xioTransport == NULL)
        {
            LogError("Unable to create the lower level TLS layer.");
            result = MU_FAILURE;
        }
        else
        {
            if (transport_data->saved_tls_options != NULL)
            {
                if (OptionHandler_FeedOptions(transport_data->saved_tls_options, transport_data->xioTransport) != OPTIONHANDLER_OK)
                {
                    LogError("Failed feeding existing options to new TLS instance.");
                    result = MU_FAILURE;
                }
                else
                {
                    // The tlsio has the options, so our copy can be deleted
                    set_saved_tls_options(transport_data, NULL);
                    result = 0;
                }
            }
            else if (IoTHubClient_Auth_Get_Credential_Type(transport_data->authorization_module) == IOTHUB_CREDENTIAL_TYPE_X509_ECC)
            {
                if (IoTHubClient_Auth_Set_xio_Certificate(transport_data->authorization_module, transport_data->xioTransport) != 0)
                {
                    LogError("Unable to create the lower level TLS layer.");
                    result = MU_FAILURE;
                }
                else
                {
                    result = 0;
                }
            }
            else
            {
                result = 0;
            }
        }
    }
    else
    {
        result = 0;
    }
    return result;
}

static STRING_HANDLE buildClientId(const char* device_id, const char* module_id)
{
    if (module_id == NULL)
    {
        return STRING_construct_sprintf("%s", device_id);
    }
    else
    {
        return STRING_construct_sprintf("%s/%s", device_id, module_id);
    }
}

static int SendMqttConnectMsg(PMQTTTRANSPORT_HANDLE_DATA transport_data)
{
    int result;

    char* sasToken = NULL;
    result = 0;

    IOTHUB_CREDENTIAL_TYPE cred_type = IoTHubClient_Auth_Get_Credential_Type(transport_data->authorization_module);
    if (cred_type == IOTHUB_CREDENTIAL_TYPE_DEVICE_KEY || cred_type == IOTHUB_CREDENTIAL_TYPE_DEVICE_AUTH)
    {
        sasToken = IoTHubClient_Auth_Get_SasToken(transport_data->authorization_module, STRING_c_str(transport_data->devicesAndModulesPath), 0, NULL);
        if (sasToken == NULL)
        {
            LogError("failure getting sas token from IoTHubClient_Auth_Get_SasToken.");
            result = MU_FAILURE;
        }
    }
    else if (cred_type == IOTHUB_CREDENTIAL_TYPE_SAS_TOKEN)
    {
        SAS_TOKEN_STATUS token_status = IoTHubClient_Auth_Is_SasToken_Valid(transport_data->authorization_module);
        if (token_status == SAS_TOKEN_STATUS_INVALID)
        {
            transport_data->transport_callbacks.connection_status_cb(IOTHUB_CLIENT_CONNECTION_UNAUTHENTICATED, IOTHUB_CLIENT_CONNECTION_EXPIRED_SAS_TOKEN, transport_data->transport_ctx);
            result = MU_FAILURE;
        }
        else if (token_status == SAS_TOKEN_STATUS_FAILED)
        {
            transport_data->transport_callbacks.connection_status_cb(IOTHUB_CLIENT_CONNECTION_UNAUTHENTICATED, IOTHUB_CLIENT_CONNECTION_BAD_CREDENTIAL, transport_data->transport_ctx);
            result = MU_FAILURE;
        }
        else
        {
            sasToken = IoTHubClient_Auth_Get_SasToken(transport_data->authorization_module, NULL, 0, NULL);
            if (sasToken == NULL)
            {
                LogError("failure getting sas Token.");
                result = MU_FAILURE;
            }
        }
    }

    if (result == 0)
    {
        if (!transport_data->isProductInfoSet)
        {
            // This requires the iothubClientHandle, which sadly the MQTT transport only gets on DoWork, so this code still needs to remain here.
            // The correct place for this would be in the Create method, but we don't get the client handle there.
            // Also, when device multiplexing is used, the customer creates the transport directly and explicitly, when the client is still not created.
            // This will be a major hurdle when we add device multiplexing to MQTT transport.

            STRING_HANDLE clone;
            const char* product_info = transport_data->transport_callbacks.prod_info_cb(transport_data->transport_ctx);
            if (product_info == NULL)
            {
                clone = STRING_construct_sprintf("%s%%2F%s", CLIENT_DEVICE_TYPE_PREFIX, IOTHUB_SDK_VERSION);
            }
            else
            {
                clone = URL_EncodeString(product_info);
            }

            if (clone == NULL)
            {
                LogError("Failed obtaining the product info");
            }
            else
            {
                if (STRING_concat_with_STRING(transport_data->configPassedThroughUsername, clone) != 0)
                {
                    LogError("Failed concatenating the product info");
                }
                else
                {
                    transport_data->isProductInfoSet = true;
                }

                STRING_delete(clone);
            }
        }

        STRING_HANDLE clientId;

        clientId = buildClientId(STRING_c_str(transport_data->device_id), STRING_c_str(transport_data->module_id));
        if (NULL == clientId)
        {
            LogError("Unable to allocate clientId");
            result = MU_FAILURE;
        }
        else
        {
            MQTT_CLIENT_OPTIONS options = { 0 };
            options.clientId = (char*)STRING_c_str(clientId);
            options.willMessage = NULL;
            options.username = (char*)STRING_c_str(transport_data->configPassedThroughUsername);
            if (sasToken != NULL)
            {
                options.password = sasToken;
            }
            options.keepAliveInterval = transport_data->keepAliveValue;
            options.useCleanSession = false;
            options.qualityOfServiceValue = DELIVER_AT_LEAST_ONCE;

            if (GetTransportProviderIfNecessary(transport_data) == 0)
            {
                transport_data->conn_attempted = true;
                if (mqtt_client_connect(transport_data->mqttClient, transport_data->xioTransport, &options) != 0)
                {
                    LogError("failure connecting to address %s.", STRING_c_str(transport_data->hostAddress));
                    result = MU_FAILURE;
                }
                else
                {
                    transport_data->currPacketState = CONNECT_TYPE;
                    transport_data->isRetryExpiredCallbackSet = false;
                    (void)tickcounter_get_current_ms(transport_data->msgTickCounter, &transport_data->mqtt_connect_time);
                    result = 0;
                }
            }
            else
            {
                result = MU_FAILURE;
            }

            if (sasToken != NULL)
            {
                free(sasToken);
            }
            STRING_delete(clientId);
        }

    }
    return result;
}

static int InitializeConnection(PMQTTTRANSPORT_HANDLE_DATA transport_data)
{
    int result = 0;

    // Make sure we're not destroying the object
    if (!transport_data->isDestroyCalled)
    {
        RETRY_ACTION retry_action = RETRY_ACTION_RETRY_LATER;

        // Codes_SRS_IOTHUB_TRANSPORT_MQTT_COMMON_09_007: [ IoTHubTransport_MQTT_Common_DoWork shall try to reconnect according to the current retry policy set ]
        if (transport_data->mqttClientStatus == MQTT_CLIENT_STATUS_NOT_CONNECTED && transport_data->isRecoverableError)
        {
            // Note: in case retry_control_should_retry fails, the reconnection shall be attempted anyway (defaulting to policy IOTHUB_CLIENT_RETRY_IMMEDIATE).
            if (!transport_data->conn_attempted || retry_control_should_retry(transport_data->retry_control_handle, &retry_action) != 0 || retry_action == RETRY_ACTION_RETRY_NOW)
            {
                if (tickcounter_get_current_ms(transport_data->msgTickCounter, &transport_data->connectTick) != 0)
                {
                    transport_data->connectFailCount++;
                    result = MU_FAILURE;
                }
                else
                {
                    ResetConnectionIfNecessary(transport_data);

                    if (SendMqttConnectMsg(transport_data) != 0)
                    {
                        transport_data->connectFailCount++;
                        result = MU_FAILURE;
                    }
                    else
                    {
                        transport_data->mqttClientStatus = MQTT_CLIENT_STATUS_CONNECTING;
                        transport_data->connectFailCount = 0;
                        result = 0;
                    }
                }
            }
            else if (retry_action == RETRY_ACTION_STOP_RETRYING)
            {
                // Set callback if retry expired
                if (!transport_data->isRetryExpiredCallbackSet)
                {
                    transport_data->transport_callbacks.connection_status_cb(IOTHUB_CLIENT_CONNECTION_UNAUTHENTICATED, IOTHUB_CLIENT_CONNECTION_RETRY_EXPIRED, transport_data->transport_ctx);
                    transport_data->isRetryExpiredCallbackSet = true;
                }
                result = MU_FAILURE;
            }
            else if (retry_action == RETRY_ACTION_RETRY_LATER)
            {
                result = MU_FAILURE;
            }
        }
        else if (transport_data->mqttClientStatus == MQTT_CLIENT_STATUS_EXECUTE_DISCONNECT)
        {
            // Need to disconnect from client
            DisconnectFromClient(transport_data);
            result = 0;
        }
        // Codes_SRS_IOTHUB_TRANSPORT_MQTT_COMMON_09_001: [ IoTHubTransport_MQTT_Common_DoWork shall trigger reconnection if the mqtt_client_connect does not complete within `keepalive` seconds]
        else if (transport_data->mqttClientStatus == MQTT_CLIENT_STATUS_CONNECTING)
        {
            tickcounter_ms_t current_time;
            if (tickcounter_get_current_ms(transport_data->msgTickCounter, &current_time) != 0)
            {
                LogError("failed verifying MQTT_CLIENT_STATUS_CONNECTING timeout");
                result = MU_FAILURE;
            }
            else if ((current_time - transport_data->mqtt_connect_time) / 1000 > transport_data->connect_timeout_in_sec)
            {
                LogError("mqtt_client timed out waiting for CONNACK");
                transport_data->currPacketState = PACKET_TYPE_ERROR;
                DisconnectFromClient(transport_data);
                result = MU_FAILURE;
            }
        }
        else if (transport_data->mqttClientStatus == MQTT_CLIENT_STATUS_CONNECTED)
        {
            // We are connected and not being closed, so does SAS need to reconnect?
            tickcounter_ms_t current_time;
            if (tickcounter_get_current_ms(transport_data->msgTickCounter, &current_time) != 0)
            {
                transport_data->connectFailCount++;
                result = MU_FAILURE;
            }
            else
            {
                IOTHUB_CREDENTIAL_TYPE cred_type = IoTHubClient_Auth_Get_Credential_Type(transport_data->authorization_module);
                // If the credential type is not an x509 certificate then we shall renew the Sas_Token
                if (cred_type != IOTHUB_CREDENTIAL_TYPE_X509 && cred_type != IOTHUB_CREDENTIAL_TYPE_X509_ECC)
                {
                    size_t sas_token_expiry = IoTHubClient_Auth_Get_SasToken_Expiry(transport_data->authorization_module);
                    if ((current_time - transport_data->mqtt_connect_time) / 1000 > (sas_token_expiry*SAS_REFRESH_MULTIPLIER))
                    {
                        /* Codes_SRS_IOTHUB_TRANSPORT_MQTT_COMMON_07_058: [ If the sas token has timed out IoTHubTransport_MQTT_Common_DoWork shall disconnect from the mqtt client and destroy the transport information and wait for reconnect. ] */
                        DisconnectFromClient(transport_data);

                        transport_data->transport_callbacks.connection_status_cb(IOTHUB_CLIENT_CONNECTION_UNAUTHENTICATED, IOTHUB_CLIENT_CONNECTION_EXPIRED_SAS_TOKEN, transport_data->transport_ctx);
                        transport_data->currPacketState = UNKNOWN_TYPE;
                        if (transport_data->topic_MqttMessage != NULL)
                        {
                            transport_data->topics_ToSubscribe |= SUBSCRIBE_TELEMETRY_TOPIC;
                        }
                        if (transport_data->topic_GetState != NULL)
                        {
                            transport_data->topics_ToSubscribe |= SUBSCRIBE_GET_REPORTED_STATE_TOPIC;
                        }
                        if (transport_data->topic_NotifyState != NULL)
                        {
                            transport_data->topics_ToSubscribe |= SUBSCRIBE_NOTIFICATION_STATE_TOPIC;
                        }
                        if (transport_data->topic_DeviceMethods != NULL)
                        {
                            transport_data->topics_ToSubscribe |= SUBSCRIBE_DEVICE_METHOD_TOPIC;
                        }
                        if (transport_data->topic_InputQueue != NULL)
                        {
                            transport_data->topics_ToSubscribe |= SUBSCRIBE_INPUT_QUEUE_TOPIC;
                        }
                        if (transport_data->topic_StreamsPost != NULL)
                        {
                            transport_data->topics_ToSubscribe |= SUBSCRIBE_STREAMS_POST_TOPIC;
                        }
                        if (transport_data->topic_StreamsResp != NULL)
                        {
                            transport_data->topics_ToSubscribe |= SUBSCRIBE_STREAMS_RESP_TOPIC;
                        }
                    }
                }
            }
        }
    }
    return result;
}

static STRING_HANDLE buildConfigForUsername(const IOTHUB_CLIENT_CONFIG* upperConfig, const char* moduleId)
{
    if (moduleId == NULL)
    {
        return STRING_construct_sprintf("%s.%s/%s/?api-version=%s&DeviceClientType=", upperConfig->iotHubName, upperConfig->iotHubSuffix, upperConfig->deviceId, IOTHUB_API_VERSION);
    }
    else
    {
        return STRING_construct_sprintf("%s.%s/%s/%s/?api-version=%s&DeviceClientType=", upperConfig->iotHubName, upperConfig->iotHubSuffix, upperConfig->deviceId, moduleId, IOTHUB_API_VERSION);
    }
}

static STRING_HANDLE buildMqttEventString(const char* device_id, const char* module_id)
{
    if (module_id == NULL)
    {
        return STRING_construct_sprintf(TOPIC_DEVICE_DEVICE, device_id);
    }
    else
    {
        return STRING_construct_sprintf(TOPIC_DEVICE_DEVICE_MODULE, device_id, module_id);
    }
}

static STRING_HANDLE buildDevicesAndModulesPath(const IOTHUB_CLIENT_CONFIG* upperConfig, const char* moduleId)
{
    if (moduleId == NULL)
    {
        return STRING_construct_sprintf("%s.%s/devices/%s", upperConfig->iotHubName, upperConfig->iotHubSuffix, upperConfig->deviceId);
    }
    else
    {
        return STRING_construct_sprintf("%s.%s/devices/%s/modules/%s", upperConfig->iotHubName, upperConfig->iotHubSuffix, upperConfig->deviceId, moduleId);
    }
}

static PMQTTTRANSPORT_HANDLE_DATA InitializeTransportHandleData(const IOTHUB_CLIENT_CONFIG* upperConfig, PDLIST_ENTRY waitingToSend, IOTHUB_AUTHORIZATION_HANDLE auth_module, const char* moduleId)
{
    PMQTTTRANSPORT_HANDLE_DATA state = (PMQTTTRANSPORT_HANDLE_DATA)malloc(sizeof(MQTTTRANSPORT_HANDLE_DATA));
    if (state == NULL)
    {
        LogError("Could not create MQTT transport state. Memory allocation failed.");
    }
    else
    {
        memset(state, 0, sizeof(MQTTTRANSPORT_HANDLE_DATA));
        if ((state->msgTickCounter = tickcounter_create()) == NULL)
        {
            LogError("Invalid Argument: iotHubName is empty");
            free_transport_handle_data(state);
            state = NULL;
        }
        // Codes_SRS_IOTHUB_TRANSPORT_MQTT_COMMON_09_005: [ MQTT transport shall use EXPONENTIAL_WITH_BACK_OFF as default retry policy ]
        else if ((state->retry_control_handle = retry_control_create(DEFAULT_RETRY_POLICY, DEFAULT_RETRY_TIMEOUT_IN_SECONDS)) == NULL)
        {
            LogError("Failed creating default retry control");
            free_transport_handle_data(state);
            state = NULL;
        }
        else if ((state->device_id = STRING_construct(upperConfig->deviceId)) == NULL)
        {
            LogError("failure constructing device_id.");
            free_transport_handle_data(state);
            state = NULL;
        }
        else if ((moduleId != NULL) && ((state->module_id = STRING_construct(moduleId)) == NULL))
        {
            LogError("failure constructing module_id.");
            free_transport_handle_data(state);
            state = NULL;
        }
        else if ((state->devicesAndModulesPath = buildDevicesAndModulesPath(upperConfig, moduleId)) == NULL)
        {
            LogError("failure constructing devicesPath.");
            free_transport_handle_data(state);
            state = NULL;
        }
        else
        {
            if ((state->topic_MqttEvent = buildMqttEventString(upperConfig->deviceId, moduleId)) == NULL)
            {
                LogError("Could not create topic_MqttEvent for MQTT");
                free_transport_handle_data(state);
                state = NULL;
            }
            else
            {
                state->mqttClient = mqtt_client_init(mqtt_notification_callback, mqtt_operation_complete_callback, state, mqtt_error_callback, state);
                if (state->mqttClient == NULL)
                {
                    LogError("failure initializing mqtt client.");
                    free_transport_handle_data(state);
                    state = NULL;
                }
                else
                {
                    /* Codes_SRS_IOTHUB_MQTT_TRANSPORT_07_008: [If the upperConfig contains a valid protocolGatewayHostName value the this shall be used for the hostname, otherwise the hostname shall be constructed using the iothubname and iothubSuffix.] */
                    if (upperConfig->protocolGatewayHostName == NULL)
                    {
                        state->hostAddress = STRING_construct_sprintf("%s.%s", upperConfig->iotHubName, upperConfig->iotHubSuffix);
                    }
                    else
                    {
                        state->hostAddress = STRING_construct(upperConfig->protocolGatewayHostName);
                    }

                    if (state->hostAddress == NULL)
                    {
                        LogError("failure constructing host address.");
                        free_transport_handle_data(state);
                        state = NULL;
                    }
                    else if ((state->configPassedThroughUsername = buildConfigForUsername(upperConfig, moduleId)) == NULL)
                    {
                        free_transport_handle_data(state);
                        state = NULL;
                    }
                    else
                    {
                        /* Codes_SRS_IOTHUB_MQTT_TRANSPORT_07_010: [IoTHubTransport_MQTT_Common_Create shall allocate memory to save its internal state where all topics, hostname, device_id, device_key, sasTokenSr and client handle shall be saved.] */
                        DList_InitializeListHead(&(state->telemetry_waitingForAck));
                        DList_InitializeListHead(&(state->ack_waiting_queue));
                        DList_InitializeListHead(&(state->pending_get_twin_queue));
                        state->mqttClientStatus = MQTT_CLIENT_STATUS_NOT_CONNECTED;
                        state->isRecoverableError = true;
                        state->packetId = 1;
                        state->waitingToSend = waitingToSend;
                        state->currPacketState = CONNECT_TYPE;
                        state->keepAliveValue = DEFAULT_MQTT_KEEPALIVE;
                        state->connect_timeout_in_sec = DEFAULT_CONNACK_TIMEOUT;
                        state->topics_ToSubscribe = UNSUBSCRIBE_FROM_TOPIC;
                        srand((unsigned int)get_time(NULL));
                        state->authorization_module = auth_module;

                        state->isDestroyCalled = false;
                        state->isRetryExpiredCallbackSet = false;
                        state->isRegistered = false;
                        state->device_twin_get_sent = false;
                        state->xioTransport = NULL;
                        state->portNum = 0;
                        state->connectFailCount = 0;
                        state->connectTick = 0;
                        state->topic_MqttMessage = NULL;
                        state->topic_GetState = NULL;
                        state->topic_NotifyState = NULL;
                        state->topic_DeviceMethods = NULL;
                        state->topic_InputQueue = NULL;
                        state->log_trace = state->raw_trace = false;
                        state->isProductInfoSet = false;
                        state->auto_url_encode_decode = false;
                        state->conn_attempted = false;
                    }
                }
            }
        }
    }
    return state;
}

TRANSPORT_LL_HANDLE IoTHubTransport_MQTT_Common_Create(const IOTHUBTRANSPORT_CONFIG* config, MQTT_GET_IO_TRANSPORT get_io_transport, TRANSPORT_CALLBACKS_INFO* cb_info, void* ctx)
{
    PMQTTTRANSPORT_HANDLE_DATA result;
    size_t deviceIdSize;

    /* Codes_SRS_IOTHUB_MQTT_TRANSPORT_07_001: [If parameter config is NULL then IoTHubTransport_MQTT_Common_Create shall return NULL.] */
    /* Codes_SRS_IOTHUB_TRANSPORT_MQTT_COMMON_07_041: [ if get_io_transport is NULL then IoTHubTransport_MQTT_Common_Create shall return NULL. ] */
    if (config == NULL || get_io_transport == NULL || cb_info == NULL)
    {
        LogError("Invalid Argument config: %p, get_io_transport: %p, cb_info: %p", config, get_io_transport, cb_info);
        result = NULL;
    }
    /* Codes_SRS_IOTHUB_MQTT_TRANSPORT_07_002: [If the parameter config's variables upperConfig, auth_module_handle or waitingToSend are NULL then IoTHubTransport_MQTT_Common_Create shall return NULL.] */
    else if (config->auth_module_handle == NULL)
    {
        LogError("Invalid Argument: auth_module_handle is NULL)");
        result = NULL;
    }
    /* Codes_SRS_IOTHUB_MQTT_TRANSPORT_07_002: [If the parameter config's variables upperConfig or waitingToSend are NULL then IoTHubTransport_MQTT_Common_Create shall return NULL.] */
    /* Codes_SRS_IOTHUB_MQTT_TRANSPORT_07_003: [If the upperConfig's variables deviceId, both deviceKey and deviceSasToken, iotHubName, protocol, or iotHubSuffix are NULL then IoTHubTransport_MQTT_Common_Create shall return NULL.] */
    /* Codes_SRS_IOTHUB_MQTT_TRANSPORT_03_003: [If both deviceKey & deviceSasToken fields are NOT NULL then IoTHubTransport_MQTT_Common_Create shall return NULL.] */
    else if (config->upperConfig == NULL ||
        config->upperConfig->protocol == NULL ||
        config->upperConfig->deviceId == NULL ||
        ((config->upperConfig->deviceKey != NULL) && (config->upperConfig->deviceSasToken != NULL)) ||
        config->upperConfig->iotHubName == NULL ||
        config->upperConfig->iotHubSuffix == NULL)
    {
        LogError("Invalid Argument: upperConfig structure contains an invalid parameter");
        result = NULL;
    }
    /* Codes_SRS_IOTHUB_MQTT_TRANSPORT_07_002: [If the parameter config's variables upperConfig, auth_module_handle or waitingToSend are NULL then IoTHubTransport_MQTT_Common_Create shall return NULL.] */
    else if (config->waitingToSend == NULL)
    {
        LogError("Invalid Argument: waitingToSend is NULL)");
        result = NULL;
    }
    /* Codes_SRS_IOTHUB_MQTT_TRANSPORT_07_006: [If the upperConfig's variables deviceId is an empty strings or length is greater then 128 then IoTHubTransport_MQTT_Common_Create shall return NULL.] */
    else if (((deviceIdSize = strlen(config->upperConfig->deviceId)) > 128U) || (deviceIdSize == 0))
    {
        LogError("Invalid Argument: DeviceId is of an invalid size");
        result = NULL;
    }
    /* Codes_SRS_IOTHUB_MQTT_TRANSPORT_07_003: [If the upperConfig's variables deviceId, both deviceKey and deviceSasToken, iotHubName, protocol, or iotHubSuffix are NULL then IoTHubTransport_MQTT_Common_Create shall return NULL.] */
    else if ((config->upperConfig->deviceKey != NULL) && (strlen(config->upperConfig->deviceKey) == 0))
    {
        LogError("Invalid Argument: deviceKey is empty");
        result = NULL;
    }
    /* Codes_SRS_IOTHUB_MQTT_TRANSPORT_07_003: [If the upperConfig's variables deviceId, both deviceKey and deviceSasToken, iotHubName, protocol, or iotHubSuffix are NULL then IoTHubTransport_MQTT_Common_Create shall return NULL.] */
    else if ((config->upperConfig->deviceSasToken != NULL) && (strlen(config->upperConfig->deviceSasToken) == 0))
    {
        LogError("Invalid Argument: deviceSasToken is empty");
        result = NULL;
    }
    /* Codes_SRS_IOTHUB_MQTT_TRANSPORT_07_003: [If the upperConfig's variables deviceId, deviceKey, iotHubName, protocol, or iotHubSuffix are NULL then IoTHubTransport_MQTT_Common_Create shall return NULL.] */
    else if (strlen(config->upperConfig->iotHubName) == 0)
    {
        LogError("Invalid Argument: iotHubName is empty");
        result = NULL;
    }
    else if (IoTHub_Transport_ValidateCallbacks(cb_info) != 0)
    {
        LogError("failure checking transport callbacks");
        result = NULL;
    }
    else
    {
        result = InitializeTransportHandleData(config->upperConfig, config->waitingToSend, config->auth_module_handle, config->moduleId);
        if (result != NULL)
        {
            result->get_io_transport = get_io_transport;
            result->http_proxy_hostname = NULL;
            result->http_proxy_username = NULL;
            result->http_proxy_password = NULL;

            result->transport_ctx = ctx;
            memcpy(&result->transport_callbacks, cb_info, sizeof(TRANSPORT_CALLBACKS_INFO));
        }
    }
    /* Codes_SRS_IOTHUB_MQTT_TRANSPORT_07_009: [If any error is encountered then IoTHubTransport_MQTT_Common_Create shall return NULL.] */
    /* Codes_SRS_IOTHUB_MQTT_TRANSPORT_07_011: [On Success IoTHubTransport_MQTT_Common_Create shall return a non-NULL value.] */
    return result;
}

void IoTHubTransport_MQTT_Common_Destroy(TRANSPORT_LL_HANDLE handle)
{
    /* Codes_SRS_IOTHUB_MQTT_TRANSPORT_07_012: [IoTHubTransport_MQTT_Common_Destroy shall do nothing if parameter handle is NULL.] */
    PMQTTTRANSPORT_HANDLE_DATA transport_data = (PMQTTTRANSPORT_HANDLE_DATA)handle;
    if (transport_data != NULL)
    {
        transport_data->isDestroyCalled = true;

        DisconnectFromClient(transport_data);

        //Empty the Waiting for Ack Messages.
        while (!DList_IsListEmpty(&transport_data->telemetry_waitingForAck))
        {
            PDLIST_ENTRY currentEntry = DList_RemoveHeadList(&transport_data->telemetry_waitingForAck);
            MQTT_MESSAGE_DETAILS_LIST* mqttMsgEntry = containingRecord(currentEntry, MQTT_MESSAGE_DETAILS_LIST, entry);
            sendMsgComplete(mqttMsgEntry->iotHubMessageEntry, transport_data, IOTHUB_CLIENT_CONFIRMATION_BECAUSE_DESTROY);
            free(mqttMsgEntry);
        }
        while (!DList_IsListEmpty(&transport_data->ack_waiting_queue))
        {
            PDLIST_ENTRY currentEntry = DList_RemoveHeadList(&transport_data->ack_waiting_queue);
            MQTT_DEVICE_TWIN_ITEM* mqtt_device_twin = containingRecord(currentEntry, MQTT_DEVICE_TWIN_ITEM, entry);

            if (mqtt_device_twin->userCallback == NULL)
            {
                transport_data->transport_callbacks.twin_rpt_state_complete_cb(mqtt_device_twin->iothub_msg_id, STATUS_CODE_TIMEOUT_VALUE, transport_data->transport_ctx);
            }
            else
            {
                mqtt_device_twin->userCallback(DEVICE_TWIN_UPDATE_COMPLETE, NULL, 0, mqtt_device_twin->userContext);
            }

            destroy_device_twin_get_message(mqtt_device_twin);
        }
        while (!DList_IsListEmpty(&transport_data->pending_get_twin_queue))
        {
            PDLIST_ENTRY currentEntry = DList_RemoveHeadList(&transport_data->pending_get_twin_queue);

            MQTT_DEVICE_TWIN_ITEM* mqtt_device_twin = containingRecord(currentEntry, MQTT_DEVICE_TWIN_ITEM, entry);

            mqtt_device_twin->userCallback(DEVICE_TWIN_UPDATE_COMPLETE, NULL, 0, mqtt_device_twin->userContext);

            destroy_device_twin_get_message(mqtt_device_twin);
        }

        /* Codes_SRS_IOTHUB_MQTT_TRANSPORT_07_014: [IoTHubTransport_MQTT_Common_Destroy shall free all the resources currently in use.] */
        /* Codes_SRS_IOTHUB_TRANSPORT_MQTT_COMMON_01_012: [ `IoTHubTransport_MQTT_Common_Destroy` shall free the stored proxy options. ]*/
        free_transport_handle_data(transport_data);
    }
}

int IoTHubTransport_MQTT_Common_Subscribe_DeviceTwin(TRANSPORT_LL_HANDLE handle)
{
    int result;
    PMQTTTRANSPORT_HANDLE_DATA transport_data = (PMQTTTRANSPORT_HANDLE_DATA)handle;
    if (transport_data == NULL)
    {
        /* Codes_SRS_IOTHUB_MQTT_TRANSPORT_07_042: [If the parameter handle is NULL than IoTHubTransport_MQTT_Common_Subscribe shall return a non-zero value.] */
        LogError("Invalid handle parameter. NULL.");
        result = MU_FAILURE;
    }
    else
    {
        if (transport_data->topic_GetState == NULL)
        {
            /* Codes_SRS_IOTHUB_MQTT_TRANSPORT_07_044: [IoTHubTransport_MQTT_Common_Subscribe_DeviceTwin shall construct the get state topic string and the notify state topic string.] */
            transport_data->topic_GetState = STRING_construct(TOPIC_GET_DESIRED_STATE);
            if (transport_data->topic_GetState == NULL)
            {
                /* Codes_SRS_IOTHUB_MQTT_TRANSPORT_07_046: [Upon failure IoTHubTransport_MQTT_Common_Subscribe_DeviceTwin shall return a non-zero value.] */
                LogError("Failure: unable constructing reported state topic");
                result = MU_FAILURE;
            }
            else
            {
                /* Codes_SRS_IOTHUB_MQTT_TRANSPORT_07_047: [On success IoTHubTransport_MQTT_Common_Subscribe_DeviceTwin shall return 0.] */
                transport_data->topics_ToSubscribe |= SUBSCRIBE_GET_REPORTED_STATE_TOPIC;
                result = 0;
            }
        }
        else
        {
            result = 0;
        }
        if (result == 0)
        {
            changeStateToSubscribeIfAllowed(transport_data);
        }
    }
    return result;
}

void IoTHubTransport_MQTT_Common_Unsubscribe_DeviceTwin(TRANSPORT_LL_HANDLE handle)
{
    PMQTTTRANSPORT_HANDLE_DATA transport_data = (PMQTTTRANSPORT_HANDLE_DATA)handle;
    /* Codes_SRS_IOTHUB_MQTT_TRANSPORT_07_048: [If the parameter handle is NULL than IoTHubTransport_MQTT_Common_Unsubscribe_DeviceTwin shall do nothing.] */
    if (transport_data != NULL)
    {
        if (transport_data->topic_GetState != NULL)
        {
            /* Codes_SRS_IOTHUB_MQTT_TRANSPORT_07_049: [If subscribe_state is set to IOTHUB_DEVICE_TWIN_DESIRED_STATE then IoTHubTransport_MQTT_Common_Unsubscribe_DeviceTwin shall unsubscribe from the topic_GetState to the mqtt client.] */
            transport_data->topics_ToSubscribe &= ~SUBSCRIBE_GET_REPORTED_STATE_TOPIC;
            STRING_delete(transport_data->topic_GetState);
            transport_data->topic_GetState = NULL;
        }
        if (transport_data->topic_NotifyState != NULL)
        {
            /* Codes_SRS_IOTHUB_MQTT_TRANSPORT_07_050: [If subscribe_state is set to IOTHUB_DEVICE_TWIN_NOTIFICATION_STATE then IoTHubTransport_MQTT_Common_Unsubscribe_DeviceTwin shall unsubscribe from the topic_NotifyState to the mqtt client.] */
            transport_data->topics_ToSubscribe &= ~SUBSCRIBE_NOTIFICATION_STATE_TOPIC;
            STRING_delete(transport_data->topic_NotifyState);
            transport_data->topic_NotifyState = NULL;
        }
    }
    else
    {
        LogError("Invalid argument to unsubscribe (handle is NULL).");
    }
}

IOTHUB_CLIENT_RESULT IoTHubTransport_MQTT_Common_GetTwinAsync(IOTHUB_DEVICE_HANDLE handle, IOTHUB_CLIENT_DEVICE_TWIN_CALLBACK completionCallback, void* callbackContext)
{
    IOTHUB_CLIENT_RESULT result;

    // Codes_SRS_IOTHUB_MQTT_TRANSPORT_09_001: [ If `handle` or `completionCallback` are `NULL` than `IoTHubTransport_MQTT_Common_GetTwinAsync` shall return IOTHUB_CLIENT_INVALID_ARG. ]
    if (handle == NULL || completionCallback == NULL)
    {
        LogError("Invalid argument (handle=%p, completionCallback=%p)", handle, completionCallback);
        result = IOTHUB_CLIENT_INVALID_ARG;
    }
    else
    {
        PMQTTTRANSPORT_HANDLE_DATA transport_data = (PMQTTTRANSPORT_HANDLE_DATA)handle;
        MQTT_DEVICE_TWIN_ITEM* mqtt_info;

        if ((mqtt_info = create_device_twin_get_message(transport_data)) == NULL)
        {
            LogError("Failed creating the device twin get request message");
            // Codes_SRS_IOTHUB_MQTT_TRANSPORT_09_003: [ If any failure occurs, IoTHubTransport_MQTT_Common_GetTwinAsync shall return IOTHUB_CLIENT_ERROR ]
            result = IOTHUB_CLIENT_ERROR;
        }
        else if (tickcounter_get_current_ms(transport_data->msgTickCounter, &mqtt_info->msgEnqueueTime) != 0)
        {
            LogError("Failed setting the get twin request enqueue time");
            destroy_device_twin_get_message(mqtt_info);
            // Codes_SRS_IOTHUB_MQTT_TRANSPORT_09_003: [ If any failure occurs, IoTHubTransport_MQTT_Common_GetTwinAsync shall return IOTHUB_CLIENT_ERROR ]
            result = IOTHUB_CLIENT_ERROR;
        }
        else
        {
            mqtt_info->userCallback = completionCallback;
            mqtt_info->userContext = callbackContext;

            // Codes_SRS_IOTHUB_MQTT_TRANSPORT_09_002: [ The request shall be queued to be sent when the transport is connected, through DoWork ]
            DList_InsertTailList(&transport_data->pending_get_twin_queue, &mqtt_info->entry);

            // Codes_SRS_IOTHUB_MQTT_TRANSPORT_09_004: [ If no failure occurs, IoTHubTransport_MQTT_Common_GetTwinAsync shall return IOTHUB_CLIENT_OK ]
            result = IOTHUB_CLIENT_OK;
        }
    }

    return result;
}

int IoTHubTransport_MQTT_Common_Subscribe_DeviceMethod(IOTHUB_DEVICE_HANDLE handle)
{
    int result;
    PMQTTTRANSPORT_HANDLE_DATA transport_data = (PMQTTTRANSPORT_HANDLE_DATA)handle;

    if (transport_data == NULL)
    {
        /*Codes_SRS_IOTHUB_MQTT_TRANSPORT_12_001 : [If the parameter handle is NULL than IoTHubTransport_MQTT_Common_Subscribe_DeviceMethod shall return a non - zero value.]*/
        LogError("Invalid handle parameter. NULL.");
        result = MU_FAILURE;
    }
    else
    {
        if (transport_data->topic_DeviceMethods == NULL)
        {
            /*Codes_SRS_IOTHUB_MQTT_TRANSPORT_12_004 : [IoTHubTransport_MQTT_Common_Subscribe_DeviceMethod shall construct the DEVICE_METHOD topic string for subscribe.]*/
            transport_data->topic_DeviceMethods = STRING_construct(TOPIC_DEVICE_METHOD_SUBSCRIBE);
            if (transport_data->topic_DeviceMethods == NULL)
            {
                /*Codes_SRS_IOTHUB_MQTT_TRANSPORT_12_006 : [Upon failure IoTHubTransport_MQTT_Common_Subscribe_DeviceMethod shall return a non - zero value.]*/
                LogError("Failure: unable constructing device method subscribe topic");
                result = MU_FAILURE;
            }
            else
            {
                /*Codes_SRS_IOTHUB_MQTT_TRANSPORT_12_003 : [IoTHubTransport_MQTT_Common_Subscribe_DeviceMethod shall set the signaling flag for DEVICE_METHOD topic for the receiver's topic list. ]*/
                transport_data->topics_ToSubscribe |= SUBSCRIBE_DEVICE_METHOD_TOPIC;
                result = 0;
            }
        }
        else
        {
            /*Codes_SRS_IOTHUB_MQTT_TRANSPORT_12_002 : [If the MQTT transport has been previously subscribed to DEVICE_METHOD topic IoTHubTransport_MQTT_Common_Subscribe_DeviceMethod shall do nothing and return 0.]*/
            result = 0;
        }

        if (result == 0)
        {
            /*Codes_SRS_IOTHUB_MQTT_TRANSPORT_12_005 : [IoTHubTransport_MQTT_Common_Subscribe_DeviceMethod shall schedule the send of the subscription.]*/
            /*Codes_SRS_IOTHUB_MQTT_TRANSPORT_12_007 : [On success IoTHubTransport_MQTT_Common_Subscribe_DeviceMethod shall return 0.]*/
            changeStateToSubscribeIfAllowed(transport_data);
        }
    }
    return result;
}

void IoTHubTransport_MQTT_Common_Unsubscribe_DeviceMethod(TRANSPORT_LL_HANDLE handle)
{
    PMQTTTRANSPORT_HANDLE_DATA transport_data = (PMQTTTRANSPORT_HANDLE_DATA)handle;
    /*Codes_SRS_IOTHUB_MQTT_TRANSPORT_12_008 : [If the parameter handle is NULL than IoTHubTransport_MQTT_Common_Unsubscribe_DeviceMethod shall do nothing and return.]*/
    if (transport_data != NULL)
    {
        /*Codes_SRS_IOTHUB_MQTT_TRANSPORT_12_009 : [If the MQTT transport has not been subscribed to DEVICE_METHOD topic IoTHubTransport_MQTT_Common_Unsubscribe_DeviceMethod shall do nothing and return.]*/
        if (transport_data->topic_DeviceMethods != NULL)
        {
            /*Codes_SRS_IOTHUB_MQTT_TRANSPORT_12_010 : [IoTHubTransport_MQTT_Common_Unsubscribe_DeviceMethod shall construct the DEVICE_METHOD topic string for unsubscribe.]*/
            const char* unsubscribe[1];
            unsubscribe[0] = STRING_c_str(transport_data->topic_DeviceMethods);

            /*Codes_SRS_IOTHUB_MQTT_TRANSPORT_12_011 : [IoTHubTransport_MQTT_Common_Unsubscribe_DeviceMethod shall send the unsubscribe.]*/
            if (mqtt_client_unsubscribe(transport_data->mqttClient, get_next_packet_id(transport_data), unsubscribe, 1) != 0)
            {
                LogError("Failure calling mqtt_client_unsubscribe");
            }

            /*Codes_SRS_IOTHUB_MQTT_TRANSPORT_12_012 : [IoTHubTransport_MQTT_Common_Unsubscribe_DeviceMethod shall removes the signaling flag for DEVICE_METHOD topic from the receiver's topic list. ]*/
            STRING_delete(transport_data->topic_DeviceMethods);
            transport_data->topic_DeviceMethods = NULL;
            transport_data->topics_ToSubscribe &= ~SUBSCRIBE_DEVICE_METHOD_TOPIC;
        }
    }
    else
    {
        LogError("Invalid argument to unsubscribe (NULL).");
    }
}

int IoTHubTransport_MQTT_Common_DeviceMethod_Response(TRANSPORT_LL_HANDLE handle, METHOD_HANDLE methodId, const unsigned char* response, size_t respSize, int status)
{
    int result;
    MQTTTRANSPORT_HANDLE_DATA* transport_data = (MQTTTRANSPORT_HANDLE_DATA*)handle;
    if (transport_data != NULL)
    {
        /* Codes_SRS_IOTHUB_TRANSPORT_MQTT_COMMON_07_042: [ IoTHubTransport_MQTT_Common_DeviceMethod_Response shall publish an mqtt message for the device method response. ] */
        DEVICE_METHOD_INFO* dev_method_info = (DEVICE_METHOD_INFO*)methodId;
        if (dev_method_info == NULL)
        {
            LogError("Failure: DEVICE_METHOD_INFO was NULL");
            result = MU_FAILURE;
        }
        else
        {
            if (publish_device_method_message(transport_data, status, dev_method_info->request_id, response, respSize) != 0)
            {
                /* Codes_SRS_IOTHUB_TRANSPORT_MQTT_COMMON_07_051: [ If any error is encountered, IoTHubTransport_MQTT_Common_DeviceMethod_Response shall return a non-zero value. ] */
                LogError("Failure: publishing device method response");
                result = MU_FAILURE;
            }
            else
            {
                result = 0;
            }
            STRING_delete(dev_method_info->request_id);
            free(dev_method_info);
        }
    }
    else
    {
        /* Codes_SRS_IOTHUB_TRANSPORT_MQTT_COMMON_07_041: [ If the parameter handle is NULL than IoTHubTransport_MQTT_Common_DeviceMethod_Response shall return a non-zero value. ] */
        result = MU_FAILURE;
        LogError("Failure: invalid TRANSPORT_LL_HANDLE parameter specified");
    }
    return result;
}

static STRING_HANDLE buildTopicMqttMessage(const char* device_id, const char* module_id)
{
    if (module_id == NULL)
    {
        return STRING_construct_sprintf(TOPIC_DEVICE_MSG, device_id);
    }
    else
    {
        return STRING_construct_sprintf(TOPIC_DEVICE_MODULE_MSG, device_id, module_id);
    }
}

int IoTHubTransport_MQTT_Common_Subscribe(TRANSPORT_LL_HANDLE handle)
{
    int result;
    PMQTTTRANSPORT_HANDLE_DATA transport_data = (PMQTTTRANSPORT_HANDLE_DATA)handle;
    if (transport_data == NULL)
    {
        /* Codes_SRS_IOTHUB_MQTT_TRANSPORT_07_015: [If parameter handle is NULL than IoTHubTransport_MQTT_Common_Subscribe shall return a non-zero value.] */
        LogError("Invalid handle parameter. NULL.");
        result = MU_FAILURE;
    }
    else
    {
        /* Code_SRS_IOTHUB_MQTT_TRANSPORT_07_016: [IoTHubTransport_MQTT_Common_Subscribe shall set a flag to enable mqtt_client_subscribe to be called to subscribe to the Message Topic.] */
        transport_data->topic_MqttMessage = buildTopicMqttMessage(STRING_c_str(transport_data->device_id), STRING_c_str(transport_data->module_id));
        if (transport_data->topic_MqttMessage == NULL)
        {
            LogError("Failure constructing Message Topic");
            result = MU_FAILURE;
        }
        else
        {
            transport_data->topics_ToSubscribe |= SUBSCRIBE_TELEMETRY_TOPIC;
            /* Code_SRS_IOTHUB_MQTT_TRANSPORT_07_035: [If current packet state is not CONNACT, DISCONNECT_TYPE, or PACKET_TYPE_ERROR then IoTHubTransport_MQTT_Common_Subscribe shall set the packet state to SUBSCRIBE_TYPE.]*/
            changeStateToSubscribeIfAllowed(transport_data);
            result = 0;
        }
    }
    return result;
}

void IoTHubTransport_MQTT_Common_Unsubscribe(TRANSPORT_LL_HANDLE handle)
{
    PMQTTTRANSPORT_HANDLE_DATA transport_data = (PMQTTTRANSPORT_HANDLE_DATA)handle;
    /* Codes_SRS_IOTHUB_MQTT_TRANSPORT_07_019: [If parameter handle is NULL then IoTHubTransport_MQTT_Common_Unsubscribe shall do nothing.] */
    if (transport_data != NULL)
    {
        /* Codes_SRS_IOTHUB_MQTT_TRANSPORT_07_020: [IoTHubTransport_MQTT_Common_Unsubscribe shall call mqtt_client_unsubscribe to unsubscribe the mqtt message topic.] */
        const char* unsubscribe[1];
        unsubscribe[0] = STRING_c_str(transport_data->topic_MqttMessage);
        if (mqtt_client_unsubscribe(transport_data->mqttClient, get_next_packet_id(transport_data), unsubscribe, 1) != 0)
        {
            LogError("Failure calling mqtt_client_unsubscribe");
        }
        STRING_delete(transport_data->topic_MqttMessage);
        transport_data->topic_MqttMessage = NULL;
        transport_data->topics_ToSubscribe &= ~SUBSCRIBE_TELEMETRY_TOPIC;
    }
    else
    {
        LogError("Invalid argument to unsubscribe (NULL).");
    }
}

IOTHUB_PROCESS_ITEM_RESULT IoTHubTransport_MQTT_Common_ProcessItem(TRANSPORT_LL_HANDLE handle, IOTHUB_IDENTITY_TYPE item_type, IOTHUB_IDENTITY_INFO* iothub_item)
{
    IOTHUB_PROCESS_ITEM_RESULT result;
    /* Codes_SRS_IOTHUBCLIENT_LL_07_001: [ If handle or iothub_item are NULL then IoTHubTransport_MQTT_Common_ProcessItem shall return IOTHUB_PROCESS_ERROR. ]*/
    if (handle == NULL || iothub_item == NULL)
    {
        LogError("Invalid handle parameter iothub_item=%p", iothub_item);
        result = IOTHUB_PROCESS_ERROR;
    }
    else
    {
        PMQTTTRANSPORT_HANDLE_DATA transport_data = (PMQTTTRANSPORT_HANDLE_DATA)handle;

        if (transport_data->currPacketState == PUBLISH_TYPE)
        {
            // Ensure the reported property suback has been received
            if (item_type == IOTHUB_TYPE_DEVICE_TWIN && transport_data->twin_resp_sub_recv)
            {
                MQTT_DEVICE_TWIN_ITEM* mqtt_info = (MQTT_DEVICE_TWIN_ITEM*)malloc(sizeof(MQTT_DEVICE_TWIN_ITEM));
                if (mqtt_info == NULL)
                {
                    /* Codes_SRS_IOTHUBCLIENT_LL_07_004: [ If any errors are encountered IoTHubTransport_MQTT_Common_ProcessItem shall return IOTHUB_PROCESS_ERROR. ]*/
                    result = IOTHUB_PROCESS_ERROR;
                }
                else
                {
                    /*Codes_SRS_IOTHUBCLIENT_LL_07_003: [ IoTHubTransport_MQTT_Common_ProcessItem shall publish a message to the mqtt protocol with the message topic for the message type.]*/
                    mqtt_info->iothub_type = item_type;
                    mqtt_info->iothub_msg_id = iothub_item->device_twin->item_id;
                    mqtt_info->retryCount = 0;
                    mqtt_info->userCallback = NULL;
                    mqtt_info->userContext = NULL;
                    mqtt_info->msgEnqueueTime = 0;

                    /* Codes_SRS_IOTHUBCLIENT_LL_07_005: [ If successful IoTHubTransport_MQTT_Common_ProcessItem shall add mqtt info structure acknowledgement queue. ] */
                    DList_InsertTailList(&transport_data->ack_waiting_queue, &mqtt_info->entry);

                    if (publish_device_twin_message(transport_data, iothub_item->device_twin, mqtt_info) != 0)
                    {
                        DList_RemoveEntryList(&mqtt_info->entry);

                        free(mqtt_info);
                        /* Codes_SRS_IOTHUBCLIENT_LL_07_004: [ If any errors are encountered IoTHubTransport_MQTT_Common_ProcessItem shall return IOTHUB_PROCESS_ERROR. ]*/
                        result = IOTHUB_PROCESS_ERROR;
                    }
                    else
                    {
                        result = IOTHUB_PROCESS_OK;
                    }
                }
            }
            else
            {
                /* Codes_SRS_IOTHUBCLIENT_LL_07_006: [ If the item_type is not a supported type IoTHubTransport_MQTT_Common_ProcessItem shall return IOTHUB_PROCESS_CONTINUE. ]*/
                result = IOTHUB_PROCESS_CONTINUE;
            }
        }
        else
        {
            /* Codes_SRS_IOTHUBCLIENT_LL_07_002: [ If the mqtt is not ready to publish messages IoTHubTransport_MQTT_Common_ProcessItem shall return IOTHUB_PROCESS_NOT_CONNECTED. ] */
            result = IOTHUB_PROCESS_NOT_CONNECTED;
        }
    }
    return result;
}

/* Codes_SRS_IOTHUB_MQTT_TRANSPORT_07_054: [ IoTHubTransport_MQTT_Common_DoWork shall subscribe to the Notification and get_state Topics if they are defined. ] */
void IoTHubTransport_MQTT_Common_DoWork(TRANSPORT_LL_HANDLE handle)
{
    /* Codes_SRS_IOTHUB_MQTT_TRANSPORT_07_026: [IoTHubTransport_MQTT_Common_DoWork shall do nothing if parameter handle and/or iotHubClientHandle is NULL.] */
    PMQTTTRANSPORT_HANDLE_DATA transport_data = (PMQTTTRANSPORT_HANDLE_DATA)handle;
    if (transport_data != NULL)
    {
        if (InitializeConnection(transport_data) == 0)
        {
            if (transport_data->mqttClientStatus == MQTT_CLIENT_STATUS_PENDING_CLOSE)
            {
                mqtt_client_disconnect(transport_data->mqttClient, NULL, NULL);
                transport_data->mqttClientStatus = MQTT_CLIENT_STATUS_NOT_CONNECTED;
            }
            else if (transport_data->currPacketState == CONNACK_TYPE || transport_data->currPacketState == SUBSCRIBE_TYPE)
            {
                SubscribeToMqttProtocol(transport_data);
            }
            else if (transport_data->currPacketState == SUBACK_TYPE)
            {
                if ((transport_data->topic_NotifyState != NULL || transport_data->topic_GetState != NULL) &&
                    !transport_data->device_twin_get_sent)
                {
                    /* Codes_SRS_IOTHUB_MQTT_TRANSPORT_07_055: [ IoTHubTransport_MQTT_Common_DoWork shall send a device twin get property message upon successfully retrieving a SUBACK on device twin topics. ] */
                    MQTT_DEVICE_TWIN_ITEM* mqtt_info;

                    if ((mqtt_info = create_device_twin_get_message(transport_data)) == NULL)
                    {
                        LogError("Failure: could not create message for twin get command");
                    }
                    else if (publish_device_twin_get_message(transport_data, mqtt_info) == 0)
                    {
                        transport_data->device_twin_get_sent = true;
                    }
                    else
                    {
                        LogError("Failure: sending device twin get property command.");
                        destroy_device_twin_get_message(mqtt_info);
                    }
                }
                // Publish can be called now
                transport_data->currPacketState = PUBLISH_TYPE;
            }
            else if (transport_data->currPacketState == PUBLISH_TYPE)
            {
                PDLIST_ENTRY currentListEntry = transport_data->waitingToSend->Flink;
                /* Codes_SRS_IOTHUB_MQTT_TRANSPORT_07_027: [IoTHubTransport_MQTT_Common_DoWork shall inspect the "waitingToSend" DLIST passed in config structure.] */
                while (currentListEntry != transport_data->waitingToSend)
                {
                    IOTHUB_MESSAGE_LIST* iothubMsgList = containingRecord(currentListEntry, IOTHUB_MESSAGE_LIST, entry);
                    DLIST_ENTRY savedFromCurrentListEntry;
                    savedFromCurrentListEntry.Flink = currentListEntry->Flink;

                    /* Codes_SRS_IOTHUB_MQTT_TRANSPORT_07_027: [IoTHubTransport_MQTT_Common_DoWork shall inspect the "waitingToSend" DLIST passed in config structure.] */
                    size_t messageLength;
                    const unsigned char* messagePayload = NULL;
                    if (!RetrieveMessagePayload(iothubMsgList->messageHandle, &messagePayload, &messageLength))
                    {
                        (void)(DList_RemoveEntryList(currentListEntry));
                        sendMsgComplete(iothubMsgList, transport_data, IOTHUB_CLIENT_CONFIRMATION_ERROR);
                        LogError("Failure result from IoTHubMessage_GetData");
                    }
                    else
                    {
                        /* Codes_SRS_IOTHUB_MQTT_TRANSPORT_07_029: [IoTHubTransport_MQTT_Common_DoWork shall create a MQTT_MESSAGE_HANDLE and pass this to a call to mqtt_client_publish.] */
                        MQTT_MESSAGE_DETAILS_LIST* mqttMsgEntry = (MQTT_MESSAGE_DETAILS_LIST*)malloc(sizeof(MQTT_MESSAGE_DETAILS_LIST));
                        if (mqttMsgEntry == NULL)
                        {
                            LogError("Allocation Error: Failure allocating MQTT Message Detail List.");
                        }
                        else
                        {
                            mqttMsgEntry->retryCount = 0;
                            mqttMsgEntry->iotHubMessageEntry = iothubMsgList;
                            mqttMsgEntry->packet_id = get_next_packet_id(transport_data);
                            if (publish_mqtt_telemetry_msg(transport_data, mqttMsgEntry, messagePayload, messageLength) != 0)
                            {
                                (void)(DList_RemoveEntryList(currentListEntry));
                                sendMsgComplete(iothubMsgList, transport_data, IOTHUB_CLIENT_CONFIRMATION_ERROR);
                                free(mqttMsgEntry);
                            }
                            else
                            {
                                // Remove the message from the waiting queue ...
                                (void)(DList_RemoveEntryList(currentListEntry));
                                // and add it to the ack queue
                                DList_InsertTailList(&(transport_data->telemetry_waitingForAck), &(mqttMsgEntry->entry));
                            }
                        }
                    }
                    currentListEntry = savedFromCurrentListEntry.Flink;
                }

                sendPendingGetTwinRequests(transport_data);
            }
            /* Codes_SRS_IOTHUB_MQTT_TRANSPORT_07_030: [IoTHubTransport_MQTT_Common_DoWork shall call mqtt_client_dowork everytime it is called if it is connected.] */
            mqtt_client_dowork(transport_data->mqttClient);
        }

        // Check the ack messages timeouts
        process_queued_ack_messages(transport_data);
        removeExpiredPendingGetTwinRequests(transport_data);
        removeExpiredGetTwinRequestsPendingAck(transport_data);
    }
}

IOTHUB_CLIENT_RESULT IoTHubTransport_MQTT_Common_GetSendStatus(TRANSPORT_LL_HANDLE handle, IOTHUB_CLIENT_STATUS *iotHubClientStatus)
{
    IOTHUB_CLIENT_RESULT result;

    if (handle == NULL || iotHubClientStatus == NULL)
    {
    /* Codes_SRS_IOTHUB_MQTT_TRANSPORT_07_023: [IoTHubTransport_MQTT_Common_GetSendStatus shall return IOTHUB_CLIENT_INVALID_ARG if called with NULL parameter.] */
    LogError("invalid arument.");
    result = IOTHUB_CLIENT_INVALID_ARG;
    }
    else
    {
    MQTTTRANSPORT_HANDLE_DATA* handleData = (MQTTTRANSPORT_HANDLE_DATA*)handle;
    if (!DList_IsListEmpty(handleData->waitingToSend) || !DList_IsListEmpty(&(handleData->telemetry_waitingForAck)))
    {
        /* Codes_SRS_IOTHUB_MQTT_TRANSPORT_07_025: [IoTHubTransport_MQTT_Common_GetSendStatus shall return IOTHUB_CLIENT_OK and status IOTHUB_CLIENT_SEND_STATUS_BUSY if there are currently event items to be sent or being sent.] */
        *iotHubClientStatus = IOTHUB_CLIENT_SEND_STATUS_BUSY;
    }
    else
    {
        /* Codes_SRS_IOTHUB_MQTT_TRANSPORT_07_024: [IoTHubTransport_MQTT_Common_GetSendStatus shall return IOTHUB_CLIENT_OK and status IOTHUB_CLIENT_SEND_STATUS_IDLE if there are currently no event items to be sent or being sent.] */
        *iotHubClientStatus = IOTHUB_CLIENT_SEND_STATUS_IDLE;
    }
    result = IOTHUB_CLIENT_OK;
    }
    return result;
}

IOTHUB_CLIENT_RESULT IoTHubTransport_MQTT_Common_SetOption(TRANSPORT_LL_HANDLE handle, const char* option, const void* value)
{
    /* Codes_SRS_IOTHUB_MQTT_TRANSPORT_07_021: [If any parameter is NULL then IoTHubTransport_MQTT_Common_SetOption shall return IOTHUB_CLIENT_INVALID_ARG.] */
    IOTHUB_CLIENT_RESULT result;
    if (
        (handle == NULL) ||
        (option == NULL) ||
        (value == NULL)
        )
    {
        result = IOTHUB_CLIENT_INVALID_ARG;
        LogError("invalid parameter (NULL) passed to IoTHubTransport_MQTT_Common_SetOption.");
    }
    else
    {
        MQTTTRANSPORT_HANDLE_DATA* transport_data = (MQTTTRANSPORT_HANDLE_DATA*)handle;

        IOTHUB_CREDENTIAL_TYPE cred_type = IoTHubClient_Auth_Get_Credential_Type(transport_data->authorization_module);

        /* Codes_SRS_IOTHUB_MQTT_TRANSPORT_07_031: [If the option parameter is set to "logtrace" then the value shall be a bool_ptr and the value will determine if the mqtt client log is on or off.] */
        if (strcmp(OPTION_LOG_TRACE, option) == 0)
        {
            transport_data->log_trace = *((bool*)value);
            mqtt_client_set_trace(transport_data->mqttClient, transport_data->log_trace, transport_data->raw_trace);
            result = IOTHUB_CLIENT_OK;
        }
        else if (strcmp("rawlogtrace", option) == 0)
        {
            transport_data->raw_trace = *((bool*)value);
            mqtt_client_set_trace(transport_data->mqttClient, transport_data->log_trace, transport_data->raw_trace);
            result = IOTHUB_CLIENT_OK;
        }
        else if (strcmp(OPTION_AUTO_URL_ENCODE_DECODE, option) == 0)
        {
            transport_data->auto_url_encode_decode = *((bool*)value);
            result = IOTHUB_CLIENT_OK;
        }
        else if (strcmp(OPTION_CONNECTION_TIMEOUT, option) == 0)
        {
            int* connection_time = (int*)value;
            if (*connection_time != transport_data->connect_timeout_in_sec)
            {
                transport_data->connect_timeout_in_sec = (uint16_t)(*connection_time);
            }
            result = IOTHUB_CLIENT_OK;
        }
        else if (strcmp(OPTION_KEEP_ALIVE, option) == 0)
        {
            /* Codes_SRS_IOTHUB_MQTT_TRANSPORT_07_036: [If the option parameter is set to "keepalive" then the value shall be a int_ptr and the value will determine the mqtt keepalive time that is set for pings.] */
            int* keepAliveOption = (int*)value;
            /* Codes_SRS_IOTHUB_MQTT_TRANSPORT_07_037 : [If the option parameter is set to supplied int_ptr keepalive is the same value as the existing keepalive then IoTHubTransport_MQTT_Common_SetOption shall do nothing.] */
            if (*keepAliveOption != transport_data->keepAliveValue)
            {
                transport_data->keepAliveValue = (uint16_t)(*keepAliveOption);
                if (transport_data->mqttClientStatus != MQTT_CLIENT_STATUS_NOT_CONNECTED)
                {
                    /* Codes_SRS_IOTHUB_MQTT_TRANSPORT_07_038: [If the client is connected when the keepalive is set then IoTHubTransport_MQTT_Common_SetOption shall disconnect and reconnect with the specified keepalive value.] */
                    DisconnectFromClient(transport_data);
                }
            }
            result = IOTHUB_CLIENT_OK;
        }
        /* Codes_SRS_IOTHUB_MQTT_TRANSPORT_07_039: [If the option parameter is set to "x509certificate" then the value shall be a const char of the certificate to be used for x509.] */
        else if ((strcmp(OPTION_X509_CERT, option) == 0) && (cred_type != IOTHUB_CREDENTIAL_TYPE_X509 && cred_type != IOTHUB_CREDENTIAL_TYPE_UNKNOWN))
        {
            LogError("x509certificate specified, but authentication method is not x509");
            result = IOTHUB_CLIENT_INVALID_ARG;
        }
        /* Codes_SRS_IOTHUB_MQTT_TRANSPORT_07_040: [If the option parameter is set to "x509privatekey" then the value shall be a const char of the RSA Private Key to be used for x509.] */
        else if ((strcmp(OPTION_X509_PRIVATE_KEY, option) == 0) && (cred_type != IOTHUB_CREDENTIAL_TYPE_X509 && cred_type != IOTHUB_CREDENTIAL_TYPE_UNKNOWN))
        {
            LogError("x509privatekey specified, but authentication method is not x509");
            result = IOTHUB_CLIENT_INVALID_ARG;
        }
        else if (strcmp(OPTION_RETRY_INTERVAL_SEC, option) == 0)
        {
            if (retry_control_set_option(transport_data->retry_control_handle, RETRY_CONTROL_OPTION_INITIAL_WAIT_TIME_IN_SECS, value) != 0)
            {
                LogError("Failure setting retry interval option");
                result = IOTHUB_CLIENT_ERROR;
            }
            else
            {
                result = IOTHUB_CLIENT_OK;
            }
        }
        else if (strcmp(OPTION_HTTP_PROXY, option) == 0)
        {
            /* Codes_SRS_IOTHUB_TRANSPORT_MQTT_COMMON_01_001: [ If `option` is `proxy_data`, `value` shall be used as an `HTTP_PROXY_OPTIONS*`. ]*/
            HTTP_PROXY_OPTIONS* proxy_options = (HTTP_PROXY_OPTIONS*)value;

            if (transport_data->xioTransport != NULL)
            {
                /* Codes_SRS_IOTHUB_TRANSPORT_MQTT_COMMON_01_007: [ If the underlying IO has already been created, then `IoTHubTransport_MQTT_Common_SetOption` shall fail and return `IOTHUB_CLIENT_ERROR`. ]*/
                LogError("Cannot set proxy option once the underlying IO is created");
                result = IOTHUB_CLIENT_ERROR;
            }
            else if (proxy_options->host_address == NULL)
            {
                /* Codes_SRS_IOTHUB_TRANSPORT_MQTT_COMMON_01_003: [ If `host_address` is NULL, `IoTHubTransport_MQTT_Common_SetOption` shall fail and return `IOTHUB_CLIENT_INVALID_ARG`. ]*/
                LogError("NULL host_address in proxy options");
                result = IOTHUB_CLIENT_INVALID_ARG;
            }
            /* Codes_SRS_IOTHUB_TRANSPORT_MQTT_COMMON_01_006: [ If only one of `username` and `password` is NULL, `IoTHubTransport_MQTT_Common_SetOption` shall fail and return `IOTHUB_CLIENT_INVALID_ARG`. ]*/
            else if (((proxy_options->username == NULL) || (proxy_options->password == NULL)) &&
                (proxy_options->username != proxy_options->password))
            {
                LogError("Only one of username and password for proxy settings was NULL");
                result = IOTHUB_CLIENT_INVALID_ARG;
            }
            else
            {
                char* copied_proxy_hostname = NULL;
                char* copied_proxy_username = NULL;
                char* copied_proxy_password = NULL;

                /* Codes_SRS_IOTHUB_TRANSPORT_MQTT_COMMON_01_002: [ The fields `host_address`, `port`, `username` and `password` shall be saved for later used (needed when creating the underlying IO to be used by the transport). ]*/
                transport_data->http_proxy_port = proxy_options->port;
                if (mallocAndStrcpy_s(&copied_proxy_hostname, proxy_options->host_address) != 0)
                {
                    /* Codes_SRS_IOTHUB_TRANSPORT_MQTT_COMMON_01_004: [ If copying `host_address`, `username` or `password` fails, `IoTHubTransport_MQTT_Common_SetOption` shall fail and return `IOTHUB_CLIENT_ERROR`. ]*/
                    LogError("Cannot copy HTTP proxy hostname");
                    result = IOTHUB_CLIENT_ERROR;
                }
                /* Codes_SRS_IOTHUB_TRANSPORT_MQTT_COMMON_01_005: [ `username` and `password` shall be allowed to be NULL. ]*/
                else if ((proxy_options->username != NULL) && (mallocAndStrcpy_s(&copied_proxy_username, proxy_options->username) != 0))
                {
                    /* Codes_SRS_IOTHUB_TRANSPORT_MQTT_COMMON_01_004: [ If copying `host_address`, `username` or `password` fails, `IoTHubTransport_MQTT_Common_SetOption` shall fail and return `IOTHUB_CLIENT_ERROR`. ]*/
                    free(copied_proxy_hostname);
                    LogError("Cannot copy HTTP proxy username");
                    result = IOTHUB_CLIENT_ERROR;
                }
                /* Codes_SRS_IOTHUB_TRANSPORT_MQTT_COMMON_01_005: [ `username` and `password` shall be allowed to be NULL. ]*/
                else if ((proxy_options->password != NULL) && (mallocAndStrcpy_s(&copied_proxy_password, proxy_options->password) != 0))
                {
                    /* Codes_SRS_IOTHUB_TRANSPORT_MQTT_COMMON_01_004: [ If copying `host_address`, `username` or `password` fails, `IoTHubTransport_MQTT_Common_SetOption` shall fail and return `IOTHUB_CLIENT_ERROR`. ]*/
                    if (copied_proxy_username != NULL)
                    {
                        free(copied_proxy_username);
                    }
                    free(copied_proxy_hostname);
                    LogError("Cannot copy HTTP proxy password");
                    result = IOTHUB_CLIENT_ERROR;
                }
                else
                {
                    /* Codes_SRS_IOTHUB_TRANSPORT_MQTT_COMMON_01_009: [ When setting the proxy options succeeds any previously saved proxy options shall be freed. ]*/
                    free_proxy_data(transport_data);

                    transport_data->http_proxy_hostname = copied_proxy_hostname;
                    transport_data->http_proxy_username = copied_proxy_username;
                    transport_data->http_proxy_password = copied_proxy_password;

                    /* Codes_SRS_IOTHUB_TRANSPORT_MQTT_COMMON_01_008: [ If setting the `proxy_data` option suceeds, `IoTHubTransport_MQTT_Common_SetOption` shall return `IOTHUB_CLIENT_OK` ]*/
                    result = IOTHUB_CLIENT_OK;
                }
            }
        }
        else
        {
            /* Codes_SRS_IOTHUB_MQTT_TRANSPORT_07_039: [If the option parameter is set to "x509certificate" then the value shall be a const char of the certificate to be used for x509.] */
            if (((strcmp(OPTION_X509_CERT, option) == 0) || (strcmp(OPTION_X509_PRIVATE_KEY, option) == 0)) && (cred_type != IOTHUB_CREDENTIAL_TYPE_X509))
            {
                IoTHubClient_Auth_Set_x509_Type(transport_data->authorization_module, true);
            }

            /* Codes_SRS_IOTHUB_MQTT_TRANSPORT_07_032: [IoTHubTransport_MQTT_Common_SetOption shall pass down the option to xio_setoption if the option parameter is not a known option string for the MQTT transport.] */
            if (GetTransportProviderIfNecessary(transport_data) == 0)
            {
                if (xio_setoption(transport_data->xioTransport, option, value) == 0)
                {
                    result = IOTHUB_CLIENT_OK;
                }
                else
                {
                    /* Codes_SRS_IOTHUB_MQTT_TRANSPORT_07_132: [IoTHubTransport_MQTT_Common_SetOption shall return IOTHUB_CLIENT_INVALID_ARG xio_setoption fails] */
                    result = IOTHUB_CLIENT_INVALID_ARG;
                }
            }
            else
            {
                result = IOTHUB_CLIENT_ERROR;
            }
        }
    }
    return result;
}

static bool check_module_ids_equal(const char* transportModuleId, const char* deviceModuleId)
{
    if ((transportModuleId != NULL) && (deviceModuleId == NULL))
    {
        return false;
    }
    else if ((transportModuleId == NULL) && (deviceModuleId != NULL))
    {
        return false;
    }
    else if ((transportModuleId == NULL) && (deviceModuleId == NULL))
    {
        return true;
    }
    else
    {
        return (0 == strcmp(transportModuleId, deviceModuleId));
    }
}

TRANSPORT_LL_HANDLE IoTHubTransport_MQTT_Common_Register(TRANSPORT_LL_HANDLE handle, const IOTHUB_DEVICE_CONFIG* device, PDLIST_ENTRY waitingToSend)
{
    TRANSPORT_LL_HANDLE result = NULL;

    // Codes_SRS_IOTHUB_MQTT_TRANSPORT_17_001: [ IoTHubTransport_MQTT_Common_Register shall return NULL if the TRANSPORT_LL_HANDLE is NULL.]
    // Codes_SRS_IOTHUB_MQTT_TRANSPORT_17_002: [ IoTHubTransport_MQTT_Common_Register shall return NULL if device or waitingToSend are NULL.]
    if ((handle == NULL) || (device == NULL) || (waitingToSend == NULL))
    {
        LogError("IoTHubTransport_MQTT_Common_Register: handle, device or waitingToSend is NULL.");
        result = NULL;
    }
    else
    {
        MQTTTRANSPORT_HANDLE_DATA* transport_data = (MQTTTRANSPORT_HANDLE_DATA*)handle;

        // Codes_SRS_IOTHUB_MQTT_TRANSPORT_03_001: [ IoTHubTransport_MQTT_Common_Register shall return NULL if deviceId, or both deviceKey and deviceSasToken are NULL.]
        if (device->deviceId == NULL)
        {
            LogError("IoTHubTransport_MQTT_Common_Register: deviceId is NULL.");
            result = NULL;
        }
        // Codes_SRS_IOTHUB_MQTT_TRANSPORT_03_002: [ IoTHubTransport_MQTT_Common_Register shall return NULL if both deviceKey and deviceSasToken are provided.]
        else if ((device->deviceKey != NULL) && (device->deviceSasToken != NULL))
        {
            LogError("IoTHubTransport_MQTT_Common_Register: Both deviceKey and deviceSasToken are defined. Only one can be used.");
            result = NULL;
        }
        else
        {
            // Codes_SRS_IOTHUB_MQTT_TRANSPORT_17_003: [ IoTHubTransport_MQTT_Common_Register shall return NULL if deviceId or deviceKey do not match the deviceId and deviceKey passed in during IoTHubTransport_MQTT_Common_Create.]
            if (strcmp(STRING_c_str(transport_data->device_id), device->deviceId) != 0)
            {
                LogError("IoTHubTransport_MQTT_Common_Register: deviceId does not match.");
                result = NULL;
            }
            else if (!check_module_ids_equal(STRING_c_str(transport_data->module_id), device->moduleId))
            {
                LogError("IoTHubTransport_MQTT_Common_Register: moduleId does not match.");
                result = NULL;
            }
            // Codes_SRS_IOTHUB_TRANSPORT_MQTT_COMMON_43_001: [ IoTHubTransport_MQTT_Common_Register shall return NULL if deviceKey is NULL when credential type is IOTHUB_CREDENTIAL_TYPE_DEVICE_KEY ]
            else if (IoTHubClient_Auth_Get_Credential_Type(transport_data->authorization_module) == IOTHUB_CREDENTIAL_TYPE_DEVICE_KEY &&
                ((device->deviceKey == NULL) || (strcmp(IoTHubClient_Auth_Get_DeviceKey(transport_data->authorization_module), device->deviceKey) != 0)))
            {
                LogError("IoTHubTransport_MQTT_Common_Register: deviceKey does not match.");
                result = NULL;
            }
            else
            {
                if (transport_data->isRegistered == true)
                {
                    LogError("Transport already has device registered by id: [%s]", device->deviceId);
                    result = NULL;
                }
                else
                {
                    transport_data->isRegistered = true;
                    // Codes_SRS_IOTHUB_MQTT_TRANSPORT_17_004: [ IoTHubTransport_MQTT_Common_Register shall return the TRANSPORT_LL_HANDLE as the TRANSPORT_LL_HANDLE. ]
                    result = (TRANSPORT_LL_HANDLE)handle;
                }
            }
        }
    }

    return result;
}

void IoTHubTransport_MQTT_Common_Unregister(TRANSPORT_LL_HANDLE deviceHandle)
{
    // Codes_SRS_IOTHUB_MQTT_TRANSPORT_17_005: [ If deviceHandle is NULL `IoTHubTransport_MQTT_Common_Unregister` shall do nothing. ]
    if (deviceHandle != NULL)
    {
        MQTTTRANSPORT_HANDLE_DATA* transport_data = (MQTTTRANSPORT_HANDLE_DATA*)deviceHandle;

        transport_data->isRegistered = false;
    }
}

STRING_HANDLE IoTHubTransport_MQTT_Common_GetHostname(TRANSPORT_LL_HANDLE handle)
{
    STRING_HANDLE result;
    /*Codes_SRS_IOTHUB_MQTT_TRANSPORT_02_001: [ If handle is NULL then IoTHubTransport_MQTT_Common_GetHostname shall fail and return NULL. ]*/
    if (handle == NULL)
    {
        result = NULL;
    }
    /*Codes_SRS_IOTHUB_MQTT_TRANSPORT_02_002: [ Otherwise IoTHubTransport_MQTT_Common_GetHostname shall return a non-NULL STRING_HANDLE containg the hostname. ]*/
    else if ((result = STRING_clone(((MQTTTRANSPORT_HANDLE_DATA*)(handle))->hostAddress)) == NULL)
    {
        LogError("Cannot provide the target host name (STRING_clone failed).");
    }

    return result;
}

IOTHUB_CLIENT_RESULT IoTHubTransport_MQTT_Common_SendMessageDisposition(MESSAGE_CALLBACK_INFO* message_data, IOTHUBMESSAGE_DISPOSITION_RESULT disposition)
{
    (void)disposition;

    IOTHUB_CLIENT_RESULT result;
    if (message_data)
    {
        if (message_data->messageHandle)
        {
            IoTHubMessage_Destroy(message_data->messageHandle);
            result = IOTHUB_CLIENT_OK;
        }
        else
        {
            /*Codes_SRS_IOTHUB_MQTT_TRANSPORT_10_002: [If any of the messageData fields are NULL, IoTHubTransport_MQTT_Common_SendMessageDisposition shall fail and return IOTHUB_CLIENT_ERROR. ]*/
            LogError("message handle is NULL");
            result = IOTHUB_CLIENT_ERROR;
        }
        free(message_data);
    }
    else
    {
        /*Codes_SRS_IOTHUB_MQTT_TRANSPORT_10_001: [If messageData is NULL, IoTHubTransport_MQTT_Common_SendMessageDisposition shall fail and return IOTHUB_CLIENT_ERROR. ]*/
        LogError("message_data is NULL");
        result = IOTHUB_CLIENT_ERROR;
    }
    return result;
}


int IoTHubTransport_MQTT_Common_Subscribe_InputQueue(TRANSPORT_LL_HANDLE handle)
{
    int result;
    PMQTTTRANSPORT_HANDLE_DATA transport_data = (PMQTTTRANSPORT_HANDLE_DATA)handle;
    if (transport_data == NULL)
    {
        // Codes_SRS_IOTHUB_TRANSPORT_MQTT_COMMON_31_066: [ If parameter handle is NULL than IoTHubTransport_MQTT_Common_Subscribe_InputQueue shall return a non-zero value.]
        LogError("Invalid handle parameter. NULL.");
        result = MU_FAILURE;
    }
    else if (transport_data->module_id == NULL)
    {
        // Codes_SRS_IOTHUB_TRANSPORT_MQTT_COMMON_31_073: [ If module ID is not set on the transpont, IoTHubTransport_MQTT_Common_Unsubscribe_InputQueue shall fail.]
        LogError("ModuleID must be specified for input queues. NULL.");
        result = MU_FAILURE;
    }
    else if ((transport_data->topic_InputQueue == NULL) &&
        (transport_data->topic_InputQueue = STRING_construct_sprintf(TOPIC_INPUT_QUEUE_NAME, STRING_c_str(transport_data->device_id), STRING_c_str(transport_data->module_id))) == NULL)
    {
        LogError("Failure constructing Message Topic");
        result = MU_FAILURE;
    }
    else
    {
        // Codes_SRS_IOTHUB_TRANSPORT_MQTT_COMMON_31_067: [ IoTHubTransport_MQTT_Common_Subscribe_InputQueue shall set a flag to enable mqtt_client_subscribe to be called to subscribe to the input queue Message Topic.]
        transport_data->topics_ToSubscribe |= SUBSCRIBE_INPUT_QUEUE_TOPIC;
        changeStateToSubscribeIfAllowed(transport_data);
        // Codes_SRS_IOTHUB_TRANSPORT_MQTT_COMMON_31_070: [ On success IoTHubTransport_MQTT_Common_Subscribe_InputQueue shall return 0.]
        result = 0;
    }
    return result;
}

void IoTHubTransport_MQTT_Common_Unsubscribe_InputQueue(TRANSPORT_LL_HANDLE handle)
{
    PMQTTTRANSPORT_HANDLE_DATA transport_data = (PMQTTTRANSPORT_HANDLE_DATA)handle;
    if ((transport_data != NULL) && (transport_data->topic_InputQueue != NULL))
    {
        // Codes_SRS_IOTHUB_TRANSPORT_MQTT_COMMON_31_072: [ IoTHubTransport_MQTT_Common_Unsubscribe_InputQueue shall call mqtt_client_unsubscribe to unsubscribe the mqtt input queue message topic.]
        const char* unsubscribe[1];
        unsubscribe[0] = STRING_c_str(transport_data->topic_InputQueue);
        if (mqtt_client_unsubscribe(transport_data->mqttClient, get_next_packet_id(transport_data), unsubscribe, 1) != 0)
        {
            LogError("Failure calling mqtt_client_unsubscribe");
        }
        STRING_delete(transport_data->topic_InputQueue);
        transport_data->topic_InputQueue = NULL;
        transport_data->topics_ToSubscribe &= ~SUBSCRIBE_INPUT_QUEUE_TOPIC;
    }
    else
    {
        // Codes_SRS_IOTHUB_TRANSPORT_MQTT_COMMON_31_071: [ If parameter handle is NULL then IoTHubTransport_MQTT_Common_Unsubscribe_InputQueue shall do nothing.]
        LogError("Invalid argument to unsubscribe input queue (NULL).");
    }
}

int IoTHubTransport_MQTT_Common_SetStreamRequestCallback(IOTHUB_DEVICE_HANDLE handle, DEVICE_STREAM_C2D_REQUEST_CALLBACK streamRequestCallback, void* context)
{
    int result;

    // Codes_SRS_IOTHUB_TRANSPORT_MQTT_COMMON_09_046: [ If `handle` is NULL, IoTHubTransport_MQTT_Common_SetStreamRequestCallback shall return a non-zero value (failure) ]
    if (handle == NULL)
    {
        LogError("Invalid handle parameter. NULL.");
        result = MU_FAILURE;
    }
    else
    {
        PMQTTTRANSPORT_HANDLE_DATA transport_data = (PMQTTTRANSPORT_HANDLE_DATA)handle;

        if (streamRequestCallback != NULL)
        {
            DEVICE_STREAM_C2D_REQUEST_CALLBACK previous_callback = transport_data->stream_request_callback;
            void* previous_context = transport_data->stream_request_context;

            transport_data->stream_request_callback = streamRequestCallback;
            transport_data->stream_request_context = context;

            if (transport_data->topics_ToSubscribe & SUBSCRIBE_STREAMS_POST_TOPIC)
            {
                // Is already subscribed; no need to resubscribe.
                result = 0;
            }
            else
            {
                // Codes_SRS_IOTHUB_TRANSPORT_MQTT_COMMON_09_047: [ The transport shall subscribe for messages from topic $iothub/streams/POST/ ]
                if ((transport_data->topic_StreamsPost = STRING_construct(TOPIC_DEVICE_STREAMS_POST)) == NULL)
                {
                    LogError("Failure constructing Stream POST Topic");
                    transport_data->stream_request_callback = previous_callback;
                    transport_data->stream_request_context = previous_context;

                    // Codes_SRS_IOTHUB_TRANSPORT_MQTT_COMMON_09_048: [ If topic subscription fails, the function shall return a non-zero value (failure) ]
                    result = MU_FAILURE;
                }
                else if ((transport_data->topic_StreamsResp = STRING_construct(TOPIC_DEVICE_STREAMS_RESP)) == NULL)
                {
                    LogError("Failure constructing Stream Response Topic");

                    STRING_delete(transport_data->topic_StreamsPost);
                    transport_data->topic_StreamsPost = NULL;

                    transport_data->stream_request_callback = previous_callback;
                    transport_data->stream_request_context = previous_context;
                    
                    // Codes_SRS_IOTHUB_TRANSPORT_MQTT_COMMON_09_048: [ If topic subscription fails, the function shall return a non-zero value (failure) ]
                    result = MU_FAILURE;
                }
                else
                {
                    transport_data->topics_ToSubscribe |= SUBSCRIBE_STREAMS_POST_TOPIC;
                    transport_data->topics_ToSubscribe |= SUBSCRIBE_STREAMS_RESP_TOPIC;
                    changeStateToSubscribeIfAllowed(transport_data);
                    // Codes_SRS_IOTHUB_TRANSPORT_MQTT_COMMON_09_049: [ If no errors occur, IoTHubTransport_MQTT_Common_SetStreamRequestCallback shall return zero (success) ]
                    result = 0;
                }
            }
        }
        else
        {
            if (transport_data->topics_ToSubscribe & SUBSCRIBE_STREAMS_POST_TOPIC)
            {
                const char* unsubscribe[2];
                unsubscribe[0] = STRING_c_str(transport_data->topic_StreamsPost);
                unsubscribe[1] = STRING_c_str(transport_data->topic_StreamsResp);

                if (mqtt_client_unsubscribe(transport_data->mqttClient, get_next_packet_id(transport_data), unsubscribe, 2) != 0)
                {
                    LogError("Failure calling mqtt_client_unsubscribe");
                }

                STRING_delete(transport_data->topic_StreamsPost);
                transport_data->topic_StreamsPost = NULL;
                STRING_delete(transport_data->topic_StreamsResp);
                transport_data->topic_StreamsResp = NULL;

                transport_data->topics_ToSubscribe &= ~SUBSCRIBE_STREAMS_POST_TOPIC;
                transport_data->topics_ToSubscribe &= ~SUBSCRIBE_STREAMS_RESP_TOPIC;

                transport_data->stream_request_callback = NULL;
                transport_data->stream_request_context = NULL;
            }

            // Codes_SRS_IOTHUB_TRANSPORT_MQTT_COMMON_09_049: [ If no errors occur, IoTHubTransport_MQTT_Common_SetStreamRequestCallback shall return zero (success) ]
            result = 0;
        }
    }

    return result;
}

int IoTHubTransport_MQTT_Common_SendStreamResponse(IOTHUB_DEVICE_HANDLE handle, DEVICE_STREAM_C2D_RESPONSE* response)
{
    int result;

    if (handle == NULL || response == NULL)
    {
        // Codes_SRS_IOTHUB_TRANSPORT_MQTT_COMMON_09_050: [ If `handle` or `response` are NULL, IoTHubTransport_MQTT_Common_SendStreamResponse shall return a non-zero value ]
        LogError("Invalid parameter. handle=%p, response=%p", handle, response);
        result = MU_FAILURE;
    }
    else
    {
        PMQTTTRANSPORT_HANDLE_DATA transport_data = (PMQTTTRANSPORT_HANDLE_DATA)handle;

        // Codes_SRS_IOTHUB_TRANSPORT_MQTT_COMMON_09_051: [ A mqtt message shall be created and `response->data` be set as its body ]
        // Codes_SRS_IOTHUB_TRANSPORT_MQTT_COMMON_09_053: [ The destination topic name shall be set to $iothub/streams/res/`result_code`/?$rid=`response->request_id` ]
        // Codes_SRS_IOTHUB_TRANSPORT_MQTT_COMMON_09_054: [ If `response->accept` is TRUE, `response_code` shall be set as "200", otherwise it shall be "400" ]
        // Codes_SRS_IOTHUB_TRANSPORT_MQTT_COMMON_09_055: [ If `response->content_type` is not NULL, "$ct=" shall be appended to the topic name followed by the url-encoded value of `response->content_type` ]
        // Codes_SRS_IOTHUB_TRANSPORT_MQTT_COMMON_09_056: [ If `response->content_encoding` is not NULL, "$ce=" shall be appended to the topic name followed by the url-encoded value of `response->content_encoding` ]
        // Codes_SRS_IOTHUB_TRANSPORT_MQTT_COMMON_09_057: [ The mqtt message shall be published to the destination topic ]
        if (publish_device_stream_response(transport_data, response) != 0)
        {
            LogError("Failed publishing MQTT message with stream response");
            // Codes_SRS_IOTHUB_TRANSPORT_MQTT_COMMON_09_052: [ If the mqtt message fails to be created, IoTHubTransport_MQTT_Common_SendStreamResponse shall fail and return a non-zero value ]
            // Codes_SRS_IOTHUB_TRANSPORT_MQTT_COMMON_09_058: [ If publishing fails, the function shall fail and return a non-zero value ]
            result = MU_FAILURE;
        }
        else
        {
            // Codes_SRS_IOTHUB_TRANSPORT_MQTT_COMMON_09_059: [ If no errors occur, IoTHubTransport_MQTT_Common_SendStreamResponse shall return zero ]
            result = 0;
        }
    }

    return result;
}

int IoTHubTransport_MQTT_SetCallbackContext(TRANSPORT_LL_HANDLE handle, void* ctx)
{
    int result;
    if (handle == NULL)
    {
        LogError("Invalid parameter specified handle: %p", handle);
        result = MU_FAILURE;
    }
    else
    {
        MQTTTRANSPORT_HANDLE_DATA* transport_data = (MQTTTRANSPORT_HANDLE_DATA*)handle;
        transport_data->transport_ctx = ctx;
        result = 0;
    }
    return result;
}

int IoTHubTransport_MQTT_GetSupportedPlatformInfo(TRANSPORT_LL_HANDLE handle, PLATFORM_INFO_OPTION* info)
{
    int result;

    if (handle == NULL || info == NULL)
    {
        LogError("Invalid parameter specified (handle: %p, info: %p)", handle, info);
        result = MU_FAILURE;
    }
    else
    {
        *info = PLATFORM_INFO_OPTION_RETRIEVE_SQM;
        result = 0;
    }

    return result;
}<|MERGE_RESOLUTION|>--- conflicted
+++ resolved
@@ -359,13 +359,9 @@
     STRING_delete(transport_data->topic_NotifyState);
     STRING_delete(transport_data->topic_DeviceMethods);
     STRING_delete(transport_data->topic_InputQueue);
-
-<<<<<<< HEAD
     STRING_delete(transport_data->topic_StreamsPost);
     STRING_delete(transport_data->topic_StreamsResp);
-=======
     DestroyXioTransport(transport_data);
->>>>>>> cba82cdd
 
     free(transport_data);
 }
