--- conflicted
+++ resolved
@@ -121,11 +121,7 @@
 #define SUBSCRIBE_INPUT_QUEUE_TOPIC             0x0010
 #define SUBSCRIBE_STREAMS_POST_TOPIC            0x0020
 #define SUBSCRIBE_STREAMS_RESP_TOPIC            0x0040
-<<<<<<< HEAD
 #define SUBSCRIBE_TOPIC_COUNT                   7
-=======
-#define SUBSCRIBE_TOPIC_COUNT                   5
->>>>>>> 3ba2b90d
 
 DEFINE_ENUM_STRINGS(MQTT_CLIENT_EVENT_ERROR, MQTT_CLIENT_EVENT_ERROR_VALUES)
 
@@ -2833,22 +2829,14 @@
                         {
                             transport_data->topics_ToSubscribe |= SUBSCRIBE_INPUT_QUEUE_TOPIC;
                         }
-                    }
-                    if (transport_data->topic_StreamsPost != NULL)
-                    {
-                        transport_data->topics_ToSubscribe |= SUBSCRIBE_STREAMS_POST_TOPIC;
-                    }
-                    if (transport_data->topic_StreamsResp != NULL)
-                    {
-                        transport_data->topics_ToSubscribe |= SUBSCRIBE_STREAMS_RESP_TOPIC;
-                    }
-                    if (transport_data->topic_StreamsPost != NULL)
-                    {
-                        transport_data->topics_ToSubscribe |= SUBSCRIBE_STREAMS_POST_TOPIC;
-                    }
-                    if (transport_data->topic_StreamsResp != NULL)
-                    {
-                        transport_data->topics_ToSubscribe |= SUBSCRIBE_STREAMS_RESP_TOPIC;
+                        if (transport_data->topic_StreamsPost != NULL)
+                        {
+                            transport_data->topics_ToSubscribe |= SUBSCRIBE_STREAMS_POST_TOPIC;
+                        }
+                        if (transport_data->topic_StreamsResp != NULL)
+                        {
+                            transport_data->topics_ToSubscribe |= SUBSCRIBE_STREAMS_RESP_TOPIC;
+                        }
                     }
                 }
             }
