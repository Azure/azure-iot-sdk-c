--- conflicted
+++ resolved
@@ -680,6 +680,8 @@
     size_t index = *index_ptr;
 
     bool is_security_msg = IoTHubMessage_IsSecurityMessage(iothub_message_handle);
+    const char* tracestate = IoTHubMessage_GetDistributedTracingSystemProperty(iothub_message_handle);
+
     /* Codes_SRS_IOTHUB_TRANSPORT_MQTT_COMMON_07_052: [ IoTHubTransport_MQTT_Common_DoWork shall check for the CorrelationId property and if found add the value as a system property in the format of $.cid=<id> ] */
     const char* correlation_id = IoTHubMessage_GetCorrelationId(iothub_message_handle);
     if (correlation_id != NULL)
@@ -718,31 +720,38 @@
             index++;
         }
     }
-<<<<<<< HEAD
+    if (result == 0)
+    {
+        if (is_security_msg)
+        {
+            // The Security interface Id value must be encoded
+            if (addSystemPropertyToTopicString(topic_string, index++, SECURITY_INTERFACE_ID_MQTT, SECURITY_INTERFACE_ID_VALUE, true) != 0)
+            {
+                LogError("Failed setting Security interface id");
+                result = MU_FAILURE;
+            }
+            else
+            {
+                result = 0;
+            }
+        }
+    }
+
     // Codes_SRS_IOTHUB_TRANSPORT_MQTT_COMMON_38_012: [ `IoTHubTransport_MQTT_Common_DoWork` shall check for the DistributedTracing property and if found add the `value` as a system property in the format of `$.tracestate=<value>` ]
     if (result == 0)
     {
-        const char* tracestate = IoTHubMessage_GetDistributedTracingSystemProperty(iothub_message_handle);
         if (tracestate != NULL)
         {
-            result = addSystemPropertyToTopicString(topic_string, index, DISTRIBUTED_TRACING_PROPERTY, tracestate, true);
-            index++;
-=======
-    if (result == 0)
-    {
-        if (is_security_msg)
-        {
-            // The Security interface Id value must be encoded
-            if (addSystemPropertyToTopicString(topic_string, index++, SECURITY_INTERFACE_ID_MQTT, SECURITY_INTERFACE_ID_VALUE, true) != 0)
-            {
-                LogError("Failed setting Security interface id");
+            // The distributed tracing tracestate value must be encoded
+            if (addSystemPropertyToTopicString(topic_string, index++, DISTRIBUTED_TRACING_PROPERTY, tracestate, true) != 0)
+            {
+                LogError("Failed setting distributed tracing tracestate");
                 result = MU_FAILURE;
             }
             else
             {
                 result = 0;
             }
->>>>>>> b67aca08
         }
     }
     *index_ptr = index;
