--- conflicted
+++ resolved
@@ -641,34 +641,24 @@
         {
             LogError("Failed URL encoding %s.", property_key);
             result = __FAILURE__;
-<<<<<<< HEAD
         }
         else if (STRING_sprintf(topic_string, "%s%%24.%s=%s", index == 0 ? "" : PROPERTY_SEPARATOR, property_key, STRING_c_str(encoded_property_value)) != 0)
         {
             LogError("Failed setting %s.", property_key);
             result = __FAILURE__;
         }
-=======
-        }
-        else if (STRING_sprintf(topic_string, "%s%%24.%s=%s", index == 0 ? "" : PROPERTY_SEPARATOR, property_key, STRING_c_str(encoded_property_value)) != 0)
+        STRING_delete(encoded_property_value);
+    }
+    else
+    {
+        if (STRING_sprintf(topic_string, "%s%%24.%s=%s", index == 0 ? "" : PROPERTY_SEPARATOR, property_key, property_value) != 0)
         {
             LogError("Failed setting %s.", property_key);
             result = __FAILURE__;
         }
->>>>>>> ad28b943
-        STRING_delete(encoded_property_value);
-    }
-    else
-    {
-        if (STRING_sprintf(topic_string, "%s%%24.%s=%s", index == 0 ? "" : PROPERTY_SEPARATOR, property_key, property_value) != 0)
-        {
-            LogError("Failed setting %s.", property_key);
-            result = __FAILURE__;
-        }
     }
     return result;
 }
-<<<<<<< HEAD
 
 static int addSystemPropertiesTouMqttMessage(IOTHUB_MESSAGE_HANDLE iothub_message_handle, STRING_HANDLE topic_string, size_t* index_ptr, bool urlencode)
 {
@@ -676,15 +666,6 @@
     int result = 0;
     size_t index = *index_ptr;
 
-=======
-
-static int addSystemPropertiesTouMqttMessage(IOTHUB_MESSAGE_HANDLE iothub_message_handle, STRING_HANDLE topic_string, size_t* index_ptr, bool urlencode)
-{
-    (void)urlencode;
-    int result = 0;
-    size_t index = *index_ptr;
-
->>>>>>> ad28b943
     /* Codes_SRS_IOTHUB_TRANSPORT_MQTT_COMMON_07_052: [ IoTHubTransport_MQTT_Common_DoWork shall check for the CorrelationId property and if found add the value as a system property in the format of $.cid=<id> ] */
     const char* correlation_id = IoTHubMessage_GetCorrelationId(iothub_message_handle);
     if (correlation_id != NULL)
@@ -788,7 +769,6 @@
             // Codes_SRS_IOTHUB_TRANSPORT_MQTT_COMMON_09_015: [ `IoTHubTransport_MQTT_Common_DoWork` shall check whether diagid and diagCreationTimeUtc be present simultaneously, treat as error if not]
             LogError("diagid and diagcreationtimeutc must be present simultaneously.");
             result = __FAILURE__;
-<<<<<<< HEAD
         }
     }
     return result;
@@ -837,41 +817,7 @@
             }
             index++;
         }
-       }
-=======
-        }
-    }
-    return result;
-}
-
-
-static STRING_HANDLE addPropertiesTouMqttMessage(IOTHUB_MESSAGE_HANDLE iothub_message_handle, const char* eventTopic, bool urlencode)
-{
-    size_t index = 0;
-    STRING_HANDLE result = STRING_construct(eventTopic);
-    if (result == NULL)
-    {
-        LogError("Failed to create event topic string handle");
-    }
-    else if (addUserPropertiesTouMqttMessage(iothub_message_handle, result, &index, urlencode) != 0)
-    {
-        LogError("Failed adding Properties to uMQTT Message");
-        STRING_delete(result);
-        result = NULL;
-    }
-    else if (addSystemPropertiesTouMqttMessage(iothub_message_handle, result, &index, urlencode) != 0)
-    {
-        LogError("Failed adding System Properties to uMQTT Message");
-        STRING_delete(result);
-        result = NULL;
-    }
-    else if (addDiagnosticPropertiesTouMqttMessage(iothub_message_handle, result, &index) != 0)
-    {
-        LogError("Failed adding Diagnostic Properties to uMQTT Message");
-        STRING_delete(result);
-        result = NULL;
-    }
->>>>>>> ad28b943
+    }
 
     return result;
 }
@@ -1331,7 +1277,6 @@
                                             propValue[valLen] = '\0';
 
                                             if (urldecode)
-<<<<<<< HEAD
                                             {
                                                 STRING_HANDLE propName_decoded = URL_DecodeString(propName);
                                                 STRING_HANDLE propValue_decoded = URL_DecodeString(propValue);
@@ -1350,26 +1295,6 @@
                                             }
                                             else
                                             {
-=======
-                                            {
-                                                STRING_HANDLE propName_decoded = URL_DecodeString(propName);
-                                                STRING_HANDLE propValue_decoded = URL_DecodeString(propValue);
-                                                if (propName_decoded == NULL || propValue_decoded == NULL)
-                                                {
-                                                    LogError("Failed to URL decode property");
-                                                    result = __FAILURE__;
-                                                }
-                                                else if (Map_AddOrUpdate(propertyMap, STRING_c_str(propName_decoded), STRING_c_str(propValue_decoded)) != MAP_OK)
-                                                {
-                                                    LogError("Map_AddOrUpdate failed.");
-                                                    result = __FAILURE__;
-                                                }
-                                                STRING_delete(propName_decoded);
-                                                STRING_delete(propValue_decoded);
-                                            }
-                                            else
-                                            {
->>>>>>> ad28b943
                                                 if (Map_AddOrUpdate(propertyMap, propName, propValue) != MAP_OK)
                                                 {
                                                     LogError("Map_AddOrUpdate failed.");
@@ -1521,11 +1446,7 @@
                         LogError("failure adding input name to property.");
                     }
                     // Will need to update this when the service has messages that can be rejected
-<<<<<<< HEAD
                     else if (extractMqttProperties(IoTHubMessage, topic_resp, transportData->auto_url_encode_decode) != 0)
-=======
-                    if (extractMqttProperties(IoTHubMessage, topic_resp, transportData->auto_url_encode_decode) != 0)
->>>>>>> ad28b943
                     {
                         LogError("failure extracting mqtt properties.");
                     }
