--- conflicted
+++ resolved
@@ -855,12 +855,9 @@
     size_t index = *index_ptr;
 
     bool is_security_msg = IoTHubMessage_IsSecurityMessage(iothub_message_handle);
-<<<<<<< HEAD
     const char* tracestate = IoTHubMessage_GetDistributedTracingSystemProperty(iothub_message_handle);
 
     /* Codes_SRS_IOTHUB_TRANSPORT_MQTT_COMMON_07_052: [ IoTHubTransport_MQTT_Common_DoWork shall check for the CorrelationId property and if found add the value as a system property in the format of $.cid=<id> ] */
-=======
->>>>>>> 35914cf7
     const char* correlation_id = IoTHubMessage_GetCorrelationId(iothub_message_handle);
     if (correlation_id != NULL)
     {
@@ -923,7 +920,6 @@
         }
     }
 
-<<<<<<< HEAD
     // Codes_SRS_IOTHUB_TRANSPORT_MQTT_COMMON_38_012: [ `IoTHubTransport_MQTT_Common_DoWork` shall check for the DistributedTracing property and if found add the `value` as a system property in the format of `$.tracestate=<value>` ]
     if (result == 0)
     {
@@ -933,7 +929,15 @@
             if (addSystemPropertyToTopicString(topic_string, index++, DISTRIBUTED_TRACING_PROPERTY, tracestate, true) != 0)
             {
                 LogError("Failed setting distributed tracing tracestate");
-=======
+                result = MU_FAILURE;
+            }
+            else
+            {
+                result = 0;
+            }
+        }
+    }
+
     if (result == 0)
     {
         const char* output_name = IoTHubMessage_GetOutputName(iothub_message_handle);
@@ -943,7 +947,6 @@
             if (addSystemPropertyToTopicString(topic_string, index++, SYS_PROP_ON, output_name, urlencode) != 0)
             {
                 LogError("Failed setting output name");
->>>>>>> 35914cf7
                 result = MU_FAILURE;
             }
             else
@@ -952,8 +955,6 @@
             }
         }
     }
-<<<<<<< HEAD
-=======
 
     if (result == 0)
     {
@@ -973,7 +974,6 @@
         }
     }
 
->>>>>>> 35914cf7
     *index_ptr = index;
     return result;
 }
