// Copyright (c) Microsoft. All rights reserved.
// Licensed under the MIT license. See LICENSE file in the project root for full license information.

#include <stdlib.h>
#include <ctype.h>

#include "azure_c_shared_utility/optimize_size.h"
#include "azure_c_shared_utility/gballoc.h"
#include "azure_c_shared_utility/xlogging.h"
#include "azure_c_shared_utility/strings.h"
#include "azure_c_shared_utility/doublylinkedlist.h"
#include "azure_c_shared_utility/crt_abstractions.h"
#include "azure_c_shared_utility/agenttime.h"
#include "azure_c_shared_utility/threadapi.h"
#include "azure_c_shared_utility/sastoken.h"
#include "azure_c_shared_utility/tickcounter.h"
#include "azure_c_shared_utility/tlsio.h"
#include "azure_c_shared_utility/platform.h"
#include "azure_c_shared_utility/string_tokenizer.h"
#include "azure_c_shared_utility/string_token.h"
#include "azure_c_shared_utility/shared_util_options.h"
#include "azure_c_shared_utility/urlencode.h"

#include "internal/iothub_client_private.h"
#include "internal/iothub_client_retry_control.h"
#include "internal/iothub_transport_ll_private.h"
#include "iothub_client_streaming.h"
#include "internal/iothubtransport_mqtt_common.h"
#include "internal/iothubtransport.h"
#include "internal/iothub_internal_consts.h"

#include "azure_umqtt_c/mqtt_client.h"

#include "iothub_client_options.h"
#include "iothub_client_version.h"

#include <stdarg.h>
#include <stdio.h>

#include <limits.h>
#include <inttypes.h>

#define SAS_REFRESH_MULTIPLIER              .8
#define EPOCH_TIME_T_VALUE                  0
#define DEFAULT_MQTT_KEEPALIVE              4*60 // 4 min
#define DEFAULT_CONNACK_TIMEOUT             30 // 30 seconds
#define BUILD_CONFIG_USERNAME               24
#define SAS_TOKEN_DEFAULT_LEN               10
#define RESEND_TIMEOUT_VALUE_MIN            1*60
#define MAX_SEND_RECOUNT_LIMIT              2
#define DEFAULT_CONNECTION_INTERVAL         30
#define FAILED_CONN_BACKOFF_VALUE           5
#define STATUS_CODE_FAILURE_VALUE           500
#define STATUS_CODE_TIMEOUT_VALUE           408

#define DEFAULT_RETRY_POLICY                IOTHUB_CLIENT_RETRY_EXPONENTIAL_BACKOFF_WITH_JITTER
#define DEFAULT_RETRY_TIMEOUT_IN_SECONDS    0
#define MAX_DISCONNECT_VALUE                50

#define ON_DEMAND_GET_TWIN_REQUEST_TIMEOUT_SECS    60
#define TWIN_REPORT_UPDATE_TIMEOUT_SECS           (60*5)

static const char TOPIC_DEVICE_TWIN_PREFIX[] = "$iothub/twin";
static const char TOPIC_DEVICE_METHOD_PREFIX[] = "$iothub/methods";

static const char* TOPIC_GET_DESIRED_STATE = "$iothub/twin/res/#";
static const char* TOPIC_NOTIFICATION_STATE = "$iothub/twin/PATCH/properties/desired/#";

static const char* TOPIC_DEVICE_MSG = "devices/%s/messages/devicebound/#";
static const char* TOPIC_DEVICE_MODULE_MSG = "devices/%s/modules/%s/messages/devicebound/#";
static const char* TOPIC_DEVICE_DEVICE = "devices/%s/messages/events/";
static const char* TOPIC_DEVICE_DEVICE_MODULE = "devices/%s/modules/%s/messages/events/";

static const char* TOPIC_INPUT_QUEUE_NAME = "devices/%s/modules/%s/#";

static const char* TOPIC_DEVICE_METHOD_SUBSCRIBE = "$iothub/methods/POST/#";

static const char* TOPIC_DEVICE_STREAMS_POST = "$iothub/streams/POST/#";
static const char* TOPIC_DEVICE_STREAMS_RESP = "$iothub/streams/res/#";
static const char* DEVICE_STREAM_RESPONSE_TOPIC = "$iothub/streams/res/%d/?$rid=%s";

static const char* STREAM_PROPERTY_REQUEST_ID = "$rid";
static const char* STREAM_PROPERTY_URL = "$url";
static const char* STREAM_PROPERTY_AUTH = "$auth";

#define DEVICE_STREAM_ACCEPTED    200
#define DEVICE_STREAM_REJECTED    400

#define MAX_STREAM_REQUEST_ID_SIZE    6

#define MIN_DEVICE_STREAMING_NUM_OF_PARAMETERS 4
#define MAX_DEVICE_STREAMING_NUM_OF_PARAMETERS 5

static const char* PROPERTY_SEPARATOR = "&";
static const char* REPORTED_PROPERTIES_TOPIC = "$iothub/twin/PATCH/properties/reported/?$rid=%"PRIu16;
static const char* GET_PROPERTIES_TOPIC = "$iothub/twin/GET/?$rid=%"PRIu16;
static const char* DEVICE_METHOD_RESPONSE_TOPIC = "$iothub/methods/res/%d/?$rid=%s";

static const char* REQUEST_ID_PROPERTY = "?$rid=";

static const char* MESSAGE_ID_PROPERTY = "mid";
static const char* MESSAGE_CREATION_TIME_UTC = "ctime";
static const char* MESSAGE_USER_ID = "uid";
static const char* CORRELATION_ID_PROPERTY = "cid";
static const char* CONTENT_TYPE_PROPERTY = "ct";
static const char* CONTENT_ENCODING_PROPERTY = "ce";
static const char* DIAGNOSTIC_ID_PROPERTY = "diagid";
static const char* DIAGNOSTIC_CONTEXT_PROPERTY = "diagctx";
static const char* CONNECTION_DEVICE_ID = "cdid";
static const char* CONNECTION_MODULE_ID_PROPERTY = "cmid";

static const char* DIAGNOSTIC_CONTEXT_CREATION_TIME_UTC_PROPERTY = "creationtimeutc";

static const char* DISTRIBUTED_TRACING_PROPERTY = "tracestate";
static const char DT_MODEL_ID_TOKEN[] = "model-id";

static const char DEFAULT_IOTHUB_PRODUCT_IDENTIFIER[] = CLIENT_DEVICE_TYPE_PREFIX "/" IOTHUB_SDK_VERSION;

#define TOLOWER(c) (((c>='A') && (c<='Z'))?c-'A'+'a':c)

#define UNSUBSCRIBE_FROM_TOPIC                  0x0000
#define SUBSCRIBE_GET_REPORTED_STATE_TOPIC      0x0001
#define SUBSCRIBE_NOTIFICATION_STATE_TOPIC      0x0002
#define SUBSCRIBE_TELEMETRY_TOPIC               0x0004
#define SUBSCRIBE_DEVICE_METHOD_TOPIC           0x0008
#define SUBSCRIBE_INPUT_QUEUE_TOPIC             0x0010
#define SUBSCRIBE_STREAMS_POST_TOPIC            0x0020
#define SUBSCRIBE_STREAMS_RESP_TOPIC            0x0040
#define SUBSCRIBE_TOPIC_COUNT                   7

MU_DEFINE_ENUM_STRINGS_WITHOUT_INVALID(MQTT_CLIENT_EVENT_ERROR, MQTT_CLIENT_EVENT_ERROR_VALUES)

typedef struct SYSTEM_PROPERTY_INFO_TAG
{
    const char* propName;
    size_t propLength;
} SYSTEM_PROPERTY_INFO;

static SYSTEM_PROPERTY_INFO sysPropList[] = {
    { "%24.exp", 7 },
    { "%24.mid", 7 },
    { "%24.uid", 7 },
    { "%24.to", 6 },
    { "%24.cid", 7 },
    { "%24.ct", 6 },
    { "%24.ce", 6 },
    { "devices/", 8 },
    { "iothub-operation", 16 },
    { "iothub-ack", 10 },
    { "%24.on", 6 },
    { "%24.cdid", 8 },
    { "%24.cmid", 8 }
};

static const int slashes_to_reach_input_name = 5;

typedef enum DEVICE_TWIN_MSG_TYPE_TAG
{
    REPORTED_STATE,
    RETRIEVE_PROPERTIES
} DEVICE_TWIN_MSG_TYPE;

typedef enum MQTT_TRANSPORT_CREDENTIAL_TYPE_TAG
{
    CREDENTIAL_NOT_BUILD,
    X509,
    SAS_TOKEN_FROM_USER,
    DEVICE_KEY,
} MQTT_TRANSPORT_CREDENTIAL_TYPE;

typedef enum MQTT_CLIENT_STATUS_TAG
{
    MQTT_CLIENT_STATUS_NOT_CONNECTED,
    MQTT_CLIENT_STATUS_CONNECTING,
    MQTT_CLIENT_STATUS_CONNECTED,
    MQTT_CLIENT_STATUS_PENDING_CLOSE,
    MQTT_CLIENT_STATUS_EXECUTE_DISCONNECT
} MQTT_CLIENT_STATUS;

typedef struct MQTTTRANSPORT_HANDLE_DATA_TAG
{
    // Topic control
    STRING_HANDLE topic_MqttEvent;
    STRING_HANDLE topic_MqttMessage;
    STRING_HANDLE topic_GetState;
    STRING_HANDLE topic_NotifyState;
    STRING_HANDLE topic_InputQueue;
    STRING_HANDLE topic_DeviceMethods;
    STRING_HANDLE topic_StreamsPost;
    STRING_HANDLE topic_StreamsResp;

    uint32_t topics_ToSubscribe;

    // Connection related constants
    STRING_HANDLE hostAddress;
    STRING_HANDLE device_id;
    STRING_HANDLE module_id;
    STRING_HANDLE devicesAndModulesPath;
    int portNum;
    // conn_attempted indicates whether a connection has *ever* been attempted on the lifetime
    // of this handle.  Even if a given xio transport is added/removed, this always stays true.
    bool conn_attempted;

    MQTT_GET_IO_TRANSPORT get_io_transport;

    // The current mqtt iothub implementation requires that the hub name and the domain suffix be passed as the first of a series of segments
    // passed through the username portion of the connection frame.
    // The second segment will contain the device id.  The two segments are delemited by a "/".
    // The first segment can be a maximum 256 characters.
    // The second segment can be a maximum 128 characters.
    // With the / delimeter you have 384 chars (Plus a terminator of 0).
    STRING_HANDLE configPassedThroughUsername;

    // Protocol
    MQTT_CLIENT_HANDLE mqttClient;
    XIO_HANDLE xioTransport;

    // Session - connection
    uint16_t packetId;
    uint16_t twin_resp_packet_id;

    // Connection state control
    bool isRegistered;
    MQTT_CLIENT_STATUS mqttClientStatus;
    bool isDestroyCalled;
    bool isRetryExpiredCallbackCalled;
    bool device_twin_get_sent;
    bool twin_resp_sub_recv;
    bool isRecoverableError;
    uint16_t keepAliveValue;
    uint16_t connect_timeout_in_sec;
    tickcounter_ms_t mqtt_connect_time;
    size_t connectFailCount;
    tickcounter_ms_t connectTick;
    bool log_trace;
    bool raw_trace;
    TICK_COUNTER_HANDLE msgTickCounter;
    OPTIONHANDLER_HANDLE saved_tls_options; // Here are the options from the xio layer if any is saved.

    // Internal lists for message tracking
    PDLIST_ENTRY waitingToSend;
    DLIST_ENTRY ack_waiting_queue;

    DLIST_ENTRY pending_get_twin_queue;

    // Message tracking
    CONTROL_PACKET_TYPE currPacketState;

    // Telemetry specific
    DLIST_ENTRY telemetry_waitingForAck;
    bool auto_url_encode_decode;

    // Controls frequency of reconnection logic.
    RETRY_CONTROL_HANDLE retry_control_handle;

    // Auth module used to generating handle authorization
    // with either SAS Token, x509 Certs, and Device SAS Token
    IOTHUB_AUTHORIZATION_HANDLE authorization_module;

    DEVICE_STREAM_C2D_REQUEST_CALLBACK stream_request_callback;
    void* stream_request_context;

    TRANSPORT_CALLBACKS_INFO transport_callbacks;
    void* transport_ctx;

    char* http_proxy_hostname;
    int http_proxy_port;
    char* http_proxy_username;
    char* http_proxy_password;
    bool isConnectUsernameSet;
    int disconnect_recv_flag;
} MQTTTRANSPORT_HANDLE_DATA, *PMQTTTRANSPORT_HANDLE_DATA;

typedef struct MQTT_DEVICE_TWIN_ITEM_TAG
{
    tickcounter_ms_t msgCreationTime;
    tickcounter_ms_t msgPublishTime;
    size_t retryCount;
    uint16_t packet_id;
    uint32_t iothub_msg_id;
    IOTHUB_DEVICE_TWIN* device_twin_data;
    DEVICE_TWIN_MSG_TYPE device_twin_msg_type;
    DLIST_ENTRY entry;
    IOTHUB_CLIENT_DEVICE_TWIN_CALLBACK userCallback;
    void* userContext;
} MQTT_DEVICE_TWIN_ITEM;

typedef struct MQTT_MESSAGE_DETAILS_LIST_TAG
{
    tickcounter_ms_t msgPublishTime;
    size_t retryCount;
    IOTHUB_MESSAGE_LIST* iotHubMessageEntry;
    void* context;
    uint16_t packet_id;
    DLIST_ENTRY entry;
} MQTT_MESSAGE_DETAILS_LIST, *PMQTT_MESSAGE_DETAILS_LIST;

typedef struct DEVICE_METHOD_INFO_TAG
{
    STRING_HANDLE request_id;
} DEVICE_METHOD_INFO;

//
// InternStrnicmp implements strnicmp.  strnicmp isn't available on all platforms.
//
static int InternStrnicmp(const char* s1, const char* s2, size_t n)
{
    int result;

    if (s1 == NULL)
    {
        result = -1;
    }
    else if (s2 == NULL)
    {
        result = 1;
    }
    else
    {
        result = 0;

        while (n-- && result == 0)
        {
            if (*s1 == 0) result = -1;
            else if (*s2 == 0) result = 1;
            else
            {

                result = TOLOWER(*s1) - TOLOWER(*s2);
                ++s1;
                ++s2;
            }
        }
    }
    return result;
}

//
// freeProxyData free()'s and resets proxy related settings of the mqtt_transport_instance.
//
static void freeProxyData(MQTTTRANSPORT_HANDLE_DATA* transport_data)
{
    if (transport_data->http_proxy_hostname != NULL)
    {
        free(transport_data->http_proxy_hostname);
        transport_data->http_proxy_hostname = NULL;
    }

    if (transport_data->http_proxy_username != NULL)
    {
        free(transport_data->http_proxy_username);
        transport_data->http_proxy_username = NULL;
    }

    if (transport_data->http_proxy_password != NULL)
    {
        free(transport_data->http_proxy_password);
        transport_data->http_proxy_password = NULL;
    }
}

//
// DestroyXioTransport frees resources associated with MQTT handle and resets appropriate state
//
static void DestroyXioTransport(PMQTTTRANSPORT_HANDLE_DATA transport_data)
{
    mqtt_client_clear_xio(transport_data->mqttClient);
    xio_destroy(transport_data->xioTransport);
    transport_data->xioTransport = NULL;
}

//
// setSavedTlsOptions saves off TLS specific options.  This is used
// so that during a disconnection, we have these values available for next reconnection.
//
static void setSavedTlsOptions(PMQTTTRANSPORT_HANDLE_DATA transport, OPTIONHANDLER_HANDLE new_options)
{
    if (transport->saved_tls_options != NULL)
    {
        OptionHandler_Destroy(transport->saved_tls_options);
    }
    transport->saved_tls_options = new_options;
}

//
// freeTransportHandleData free()'s 'the transport_data and all members that were allocated by it.
//
static void freeTransportHandleData(MQTTTRANSPORT_HANDLE_DATA* transport_data)
{
    if (transport_data->mqttClient != NULL)
    {
        mqtt_client_deinit(transport_data->mqttClient);
        transport_data->mqttClient = NULL;
    }

    if (transport_data->retry_control_handle != NULL)
    {
        retry_control_destroy(transport_data->retry_control_handle);
    }

    setSavedTlsOptions(transport_data, NULL);

    tickcounter_destroy(transport_data->msgTickCounter);

    freeProxyData(transport_data);

    STRING_delete(transport_data->devicesAndModulesPath);
    STRING_delete(transport_data->topic_MqttEvent);
    STRING_delete(transport_data->topic_MqttMessage);
    STRING_delete(transport_data->device_id);
    STRING_delete(transport_data->module_id);
    STRING_delete(transport_data->hostAddress);
    STRING_delete(transport_data->configPassedThroughUsername);
    STRING_delete(transport_data->topic_GetState);
    STRING_delete(transport_data->topic_NotifyState);
    STRING_delete(transport_data->topic_DeviceMethods);
    STRING_delete(transport_data->topic_InputQueue);
    STRING_delete(transport_data->topic_StreamsPost);
    STRING_delete(transport_data->topic_StreamsResp);
    DestroyXioTransport(transport_data);

    free(transport_data);
}

//
// getNextPacketId gets the next Packet Id to use and increments internal counter.
//
static uint16_t getNextPacketId(PMQTTTRANSPORT_HANDLE_DATA transport_data)
{
    if (transport_data->packetId + 1 >= USHRT_MAX)
    {
        transport_data->packetId = 1;
    }
    else
    {
        transport_data->packetId++;
    }
    return transport_data->packetId;
}

#ifndef NO_LOGGING
//
// retrieveMqttReturnCodes returns friendly representation of connection code for logging purposes.
//
static const char* retrieveMqttReturnCodes(CONNECT_RETURN_CODE rtn_code)
{
    switch (rtn_code)
    {
        case CONNECTION_ACCEPTED:
            return "Accepted";
        case CONN_REFUSED_UNACCEPTABLE_VERSION:
            return "Unacceptable Version";
        case CONN_REFUSED_ID_REJECTED:
            return "Id Rejected";
        case CONN_REFUSED_SERVER_UNAVAIL:
            return "Server Unavailable";
        case CONN_REFUSED_BAD_USERNAME_PASSWORD:
            return "Bad Username/Password";
        case CONN_REFUSED_NOT_AUTHORIZED:
            return "Not Authorized";
        case CONN_REFUSED_UNKNOWN:
        default:
            return "Unknown";
    }
}
#endif // NO_LOGGING

//
// retrievDeviceMethodRidInfo parses an incoming MQTT topic for a device method and retrieves the request ID it specifies.
//
static int retrievDeviceMethodRidInfo(const char* resp_topic, STRING_HANDLE method_name, STRING_HANDLE request_id)
{
    int result;

    STRING_TOKENIZER_HANDLE token_handle = STRING_TOKENIZER_create_from_char(resp_topic);
    if (token_handle == NULL)
    {
        LogError("Failed creating token from device twin topic.");
        result = MU_FAILURE;
    }
    else
    {
        STRING_HANDLE token_value;
        if ((token_value = STRING_new()) == NULL)
        {
            LogError("Failed allocating new string .");
            result = MU_FAILURE;
        }
        else
        {
            size_t token_index = 0;
            size_t request_id_length = strlen(REQUEST_ID_PROPERTY);
            result = MU_FAILURE;
            while (STRING_TOKENIZER_get_next_token(token_handle, token_value, "/") == 0)
            {
                if (token_index == 3)
                {
                    if (STRING_concat_with_STRING(method_name, token_value) != 0)
                    {
                        LogError("Failed STRING_concat_with_STRING.");
                        result = MU_FAILURE;
                        break;
                    }
                }
                else if (token_index == 4)
                {
                    if (STRING_length(token_value) >= request_id_length)
                    {
                        const char* request_id_value = STRING_c_str(token_value);
                        if (memcmp(request_id_value, REQUEST_ID_PROPERTY, request_id_length) == 0)
                        {
                            if (STRING_concat(request_id, request_id_value + request_id_length) != 0)
                            {
                                LogError("Failed STRING_concat failed.");
                                result = MU_FAILURE;
                            }
                            else
                            {
                                result = 0;
                            }
                            break;
                        }
                    }
                }
                token_index++;
            }
            STRING_delete(token_value);
        }
        STRING_TOKENIZER_destroy(token_handle);
    }

    return result;
}

//
// parseDeviceTwinTopicInfo parses information about a topic PUBLISH'd to this device/module.
//
static int parseDeviceTwinTopicInfo(const char* resp_topic, bool* patch_msg, size_t* request_id, int* status_code)
{
    int result;
    STRING_TOKENIZER_HANDLE token_handle = STRING_TOKENIZER_create_from_char(resp_topic);
    if (token_handle == NULL)
    {
        LogError("Failed creating token from device twin topic.");
        result = MU_FAILURE;
        *status_code = 0;
        *request_id = 0;
        *patch_msg = false;
    }
    else
    {
        STRING_HANDLE token_value;
        if ((token_value = STRING_new()) == NULL)
        {
            LogError("Failed allocating new string .");
            result = MU_FAILURE;
            *status_code = 0;
            *request_id = 0;
            *patch_msg = false;
        }
        else
        {
            result = MU_FAILURE;
            size_t token_count = 0;
            while (STRING_TOKENIZER_get_next_token(token_handle, token_value, "/") == 0)
            {
                if (token_count == 2)
                {
                    if (strcmp(STRING_c_str(token_value), "PATCH") == 0)
                    {
                        *patch_msg = true;
                        *status_code = 0;
                        *request_id = 0;
                        result = 0;
                        break;
                    }
                    else
                    {
                        *patch_msg = false;
                    }
                }
                else if (token_count == 3)
                {
                    *status_code = (int)atol(STRING_c_str(token_value));
                    if (STRING_TOKENIZER_get_next_token(token_handle, token_value, "/?$rid=") == 0)
                    {
                        *request_id = (size_t)atol(STRING_c_str(token_value));
                    }
                    *patch_msg = false;
                    result = 0;
                    break;
                }
                token_count++;
            }
            STRING_delete(token_value);
        }
        STRING_TOKENIZER_destroy(token_handle);
    }
    return result;
}

// 
// retrieveTopicType translates an MQTT topic PUBLISH'd to this device/module into what type (e.g. twin, method, etc.) it represents. 
//
static IOTHUB_IDENTITY_TYPE retrieveTopicType(const char* topic_resp, const char* input_queue)
{
    IOTHUB_IDENTITY_TYPE type;
    if (InternStrnicmp(topic_resp, TOPIC_DEVICE_TWIN_PREFIX, sizeof(TOPIC_DEVICE_TWIN_PREFIX) - 1) == 0)
    {
        type = IOTHUB_TYPE_DEVICE_TWIN;
    }
    else if (InternStrnicmp(topic_resp, TOPIC_DEVICE_METHOD_PREFIX, sizeof(TOPIC_DEVICE_METHOD_PREFIX) - 1) == 0)
    {
        type = IOTHUB_TYPE_DEVICE_METHODS;
    }
    // input_queue contains additional "#" from subscribe, which we strip off on comparing incoming.
    else if ((input_queue != NULL) && InternStrnicmp(topic_resp, input_queue, strlen(input_queue) - 1) == 0)
    {
        type = IOTHUB_TYPE_EVENT_QUEUE;
    }
    else if (InternStrnicmp(topic_resp, TOPIC_DEVICE_STREAMS_POST, strlen(TOPIC_DEVICE_STREAMS_POST) - 1) == 0)
    {
        type = IOTHUB_TYPE_DEVICE_STREAM_REQUEST;
    }
    else if (InternStrnicmp(topic_resp, TOPIC_DEVICE_STREAMS_RESP, strlen(TOPIC_DEVICE_STREAMS_RESP) - 1) == 0)
    {
        type = IOTHUB_TYPE_DEVICE_STREAM_RESPONSE;
    }
    else
    {
        type = IOTHUB_TYPE_TELEMETRY;
    }
    return type;

}

//
// notifyApplicationOfSendMessageComplete lets application know that messages in the iothubMsgList have completed (or should be considered failed) with confirmResult status.
//
static void notifyApplicationOfSendMessageComplete(IOTHUB_MESSAGE_LIST* iothubMsgList, PMQTTTRANSPORT_HANDLE_DATA transport_data, IOTHUB_CLIENT_CONFIRMATION_RESULT confirmResult)
{
    DLIST_ENTRY messageCompleted;
    DList_InitializeListHead(&messageCompleted);
    DList_InsertTailList(&messageCompleted, &(iothubMsgList->entry));
    transport_data->transport_callbacks.send_complete_cb(&messageCompleted, confirmResult, transport_data->transport_ctx);
}

//
// addUserPropertiesTouMqttMessage translates application properties in iothub_message_handle (set by the application with IoTHubMessage_SetProperty e.g.)
// into a representation in the MQTT TOPIC topic_string.
//
static int addUserPropertiesTouMqttMessage(IOTHUB_MESSAGE_HANDLE iothub_message_handle, STRING_HANDLE topic_string, size_t* index_ptr, bool urlencode)
{
    int result = 0;
    const char* const* propertyKeys;
    const char* const* propertyValues;
    size_t propertyCount;
    size_t index = *index_ptr;
    MAP_HANDLE properties_map = IoTHubMessage_Properties(iothub_message_handle);
    if (properties_map != NULL)
    {
        if (Map_GetInternals(properties_map, &propertyKeys, &propertyValues, &propertyCount) != MAP_OK)
        {
            LogError("Failed to get the internals of the property map.");
            result = MU_FAILURE;
        }
        else
        {
            if (propertyCount != 0)
            {
                for (index = 0; index < propertyCount && result == 0; index++)
                {
                    if (urlencode)
                    {
                        STRING_HANDLE property_key = URL_EncodeString(propertyKeys[index]);
                        STRING_HANDLE property_value = URL_EncodeString(propertyValues[index]);
                        if ((property_key == NULL) || (property_value == NULL))
                        {
                            LogError("Failed URL Encoding properties");
                            result = MU_FAILURE;
                        }
                        else if (STRING_sprintf(topic_string, "%s=%s%s", STRING_c_str(property_key), STRING_c_str(property_value), propertyCount - 1 == index ? "" : PROPERTY_SEPARATOR) != 0)
                        {
                            LogError("Failed constructing property string.");
                            result = MU_FAILURE;
                        }
                        STRING_delete(property_key);
                        STRING_delete(property_value);
                    }
                    else
                    {
                        if (STRING_sprintf(topic_string, "%s=%s%s", propertyKeys[index], propertyValues[index], propertyCount - 1 == index ? "" : PROPERTY_SEPARATOR) != 0)
                        {
                            LogError("Failed constructing property string.");
                            result = MU_FAILURE;
                        }
                    }
                }
            }
        }
    }
    *index_ptr = index;
    return result;
}

//
// addSystemPropertyToTopicString appends a given "system" property from iothub_message_handle (set by the application with APIs such as IoTHubMessage_SetMessageId,
// IoTHubMessage_SetContentTypeSystemProperty, etc.) onto the MQTT TOPIC topic_string.
//
static int addSystemPropertyToTopicString(STRING_HANDLE topic_string, size_t index, const char* property_key, const char* property_value, bool urlencode)
{
    int result = 0;

    if (urlencode)
    {
        STRING_HANDLE encoded_property_value = URL_EncodeString(property_value);
        if (encoded_property_value == NULL)
        {
            LogError("Failed URL encoding %s.", property_key);
            result = MU_FAILURE;
        }
        else if (STRING_sprintf(topic_string, "%s%%24.%s=%s", index == 0 ? "" : PROPERTY_SEPARATOR, property_key, STRING_c_str(encoded_property_value)) != 0)
        {
            LogError("Failed setting %s.", property_key);
            result = MU_FAILURE;
        }
        STRING_delete(encoded_property_value);
    }
    else
    {
        if (STRING_sprintf(topic_string, "%s%%24.%s=%s", index == 0 ? "" : PROPERTY_SEPARATOR, property_key, property_value) != 0)
        {
            LogError("Failed setting %s.", property_key);
            result = MU_FAILURE;
        }
    }
    return result;
}

//
// addSystemPropertyToTopicString appends all "system" property from iothub_message_handle (set by the application with APIs such as IoTHubMessage_SetMessageId,
// IoTHubMessage_SetContentTypeSystemProperty, etc.) onto the MQTT TOPIC topic_string.
//
static int addSystemPropertiesTouMqttMessage(IOTHUB_MESSAGE_HANDLE iothub_message_handle, STRING_HANDLE topic_string, size_t* index_ptr, bool urlencode)
{
    int result = 0;
    size_t index = *index_ptr;

    bool is_security_msg = IoTHubMessage_IsSecurityMessage(iothub_message_handle);
    const char* tracestate = IoTHubMessage_GetDistributedTracingSystemProperty(iothub_message_handle);

    /* Codes_SRS_IOTHUB_TRANSPORT_MQTT_COMMON_07_052: [ IoTHubTransport_MQTT_Common_DoWork shall check for the CorrelationId property and if found add the value as a system property in the format of $.cid=<id> ] */
    const char* correlation_id = IoTHubMessage_GetCorrelationId(iothub_message_handle);
    if (correlation_id != NULL)
    {
        result = addSystemPropertyToTopicString(topic_string, index, CORRELATION_ID_PROPERTY, correlation_id, urlencode);
        index++;
    }
    /* Codes_SRS_IOTHUB_TRANSPORT_MQTT_COMMON_07_053: [ IoTHubTransport_MQTT_Common_DoWork shall check for the MessageId property and if found add the value as a system property in the format of $.mid=<id> ] */
    if (result == 0)
    {
        const char* msg_id = IoTHubMessage_GetMessageId(iothub_message_handle);
        if (msg_id != NULL)
        {
            result = addSystemPropertyToTopicString(topic_string, index, MESSAGE_ID_PROPERTY, msg_id, urlencode);
            index++;
        }
    }
    // Codes_SRS_IOTHUB_TRANSPORT_MQTT_COMMON_09_010: [ `IoTHubTransport_MQTT_Common_DoWork` shall check for the ContentType property and if found add the `value` as a system property in the format of `$.ct=<value>` ]
    if (result == 0)
    {
        const char* content_type = IoTHubMessage_GetContentTypeSystemProperty(iothub_message_handle);
        if (content_type != NULL)
        {
            result = addSystemPropertyToTopicString(topic_string, index, CONTENT_TYPE_PROPERTY, content_type, urlencode);
            index++;
        }
    }
    // Codes_SRS_IOTHUB_TRANSPORT_MQTT_COMMON_09_011: [ `IoTHubTransport_MQTT_Common_DoWork` shall check for the ContentEncoding property and if found add the `value` as a system property in the format of `$.ce=<value>` ]
    if (result == 0)
    {
        const char* content_encoding = IoTHubMessage_GetContentEncodingSystemProperty(iothub_message_handle);
        if (content_encoding != NULL)
        {
            // Security message require content encoding
            result = addSystemPropertyToTopicString(topic_string, index, CONTENT_ENCODING_PROPERTY, content_encoding, is_security_msg ? true : urlencode);
            index++;
        }
    }

    if (result == 0)
    {
        const char* message_creation_time_utc = IoTHubMessage_GetMessageCreationTimeUtcSystemProperty(iothub_message_handle);
        if (message_creation_time_utc != NULL)
        {
            result = addSystemPropertyToTopicString(topic_string, index, MESSAGE_CREATION_TIME_UTC, message_creation_time_utc, urlencode);
            index++;
        }
    }

    if (result == 0)
    {
        if (is_security_msg)
        {
            // The Security interface Id value must be encoded
            if (addSystemPropertyToTopicString(topic_string, index++, SECURITY_INTERFACE_ID_MQTT, SECURITY_INTERFACE_ID_VALUE, true) != 0)
            {
                LogError("Failed setting Security interface id");
                result = MU_FAILURE;
            }
            else
            {
                result = 0;
            }
        }
    }

    // Codes_SRS_IOTHUB_TRANSPORT_MQTT_COMMON_38_012: [ `IoTHubTransport_MQTT_Common_DoWork` shall check for the DistributedTracing property and if found add the `value` as a system property in the format of `$.tracestate=<value>` ]
    if (result == 0)
    {
        if (tracestate != NULL)
        {
            // The distributed tracing tracestate value must be encoded
            if (addSystemPropertyToTopicString(topic_string, index++, DISTRIBUTED_TRACING_PROPERTY, tracestate, true) != 0)
            {
                LogError("Failed setting distributed tracing tracestate");
                result = MU_FAILURE;
            }
            else
            {
                result = 0;
            }
        }
    }
    *index_ptr = index;
    return result;
}

// 
// addDiagnosticPropertiesTouMqttMessage appends diagnostic data (as specified by IoTHubMessage_SetDiagnosticPropertyData) onto
// the MQTT topic topic_string.
// 
static int addDiagnosticPropertiesTouMqttMessage(IOTHUB_MESSAGE_HANDLE iothub_message_handle, STRING_HANDLE topic_string, size_t* index_ptr)
{
    int result = 0;
    size_t index = *index_ptr;

    // Codes_SRS_IOTHUB_TRANSPORT_MQTT_COMMON_09_014: [ `IoTHubTransport_MQTT_Common_DoWork` shall check for the diagnostic properties including diagid and diagCreationTimeUtc and if found both add them as system property in the format of `$.diagid` and `$.diagctx` respectively]
    const IOTHUB_MESSAGE_DIAGNOSTIC_PROPERTY_DATA* diagnosticData = IoTHubMessage_GetDiagnosticPropertyData(iothub_message_handle);
    if (diagnosticData != NULL)
    {
        const char* diag_id = diagnosticData->diagnosticId;
        const char* creation_time_utc = diagnosticData->diagnosticCreationTimeUtc;
        //diagid and creationtimeutc must be present/unpresent simultaneously
        if (diag_id != NULL && creation_time_utc != NULL)
        {
            if (STRING_sprintf(topic_string, "%s%%24.%s=%s", index == 0 ? "" : PROPERTY_SEPARATOR, DIAGNOSTIC_ID_PROPERTY, diag_id) != 0)
            {
                LogError("Failed setting diagnostic id");
                result = MU_FAILURE;
            }
            index++;

            if (result == 0)
            {
                //construct diagnostic context, it should be urlencode(key1=value1,key2=value2)
                STRING_HANDLE diagContextHandle = STRING_construct_sprintf("%s=%s", DIAGNOSTIC_CONTEXT_CREATION_TIME_UTC_PROPERTY, creation_time_utc);
                if (diagContextHandle == NULL)
                {
                    LogError("Failed constructing diagnostic context");
                    result = MU_FAILURE;
                }
                else
                {
                    //Add other diagnostic context properties here if have more
                    STRING_HANDLE encodedContextValueHandle = URL_Encode(diagContextHandle);
                    const char* encodedContextValueString = NULL;
                    if (encodedContextValueHandle != NULL &&
                        (encodedContextValueString = STRING_c_str(encodedContextValueHandle)) != NULL)
                    {
                        if (STRING_sprintf(topic_string, "%s%%24.%s=%s", index == 0 ? "" : PROPERTY_SEPARATOR, DIAGNOSTIC_CONTEXT_PROPERTY, encodedContextValueString) != 0)
                        {
                            LogError("Failed setting diagnostic context");
                            result = MU_FAILURE;
                        }
                        STRING_delete(encodedContextValueHandle);
                        encodedContextValueHandle = NULL;
                    }
                    else
                    {
                        LogError("Failed encoding diagnostic context value");
                        result = MU_FAILURE;
                    }
                    STRING_delete(diagContextHandle);
                    diagContextHandle = NULL;
                    index++;
                }
            }
        }
        else if (diag_id != NULL || creation_time_utc != NULL)
        {
            // Codes_SRS_IOTHUB_TRANSPORT_MQTT_COMMON_09_015: [ `IoTHubTransport_MQTT_Common_DoWork` shall check whether diagid and diagCreationTimeUtc be present simultaneously, treat as error if not]
            LogError("diagid and diagcreationtimeutc must be present simultaneously.");
            result = MU_FAILURE;
        }
    }
    return result;
}

//
// addPropertiesTouMqttMessage adds user, "system", and diagnostic messages onto MQTT topic string.  Note that "system" properties is a
// construct of the SDK and IoT Hub.  The MQTT protocol itself does not assign any significance to system and user properties (as opposed to AMQP).
// The IOTHUB_MESSAGE_HANDLE structure however does have well-known properties (e.g. IoTHubMessage_SetMessageId) that the SDK treats as system
// properties where we can automatically fill in the key value for in the key=value list.
//
static STRING_HANDLE addPropertiesTouMqttMessage(IOTHUB_MESSAGE_HANDLE iothub_message_handle, const char* eventTopic, bool urlencode)
{
    size_t index = 0;
    STRING_HANDLE result = STRING_construct(eventTopic);
    if (result == NULL)
    {
        LogError("Failed to create event topic string handle");
    }
    else if (addUserPropertiesTouMqttMessage(iothub_message_handle, result, &index, urlencode) != 0)
    {
        LogError("Failed adding Properties to uMQTT Message");
        STRING_delete(result);
        result = NULL;
    }
    else if (addSystemPropertiesTouMqttMessage(iothub_message_handle, result, &index, urlencode) != 0)
    {
        LogError("Failed adding System Properties to uMQTT Message");
        STRING_delete(result);
        result = NULL;
    }
    //Deprecated
    else if (addDiagnosticPropertiesTouMqttMessage(iothub_message_handle, result, &index) != 0)
    {
        LogError("Failed adding Diagnostic Properties to uMQTT Message");
        STRING_delete(result);
        result = NULL;
    }

    // Codes_SRS_IOTHUB_TRANSPORT_MQTT_COMMON_31_060: [ `IoTHubTransport_MQTT_Common_DoWork` shall check for the OutputName property and if found add the value as a system property in the format of $.on=<value> ]
    if (result != NULL)
    {
        const char* output_name = IoTHubMessage_GetOutputName(iothub_message_handle);
        if (output_name != NULL)
        {
            if (STRING_sprintf(result, "%s%%24.on=%s/", index == 0 ? "" : PROPERTY_SEPARATOR, output_name) != 0)
            {
                LogError("Failed setting output name.");
                STRING_delete(result);
                result = NULL;
            }
            index++;
        }
    }

    return result;
}

//
// publishTelemetryMsg invokes the umqtt layer to send a PUBLISH message.
//
static int publishTelemetryMsg(PMQTTTRANSPORT_HANDLE_DATA transport_data, MQTT_MESSAGE_DETAILS_LIST* mqttMsgEntry, const unsigned char* payload, size_t len)
{
    int result;
    STRING_HANDLE msgTopic = addPropertiesTouMqttMessage(mqttMsgEntry->iotHubMessageEntry->messageHandle, STRING_c_str(transport_data->topic_MqttEvent), transport_data->auto_url_encode_decode);
    if (msgTopic == NULL)
    {
        LogError("Failed adding properties to mqtt message");
        result = MU_FAILURE;
    }
    else
    {
        MQTT_MESSAGE_HANDLE mqttMsg = mqttmessage_create_in_place(mqttMsgEntry->packet_id, STRING_c_str(msgTopic), DELIVER_AT_LEAST_ONCE, payload, len);
        if (mqttMsg == NULL)
        {
            LogError("Failed creating mqtt message");
            result = MU_FAILURE;
        }
        else
        {
            if (tickcounter_get_current_ms(transport_data->msgTickCounter, &mqttMsgEntry->msgPublishTime) != 0)
            {
                LogError("Failed retrieving tickcounter info");
                result = MU_FAILURE;
            }
            else
            {
                if (mqtt_client_publish(transport_data->mqttClient, mqttMsg) != 0)
                {
                    LogError("Failed attempting to publish mqtt message");
                    result = MU_FAILURE;
                }
                else
                {
                    mqttMsgEntry->retryCount++;
                    result = 0;
                }
            }
            mqttmessage_destroy(mqttMsg);
        }
        STRING_delete(msgTopic);
    }
    return result;
}

//
// publishDeviceMethodResponseMsg invokes the umqtt to send a PUBLISH message that contains device method call results.
//
static int publishDeviceMethodResponseMsg(MQTTTRANSPORT_HANDLE_DATA* transport_data, int status_code, STRING_HANDLE request_id, const unsigned char* response, size_t response_size)
{
    int result;
    uint16_t packet_id = getNextPacketId(transport_data);

    STRING_HANDLE msg_topic = STRING_construct_sprintf(DEVICE_METHOD_RESPONSE_TOPIC, status_code, STRING_c_str(request_id));
    if (msg_topic == NULL)
    {
        LogError("Failed constructing message topic.");
        result = MU_FAILURE;
    }
    else
    {
        MQTT_MESSAGE_HANDLE mqtt_get_msg = mqttmessage_create_in_place(packet_id, STRING_c_str(msg_topic), DELIVER_AT_MOST_ONCE, response, response_size);
        if (mqtt_get_msg == NULL)
        {
            LogError("Failed constructing mqtt message.");
            result = MU_FAILURE;
        }
        else
        {
            if (mqtt_client_publish(transport_data->mqttClient, mqtt_get_msg) != 0)
            {
                LogError("Failed publishing to mqtt client.");
                result = MU_FAILURE;
            }
            else
            {
                result = 0;
            }
            mqttmessage_destroy(mqtt_get_msg);
        }
        STRING_delete(msg_topic);
    }
    return result;
}

//
// destroyDeviceTwinGetMsg frees msg_entry and any data associated with it.
//
static void destroyDeviceTwinGetMsg(MQTT_DEVICE_TWIN_ITEM* msg_entry)
{
    free(msg_entry);
}

//
// createDeviceTwinMsg allocates and fills in structure for MQTT_DEVICE_TWIN_ITEM.
//
static MQTT_DEVICE_TWIN_ITEM* createDeviceTwinMsg(MQTTTRANSPORT_HANDLE_DATA* transport_data, DEVICE_TWIN_MSG_TYPE device_twin_msg_type, uint32_t iothub_msg_id)
{
    MQTT_DEVICE_TWIN_ITEM* result;
    tickcounter_ms_t current_time;

    if (tickcounter_get_current_ms(transport_data->msgTickCounter, &current_time) != 0)
    {
        LogError("Failed retrieving tickcounter info");
        result = NULL;
    }
    else if ((result = (MQTT_DEVICE_TWIN_ITEM*)malloc(sizeof(MQTT_DEVICE_TWIN_ITEM))) == NULL)
    {
        LogError("Failed allocating device twin data.");
        result = NULL;
    }
    else
    {
        memset(result, 0, sizeof(*result));
        result->msgCreationTime = current_time;
        result->packet_id = getNextPacketId(transport_data);
        result->iothub_msg_id = iothub_msg_id;
        result->device_twin_msg_type = device_twin_msg_type;
    }

    return result;
}

//
// publishDeviceTwinGetMsg invokes umqtt to PUBLISH a request to get the twin information.
//
static int publishDeviceTwinGetMsg(MQTTTRANSPORT_HANDLE_DATA* transport_data, MQTT_DEVICE_TWIN_ITEM* mqtt_info)
{
    int result;

    STRING_HANDLE msg_topic = STRING_construct_sprintf(GET_PROPERTIES_TOPIC, mqtt_info->packet_id);
    if (msg_topic == NULL)
    {
        LogError("Failed constructing get Prop topic.");
        result = MU_FAILURE;
    }
    else
    {
        MQTT_MESSAGE_HANDLE mqtt_get_msg = mqttmessage_create(mqtt_info->packet_id, STRING_c_str(msg_topic), DELIVER_AT_MOST_ONCE, NULL, 0);
        if (mqtt_get_msg == NULL)
        {
            LogError("Failed constructing mqtt message.");
            result = MU_FAILURE;
        }
        else
        {
            if (mqtt_client_publish(transport_data->mqttClient, mqtt_get_msg) != 0)
            {
                LogError("Failed publishing to mqtt client.");
                result = MU_FAILURE;
            }
            else
            {
                DList_InsertTailList(&transport_data->ack_waiting_queue, &mqtt_info->entry);
                result = 0;
            }
            mqttmessage_destroy(mqtt_get_msg);
        }
        STRING_delete(msg_topic);
    }

    return result;
}

//
// sendPendingGetTwinRequests will send any queued up GetTwin requests during a DoWork loop.
//
static void sendPendingGetTwinRequests(PMQTTTRANSPORT_HANDLE_DATA transportData)
{
    PDLIST_ENTRY dev_twin_item = transportData->pending_get_twin_queue.Flink;

    while (dev_twin_item != &transportData->pending_get_twin_queue)
    {
        DLIST_ENTRY saveListEntry;
        saveListEntry.Flink = dev_twin_item->Flink;
        MQTT_DEVICE_TWIN_ITEM* msg_entry = containingRecord(dev_twin_item, MQTT_DEVICE_TWIN_ITEM, entry);
        (void)DList_RemoveEntryList(dev_twin_item);

        if (publishDeviceTwinGetMsg(transportData, msg_entry) != 0)
        {
            LogError("Failed sending pending get twin request");
            destroyDeviceTwinGetMsg(msg_entry);
        }
        else
        {
            transportData->device_twin_get_sent = true;
        }

        dev_twin_item = saveListEntry.Flink;
    }
}

//
// removeExpiredTwinRequestsFromList removes any requests that have timed out.
//
static void removeExpiredTwinRequestsFromList(PMQTTTRANSPORT_HANDLE_DATA transport_data, tickcounter_ms_t current_ms, DLIST_ENTRY* twin_list)
{
    PDLIST_ENTRY list_item = twin_list->Flink;

    while (list_item != twin_list)
    {
        DLIST_ENTRY next_list_item;
        next_list_item.Flink = list_item->Flink;
        MQTT_DEVICE_TWIN_ITEM* msg_entry = containingRecord(list_item, MQTT_DEVICE_TWIN_ITEM, entry);
        bool item_timed_out = false;

        if ((msg_entry->device_twin_msg_type == RETRIEVE_PROPERTIES) &&
            (((current_ms - msg_entry->msgCreationTime) / 1000) >= ON_DEMAND_GET_TWIN_REQUEST_TIMEOUT_SECS))
        {
            item_timed_out = true;
            if (msg_entry->userCallback != NULL)
            {
                msg_entry->userCallback(DEVICE_TWIN_UPDATE_COMPLETE, NULL, 0, msg_entry->userContext);
            }
        }
        else if ((msg_entry->device_twin_msg_type == REPORTED_STATE) &&
                 (((current_ms - msg_entry->msgCreationTime) / 1000) >= TWIN_REPORT_UPDATE_TIMEOUT_SECS))
        {
            item_timed_out = true;
            transport_data->transport_callbacks.twin_rpt_state_complete_cb(msg_entry->iothub_msg_id, STATUS_CODE_TIMEOUT_VALUE, transport_data->transport_ctx);
        }

        if (item_timed_out)
        {
            (void)DList_RemoveEntryList(list_item);
            destroyDeviceTwinGetMsg(msg_entry);
        }

        list_item = next_list_item.Flink;
    }

}

//
// removeExpiredTwinRequests removes any requests that have timed out, regardless of how the request invoked.
// 
static void removeExpiredTwinRequests(PMQTTTRANSPORT_HANDLE_DATA transport_data)
{
    tickcounter_ms_t current_ms;

    if (tickcounter_get_current_ms(transport_data->msgTickCounter, &current_ms) == 0)
    {
        removeExpiredTwinRequestsFromList(transport_data, current_ms, &transport_data->pending_get_twin_queue);
        removeExpiredTwinRequestsFromList(transport_data, current_ms, &transport_data->ack_waiting_queue);
    }
}

// 
// publishDeviceTwinMsg invokes umqtt to PUBLISH a request for the twin.
//
static int publishDeviceTwinMsg(MQTTTRANSPORT_HANDLE_DATA* transport_data, IOTHUB_DEVICE_TWIN* device_twin_info, MQTT_DEVICE_TWIN_ITEM* mqtt_info)
{
    int result;

    STRING_HANDLE msgTopic = STRING_construct_sprintf(REPORTED_PROPERTIES_TOPIC, mqtt_info->packet_id);
    if (msgTopic == NULL)
    {
        LogError("Failed constructing reported prop topic.");
        result = MU_FAILURE;
    }
    else
    {
        const CONSTBUFFER* data_buff;
        if ((data_buff = CONSTBUFFER_GetContent(device_twin_info->report_data_handle)) == NULL)
        {
            LogError("Failed retrieving buffer content");
            result = MU_FAILURE;
        }
        else
        {
            MQTT_MESSAGE_HANDLE mqtt_rpt_msg = mqttmessage_create_in_place(mqtt_info->packet_id, STRING_c_str(msgTopic), DELIVER_AT_MOST_ONCE, data_buff->buffer, data_buff->size);
            if (mqtt_rpt_msg == NULL)
            {
                LogError("Failed creating mqtt message");
                result = MU_FAILURE;
            }
            else
            {
                if (tickcounter_get_current_ms(transport_data->msgTickCounter, &mqtt_info->msgPublishTime) != 0)
                {
                    LogError("Failed retrieving tickcounter info");
                    result = MU_FAILURE;
                }
                else
                {
                    if (mqtt_client_publish(transport_data->mqttClient, mqtt_rpt_msg) != 0)
                    {
                        LogError("Failed publishing mqtt message");
                        result = MU_FAILURE;
                    }
                    else
                    {
                        mqtt_info->retryCount++;
                        result = 0;
                    }
                }
                mqttmessage_destroy(mqtt_rpt_msg);
            }
        }
        STRING_delete(msgTopic);
    }
    return result;
}

static int publish_device_stream_response(MQTTTRANSPORT_HANDLE_DATA* transport_data, DEVICE_STREAM_C2D_RESPONSE* response)
{
    int result;
    uint16_t packet_id = getNextPacketId(transport_data);

    STRING_HANDLE msg_topic = STRING_construct_sprintf(DEVICE_STREAM_RESPONSE_TOPIC, (response->accept ? DEVICE_STREAM_ACCEPTED : DEVICE_STREAM_REJECTED) , response->request_id);

    if (msg_topic == NULL)
    {
        LogError("Failed constructing message topic.");
        result = MU_FAILURE;
    }
    else
    {
        MQTT_MESSAGE_HANDLE mqtt_msg = mqttmessage_create(
            packet_id, 
            STRING_c_str(msg_topic), 
            DELIVER_AT_MOST_ONCE, 
            NULL, 
            0);

        if (mqtt_msg == NULL)
        {
            LogError("Failed constructing mqtt message.");
            result = MU_FAILURE;
        }
        else
        {
            if (mqtt_client_publish(transport_data->mqttClient, mqtt_msg) != 0)
            {
                LogError("Failed publishing to mqtt client.");
                result = MU_FAILURE;
            }
            else
            {
                result = 0;
            }

            mqttmessage_destroy(mqtt_msg);
        }

        STRING_delete(msg_topic);
    }

    return result;
}

//
// changeStateToSubscribeIfAllowed attempts to transition the state machine to subscribe, if our
// current state will allow it.  
// This function does NOT immediately send the SUBSCRIBE however, instead setting things up
// so the next time DoWork is invoked then the SUBSCRIBE will happen.
//
static void changeStateToSubscribeIfAllowed(PMQTTTRANSPORT_HANDLE_DATA transport_data)
{
    if (transport_data->currPacketState != CONNACK_TYPE &&
        transport_data->currPacketState != CONNECT_TYPE &&
        transport_data->currPacketState != DISCONNECT_TYPE &&
        transport_data->currPacketState != PACKET_TYPE_ERROR)
    {
        transport_data->currPacketState = SUBSCRIBE_TYPE;
    }
}

//
// subscribeToNotifyStateIfNeeded sets up to subscribe to the server.
//
static int subscribeToNotifyStateIfNeeded(PMQTTTRANSPORT_HANDLE_DATA transport_data)
{
    int result;

    if (transport_data->topic_NotifyState == NULL)
    {
        transport_data->topic_NotifyState = STRING_construct(TOPIC_NOTIFICATION_STATE);
        if (transport_data->topic_NotifyState == NULL)
        {
            LogError("Failure: unable constructing notify state topic");
            result = MU_FAILURE;
        }
        else
        {
            transport_data->topics_ToSubscribe |= SUBSCRIBE_NOTIFICATION_STATE_TOPIC;
            result = 0;
        }
    }
    else
    {
        result = 0;
    }

    if (result == 0)
    {
        changeStateToSubscribeIfAllowed(transport_data);
    }

    return result;
}

//
// isSystemProperty returns whether a given property name in an MQTT TOPIC published to this device/module
// is considered a "system".  MQTT does not have a protocol defined concept of system properties.  In this usage
// it implies that the IOTHUB_MESSAGE_HANDLE has an API for direct manipulation of the property (e.g. IoTHubMessage_GetMessageId).
//
static bool isSystemProperty(const char* tokenData)
{
    bool result = false;
    size_t propCount = sizeof(sysPropList) / sizeof(sysPropList[0]);
    size_t index = 0;
    size_t tokenDataLength = strlen(tokenData);

    for (index = 0; index < propCount; index++)
    {
        if (tokenDataLength >= sysPropList[index].propLength &&
            memcmp(tokenData, sysPropList[index].propName, sysPropList[index].propLength) == 0)
        {
            result = true;
            break;
        }
    }
    return result;
}

//
// addInputNamePropertyToMsg translates the input name (embedded in the MQTT topic name) into the IoTHubMessage handle
// such that the application can call IoTHubMessage_GetInputName() to retrieve this.  This is only currently used 
// in IoT Edge module to module message communication, so that this module receiving the message can know which module invoked in.
//
static int addInputNamePropertyToMsg(IOTHUB_MESSAGE_HANDLE IoTHubMessage, const char* topic_name)
{
    // Codes_SRS_IOTHUB_TRANSPORT_MQTT_COMMON_31_061: [ If the message is sent to an input queue, `IoTHubTransport_MQTT_Common_DoWork` shall parse out to the input queue name and store it in the message with IoTHubMessage_SetInputName ]
    // Codes_SRS_IOTHUB_TRANSPORT_MQTT_COMMON_31_062: [ If IoTHubTransport_MQTT_Common_DoWork receives a malformatted inputQueue, it shall fail ]

    int result = MU_FAILURE;
    int number_tokens_read = 0;

    STRING_TOKENIZER_HANDLE token_handle = STRING_TOKENIZER_create_from_char(topic_name);
    if (token_handle == NULL)
    {
        LogError("STRING_TOKENIZER_create_from_char failed\n");
        result = MU_FAILURE;
    }
    else
    {
        STRING_HANDLE token_value;
        if ((token_value = STRING_new()) == NULL)
        {
            LogError("Failed allocating token_value");
        }
        else
        {
            while (STRING_TOKENIZER_get_next_token(token_handle, token_value, "/") == 0)
            {
                number_tokens_read++;
                if (number_tokens_read == (slashes_to_reach_input_name + 1))
                {
                    if ((IOTHUB_MESSAGE_OK != IoTHubMessage_SetInputName(IoTHubMessage, STRING_c_str(token_value))))
                    {
                        LogError("Failed adding input name to msg");
                        result = MU_FAILURE;
                    }
                    else
                    {
                        result = 0;
                    }
                    break;
                }
            }
        }
        STRING_delete(token_value);

        if (number_tokens_read != (slashes_to_reach_input_name + 1))
        {
            LogError("Not enough '/' to contain input name.  Got %d, need at least %d", number_tokens_read, (slashes_to_reach_input_name + 1));
            result = MU_FAILURE;
        }
        STRING_TOKENIZER_destroy(token_handle);
    }

    return result;
}

//
// setMqttMessagePropertyIfPossible attempts to translate a "system" property into the IOTHUB_MESSAGE_HANDLE that will be provided to the 
// application's callback. 
//
static int setMqttMessagePropertyIfPossible(IOTHUB_MESSAGE_HANDLE IoTHubMessage, const char* propName, const char* propValue, size_t nameLen)
{
    // Not finding a system property to map to isn't an error.
    int result = 0;

    if (nameLen > 5)
    {
        if (strcmp((const char*)&propName[nameLen - 5], MESSAGE_CREATION_TIME_UTC) == 0)
        {
            if (IoTHubMessage_SetMessageCreationTimeUtcSystemProperty(IoTHubMessage, propValue) != IOTHUB_MESSAGE_OK)
            {
                LogError("Failed to set IOTHUB_MESSAGE_HANDLE 'CreationTimeUtc' property.");
                result = MU_FAILURE;
            }
            return result;
        }
    }

    if (nameLen > 4)
    {
        if (strcmp((const char*)&propName[nameLen - 4], CONNECTION_DEVICE_ID) == 0)
        {
            // Codes_SRS_IOTHUB_TRANSPORT_MQTT_COMMON_31_063: [ If type is IOTHUB_TYPE_TELEMETRY and the system property `$.cdid` is defined, its value shall be set on the IOTHUB_MESSAGE_HANDLE's ConnectionDeviceId property ]
            if (IoTHubMessage_SetConnectionDeviceId(IoTHubMessage, propValue) != IOTHUB_MESSAGE_OK)
            {
                LogError("Failed to set IOTHUB_MESSAGE_HANDLE 'messageId' property.");
                result = MU_FAILURE;
            }
            return result;
        }
        if (strcmp((const char*)&propName[nameLen - 4], CONNECTION_MODULE_ID_PROPERTY) == 0)
        {
            // Codes_SRS_IOTHUB_TRANSPORT_MQTT_COMMON_31_064: [ If type is IOTHUB_TYPE_TELEMETRY and the system property `$.cmid` is defined, its value shall be set on the IOTHUB_MESSAGE_HANDLE's ConnectionModuleId property ]
            if (IoTHubMessage_SetConnectionModuleId(IoTHubMessage, propValue) != IOTHUB_MESSAGE_OK)
            {
                LogError("Failed to set IOTHUB_MESSAGE_HANDLE 'correlationId' property.");
                result = MU_FAILURE;
            }
            return result;
        }
    }
    if (nameLen > 3)
    {
        if (strcmp((const char*)&propName[nameLen - 3], MESSAGE_ID_PROPERTY) == 0)
        {
            if (IoTHubMessage_SetMessageId(IoTHubMessage, propValue) != IOTHUB_MESSAGE_OK)
            {
                LogError("Failed to set IOTHUB_MESSAGE_HANDLE 'messageId' property.");
                result = MU_FAILURE;
            }
            return result;
        }
        else if (strcmp((const char*)&propName[nameLen - 3], CORRELATION_ID_PROPERTY) == 0)
        {
            if (IoTHubMessage_SetCorrelationId(IoTHubMessage, propValue) != IOTHUB_MESSAGE_OK)
            {
                LogError("Failed to set IOTHUB_MESSAGE_HANDLE 'correlationId' property.");
                result = MU_FAILURE;
            }
            return result;
        }
        else if (strcmp((const char*)&propName[nameLen - 3], MESSAGE_USER_ID) == 0)
        {
            if (IoTHubMessage_SetMessageUserIdSystemProperty(IoTHubMessage, propValue) != IOTHUB_MESSAGE_OK)
            {
                LogError("Failed to set IOTHUB_MESSAGE_HANDLE 'userId' property.");
                result = MU_FAILURE;
            }
            return result;
        }
    }

    if (nameLen > 2)
    {
        // Codes_SRS_IOTHUB_TRANSPORT_MQTT_COMMON_09_012: [ If type is IOTHUB_TYPE_TELEMETRY and the system property `$.ct` is defined, its value shall be set on the IOTHUB_MESSAGE_HANDLE's ContentType property ]
        if (strcmp((const char*)&propName[nameLen - 2], CONTENT_TYPE_PROPERTY) == 0)
        {
            if (IoTHubMessage_SetContentTypeSystemProperty(IoTHubMessage, propValue) != IOTHUB_MESSAGE_OK)
            {
                LogError("Failed to set IOTHUB_MESSAGE_HANDLE 'customContentType' property.");
                result = MU_FAILURE;
            }
            return result;
        }
        // Codes_SRS_IOTHUB_TRANSPORT_MQTT_COMMON_09_013: [ If type is IOTHUB_TYPE_TELEMETRY and the system property `$.ce` is defined, its value shall be set on the IOTHUB_MESSAGE_HANDLE's ContentEncoding property ]
        else if (strcmp((const char*)&propName[nameLen - 2], CONTENT_ENCODING_PROPERTY) == 0)
        {
            if (IoTHubMessage_SetContentEncodingSystemProperty(IoTHubMessage, propValue) != IOTHUB_MESSAGE_OK)
            {
                LogError("Failed to set IOTHUB_MESSAGE_HANDLE 'contentEncoding' property.");
                result = MU_FAILURE;
            }
            return result;
        }
    }

    return result;
}

//
// extractMqttProperties parses the MQTT topic PUBLISH'd to this device/module, retrieves properties and fills out the 
// IOTHUB_MESSAGE_HANDLE which will ultimately be delivered to the application callback.
//
static int extractMqttProperties(IOTHUB_MESSAGE_HANDLE IoTHubMessage, const char* topic_name, bool urldecode)
{
    int result;
    STRING_TOKENIZER_HANDLE token = STRING_TOKENIZER_create_from_char(topic_name);
    if (token != NULL)
    {
        MAP_HANDLE propertyMap = IoTHubMessage_Properties(IoTHubMessage);
        if (propertyMap == NULL)
        {
            LogError("Failure to retrieve IoTHubMessage_properties.");
            result = MU_FAILURE;
        }
        else
        {
            STRING_HANDLE output = STRING_new();
            if (output == NULL)
            {
                LogError("Failure to allocate STRING_new.");
                result = MU_FAILURE;
            }
            else
            {
                result = 0;

                while (STRING_TOKENIZER_get_next_token(token, output, PROPERTY_SEPARATOR) == 0 && result == 0)
                {
                    const char* tokenData = STRING_c_str(output);
                    size_t tokenLen = strlen(tokenData);
                    if (tokenData == NULL || tokenLen == 0)
                    {
                        break;
                    }
                    else
                    {
                        if (isSystemProperty(tokenData))
                        {
                            const char* iterator = tokenData;
                            while (iterator != NULL && *iterator != '\0' && result == 0)
                            {
                                if (*iterator == '=')
                                {
                                    char* propName = NULL;
                                    char* propValue = NULL;
                                    size_t nameLen = iterator - tokenData;
                                    size_t valLen = tokenLen - (nameLen + 1) + 1;

                                    if ((propName = malloc(nameLen + 1)) == NULL || (propValue = malloc(valLen + 1)) == NULL)
                                    {
                                        LogError("Failed allocating property name (%p) and/or value (%p)", propName, propValue);
                                        free(propName);
                                        result = MU_FAILURE;
                                    }
                                    else
                                    {
                                        memcpy(propName, tokenData, nameLen);
                                        propName[nameLen] = '\0';

                                        memcpy(propValue, iterator + 1, valLen);
                                        propValue[valLen] = '\0';

                                        if (urldecode)
                                        {
                                            STRING_HANDLE propValue_decoded;
                                            if ((propValue_decoded = URL_DecodeString(propValue)) == NULL)
                                            {
                                                LogError("Failed to URL decode property value");
                                                result = MU_FAILURE;
                                            }
                                            else if (setMqttMessagePropertyIfPossible(IoTHubMessage, propName, STRING_c_str(propValue_decoded), nameLen) != 0)
                                            {
                                                LogError("Unable to set message property");
                                                result = MU_FAILURE;
                                            }
                                            STRING_delete(propValue_decoded);
                                        }
                                        else
                                        {
                                            if (setMqttMessagePropertyIfPossible(IoTHubMessage, propName, propValue, nameLen) != 0)
                                            {
                                                LogError("Unable to set message property");
                                                result = MU_FAILURE;
                                            }
                                        }
                                        free(propName);
                                        free(propValue);
                                    }
                                    break;
                                }
                                iterator++;
                            }
                        }
                        else //User Properties
                        {
                            const char* iterator = tokenData;
                            while (iterator != NULL && *iterator != '\0' && result == 0)
                            {
                                if (*iterator == '=')
                                {
                                    char* propName = NULL;
                                    char* propValue = NULL;
                                    size_t nameLen = iterator - tokenData;
                                    size_t valLen = tokenLen - (nameLen + 1) + 1;

                                    if ((propName = (char*)malloc(nameLen + 1)) == NULL || (propValue = (char*)malloc(valLen + 1)) == NULL)
                                    {
                                        free(propName);
                                        LogError("Failed allocating property information");
                                        result = MU_FAILURE;
                                    }
                                    else
                                    {
                                        memcpy(propName, tokenData, nameLen);
                                        propName[nameLen] = '\0';

                                        memcpy(propValue, iterator + 1, valLen);
                                        propValue[valLen] = '\0';

                                        if (urldecode)
                                        {
                                            STRING_HANDLE propName_decoded = URL_DecodeString(propName);
                                            STRING_HANDLE propValue_decoded = URL_DecodeString(propValue);
                                            if (propName_decoded == NULL || propValue_decoded == NULL)
                                            {
                                                LogError("Failed to URL decode property");
                                                result = MU_FAILURE;
                                            }
                                            else if (Map_AddOrUpdate(propertyMap, STRING_c_str(propName_decoded), STRING_c_str(propValue_decoded)) != MAP_OK)
                                            {
                                                LogError("Map_AddOrUpdate failed.");
                                                result = MU_FAILURE;
                                            }
                                            STRING_delete(propName_decoded);
                                            STRING_delete(propValue_decoded);
                                        }
                                        else
                                        {
                                            if (Map_AddOrUpdate(propertyMap, propName, propValue) != MAP_OK)
                                            {
                                                LogError("Map_AddOrUpdate failed.");
                                                result = MU_FAILURE;
                                            }
                                        }
                                        free(propName);
                                        free(propValue);
                                    }
                                    break;
                                }
                                iterator++;
                            }
                        }
                    }
                }
                STRING_delete(output);
            }
        }
        STRING_TOKENIZER_destroy(token);
    }
    else
    {
        LogError("Unable to create Tokenizer object.");
        result = MU_FAILURE;
    }
    return result;
}

static MAP_HANDLE parseTopicLevelIntoProperties(const char* topicLevel)
{
    MAP_HANDLE result;

    if ((result = Map_Create(NULL)) == NULL)
    {
        LogError("Failed creating MAP_HANDLE");
    }
    else
    {
        size_t n_propDelims = 1;
        const char* propDelims[1];
        const char* keyValueDelims[1];
        STRING_TOKEN_HANDLE propToken;

        propDelims[0] = "&";
        keyValueDelims[0] = "=";

        if (topicLevel[0] == '?')
        {
            topicLevel++;
        }

        propToken = StringToken_GetFirst(topicLevel, strlen(topicLevel), propDelims, n_propDelims);

        while (propToken != NULL)
        {
            const char* property;
            size_t propertyLength;
            char** keyValueSet;
            size_t keyValueSetCount = 0;

            property = StringToken_GetValue(propToken);
            propertyLength = StringToken_GetLength(propToken);

            if (StringToken_Split(property, propertyLength, keyValueDelims, 1, false, &keyValueSet, &keyValueSetCount) != 0)
            {
                LogError("Failed to split property key and value");
                Map_Destroy(result);
                result = NULL;
                break;
            }
            else
            {
                if (keyValueSetCount != 2)
                {
                    LogError("Unexpected key value set count (%lu)", (unsigned long)keyValueSetCount);
                    Map_Destroy(result);
                    result = NULL;
                    break;
                }
                else if (Map_Add(result, keyValueSet[0], keyValueSet[1]) != MAP_OK)
                {
                    LogError("Failed to add property key and value");
                    Map_Destroy(result);
                    result = NULL;
                    break;
                }

                while (keyValueSetCount > 0)
                {
                    free(keyValueSet[--keyValueSetCount]);
                }
                free(keyValueSet);
            }

            if (!StringToken_GetNext(propToken, propDelims, n_propDelims))
            {
                StringToken_Destroy(propToken);
                propToken = NULL;
            }
        }
    }

    return result;
}

static int parse_stream_info(MQTT_MESSAGE_HANDLE msgHandle,
    char** request_id, char** response_code, char** name, char** url, char** authorization_token)
{
    int result;
    char** topicLevels = NULL;
    size_t level_count = 0;

    if (mqttmessage_getTopicLevels(msgHandle, &topicLevels, &level_count) != 0)
    {
        LogError("Failed getting MQTT topic levels");
        result = MU_FAILURE;
    }
    else
    {
        if (topicLevels == NULL || level_count < MIN_DEVICE_STREAMING_NUM_OF_PARAMETERS || level_count > MAX_DEVICE_STREAMING_NUM_OF_PARAMETERS)
        {
            LogError("Unexpected number of topic levels (%lu, %p)", (unsigned long)level_count, topicLevels);
            result = MU_FAILURE;
        }
        else
        {
            char* tmp_name = NULL;
            char* tmp_response_code = NULL;

            if (name != NULL && mallocAndStrcpy_s(&tmp_name, topicLevels[3]) != 0)
            {
                LogError("Failed copying stream name");
                result = MU_FAILURE;
            }
            else if (response_code != NULL && mallocAndStrcpy_s(&tmp_response_code, topicLevels[3]) != 0)
            {
                LogError("Failed copying stream response code");
                if (tmp_name != NULL) free(tmp_name);
                result = MU_FAILURE;
            }
            else
            {
                if (level_count == MAX_DEVICE_STREAMING_NUM_OF_PARAMETERS)
                {
                    MAP_HANDLE properties = parseTopicLevelIntoProperties(topicLevels[4]);

                    if (properties == NULL)
                    {
                        LogError("Failed getting MQTT properties");
                        free(tmp_name);
                        result = MU_FAILURE;
                    }
                    else
                    {
                        const char* const* keys;
                        const char* const* values;
                        size_t prop_count;

                        if (Map_GetInternals(properties, &keys, &values, &prop_count) != MAP_OK)
                        {
                            LogError("Failed getting properties details");
                            free(tmp_name);
                            result = MU_FAILURE;
                        }
                        else
                        {
                            char* tmp_request_id = NULL;
                            char* tmp_url = NULL;
                            char* tmp_authorization_token = NULL;

                            result = 0;

                            size_t i;
                            for (i = 0; i < prop_count; i++)
                            {
                                if (strcmp(keys[i], STREAM_PROPERTY_REQUEST_ID) == 0)
                                {
                                    if (mallocAndStrcpy_s(&tmp_request_id, values[i]) != 0)
                                    {
                                        LogError("Failed copying stream request id");
                                        result = MU_FAILURE;
                                        break;
                                    }
                                }
                                else if (strcmp(keys[i], STREAM_PROPERTY_URL) == 0)
                                {
                                    STRING_HANDLE decoded_url = URL_DecodeString(values[i]);

                                    if (decoded_url == NULL)
                                    {
                                        LogError("Failed decoding url");
                                        result = MU_FAILURE;
                                        break;
                                    }
                                    else
                                    {
                                        const char* decoded_url_charptr = STRING_c_str(decoded_url);

                                        if (decoded_url_charptr == NULL)
                                        {
                                            LogError("Failed getting the URL as a char pointer");
                                            result = MU_FAILURE;
                                            break;
                                        }
                                        else if (mallocAndStrcpy_s(&tmp_url, decoded_url_charptr) != 0)
                                        {
                                            LogError("Failed copying stream url");
                                            result = MU_FAILURE;
                                            break;
                                        }

                                        STRING_delete(decoded_url);
                                    }
                                }
                                else if (strcmp(keys[i], STREAM_PROPERTY_AUTH) == 0)
                                {
                                    if (mallocAndStrcpy_s(&tmp_authorization_token, values[i]) != 0)
                                    {
                                        LogError("Failed copying stream authorization token");
                                        result = MU_FAILURE;
                                        break;
                                    }
                                }
                            }

                            if (result == 0)
                            {
                                if (tmp_url == NULL || tmp_authorization_token == NULL)
                                {
                                    LogError("Expected parameters not found (url=%p, auth_token=%p)", tmp_url, tmp_authorization_token);
                                    result = MU_FAILURE;
                                }
                                else
                                {
                                    *request_id = tmp_request_id;
                                    *url = tmp_url;
                                    *authorization_token = tmp_authorization_token;
                                }
                            }
                            else
                            {
                                if (tmp_request_id != NULL)
                                    free(tmp_request_id);
                                if (tmp_url != NULL)
                                    free(tmp_url);
                                if (tmp_authorization_token != NULL)
                                    free(tmp_authorization_token);
                            }
                        }

                        Map_Destroy(properties);
                    }
                }
                else
                {
                    result = 0;
                }

                if (result == 0)
                {
                    if (response_code != NULL)
                    {
                        *response_code = tmp_response_code;
                    }
                    if (name != NULL)
                    {
                        *name = tmp_name;
                    }
                }
                else
                {
                    free(tmp_name);
                    free(tmp_response_code);
                }
            }
        }

        while (level_count > 0)
        {
            free(topicLevels[--level_count]);
        }
        free(topicLevels);
    }

    return result;
}

static DEVICE_STREAM_C2D_REQUEST* parse_stream_c2d_request(MQTT_MESSAGE_HANDLE msgHandle)
{
    DEVICE_STREAM_C2D_REQUEST* result;

    if ((result = (DEVICE_STREAM_C2D_REQUEST*)malloc(sizeof(DEVICE_STREAM_C2D_REQUEST))) == NULL)
    {
        LogError("Failed allocatting STREAM request structure");
    }
    else
    {
        memset(result, 0, sizeof(DEVICE_STREAM_C2D_REQUEST));

        if (parse_stream_info(msgHandle,
            &result->request_id,
            NULL,
            &result->name,
            &result->url,
            &result->authorization_token) != 0)
        {
            LogError("Failed parsing the MQTT message into a stream request");
<<<<<<< HEAD
            stream_c2d_request_destroy(result);
=======
            IoTHubClient_StreamC2DRequestDestroy(result);
>>>>>>> 93f9b9a1
            result = NULL;
        }
    }

    return result;
}

//
// processTwinNotification processes device and module twin updates made by IoT Hub / IoT Edge.
//
static void processTwinNotification(PMQTTTRANSPORT_HANDLE_DATA transportData, MQTT_MESSAGE_HANDLE msgHandle, const char* topic_resp)
{
    size_t request_id;
    int status_code;
    bool notification_msg;

    if (parseDeviceTwinTopicInfo(topic_resp, &notification_msg, &request_id, &status_code) != 0)
    {
        LogError("Failure: parsing device topic info");
    }
    else
    {
        const APP_PAYLOAD* payload = mqttmessage_getApplicationMsg(msgHandle);
        if (notification_msg)
        {
            transportData->transport_callbacks.twin_retrieve_prop_complete_cb(DEVICE_TWIN_UPDATE_PARTIAL, payload->message, payload->length, transportData->transport_ctx);
        }
        else
        {
            PDLIST_ENTRY dev_twin_item = transportData->ack_waiting_queue.Flink;
            while (dev_twin_item != &transportData->ack_waiting_queue)
            {
                DLIST_ENTRY saveListEntry;
                saveListEntry.Flink = dev_twin_item->Flink;
                MQTT_DEVICE_TWIN_ITEM* msg_entry = containingRecord(dev_twin_item, MQTT_DEVICE_TWIN_ITEM, entry);
                if (request_id == msg_entry->packet_id)
                {
                    (void)DList_RemoveEntryList(dev_twin_item);
                    if (msg_entry->device_twin_msg_type == RETRIEVE_PROPERTIES)
                    {
                        if (msg_entry->userCallback == NULL)
                        {
                            /* Codes_SRS_IOTHUB_MQTT_TRANSPORT_07_054: [ If type is IOTHUB_TYPE_DEVICE_TWIN, then on success if msg_type is RETRIEVE_PROPERTIES then mqttNotificationCallback shall call IoTHubClientCore_LL_RetrievePropertyComplete... ] */
                            transportData->transport_callbacks.twin_retrieve_prop_complete_cb(DEVICE_TWIN_UPDATE_COMPLETE, payload->message, payload->length, transportData->transport_ctx);
                            // Only after receiving device twin request should we start listening for patches.
                            (void)subscribeToNotifyStateIfNeeded(transportData);
                        }
                        else
                        {
                            // This is a on-demand get twin request.
                            msg_entry->userCallback(DEVICE_TWIN_UPDATE_COMPLETE, payload->message, payload->length, msg_entry->userContext);
                        }
                    }
                    else
                    {
                        /* Codes_SRS_IOTHUB_MQTT_TRANSPORT_07_055: [ if device_twin_msg_type is not RETRIEVE_PROPERTIES then mqttNotificationCallback shall call IoTHubClientCore_LL_ReportedStateComplete ] */
                        transportData->transport_callbacks.twin_rpt_state_complete_cb(msg_entry->iothub_msg_id, status_code, transportData->transport_ctx);
                        // Only after receiving device twin request should we start listening for patches.
                        (void)subscribeToNotifyStateIfNeeded(transportData);
                    }

                    destroyDeviceTwinGetMsg(msg_entry);
                    break;
                }
                dev_twin_item = saveListEntry.Flink;
            }
        }
    }
}

//
// processDeviceMethodNotification processes a device and module method invocations made by IoT Hub / IoT Edge.
//
static void processDeviceMethodNotification(PMQTTTRANSPORT_HANDLE_DATA transportData, MQTT_MESSAGE_HANDLE msgHandle, const char* topic_resp)
{
    STRING_HANDLE method_name = STRING_new();
    if (method_name == NULL)
    {
        LogError("Failure: allocating method_name string value");
    }
    else
    {
        DEVICE_METHOD_INFO* dev_method_info = malloc(sizeof(DEVICE_METHOD_INFO));
        if (dev_method_info == NULL)
        {
            LogError("Failure: allocating DEVICE_METHOD_INFO object");
        }
        else
        {
            dev_method_info->request_id = STRING_new();
            if (dev_method_info->request_id == NULL)
            {
                LogError("Failure constructing request_id string");
                free(dev_method_info);
            }
            else if (retrievDeviceMethodRidInfo(topic_resp, method_name, dev_method_info->request_id) != 0)
            {
                LogError("Failure: retrieve device topic info");
                STRING_delete(dev_method_info->request_id);
                free(dev_method_info);
            }
            else
            {
                /* CodesSRS_IOTHUB_MQTT_TRANSPORT_07_053: [ If type is IOTHUB_TYPE_DEVICE_METHODS, then on success mqttNotificationCallback shall call IoTHubClientCore_LL_DeviceMethodComplete. ] */
                const APP_PAYLOAD* payload = mqttmessage_getApplicationMsg(msgHandle);
                if (transportData->transport_callbacks.method_complete_cb(STRING_c_str(method_name), payload->message, payload->length, (void*)dev_method_info, transportData->transport_ctx) != 0)
                {
                    LogError("Failure: IoTHubClientCore_LL_DeviceMethodComplete");
                    STRING_delete(dev_method_info->request_id);
                    free(dev_method_info);
                }
            }
        }
        STRING_delete(method_name);
    }
}

// 
// processIncomingMessageNotification processes both C2D messages and messages sent from one IoT Edge module into this module
//
static void processIncomingMessageNotification(PMQTTTRANSPORT_HANDLE_DATA transportData, MQTT_MESSAGE_HANDLE msgHandle, const char* topic_resp, IOTHUB_IDENTITY_TYPE type)
{
    const APP_PAYLOAD* appPayload = mqttmessage_getApplicationMsg(msgHandle);
    IOTHUB_MESSAGE_HANDLE IoTHubMessage = IoTHubMessage_CreateFromByteArray(appPayload->message, appPayload->length);
    if (IoTHubMessage == NULL)
    {
        LogError("Failure: IotHub Message creation has failed.");
    }
    else if ((type == IOTHUB_TYPE_EVENT_QUEUE) && (addInputNamePropertyToMsg(IoTHubMessage, topic_resp) != 0))
    {
        LogError("failure adding input name to property.");
    }
    else if (extractMqttProperties(IoTHubMessage, topic_resp, transportData->auto_url_encode_decode) != 0)
    {
        LogError("failure extracting mqtt properties.");
    }
    else
    {
        MESSAGE_CALLBACK_INFO* messageData = (MESSAGE_CALLBACK_INFO*)malloc(sizeof(MESSAGE_CALLBACK_INFO));
        if (messageData == NULL)
        {
            LogError("malloc failed");
        }
        else
        {
            messageData->messageHandle = IoTHubMessage;
            messageData->transportContext = NULL;

            if (type == IOTHUB_TYPE_EVENT_QUEUE)
            {
                // Codes_SRS_IOTHUB_MQTT_TRANSPORT_31_065: [ If type is IOTHUB_TYPE_TELEMETRY and sent to an input queue, then on success `mqttNotificationCallback` shall call `IoTHubClient_LL_MessageCallback`. ]
                if (!transportData->transport_callbacks.msg_input_cb(messageData, transportData->transport_ctx))
                {
                    LogError("IoTHubClientCore_LL_MessageCallbackreturned false");

                    IoTHubMessage_Destroy(IoTHubMessage);
                    free(messageData);
                }
            }
            else
            {
                /* Codes_SRS_IOTHUB_MQTT_TRANSPORT_07_056: [ If type is IOTHUB_TYPE_TELEMETRY, then on success mqttNotificationCallback shall call IoTHubClientCore_LL_MessageCallback. ] */
                if (!transportData->transport_callbacks.msg_cb(messageData, transportData->transport_ctx))
                {
                    LogError("IoTHubClientCore_LL_MessageCallback returned false");
                    IoTHubMessage_Destroy(IoTHubMessage);
                    free(messageData);
                }
            }
        }
    }
}

//
// processDeviceStreamRequest processes incoming PUBLISH messages sent from Hub to this device.
// This function is invoked by umqtt.  It performs further parsing based on topic 
// and translates this call up to "iothub_client" layer for ultimate delivery to application callback.
// Finally it sends back a response to the Device Streaming request, if provided by the upper layer.
// 
static void processDeviceStreamRequest(PMQTTTRANSPORT_HANDLE_DATA transportData, MQTT_MESSAGE_HANDLE msgHandle, const char* topic_resp)
{
    (void)topic_resp;

	if (transportData->stream_request_callback != NULL)
	{
		DEVICE_STREAM_C2D_REQUEST* request;

		// Codes_SRS_IOTHUB_MQTT_TRANSPORT_09_069: [ If type is IOTHUB_TYPE_DEVICE_STREAM_REQUEST, the mqtt message shall be parsed to a DEVICE_STREAM_C2D_REQUEST ]
		if ((request = parse_stream_c2d_request(msgHandle)) == NULL)
		{
			LogError("Failed parsing Stream request from MQTT message");
		}
		else
		{
			// Codes_SRS_IOTHUB_MQTT_TRANSPORT_09_070: [ The DEVICE_STREAM_C2D_REQUEST instance shall be passed to the upper layer through the callback set using IoTHubTransport_MQTT_Common_SetStreamRequestCallback]
			DEVICE_STREAM_C2D_RESPONSE* response = transportData->stream_request_callback(request, transportData->stream_request_context);

			if (response != NULL)
			{
				// Codes_SRS_IOTHUB_MQTT_TRANSPORT_09_071: [ If a response is provided by the callback invokation, it shall be published to "$iothub/streams/res/`response_code`/?$rid=`response->request_id`" ]
				// Codes_SRS_IOTHUB_MQTT_TRANSPORT_09_072: [ If `response->accept` is TRUE, `response_code` shall be set as "200", otherwise it shall be "400" ]
				if (publish_device_stream_response(transportData, response) != 0)
				{
					LogError("Failed sending response for Stream request");
				}

				IoTHubClient_StreamC2DResponseDestroy(response);
			}

			IoTHubClient_StreamC2DRequestDestroy(request);
		}
	}
}

//
// mqttNotificationCallback processes incoming PUBLISH messages sent from Hub (or IoT Edge) to this device.
// This function is invoked by umqtt.  It determines what topic the PUBLISH was directed at (e.g. Device Twin, Method, etc.),
// performs further parsing based on topic, and translates this call up to "iothub_client" layer for ultimate delivery to application callback.
// 
static void mqttNotificationCallback(MQTT_MESSAGE_HANDLE msgHandle, void* callbackCtx)
{
    /* Tests_SRS_IOTHUB_MQTT_TRANSPORT_07_051: [ If msgHandle or callbackCtx is NULL, mqttNotificationCallback shall do nothing. ] */
    if (msgHandle != NULL && callbackCtx != NULL)
    {
        /* Tests_SRS_IOTHUB_MQTT_TRANSPORT_07_052: [ mqttNotificationCallback shall extract the topic Name from the MQTT_MESSAGE_HANDLE. ] */
        const char* topic_resp = mqttmessage_getTopicName(msgHandle);
        if (topic_resp == NULL)
        {
            LogError("Failure: NULL topic name encountered");
        }
        else
        {
            PMQTTTRANSPORT_HANDLE_DATA transportData = (PMQTTTRANSPORT_HANDLE_DATA)callbackCtx;

            IOTHUB_IDENTITY_TYPE type = retrieveTopicType(topic_resp, STRING_c_str(transportData->topic_InputQueue));
            if (type == IOTHUB_TYPE_DEVICE_TWIN)
            {
                processTwinNotification(transportData, msgHandle, topic_resp);
            }
            else if (type == IOTHUB_TYPE_DEVICE_METHODS)
            {
                processDeviceMethodNotification(transportData, msgHandle, topic_resp);
            }
			else if (type == IOTHUB_TYPE_DEVICE_STREAM_REQUEST)
			{
				processDeviceStreamRequest(transportData, msgHandle, topic_resp);
			}
			else if (type == IOTHUB_TYPE_DEVICE_STREAM_RESPONSE)
			{
				LogError("Unexpected topic type (%d)", type);
			}
            else
            {
                processIncomingMessageNotification(transportData, msgHandle, topic_resp, type);
            }
        }
    }
}

//
// mqttOperationCompleteCallback is invoked by umqtt when an operation initiated by the device completes.
// Examples of device initiated operations include PUBLISH, CONNECT, and SUBSCRIBE.
//
static void mqttOperationCompleteCallback(MQTT_CLIENT_HANDLE handle, MQTT_CLIENT_EVENT_RESULT actionResult, const void* msgInfo, void* callbackCtx)
{
    (void)handle;
    if (callbackCtx != NULL)
    {
        PMQTTTRANSPORT_HANDLE_DATA transport_data = (PMQTTTRANSPORT_HANDLE_DATA)callbackCtx;

        switch (actionResult)
        {
            case MQTT_CLIENT_ON_PUBLISH_ACK:
            case MQTT_CLIENT_ON_PUBLISH_COMP:
            {
                const PUBLISH_ACK* puback = (const PUBLISH_ACK*)msgInfo;
                if (puback != NULL)
                {
                    PDLIST_ENTRY currentListEntry = transport_data->telemetry_waitingForAck.Flink;
                    while (currentListEntry != &transport_data->telemetry_waitingForAck)
                    {
                        MQTT_MESSAGE_DETAILS_LIST* mqttMsgEntry = containingRecord(currentListEntry, MQTT_MESSAGE_DETAILS_LIST, entry);
                        DLIST_ENTRY saveListEntry;
                        saveListEntry.Flink = currentListEntry->Flink;

                        if (puback->packetId == mqttMsgEntry->packet_id)
                        {
                            (void)DList_RemoveEntryList(currentListEntry); //First remove the item from Waiting for Ack List.
                            notifyApplicationOfSendMessageComplete(mqttMsgEntry->iotHubMessageEntry, transport_data, IOTHUB_CLIENT_CONFIRMATION_OK);
                            free(mqttMsgEntry);
                        }
                        currentListEntry = saveListEntry.Flink;
                    }
                }
                else
                {
                    LogError("Failure: MQTT_CLIENT_ON_PUBLISH_ACK publish_ack structure NULL.");
                }
                break;
            }
            case MQTT_CLIENT_ON_CONNACK:
            {
                const CONNECT_ACK* connack = (const CONNECT_ACK*)msgInfo;
                if (connack != NULL)
                {
                    if (connack->returnCode == CONNECTION_ACCEPTED)
                    {
                        // The connect packet has been acked
                        transport_data->currPacketState = CONNACK_TYPE;
                        transport_data->isRecoverableError = true;
                        transport_data->mqttClientStatus = MQTT_CLIENT_STATUS_CONNECTED;

                        // Codes_SRS_IOTHUB_TRANSPORT_MQTT_COMMON_09_008: [ Upon successful connection the retry control shall be reset using retry_control_reset() ]
                        retry_control_reset(transport_data->retry_control_handle);

                        transport_data->transport_callbacks.connection_status_cb(IOTHUB_CLIENT_CONNECTION_AUTHENTICATED, IOTHUB_CLIENT_CONNECTION_OK, transport_data->transport_ctx);
                    }
                    else
                    {
                        if (connack->returnCode == CONN_REFUSED_SERVER_UNAVAIL)
                        {
                            transport_data->transport_callbacks.connection_status_cb(IOTHUB_CLIENT_CONNECTION_UNAUTHENTICATED, IOTHUB_CLIENT_CONNECTION_DEVICE_DISABLED, transport_data->transport_ctx);
                        }
                        else if (connack->returnCode == CONN_REFUSED_BAD_USERNAME_PASSWORD || connack->returnCode == CONN_REFUSED_ID_REJECTED)
                        {
                            transport_data->isRecoverableError = false;
                            transport_data->transport_callbacks.connection_status_cb(IOTHUB_CLIENT_CONNECTION_UNAUTHENTICATED, IOTHUB_CLIENT_CONNECTION_BAD_CREDENTIAL, transport_data->transport_ctx);
                        }
                        else if (connack->returnCode == CONN_REFUSED_NOT_AUTHORIZED)
                        {
                            transport_data->transport_callbacks.connection_status_cb(IOTHUB_CLIENT_CONNECTION_UNAUTHENTICATED, IOTHUB_CLIENT_CONNECTION_BAD_CREDENTIAL, transport_data->transport_ctx);
                        }
                        else if (connack->returnCode == CONN_REFUSED_UNACCEPTABLE_VERSION)
                        {
                            transport_data->isRecoverableError = false;
                        }
                        LogError("Connection Not Accepted: 0x%x: %s", connack->returnCode, retrieveMqttReturnCodes(connack->returnCode));
                        transport_data->mqttClientStatus = MQTT_CLIENT_STATUS_PENDING_CLOSE;
                        transport_data->currPacketState = PACKET_TYPE_ERROR;
                    }
                }
                else
                {
                    LogError("MQTT_CLIENT_ON_CONNACK CONNACK parameter is NULL.");
                }
                break;
            }
            case MQTT_CLIENT_ON_SUBSCRIBE_ACK:
            {
                const SUBSCRIBE_ACK* suback = (const SUBSCRIBE_ACK*)msgInfo;
                if (suback != NULL)
                {
                    size_t index = 0;
                    for (index = 0; index < suback->qosCount; index++)
                    {
                        if (suback->qosReturn[index] == DELIVER_FAILURE)
                        {
                            LogError("Subscribe delivery failure of subscribe %lu", (unsigned long)index);
                        }
                    }
                    // The subscribed packet has been acked
                    transport_data->currPacketState = SUBACK_TYPE;

                    // Is this a twin message
                    if (suback->packetId == transport_data->twin_resp_packet_id)
                    {
                        transport_data->twin_resp_sub_recv = true;
                    }
                }
                else
                {
                    LogError("Failure: MQTT_CLIENT_ON_SUBSCRIBE_ACK SUBSCRIBE_ACK parameter is NULL.");
                }
                break;
            }
            case MQTT_CLIENT_ON_PUBLISH_RECV:
            case MQTT_CLIENT_ON_PUBLISH_REL:
            {
                // Currently not used
                break;
            }
            case MQTT_CLIENT_ON_DISCONNECT:
            {
                // Close the client so we can reconnect again
                transport_data->mqttClientStatus = MQTT_CLIENT_STATUS_NOT_CONNECTED;
                break;
            }
            case MQTT_CLIENT_ON_UNSUBSCRIBE_ACK:
            case MQTT_CLIENT_ON_PING_RESPONSE:
            default:
            {
                break;
            }
        }
    }
}

// Prior to creating a new connection, if we have an existing xioTransport that has been connected before
// we need to clear it now or else cached settings (especially TLS when communicating with HTTP proxies)
// will break reconnection attempt.
static void ResetConnectionIfNecessary(PMQTTTRANSPORT_HANDLE_DATA transport_data)
{
    if (transport_data->xioTransport != NULL && transport_data->conn_attempted)
    {
        OPTIONHANDLER_HANDLE options = xio_retrieveoptions(transport_data->xioTransport);
        setSavedTlsOptions(transport_data, options);
        DestroyXioTransport(transport_data);
    }
}

// 
// processDisconnectCallback is a callback invoked by umqtt to signal that the disconnection has completed.
// 
static void processDisconnectCallback(void* ctx)
{
    if (ctx != NULL)
    {
        int* disconn_recv = (int*)ctx;
        *disconn_recv = 1;
    }
}

//
// DisconnectFromClient will tear down the existing MQTT connection, trying to gracefully send an MQTT DISCONNECT (with a timeout),
// destroy the underlying xio for network communication, and update the transport_data state machine appropriately.
//
//NOTE: After a call to DisconnectFromClient, determine if appropriate to also call
//      transport_data->transport_callbacks.connection_status_cb().
static void DisconnectFromClient(PMQTTTRANSPORT_HANDLE_DATA transport_data)
{
    if (transport_data->currPacketState != DISCONNECT_TYPE)
    {
        if (!transport_data->isDestroyCalled)
        {
            OPTIONHANDLER_HANDLE options = xio_retrieveoptions(transport_data->xioTransport);
            setSavedTlsOptions(transport_data, options);
        }
        // Ensure the disconnect message is sent
        if (transport_data->mqttClientStatus == MQTT_CLIENT_STATUS_CONNECTED)
        {
            transport_data->disconnect_recv_flag = 0;
            (void)mqtt_client_disconnect(transport_data->mqttClient, processDisconnectCallback, &transport_data->disconnect_recv_flag);
            size_t disconnect_ctr = 0;
            do
            {
                mqtt_client_dowork(transport_data->mqttClient);
                disconnect_ctr++;
                ThreadAPI_Sleep(50);
            } while ((disconnect_ctr < MAX_DISCONNECT_VALUE) && (transport_data->disconnect_recv_flag == 0));
        }
        DestroyXioTransport(transport_data);

        transport_data->device_twin_get_sent = false;
        transport_data->mqttClientStatus = MQTT_CLIENT_STATUS_NOT_CONNECTED;
        transport_data->currPacketState = DISCONNECT_TYPE;
    }
}

//
// processErrorCallback is invoked by umqtt when an error has occurred.
//
static void processErrorCallback(MQTT_CLIENT_HANDLE handle, MQTT_CLIENT_EVENT_ERROR error, void* callbackCtx)
{
    (void)handle;
    if (callbackCtx != NULL)
    {
        PMQTTTRANSPORT_HANDLE_DATA transport_data = (PMQTTTRANSPORT_HANDLE_DATA)callbackCtx;
        switch (error)
        {
            case MQTT_CLIENT_CONNECTION_ERROR:
            {
                transport_data->transport_callbacks.connection_status_cb(IOTHUB_CLIENT_CONNECTION_UNAUTHENTICATED, IOTHUB_CLIENT_CONNECTION_NO_NETWORK, transport_data->transport_ctx);
                break;
            }
            case MQTT_CLIENT_COMMUNICATION_ERROR:
            {
                transport_data->transport_callbacks.connection_status_cb(IOTHUB_CLIENT_CONNECTION_UNAUTHENTICATED, IOTHUB_CLIENT_CONNECTION_COMMUNICATION_ERROR, transport_data->transport_ctx);
                break;
            }
            case MQTT_CLIENT_NO_PING_RESPONSE:
            {
                LogError("Mqtt Ping Response was not encountered.  Reconnecting device...");
                transport_data->transport_callbacks.connection_status_cb(IOTHUB_CLIENT_CONNECTION_UNAUTHENTICATED, IOTHUB_CLIENT_CONNECTION_NO_PING_RESPONSE, transport_data->transport_ctx);
                break;
            }
            case MQTT_CLIENT_PARSE_ERROR:
            case MQTT_CLIENT_MEMORY_ERROR:
            case MQTT_CLIENT_UNKNOWN_ERROR:
            default:
            {
                LogError("INTERNAL ERROR: unexpected error value received %s", MU_ENUM_TO_STRING(MQTT_CLIENT_EVENT_ERROR, error));
                break;
            }
        }
        if (transport_data->mqttClientStatus != MQTT_CLIENT_STATUS_PENDING_CLOSE)
        {
            // We have encountered an mqtt protocol error in an non-closing state
            // The best course of action is to execute a shutdown of the mqtt/tls/socket
            // layer and then attempt to reconnect
            transport_data->mqttClientStatus = MQTT_CLIENT_STATUS_EXECUTE_DISCONNECT;
        }
        transport_data->currPacketState = PACKET_TYPE_ERROR;
        transport_data->device_twin_get_sent = false;
        if (transport_data->topic_MqttMessage != NULL)
        {
            transport_data->topics_ToSubscribe |= SUBSCRIBE_TELEMETRY_TOPIC;
        }
        if (transport_data->topic_GetState != NULL)
        {
            transport_data->topics_ToSubscribe |= SUBSCRIBE_GET_REPORTED_STATE_TOPIC;
        }
        if (transport_data->topic_NotifyState != NULL)
        {
            transport_data->topics_ToSubscribe |= SUBSCRIBE_NOTIFICATION_STATE_TOPIC;
        }
        if (transport_data->topic_DeviceMethods != NULL)
        {
            transport_data->topics_ToSubscribe |= SUBSCRIBE_DEVICE_METHOD_TOPIC;
        }
        if (transport_data->topic_InputQueue != NULL)
        {
            transport_data->topics_ToSubscribe |= SUBSCRIBE_INPUT_QUEUE_TOPIC;
        }
        if (transport_data->topic_StreamsPost != NULL)
        {
            transport_data->topics_ToSubscribe |= SUBSCRIBE_STREAMS_POST_TOPIC;
        }
        if (transport_data->topic_StreamsResp != NULL)
        {
            transport_data->topics_ToSubscribe |= SUBSCRIBE_STREAMS_RESP_TOPIC;
        }
    }
    else
    {
        LogError("Failure: mqtt called back with null context.");
    }
}

//
// SubscribeToMqttProtocol determines which topics we should SUBSCRIBE to, based on existing state, and then 
// invokes the underlying umqtt layer to send the SUBSCRIBE across the network.
//
static void SubscribeToMqttProtocol(PMQTTTRANSPORT_HANDLE_DATA transport_data)
{
    if (transport_data->topics_ToSubscribe != UNSUBSCRIBE_FROM_TOPIC)
    {
        uint32_t topic_subscription = 0;
        size_t subscribe_count = 0;
        uint16_t packet_id = getNextPacketId(transport_data);
        SUBSCRIBE_PAYLOAD subscribe[SUBSCRIBE_TOPIC_COUNT];
        if ((transport_data->topic_MqttMessage != NULL) && (SUBSCRIBE_TELEMETRY_TOPIC & transport_data->topics_ToSubscribe))
        {
            subscribe[subscribe_count].subscribeTopic = STRING_c_str(transport_data->topic_MqttMessage);
            subscribe[subscribe_count].qosReturn = DELIVER_AT_LEAST_ONCE;
            topic_subscription |= SUBSCRIBE_TELEMETRY_TOPIC;
            subscribe_count++;
        }
        if ((transport_data->topic_GetState != NULL) && (SUBSCRIBE_GET_REPORTED_STATE_TOPIC & transport_data->topics_ToSubscribe))
        {
            subscribe[subscribe_count].subscribeTopic = STRING_c_str(transport_data->topic_GetState);
            subscribe[subscribe_count].qosReturn = DELIVER_AT_MOST_ONCE;
            topic_subscription |= SUBSCRIBE_GET_REPORTED_STATE_TOPIC;
            subscribe_count++;
            transport_data->twin_resp_packet_id = packet_id;
        }
        if ((transport_data->topic_NotifyState != NULL) && (SUBSCRIBE_NOTIFICATION_STATE_TOPIC & transport_data->topics_ToSubscribe))
        {
            subscribe[subscribe_count].subscribeTopic = STRING_c_str(transport_data->topic_NotifyState);
            subscribe[subscribe_count].qosReturn = DELIVER_AT_MOST_ONCE;
            topic_subscription |= SUBSCRIBE_NOTIFICATION_STATE_TOPIC;
            subscribe_count++;
        }
        if ((transport_data->topic_DeviceMethods != NULL) && (SUBSCRIBE_DEVICE_METHOD_TOPIC & transport_data->topics_ToSubscribe))
        {
            subscribe[subscribe_count].subscribeTopic = STRING_c_str(transport_data->topic_DeviceMethods);
            subscribe[subscribe_count].qosReturn = DELIVER_AT_MOST_ONCE;
            topic_subscription |= SUBSCRIBE_DEVICE_METHOD_TOPIC;
            subscribe_count++;
        }
        if ((transport_data->topic_InputQueue != NULL) && (SUBSCRIBE_INPUT_QUEUE_TOPIC & transport_data->topics_ToSubscribe))
        {
            subscribe[subscribe_count].subscribeTopic = STRING_c_str(transport_data->topic_InputQueue);
            subscribe[subscribe_count].qosReturn = DELIVER_AT_MOST_ONCE;
            topic_subscription |= SUBSCRIBE_INPUT_QUEUE_TOPIC;
            subscribe_count++;
        }
        if ((transport_data->topic_StreamsPost != NULL) && (SUBSCRIBE_STREAMS_POST_TOPIC & transport_data->topics_ToSubscribe))
        {
            subscribe[subscribe_count].subscribeTopic = STRING_c_str(transport_data->topic_StreamsPost);
            subscribe[subscribe_count].qosReturn = DELIVER_AT_MOST_ONCE;
            topic_subscription |= SUBSCRIBE_STREAMS_POST_TOPIC;
            subscribe_count++;
        }
        if ((transport_data->topic_StreamsResp != NULL) && (SUBSCRIBE_STREAMS_RESP_TOPIC & transport_data->topics_ToSubscribe))
        {
            subscribe[subscribe_count].subscribeTopic = STRING_c_str(transport_data->topic_StreamsResp);
            subscribe[subscribe_count].qosReturn = DELIVER_AT_MOST_ONCE;
            topic_subscription |= SUBSCRIBE_STREAMS_RESP_TOPIC;
            subscribe_count++;
        }

        if (subscribe_count != 0)
        {
            /* Codes_SRS_IOTHUB_MQTT_TRANSPORT_07_016: [IoTHubTransport_MQTT_Common_Subscribe shall call mqtt_client_subscribe to subscribe to the Message Topic.] */
            if (mqtt_client_subscribe(transport_data->mqttClient, packet_id, subscribe, subscribe_count) != 0)
            {
                /* Codes_SRS_IOTHUB_MQTT_TRANSPORT_07_017: [Upon failure IoTHubTransport_MQTT_Common_Subscribe shall return a non-zero value.] */
                LogError("Failure: mqtt_client_subscribe returned error.");
            }
            else
            {
                /* Codes_SRS_IOTHUB_MQTT_TRANSPORT_07_018: [On success IoTHubTransport_MQTT_Common_Subscribe shall return 0.] */
                transport_data->topics_ToSubscribe &= ~topic_subscription;
                transport_data->currPacketState = SUBSCRIBE_TYPE;
            }
        }
        else
        {
            /* Codes_SRS_IOTHUB_MQTT_TRANSPORT_07_017: [Upon failure IoTHubTransport_MQTT_Common_Subscribe shall return a non-zero value.] */
            LogError("Failure: subscribe_topic is empty.");
        }
        transport_data->currPacketState = SUBSCRIBE_TYPE;
    }
    else
    {
        transport_data->currPacketState = PUBLISH_TYPE;
    }
}

//
// RetrieveMessagePayload translates the payload set by the application in messageHandle into payload/length for sending across the network.
//
static bool RetrieveMessagePayload(IOTHUB_MESSAGE_HANDLE messageHandle, const unsigned char** payload, size_t* length)
{
    bool result;
    IOTHUBMESSAGE_CONTENT_TYPE contentType = IoTHubMessage_GetContentType(messageHandle);
    if (contentType == IOTHUBMESSAGE_BYTEARRAY)
    {
        if (IoTHubMessage_GetByteArray(messageHandle, &(*payload), length) != IOTHUB_MESSAGE_OK)
        {
            LogError("Failure result from IoTHubMessage_GetByteArray");
            result = false;
            *length = 0;
        }
        else
        {
            result = true;
        }
    }
    else if (contentType == IOTHUBMESSAGE_STRING)
    {
        *payload = (const unsigned char*)IoTHubMessage_GetString(messageHandle);
        if (*payload == NULL)
        {
            LogError("Failure result from IoTHubMessage_GetString");
            result = false;
            *length = 0;
        }
        else
        {
            *length = strlen((const char*)*payload);
            result = true;
        }
    }
    else
    {
        result = false;
        *length = 0;
    }
    return result;
}

//
// ProcessPendingTelemetryMessages examines each telemetry message the device/module has sent that hasn't yet been PUBACK'd.  
// For each message, it might:
// * Ignore it, if its timeout has not yet been reached.
// * Attempt to retry PUBLISH the message, if has remaining retries left.
// * Stop attempting to send the message.  This will result in tearing down the underlying MQTT/TCP connection because it indicates 
//   something is wrong.
//
static void ProcessPendingTelemetryMessages(PMQTTTRANSPORT_HANDLE_DATA transport_data)
{
    PDLIST_ENTRY current_entry = transport_data->telemetry_waitingForAck.Flink;
    tickcounter_ms_t current_ms;
    (void)tickcounter_get_current_ms(transport_data->msgTickCounter, &current_ms);
    while (current_entry != &transport_data->telemetry_waitingForAck)
    {
        MQTT_MESSAGE_DETAILS_LIST* msg_detail_entry = containingRecord(current_entry, MQTT_MESSAGE_DETAILS_LIST, entry);
        DLIST_ENTRY nextListEntry;
        nextListEntry.Flink = current_entry->Flink;

        if (((current_ms - msg_detail_entry->msgPublishTime) / 1000) > RESEND_TIMEOUT_VALUE_MIN)
        {
            if (msg_detail_entry->retryCount >= MAX_SEND_RECOUNT_LIMIT)
            {
                notifyApplicationOfSendMessageComplete(msg_detail_entry->iotHubMessageEntry, transport_data, IOTHUB_CLIENT_CONFIRMATION_MESSAGE_TIMEOUT);
                (void)DList_RemoveEntryList(current_entry);
                free(msg_detail_entry);

                DisconnectFromClient(transport_data);
                if (!transport_data->isRetryExpiredCallbackCalled) // Only call once
                {
                    transport_data->transport_callbacks.connection_status_cb(IOTHUB_CLIENT_CONNECTION_UNAUTHENTICATED, IOTHUB_CLIENT_CONNECTION_RETRY_EXPIRED, transport_data->transport_ctx);
                    transport_data->isRetryExpiredCallbackCalled = true;
                }
            }
            else
            {
                // Ensure that the packet state is PUBLISH_TYPE and then attempt to send the message
                // again
                if (transport_data->currPacketState == PUBLISH_TYPE)
                {
                    size_t messageLength;
                    const unsigned char* messagePayload = NULL;
                    if (!RetrieveMessagePayload(msg_detail_entry->iotHubMessageEntry->messageHandle, &messagePayload, &messageLength))
                    {
                        (void)DList_RemoveEntryList(current_entry);
                        notifyApplicationOfSendMessageComplete(msg_detail_entry->iotHubMessageEntry, transport_data, IOTHUB_CLIENT_CONFIRMATION_ERROR);
                    }
                    else
                    {
                        if (publishTelemetryMsg(transport_data, msg_detail_entry, messagePayload, messageLength) != 0)
                        {
                            (void)DList_RemoveEntryList(current_entry);
                            notifyApplicationOfSendMessageComplete(msg_detail_entry->iotHubMessageEntry, transport_data, IOTHUB_CLIENT_CONFIRMATION_ERROR);
                            free(msg_detail_entry);
                        }
                    }
                }
                else
                {
                    msg_detail_entry->retryCount++;
                    msg_detail_entry->msgPublishTime = current_ms;
                }
            }
        }
        current_entry = nextListEntry.Flink;
    }
}

//
// CreateTransportProviderIfNecessary will create the underlying xioTransport (which handles networking I/O) and 
// set its options, assuming the xioTransport does not already exist.
//
static int CreateTransportProviderIfNecessary(PMQTTTRANSPORT_HANDLE_DATA transport_data)
{
    int result;

    if (transport_data->xioTransport == NULL)
    {
        // construct address
        const char* hostAddress = STRING_c_str(transport_data->hostAddress);
        MQTT_TRANSPORT_PROXY_OPTIONS mqtt_proxy_options;

        /* Codes_SRS_IOTHUB_TRANSPORT_MQTT_COMMON_01_011: [ If no `proxy_data` option has been set, NULL shall be passed as the argument `mqtt_transport_proxy_options` when calling the function `get_io_transport` passed in `IoTHubTransport_MQTT_Common__Create`. ]*/
        mqtt_proxy_options.host_address = transport_data->http_proxy_hostname;
        mqtt_proxy_options.port = transport_data->http_proxy_port;
        mqtt_proxy_options.username = transport_data->http_proxy_username;
        mqtt_proxy_options.password = transport_data->http_proxy_password;

        /* Codes_SRS_IOTHUB_TRANSPORT_MQTT_COMMON_01_010: [ If the `proxy_data` option has been set, the proxy options shall be filled in the argument `mqtt_transport_proxy_options` when calling the function `get_io_transport` passed in `IoTHubTransport_MQTT_Common__Create` to obtain the underlying IO handle. ]*/
        transport_data->xioTransport = transport_data->get_io_transport(hostAddress, (transport_data->http_proxy_hostname == NULL) ? NULL : &mqtt_proxy_options);
        if (transport_data->xioTransport == NULL)
        {
            LogError("Unable to create the lower level TLS layer.");
            result = MU_FAILURE;
        }
        else
        {
            if (transport_data->saved_tls_options != NULL)
            {
                if (OptionHandler_FeedOptions(transport_data->saved_tls_options, transport_data->xioTransport) != OPTIONHANDLER_OK)
                {
                    LogError("Failed feeding existing options to new TLS instance.");
                    result = MU_FAILURE;
                }
                else
                {
                    // The tlsio has the options, so our copy can be deleted
                    setSavedTlsOptions(transport_data, NULL);
                    result = 0;
                }
            }
            else if (IoTHubClient_Auth_Get_Credential_Type(transport_data->authorization_module) == IOTHUB_CREDENTIAL_TYPE_X509_ECC)
            {
                if (IoTHubClient_Auth_Set_xio_Certificate(transport_data->authorization_module, transport_data->xioTransport) != 0)
                {
                    LogError("Unable to create the lower level TLS layer.");
                    result = MU_FAILURE;
                }
                else
                {
                    result = 0;
                }
            }
            else
            {
                result = 0;
            }
        }
    }
    else
    {
        result = 0;
    }
    return result;
}

//
// buildClientId creates the MQTT ClientId of this device or module.
//
static STRING_HANDLE buildClientId(const char* device_id, const char* module_id)
{
    if (module_id == NULL)
    {
        return STRING_construct_sprintf("%s", device_id);
    }
    else
    {
        return STRING_construct_sprintf("%s/%s", device_id, module_id);
    }
}

//
// buildConfigForUsernameStep2IfNeeded builds the MQTT username.  IoT Hub uses the query string of the userName to optionally
// specify SDK information, product information optionally specified by the application, and optionally the PnP ModelId.
//
static int buildConfigForUsernameStep2IfNeeded(PMQTTTRANSPORT_HANDLE_DATA transport_data)
{
    int result;

    if (!transport_data->isConnectUsernameSet)
    {
        STRING_HANDLE userName = NULL;
        STRING_HANDLE modelIdParameter = NULL;
        STRING_HANDLE urlEncodedModelId = NULL;
        const char* modelId = transport_data->transport_callbacks.get_model_id_cb(transport_data->transport_ctx);
        // TODO: The preview API version in SDK is only scoped to scenarios that require the modelId to be set.
        // https://github.com/Azure/azure-iot-sdk-c/issues/1547 tracks removing this once non-preview API versions support modelId.
        const char* apiVersion = IOTHUB_API_VERSION;
        const char* appSpecifiedProductInfo = transport_data->transport_callbacks.prod_info_cb(transport_data->transport_ctx);
        STRING_HANDLE productInfoEncoded = NULL;

        if ((productInfoEncoded = URL_EncodeString((appSpecifiedProductInfo != NULL) ? appSpecifiedProductInfo : DEFAULT_IOTHUB_PRODUCT_IDENTIFIER)) == NULL)
        {
            LogError("Unable to UrlEncode productInfo");
            result = MU_FAILURE;
        }
        else if ((userName = STRING_construct_sprintf("%s?api-version=%s&DeviceClientType=%s", STRING_c_str(transport_data->configPassedThroughUsername), apiVersion, STRING_c_str(productInfoEncoded))) == NULL)
        {
            LogError("Failed constructing string");
            result = 0;
        }
        else if (modelId != NULL)
        {
            if ((urlEncodedModelId = URL_EncodeString(modelId)) == NULL)
            {
                LogError("Failed to URL encode the modelID string");
                result = MU_FAILURE;
            }
            else if ((modelIdParameter = STRING_construct_sprintf("&%s=%s", DT_MODEL_ID_TOKEN, STRING_c_str(urlEncodedModelId))) == NULL)
            {
                LogError("Cannot build modelID string");
                result = MU_FAILURE;
            }
            else if (STRING_concat_with_STRING(userName, modelIdParameter) != 0)
            {
                LogError("Failed to set modelID parameter in connect");
                result = MU_FAILURE;
            }
            else
            {
                result = 0;
            }
        }
        else
        {
            result = 0;
        }

        if (result == 0)
        {
            STRING_delete(transport_data->configPassedThroughUsername);
            transport_data->configPassedThroughUsername = userName;
            userName = NULL;
            // setting connect string is only allowed once in the lifetime of the device client.
            transport_data->isConnectUsernameSet = true;
        }

        STRING_delete(userName);
        STRING_delete(modelIdParameter);
        STRING_delete(urlEncodedModelId);
        STRING_delete(productInfoEncoded);
    }
    else
    {
        result = 0;
    }

    return result;
}

//
// SendMqttConnectMsg sends the MQTT CONNECT message across the network.  This function may also
// perform security functionality for building up the required token (optionally invoking into DPS if configured to do so)
//
static int SendMqttConnectMsg(PMQTTTRANSPORT_HANDLE_DATA transport_data)
{
    int result;

    char* sasToken = NULL;
    result = 0;

    IOTHUB_CREDENTIAL_TYPE cred_type = IoTHubClient_Auth_Get_Credential_Type(transport_data->authorization_module);
    if (cred_type == IOTHUB_CREDENTIAL_TYPE_DEVICE_KEY || cred_type == IOTHUB_CREDENTIAL_TYPE_DEVICE_AUTH)
    {
        sasToken = IoTHubClient_Auth_Get_SasToken(transport_data->authorization_module, STRING_c_str(transport_data->devicesAndModulesPath), 0, NULL);
        if (sasToken == NULL)
        {
            LogError("failure getting sas token from IoTHubClient_Auth_Get_SasToken.");
            result = MU_FAILURE;
        }
    }
    else if (cred_type == IOTHUB_CREDENTIAL_TYPE_SAS_TOKEN)
    {
        SAS_TOKEN_STATUS token_status = IoTHubClient_Auth_Is_SasToken_Valid(transport_data->authorization_module);
        if (token_status == SAS_TOKEN_STATUS_INVALID)
        {
            transport_data->transport_callbacks.connection_status_cb(IOTHUB_CLIENT_CONNECTION_UNAUTHENTICATED, IOTHUB_CLIENT_CONNECTION_EXPIRED_SAS_TOKEN, transport_data->transport_ctx);
            result = MU_FAILURE;
        }
        else if (token_status == SAS_TOKEN_STATUS_FAILED)
        {
            transport_data->transport_callbacks.connection_status_cb(IOTHUB_CLIENT_CONNECTION_UNAUTHENTICATED, IOTHUB_CLIENT_CONNECTION_BAD_CREDENTIAL, transport_data->transport_ctx);
            result = MU_FAILURE;
        }
        else
        {
            sasToken = IoTHubClient_Auth_Get_SasToken(transport_data->authorization_module, NULL, 0, NULL);
            if (sasToken == NULL)
            {
                LogError("failure getting sas Token.");
                result = MU_FAILURE;
            }
        }
    }

    if (result == 0)
    {
        STRING_HANDLE clientId;
        if (buildConfigForUsernameStep2IfNeeded(transport_data) != 0)
        {
            LogError("Failed to add optional connect parameters.");
            result = MU_FAILURE;
        }
        else if ((clientId = buildClientId(STRING_c_str(transport_data->device_id), STRING_c_str(transport_data->module_id))) == NULL)
        {
            LogError("Unable to allocate clientId");
            result = MU_FAILURE;
        }
        else
        {
            MQTT_CLIENT_OPTIONS options = { 0 };
            options.clientId = (char*)STRING_c_str(clientId);
            options.willMessage = NULL;
            options.username = (char*)STRING_c_str(transport_data->configPassedThroughUsername);
            if (sasToken != NULL)
            {
                options.password = sasToken;
            }
            options.keepAliveInterval = transport_data->keepAliveValue;
            options.useCleanSession = false;
            options.qualityOfServiceValue = DELIVER_AT_LEAST_ONCE;

            if (CreateTransportProviderIfNecessary(transport_data) == 0)
            {
                transport_data->conn_attempted = true;
                if (mqtt_client_connect(transport_data->mqttClient, transport_data->xioTransport, &options) != 0)
                {
                    LogError("failure connecting to address %s.", STRING_c_str(transport_data->hostAddress));
                    result = MU_FAILURE;
                }
                else
                {
                    transport_data->currPacketState = CONNECT_TYPE;
                    transport_data->isRetryExpiredCallbackCalled = false;
                    (void)tickcounter_get_current_ms(transport_data->msgTickCounter, &transport_data->mqtt_connect_time);
                    result = 0;
                }
            }
            else
            {
                result = MU_FAILURE;
            }

            if (sasToken != NULL)
            {
                free(sasToken);
            }
            STRING_delete(clientId);
        }
    }
    return result;
}

//
// UpdateMqttConnectionStateIfNeeded is used for updating MQTT's underlying connection status during a DoWork loop.
// Among this function's responsibilities: 
// * Attempt to establish an MQTT connection if one has not been already.
// * Retries failed connection, if in the correct state.
// * Processes deferred disconnect requests
// * Checks timeouts, for instance on connection establishment time as well as SaS token lifetime (if SAS used)
static int UpdateMqttConnectionStateIfNeeded(PMQTTTRANSPORT_HANDLE_DATA transport_data)
{
    int result = 0;

    // Make sure we're not destroying the object
    if (!transport_data->isDestroyCalled)
    {
        RETRY_ACTION retry_action = RETRY_ACTION_RETRY_LATER;

        // Codes_SRS_IOTHUB_TRANSPORT_MQTT_COMMON_09_007: [ IoTHubTransport_MQTT_Common_DoWork shall try to reconnect according to the current retry policy set ]
        if (transport_data->mqttClientStatus == MQTT_CLIENT_STATUS_NOT_CONNECTED && transport_data->isRecoverableError)
        {
            // Note: in case retry_control_should_retry fails, the reconnection shall be attempted anyway (defaulting to policy IOTHUB_CLIENT_RETRY_IMMEDIATE).
            if (!transport_data->conn_attempted || retry_control_should_retry(transport_data->retry_control_handle, &retry_action) != 0 || retry_action == RETRY_ACTION_RETRY_NOW)
            {
                if (tickcounter_get_current_ms(transport_data->msgTickCounter, &transport_data->connectTick) != 0)
                {
                    transport_data->connectFailCount++;
                    result = MU_FAILURE;
                }
                else
                {
                    ResetConnectionIfNecessary(transport_data);

                    if (SendMqttConnectMsg(transport_data) != 0)
                    {
                        transport_data->connectFailCount++;
                        result = MU_FAILURE;
                    }
                    else
                    {
                        transport_data->mqttClientStatus = MQTT_CLIENT_STATUS_CONNECTING;
                        transport_data->connectFailCount = 0;
                        result = 0;
                    }
                }
            }
            else if (retry_action == RETRY_ACTION_STOP_RETRYING)
            {
                // Set callback if retry expired
                if (!transport_data->isRetryExpiredCallbackCalled)
                {
                    transport_data->transport_callbacks.connection_status_cb(IOTHUB_CLIENT_CONNECTION_UNAUTHENTICATED, IOTHUB_CLIENT_CONNECTION_RETRY_EXPIRED, transport_data->transport_ctx);
                    transport_data->isRetryExpiredCallbackCalled = true;
                }
                result = MU_FAILURE;
            }
            else if (retry_action == RETRY_ACTION_RETRY_LATER)
            {
                result = MU_FAILURE;
            }
        }
        else if (transport_data->mqttClientStatus == MQTT_CLIENT_STATUS_EXECUTE_DISCONNECT)
        {
            // Need to disconnect from client
            DisconnectFromClient(transport_data);
            result = 0;
        }
        // Codes_SRS_IOTHUB_TRANSPORT_MQTT_COMMON_09_001: [ IoTHubTransport_MQTT_Common_DoWork shall trigger reconnection if the mqtt_client_connect does not complete within `keepalive` seconds]
        else if (transport_data->mqttClientStatus == MQTT_CLIENT_STATUS_CONNECTING)
        {
            tickcounter_ms_t current_time;
            if (tickcounter_get_current_ms(transport_data->msgTickCounter, &current_time) != 0)
            {
                LogError("failed verifying MQTT_CLIENT_STATUS_CONNECTING timeout");
                result = MU_FAILURE;
            }
            else if ((current_time - transport_data->mqtt_connect_time) / 1000 > transport_data->connect_timeout_in_sec)
            {
                LogError("mqtt_client timed out waiting for CONNACK");
                transport_data->currPacketState = PACKET_TYPE_ERROR;
                DisconnectFromClient(transport_data);
                result = MU_FAILURE;
            }
        }
        else if (transport_data->mqttClientStatus == MQTT_CLIENT_STATUS_CONNECTED)
        {
            // We are connected and not being closed, so does SAS need to reconnect?
            tickcounter_ms_t current_time;
            if (tickcounter_get_current_ms(transport_data->msgTickCounter, &current_time) != 0)
            {
                transport_data->connectFailCount++;
                result = MU_FAILURE;
            }
            else
            {
                IOTHUB_CREDENTIAL_TYPE cred_type = IoTHubClient_Auth_Get_Credential_Type(transport_data->authorization_module);
                // If the credential type is not an x509 certificate then we shall renew the Sas_Token
                if (cred_type != IOTHUB_CREDENTIAL_TYPE_X509 && cred_type != IOTHUB_CREDENTIAL_TYPE_X509_ECC)
                {
                    size_t sas_token_expiry = IoTHubClient_Auth_Get_SasToken_Expiry(transport_data->authorization_module);
                    if ((current_time - transport_data->mqtt_connect_time) / 1000 > (sas_token_expiry*SAS_REFRESH_MULTIPLIER))
                    {
                        /* Codes_SRS_IOTHUB_TRANSPORT_MQTT_COMMON_07_058: [ If the sas token has timed out IoTHubTransport_MQTT_Common_DoWork shall disconnect from the mqtt client and destroy the transport information and wait for reconnect. ] */
                        DisconnectFromClient(transport_data);

                        transport_data->transport_callbacks.connection_status_cb(IOTHUB_CLIENT_CONNECTION_UNAUTHENTICATED, IOTHUB_CLIENT_CONNECTION_EXPIRED_SAS_TOKEN, transport_data->transport_ctx);
                        transport_data->currPacketState = UNKNOWN_TYPE;
                        if (transport_data->topic_MqttMessage != NULL)
                        {
                            transport_data->topics_ToSubscribe |= SUBSCRIBE_TELEMETRY_TOPIC;
                        }
                        if (transport_data->topic_GetState != NULL)
                        {
                            transport_data->topics_ToSubscribe |= SUBSCRIBE_GET_REPORTED_STATE_TOPIC;
                        }
                        if (transport_data->topic_NotifyState != NULL)
                        {
                            transport_data->topics_ToSubscribe |= SUBSCRIBE_NOTIFICATION_STATE_TOPIC;
                        }
                        if (transport_data->topic_DeviceMethods != NULL)
                        {
                            transport_data->topics_ToSubscribe |= SUBSCRIBE_DEVICE_METHOD_TOPIC;
                        }
                        if (transport_data->topic_InputQueue != NULL)
                        {
                            transport_data->topics_ToSubscribe |= SUBSCRIBE_INPUT_QUEUE_TOPIC;
                        }
                        if (transport_data->topic_StreamsPost != NULL)
                        {
                            transport_data->topics_ToSubscribe |= SUBSCRIBE_STREAMS_POST_TOPIC;
                        }
                        if (transport_data->topic_StreamsResp != NULL)
                        {
                            transport_data->topics_ToSubscribe |= SUBSCRIBE_STREAMS_RESP_TOPIC;
                        }
                    }
                }
            }
        }
    }
    return result;
}

// At handle creation time, we don't have all the fields required for building up the user name (e.g. productID)
// We build up as much of the string as we can at this point because we do not store upperConfig after initialization.
// In buildConfigForUsernameStep2IfNeeded, only immediately before we do CONNECT itself, do we complete building up this string.
static STRING_HANDLE buildConfigForUsernameStep1(const IOTHUB_CLIENT_CONFIG* upperConfig, const char* moduleId)
{
    if (moduleId == NULL)
    {
        return STRING_construct_sprintf("%s.%s/%s/", upperConfig->iotHubName, upperConfig->iotHubSuffix, upperConfig->deviceId);
    }
    else
    {
        return STRING_construct_sprintf("%s.%s/%s/%s/", upperConfig->iotHubName, upperConfig->iotHubSuffix, upperConfig->deviceId, moduleId);
    }
}

//
// buildMqttEventString creates the MQTT topic for this device (and optionally module) to PUBLISH telemetry to.
//
static STRING_HANDLE buildMqttEventString(const char* device_id, const char* module_id)
{
    if (module_id == NULL)
    {
        return STRING_construct_sprintf(TOPIC_DEVICE_DEVICE, device_id);
    }
    else
    {
        return STRING_construct_sprintf(TOPIC_DEVICE_DEVICE_MODULE, device_id, module_id);
    }
}

//
// buildDevicesAndModulesPath builds the path used when generating a SaS token for this request.
//
static STRING_HANDLE buildDevicesAndModulesPath(const IOTHUB_CLIENT_CONFIG* upperConfig, const char* moduleId)
{
    if (moduleId == NULL)
    {
        return STRING_construct_sprintf("%s.%s/devices/%s", upperConfig->iotHubName, upperConfig->iotHubSuffix, upperConfig->deviceId);
    }
    else
    {
        return STRING_construct_sprintf("%s.%s/devices/%s/modules/%s", upperConfig->iotHubName, upperConfig->iotHubSuffix, upperConfig->deviceId, moduleId);
    }
}

//
// buildTopicMqttMsg builds the MQTT topic that is used for C2D messages sent to a device or module-to-module messages for a module running in IoT Edge
//
static STRING_HANDLE buildTopicMqttMsg(const char* device_id, const char* module_id)
{
    if (module_id == NULL)
    {
        return STRING_construct_sprintf(TOPIC_DEVICE_MSG, device_id);
    }
    else
    {
        return STRING_construct_sprintf(TOPIC_DEVICE_MODULE_MSG, device_id, module_id);
    }
}

//
// checkModuleIdsEqual verifies that module Ids coming from different upper layers are equal.
//
static bool checkModuleIdsEqual(const char* transportModuleId, const char* deviceModuleId)
{
    if ((transportModuleId != NULL) && (deviceModuleId == NULL))
    {
        return false;
    }
    else if ((transportModuleId == NULL) && (deviceModuleId != NULL))
    {
        return false;
    }
    else if ((transportModuleId == NULL) && (deviceModuleId == NULL))
    {
        return true;
    }
    else
    {
        return (0 == strcmp(transportModuleId, deviceModuleId));
    }
}

//
// InitializeTransportHandleData creates a MQTTTRANSPORT_HANDLE_DATA.
//
static PMQTTTRANSPORT_HANDLE_DATA InitializeTransportHandleData(const IOTHUB_CLIENT_CONFIG* upperConfig, PDLIST_ENTRY waitingToSend, IOTHUB_AUTHORIZATION_HANDLE auth_module, const char* moduleId)
{
    PMQTTTRANSPORT_HANDLE_DATA state = (PMQTTTRANSPORT_HANDLE_DATA)malloc(sizeof(MQTTTRANSPORT_HANDLE_DATA));
    if (state == NULL)
    {
        LogError("Could not create MQTT transport state. Memory allocation failed.");
    }
    else
    {
        memset(state, 0, sizeof(MQTTTRANSPORT_HANDLE_DATA));
        if ((state->msgTickCounter = tickcounter_create()) == NULL)
        {
            LogError("Invalid Argument: iotHubName is empty");
            freeTransportHandleData(state);
            state = NULL;
        }
        // Codes_SRS_IOTHUB_TRANSPORT_MQTT_COMMON_09_005: [ MQTT transport shall use EXPONENTIAL_WITH_BACK_OFF as default retry policy ]
        else if ((state->retry_control_handle = retry_control_create(DEFAULT_RETRY_POLICY, DEFAULT_RETRY_TIMEOUT_IN_SECONDS)) == NULL)
        {
            LogError("Failed creating default retry control");
            freeTransportHandleData(state);
            state = NULL;
        }
        else if ((state->device_id = STRING_construct(upperConfig->deviceId)) == NULL)
        {
            LogError("failure constructing device_id.");
            freeTransportHandleData(state);
            state = NULL;
        }
        else if ((moduleId != NULL) && ((state->module_id = STRING_construct(moduleId)) == NULL))
        {
            LogError("failure constructing module_id.");
            freeTransportHandleData(state);
            state = NULL;
        }
        else if ((state->devicesAndModulesPath = buildDevicesAndModulesPath(upperConfig, moduleId)) == NULL)
        {
            LogError("failure constructing devicesPath.");
            freeTransportHandleData(state);
            state = NULL;
        }
        else
        {
            if ((state->topic_MqttEvent = buildMqttEventString(upperConfig->deviceId, moduleId)) == NULL)
            {
                LogError("Could not create topic_MqttEvent for MQTT");
                freeTransportHandleData(state);
                state = NULL;
            }
            else
            {
                state->mqttClient = mqtt_client_init(mqttNotificationCallback, mqttOperationCompleteCallback, state, processErrorCallback, state);
                if (state->mqttClient == NULL)
                {
                    LogError("failure initializing mqtt client.");
                    freeTransportHandleData(state);
                    state = NULL;
                }
                else
                {
                    /* Codes_SRS_IOTHUB_MQTT_TRANSPORT_07_008: [If the upperConfig contains a valid protocolGatewayHostName value this shall be used for the hostname, otherwise the hostname shall be constructed using the iothubName and iothubSuffix.] */
                    if (upperConfig->protocolGatewayHostName == NULL)
                    {
                        state->hostAddress = STRING_construct_sprintf("%s.%s", upperConfig->iotHubName, upperConfig->iotHubSuffix);
                    }
                    else
                    {
                        state->hostAddress = STRING_construct(upperConfig->protocolGatewayHostName);
                    }

                    if (state->hostAddress == NULL)
                    {
                        LogError("failure constructing host address.");
                        freeTransportHandleData(state);
                        state = NULL;
                    }
                    else if ((state->configPassedThroughUsername = buildConfigForUsernameStep1(upperConfig, moduleId)) == NULL)
                    {
                        freeTransportHandleData(state);
                        state = NULL;
                    }
                    else
                    {
                        /* Codes_SRS_IOTHUB_MQTT_TRANSPORT_07_010: [IoTHubTransport_MQTT_Common_Create shall allocate memory to save its internal state where all topics, hostname, device_id, device_key, sasTokenSr and client handle shall be saved.] */
                        DList_InitializeListHead(&(state->telemetry_waitingForAck));
                        DList_InitializeListHead(&(state->ack_waiting_queue));
                        DList_InitializeListHead(&(state->pending_get_twin_queue));
                        state->mqttClientStatus = MQTT_CLIENT_STATUS_NOT_CONNECTED;
                        state->isRecoverableError = true;
                        state->packetId = 1;
                        state->waitingToSend = waitingToSend;
                        state->currPacketState = CONNECT_TYPE;
                        state->keepAliveValue = DEFAULT_MQTT_KEEPALIVE;
                        state->connect_timeout_in_sec = DEFAULT_CONNACK_TIMEOUT;
                        state->topics_ToSubscribe = UNSUBSCRIBE_FROM_TOPIC;
                        srand((unsigned int)get_time(NULL));
                        state->authorization_module = auth_module;

                        state->isDestroyCalled = false;
                        state->isRetryExpiredCallbackCalled = false;
                        state->isRegistered = false;
                        state->device_twin_get_sent = false;
                        state->xioTransport = NULL;
                        state->portNum = 0;
                        state->connectFailCount = 0;
                        state->connectTick = 0;
                        state->topic_MqttMessage = NULL;
                        state->topic_GetState = NULL;
                        state->topic_NotifyState = NULL;
                        state->topic_DeviceMethods = NULL;
                        state->topic_InputQueue = NULL;
                        state->log_trace = state->raw_trace = false;
                        state->isConnectUsernameSet = false;
                        state->auto_url_encode_decode = false;
                        state->conn_attempted = false;
                    }
                }
            }
        }
    }
    return state;
}

//
// ProcessSubackDoWork processes state transitions responding to a SUBACK packet.
// This does NOT occur once we receive the SUBACK packet immediately; instead the work is 
// deferred to the DoWork loop.
//
static void ProcessSubackDoWork(PMQTTTRANSPORT_HANDLE_DATA transport_data)
{
    if ((transport_data->topic_NotifyState != NULL || transport_data->topic_GetState != NULL) &&
        !transport_data->device_twin_get_sent)
    {
        /* Codes_SRS_IOTHUB_MQTT_TRANSPORT_07_055: [ IoTHubTransport_MQTT_Common_DoWork shall send a device twin get property message upon successfully retrieving a SUBACK on device twin topics. ] */
        MQTT_DEVICE_TWIN_ITEM* mqtt_info;

        if ((mqtt_info = createDeviceTwinMsg(transport_data, RETRIEVE_PROPERTIES, 0)) == NULL)
        {
            LogError("Failure: could not create message for twin get command");
        }
        else if (publishDeviceTwinGetMsg(transport_data, mqtt_info) == 0)
        {
            transport_data->device_twin_get_sent = true;
        }
        else
        {
            LogError("Failure: sending device twin get command.");
            destroyDeviceTwinGetMsg(mqtt_info);
        }
    }

    // Publish can be called now and in any event we need to transition out of this state.
    transport_data->currPacketState = PUBLISH_TYPE;
}

//
// ProcessPublishStateDoWork traverses all messages waiting to be sent and attempts to PUBLISH them.
//
static void ProcessPublishStateDoWork(PMQTTTRANSPORT_HANDLE_DATA transport_data)
{
    PDLIST_ENTRY currentListEntry = transport_data->waitingToSend->Flink;
    /* Codes_SRS_IOTHUB_MQTT_TRANSPORT_07_027: [IoTHubTransport_MQTT_Common_DoWork shall inspect the "waitingToSend" DLIST passed in config structure.] */
    while (currentListEntry != transport_data->waitingToSend)
    {
        IOTHUB_MESSAGE_LIST* iothubMsgList = containingRecord(currentListEntry, IOTHUB_MESSAGE_LIST, entry);
        DLIST_ENTRY savedFromCurrentListEntry;
        savedFromCurrentListEntry.Flink = currentListEntry->Flink;

        /* Codes_SRS_IOTHUB_MQTT_TRANSPORT_07_027: [IoTHubTransport_MQTT_Common_DoWork shall inspect the "waitingToSend" DLIST passed in config structure.] */
        size_t messageLength;
        const unsigned char* messagePayload = NULL;
        if (!RetrieveMessagePayload(iothubMsgList->messageHandle, &messagePayload, &messageLength))
        {
            (void)(DList_RemoveEntryList(currentListEntry));
            notifyApplicationOfSendMessageComplete(iothubMsgList, transport_data, IOTHUB_CLIENT_CONFIRMATION_ERROR);
            LogError("Failure result from IoTHubMessage_GetData");
        }
        else
        {
            /* Codes_SRS_IOTHUB_MQTT_TRANSPORT_07_029: [IoTHubTransport_MQTT_Common_DoWork shall create a MQTT_MESSAGE_HANDLE and pass this to a call to mqtt_client_publish.] */
            MQTT_MESSAGE_DETAILS_LIST* mqttMsgEntry = (MQTT_MESSAGE_DETAILS_LIST*)malloc(sizeof(MQTT_MESSAGE_DETAILS_LIST));
            if (mqttMsgEntry == NULL)
            {
                LogError("Allocation Error: Failure allocating MQTT Message Detail List.");
            }
            else
            {
                mqttMsgEntry->retryCount = 0;
                mqttMsgEntry->iotHubMessageEntry = iothubMsgList;
                mqttMsgEntry->packet_id = getNextPacketId(transport_data);
                if (publishTelemetryMsg(transport_data, mqttMsgEntry, messagePayload, messageLength) != 0)
                {
                    (void)(DList_RemoveEntryList(currentListEntry));
                    notifyApplicationOfSendMessageComplete(iothubMsgList, transport_data, IOTHUB_CLIENT_CONFIRMATION_ERROR);
                    free(mqttMsgEntry);
                }
                else
                {
                    // Remove the message from the waiting queue ...
                    (void)(DList_RemoveEntryList(currentListEntry));
                    // and add it to the ack queue
                    DList_InsertTailList(&(transport_data->telemetry_waitingForAck), &(mqttMsgEntry->entry));
                }
            }
        }
        currentListEntry = savedFromCurrentListEntry.Flink;
    }

    if (transport_data->twin_resp_sub_recv)
    {
        sendPendingGetTwinRequests(transport_data);
    }
}

TRANSPORT_LL_HANDLE IoTHubTransport_MQTT_Common_Create(const IOTHUBTRANSPORT_CONFIG* config, MQTT_GET_IO_TRANSPORT get_io_transport, TRANSPORT_CALLBACKS_INFO* cb_info, void* ctx)
{
    PMQTTTRANSPORT_HANDLE_DATA result;
    size_t deviceIdSize;

    /* Codes_SRS_IOTHUB_MQTT_TRANSPORT_07_001: [If parameter config is NULL then IoTHubTransport_MQTT_Common_Create shall return NULL.] */
    /* Codes_SRS_IOTHUB_TRANSPORT_MQTT_COMMON_07_041: [ if get_io_transport is NULL then IoTHubTransport_MQTT_Common_Create shall return NULL. ] */
    if (config == NULL || get_io_transport == NULL || cb_info == NULL)
    {
        LogError("Invalid Argument config: %p, get_io_transport: %p, cb_info: %p", config, get_io_transport, cb_info);
        result = NULL;
    }
    /* Codes_SRS_IOTHUB_MQTT_TRANSPORT_07_002: [If the parameter config's variables upperConfig, auth_module_handle or waitingToSend are NULL then IoTHubTransport_MQTT_Common_Create shall return NULL.] */
    else if (config->auth_module_handle == NULL)
    {
        LogError("Invalid Argument: auth_module_handle is NULL)");
        result = NULL;
    }
    /* Codes_SRS_IOTHUB_MQTT_TRANSPORT_07_002: [If the parameter config's variables upperConfig or waitingToSend are NULL then IoTHubTransport_MQTT_Common_Create shall return NULL.] */
    /* Codes_SRS_IOTHUB_MQTT_TRANSPORT_07_003: [If the upperConfig's variables deviceId, both deviceKey and deviceSasToken, iotHubName, protocol, or iotHubSuffix are NULL then IoTHubTransport_MQTT_Common_Create shall return NULL.] */
    /* Codes_SRS_IOTHUB_MQTT_TRANSPORT_03_003: [If both deviceKey & deviceSasToken fields are NOT NULL then IoTHubTransport_MQTT_Common_Create shall return NULL.] */
    else if (config->upperConfig == NULL ||
        config->upperConfig->protocol == NULL ||
        config->upperConfig->deviceId == NULL ||
        ((config->upperConfig->deviceKey != NULL) && (config->upperConfig->deviceSasToken != NULL)) ||
        config->upperConfig->iotHubName == NULL ||
        config->upperConfig->iotHubSuffix == NULL)
    {
        LogError("Invalid Argument: upperConfig structure contains an invalid parameter");
        result = NULL;
    }
    /* Codes_SRS_IOTHUB_MQTT_TRANSPORT_07_002: [If the parameter config's variables upperConfig, auth_module_handle or waitingToSend are NULL then IoTHubTransport_MQTT_Common_Create shall return NULL.] */
    else if (config->waitingToSend == NULL)
    {
        LogError("Invalid Argument: waitingToSend is NULL)");
        result = NULL;
    }
    /* Codes_SRS_IOTHUB_MQTT_TRANSPORT_07_006: [If the upperConfig's variables deviceId is an empty strings or length is greater then 128 then IoTHubTransport_MQTT_Common_Create shall return NULL.] */
    else if (((deviceIdSize = strlen(config->upperConfig->deviceId)) > 128U) || (deviceIdSize == 0))
    {
        LogError("Invalid Argument: DeviceId is of an invalid size");
        result = NULL;
    }
    /* Codes_SRS_IOTHUB_MQTT_TRANSPORT_07_003: [If the upperConfig's variables deviceId, both deviceKey and deviceSasToken, iotHubName, protocol, or iotHubSuffix are NULL then IoTHubTransport_MQTT_Common_Create shall return NULL.] */
    else if ((config->upperConfig->deviceKey != NULL) && (strlen(config->upperConfig->deviceKey) == 0))
    {
        LogError("Invalid Argument: deviceKey is empty");
        result = NULL;
    }
    /* Codes_SRS_IOTHUB_MQTT_TRANSPORT_07_003: [If the upperConfig's variables deviceId, both deviceKey and deviceSasToken, iotHubName, protocol, or iotHubSuffix are NULL then IoTHubTransport_MQTT_Common_Create shall return NULL.] */
    else if ((config->upperConfig->deviceSasToken != NULL) && (strlen(config->upperConfig->deviceSasToken) == 0))
    {
        LogError("Invalid Argument: deviceSasToken is empty");
        result = NULL;
    }
    /* Codes_SRS_IOTHUB_MQTT_TRANSPORT_07_003: [If the upperConfig's variables deviceId, deviceKey, iotHubName, protocol, or iotHubSuffix are NULL then IoTHubTransport_MQTT_Common_Create shall return NULL.] */
    else if (strlen(config->upperConfig->iotHubName) == 0)
    {
        LogError("Invalid Argument: iotHubName is empty");
        result = NULL;
    }
    else if (IoTHub_Transport_ValidateCallbacks(cb_info) != 0)
    {
        LogError("failure checking transport callbacks");
        result = NULL;
    }
    else
    {
        result = InitializeTransportHandleData(config->upperConfig, config->waitingToSend, config->auth_module_handle, config->moduleId);
        if (result != NULL)
        {
            result->get_io_transport = get_io_transport;
            result->http_proxy_hostname = NULL;
            result->http_proxy_username = NULL;
            result->http_proxy_password = NULL;

            result->transport_ctx = ctx;
            memcpy(&result->transport_callbacks, cb_info, sizeof(TRANSPORT_CALLBACKS_INFO));
        }
    }
    /* Codes_SRS_IOTHUB_MQTT_TRANSPORT_07_009: [If any error is encountered then IoTHubTransport_MQTT_Common_Create shall return NULL.] */
    /* Codes_SRS_IOTHUB_MQTT_TRANSPORT_07_011: [On Success IoTHubTransport_MQTT_Common_Create shall return a non-NULL value.] */
    return result;
}

void IoTHubTransport_MQTT_Common_Destroy(TRANSPORT_LL_HANDLE handle)
{
    /* Codes_SRS_IOTHUB_MQTT_TRANSPORT_07_012: [IoTHubTransport_MQTT_Common_Destroy shall do nothing if parameter handle is NULL.] */
    PMQTTTRANSPORT_HANDLE_DATA transport_data = (PMQTTTRANSPORT_HANDLE_DATA)handle;
    if (transport_data != NULL)
    {
        transport_data->isDestroyCalled = true;

        DisconnectFromClient(transport_data);

        //Empty the Waiting for Ack Messages.
        while (!DList_IsListEmpty(&transport_data->telemetry_waitingForAck))
        {
            PDLIST_ENTRY currentEntry = DList_RemoveHeadList(&transport_data->telemetry_waitingForAck);
            MQTT_MESSAGE_DETAILS_LIST* mqttMsgEntry = containingRecord(currentEntry, MQTT_MESSAGE_DETAILS_LIST, entry);
            notifyApplicationOfSendMessageComplete(mqttMsgEntry->iotHubMessageEntry, transport_data, IOTHUB_CLIENT_CONFIRMATION_BECAUSE_DESTROY);
            free(mqttMsgEntry);
        }
        while (!DList_IsListEmpty(&transport_data->ack_waiting_queue))
        {
            PDLIST_ENTRY currentEntry = DList_RemoveHeadList(&transport_data->ack_waiting_queue);
            MQTT_DEVICE_TWIN_ITEM* mqtt_device_twin = containingRecord(currentEntry, MQTT_DEVICE_TWIN_ITEM, entry);

            if (mqtt_device_twin->userCallback == NULL)
            {
                transport_data->transport_callbacks.twin_rpt_state_complete_cb(mqtt_device_twin->iothub_msg_id, STATUS_CODE_TIMEOUT_VALUE, transport_data->transport_ctx);
            }
            else
            {
                mqtt_device_twin->userCallback(DEVICE_TWIN_UPDATE_COMPLETE, NULL, 0, mqtt_device_twin->userContext);
            }

            destroyDeviceTwinGetMsg(mqtt_device_twin);
        }
        while (!DList_IsListEmpty(&transport_data->pending_get_twin_queue))
        {
            PDLIST_ENTRY currentEntry = DList_RemoveHeadList(&transport_data->pending_get_twin_queue);

            MQTT_DEVICE_TWIN_ITEM* mqtt_device_twin = containingRecord(currentEntry, MQTT_DEVICE_TWIN_ITEM, entry);

            mqtt_device_twin->userCallback(DEVICE_TWIN_UPDATE_COMPLETE, NULL, 0, mqtt_device_twin->userContext);

            destroyDeviceTwinGetMsg(mqtt_device_twin);
        }

        /* Codes_SRS_IOTHUB_MQTT_TRANSPORT_07_014: [IoTHubTransport_MQTT_Common_Destroy shall free all the resources currently in use.] */
        /* Codes_SRS_IOTHUB_TRANSPORT_MQTT_COMMON_01_012: [ `IoTHubTransport_MQTT_Common_Destroy` shall free the stored proxy options. ]*/
        freeTransportHandleData(transport_data);
    }
}

int IoTHubTransport_MQTT_Common_Subscribe_DeviceTwin(TRANSPORT_LL_HANDLE handle)
{
    int result;
    PMQTTTRANSPORT_HANDLE_DATA transport_data = (PMQTTTRANSPORT_HANDLE_DATA)handle;
    if (transport_data == NULL)
    {
        /* Codes_SRS_IOTHUB_MQTT_TRANSPORT_07_042: [If the parameter handle is NULL than IoTHubTransport_MQTT_Common_Subscribe shall return a non-zero value.] */
        LogError("Invalid handle parameter. NULL.");
        result = MU_FAILURE;
    }
    else
    {
        if (transport_data->topic_GetState == NULL)
        {
            /* Codes_SRS_IOTHUB_MQTT_TRANSPORT_07_044: [IoTHubTransport_MQTT_Common_Subscribe_DeviceTwin shall construct the get state topic string and the notify state topic string.] */
            transport_data->topic_GetState = STRING_construct(TOPIC_GET_DESIRED_STATE);
            if (transport_data->topic_GetState == NULL)
            {
                /* Codes_SRS_IOTHUB_MQTT_TRANSPORT_07_046: [Upon failure IoTHubTransport_MQTT_Common_Subscribe_DeviceTwin shall return a non-zero value.] */
                LogError("Failure: unable constructing reported state topic");
                result = MU_FAILURE;
            }
            else
            {
                /* Codes_SRS_IOTHUB_MQTT_TRANSPORT_07_047: [On success IoTHubTransport_MQTT_Common_Subscribe_DeviceTwin shall return 0.] */
                transport_data->topics_ToSubscribe |= SUBSCRIBE_GET_REPORTED_STATE_TOPIC;
                result = 0;
            }
        }
        else
        {
            result = 0;
        }
        if (result == 0)
        {
            changeStateToSubscribeIfAllowed(transport_data);
        }
    }
    return result;
}

void IoTHubTransport_MQTT_Common_Unsubscribe_DeviceTwin(TRANSPORT_LL_HANDLE handle)
{
    PMQTTTRANSPORT_HANDLE_DATA transport_data = (PMQTTTRANSPORT_HANDLE_DATA)handle;
    /* Codes_SRS_IOTHUB_MQTT_TRANSPORT_07_048: [If the parameter handle is NULL than IoTHubTransport_MQTT_Common_Unsubscribe_DeviceTwin shall do nothing.] */
    if (transport_data != NULL)
    {
        if (transport_data->topic_GetState != NULL)
        {
            /* Codes_SRS_IOTHUB_MQTT_TRANSPORT_07_049: [If subscribe_state is set to IOTHUB_DEVICE_TWIN_DESIRED_STATE then IoTHubTransport_MQTT_Common_Unsubscribe_DeviceTwin shall unsubscribe from the topic_GetState to the mqtt client.] */
            transport_data->topics_ToSubscribe &= ~SUBSCRIBE_GET_REPORTED_STATE_TOPIC;
            STRING_delete(transport_data->topic_GetState);
            transport_data->topic_GetState = NULL;
        }
        if (transport_data->topic_NotifyState != NULL)
        {
            /* Codes_SRS_IOTHUB_MQTT_TRANSPORT_07_050: [If subscribe_state is set to IOTHUB_DEVICE_TWIN_NOTIFICATION_STATE then IoTHubTransport_MQTT_Common_Unsubscribe_DeviceTwin shall unsubscribe from the topic_NotifyState to the mqtt client.] */
            transport_data->topics_ToSubscribe &= ~SUBSCRIBE_NOTIFICATION_STATE_TOPIC;
            STRING_delete(transport_data->topic_NotifyState);
            transport_data->topic_NotifyState = NULL;
        }
    }
    else
    {
        LogError("Invalid argument to unsubscribe (handle is NULL).");
    }
}

IOTHUB_CLIENT_RESULT IoTHubTransport_MQTT_Common_GetTwinAsync(IOTHUB_DEVICE_HANDLE handle, IOTHUB_CLIENT_DEVICE_TWIN_CALLBACK completionCallback, void* callbackContext)
{
    IOTHUB_CLIENT_RESULT result;

    // Codes_SRS_IOTHUB_MQTT_TRANSPORT_09_001: [ If `handle` or `completionCallback` are `NULL` than `IoTHubTransport_MQTT_Common_GetTwinAsync` shall return IOTHUB_CLIENT_INVALID_ARG. ]
    if (handle == NULL || completionCallback == NULL)
    {
        LogError("Invalid argument (handle=%p, completionCallback=%p)", handle, completionCallback);
        result = IOTHUB_CLIENT_INVALID_ARG;
    }
    else
    {
        PMQTTTRANSPORT_HANDLE_DATA transport_data = (PMQTTTRANSPORT_HANDLE_DATA)handle;
        MQTT_DEVICE_TWIN_ITEM* mqtt_info;

        if ((mqtt_info = createDeviceTwinMsg(transport_data, RETRIEVE_PROPERTIES, 0)) == NULL)
        {
            LogError("Failed creating the device twin get request message");
            // Codes_SRS_IOTHUB_MQTT_TRANSPORT_09_003: [ If any failure occurs, IoTHubTransport_MQTT_Common_GetTwinAsync shall return IOTHUB_CLIENT_ERROR ]
            result = IOTHUB_CLIENT_ERROR;
        }
        else if (tickcounter_get_current_ms(transport_data->msgTickCounter, &mqtt_info->msgCreationTime) != 0)
        {
            LogError("Failed setting the get twin request enqueue time");
            destroyDeviceTwinGetMsg(mqtt_info);
            // Codes_SRS_IOTHUB_MQTT_TRANSPORT_09_003: [ If any failure occurs, IoTHubTransport_MQTT_Common_GetTwinAsync shall return IOTHUB_CLIENT_ERROR ]
            result = IOTHUB_CLIENT_ERROR;
        }
        else
        {
            mqtt_info->userCallback = completionCallback;
            mqtt_info->userContext = callbackContext;

            // Codes_SRS_IOTHUB_MQTT_TRANSPORT_09_002: [ The request shall be queued to be sent when the transport is connected, through DoWork ]
            DList_InsertTailList(&transport_data->pending_get_twin_queue, &mqtt_info->entry);

            // Codes_SRS_IOTHUB_MQTT_TRANSPORT_09_004: [ If no failure occurs, IoTHubTransport_MQTT_Common_GetTwinAsync shall return IOTHUB_CLIENT_OK ]
            result = IOTHUB_CLIENT_OK;
        }
    }

    return result;
}

int IoTHubTransport_MQTT_Common_Subscribe_DeviceMethod(IOTHUB_DEVICE_HANDLE handle)
{
    int result;
    PMQTTTRANSPORT_HANDLE_DATA transport_data = (PMQTTTRANSPORT_HANDLE_DATA)handle;

    if (transport_data == NULL)
    {
        /*Codes_SRS_IOTHUB_MQTT_TRANSPORT_12_001 : [If the parameter handle is NULL than IoTHubTransport_MQTT_Common_Subscribe_DeviceMethod shall return a non - zero value.]*/
        LogError("Invalid handle parameter. NULL.");
        result = MU_FAILURE;
    }
    else
    {
        if (transport_data->topic_DeviceMethods == NULL)
        {
            /*Codes_SRS_IOTHUB_MQTT_TRANSPORT_12_004 : [IoTHubTransport_MQTT_Common_Subscribe_DeviceMethod shall construct the DEVICE_METHOD topic string for subscribe.]*/
            transport_data->topic_DeviceMethods = STRING_construct(TOPIC_DEVICE_METHOD_SUBSCRIBE);
            if (transport_data->topic_DeviceMethods == NULL)
            {
                /*Codes_SRS_IOTHUB_MQTT_TRANSPORT_12_006 : [Upon failure IoTHubTransport_MQTT_Common_Subscribe_DeviceMethod shall return a non - zero value.]*/
                LogError("Failure: unable constructing device method subscribe topic");
                result = MU_FAILURE;
            }
            else
            {
                /*Codes_SRS_IOTHUB_MQTT_TRANSPORT_12_003 : [IoTHubTransport_MQTT_Common_Subscribe_DeviceMethod shall set the signaling flag for DEVICE_METHOD topic for the receiver's topic list. ]*/
                transport_data->topics_ToSubscribe |= SUBSCRIBE_DEVICE_METHOD_TOPIC;
                result = 0;
            }
        }
        else
        {
            /*Codes_SRS_IOTHUB_MQTT_TRANSPORT_12_002 : [If the MQTT transport has been previously subscribed to DEVICE_METHOD topic IoTHubTransport_MQTT_Common_Subscribe_DeviceMethod shall do nothing and return 0.]*/
            result = 0;
        }

        if (result == 0)
        {
            /*Codes_SRS_IOTHUB_MQTT_TRANSPORT_12_005 : [IoTHubTransport_MQTT_Common_Subscribe_DeviceMethod shall schedule the send of the subscription.]*/
            /*Codes_SRS_IOTHUB_MQTT_TRANSPORT_12_007 : [On success IoTHubTransport_MQTT_Common_Subscribe_DeviceMethod shall return 0.]*/
            changeStateToSubscribeIfAllowed(transport_data);
        }
    }
    return result;
}

void IoTHubTransport_MQTT_Common_Unsubscribe_DeviceMethod(TRANSPORT_LL_HANDLE handle)
{
    PMQTTTRANSPORT_HANDLE_DATA transport_data = (PMQTTTRANSPORT_HANDLE_DATA)handle;
    /*Codes_SRS_IOTHUB_MQTT_TRANSPORT_12_008 : [If the parameter handle is NULL than IoTHubTransport_MQTT_Common_Unsubscribe_DeviceMethod shall do nothing and return.]*/
    if (transport_data != NULL)
    {
        /*Codes_SRS_IOTHUB_MQTT_TRANSPORT_12_009 : [If the MQTT transport has not been subscribed to DEVICE_METHOD topic IoTHubTransport_MQTT_Common_Unsubscribe_DeviceMethod shall do nothing and return.]*/
        if (transport_data->topic_DeviceMethods != NULL)
        {
            /*Codes_SRS_IOTHUB_MQTT_TRANSPORT_12_010 : [IoTHubTransport_MQTT_Common_Unsubscribe_DeviceMethod shall construct the DEVICE_METHOD topic string for unsubscribe.]*/
            const char* unsubscribe[1];
            unsubscribe[0] = STRING_c_str(transport_data->topic_DeviceMethods);

            /*Codes_SRS_IOTHUB_MQTT_TRANSPORT_12_011 : [IoTHubTransport_MQTT_Common_Unsubscribe_DeviceMethod shall send the unsubscribe.]*/
            if (mqtt_client_unsubscribe(transport_data->mqttClient, getNextPacketId(transport_data), unsubscribe, 1) != 0)
            {
                LogError("Failure calling mqtt_client_unsubscribe");
            }

            /*Codes_SRS_IOTHUB_MQTT_TRANSPORT_12_012 : [IoTHubTransport_MQTT_Common_Unsubscribe_DeviceMethod shall removes the signaling flag for DEVICE_METHOD topic from the receiver's topic list. ]*/
            STRING_delete(transport_data->topic_DeviceMethods);
            transport_data->topic_DeviceMethods = NULL;
            transport_data->topics_ToSubscribe &= ~SUBSCRIBE_DEVICE_METHOD_TOPIC;
        }
    }
    else
    {
        LogError("Invalid argument to unsubscribe (NULL).");
    }
}

int IoTHubTransport_MQTT_Common_DeviceMethod_Response(TRANSPORT_LL_HANDLE handle, METHOD_HANDLE methodId, const unsigned char* response, size_t respSize, int status)
{
    int result;
    MQTTTRANSPORT_HANDLE_DATA* transport_data = (MQTTTRANSPORT_HANDLE_DATA*)handle;
    if (transport_data != NULL)
    {
        /* Codes_SRS_IOTHUB_TRANSPORT_MQTT_COMMON_07_042: [ IoTHubTransport_MQTT_Common_DeviceMethod_Response shall publish an mqtt message for the device method response. ] */
        DEVICE_METHOD_INFO* dev_method_info = (DEVICE_METHOD_INFO*)methodId;
        if (dev_method_info == NULL)
        {
            LogError("Failure: DEVICE_METHOD_INFO was NULL");
            result = MU_FAILURE;
        }
        else
        {
            if (publishDeviceMethodResponseMsg(transport_data, status, dev_method_info->request_id, response, respSize) != 0)
            {
                /* Codes_SRS_IOTHUB_TRANSPORT_MQTT_COMMON_07_051: [ If any error is encountered, IoTHubTransport_MQTT_Common_DeviceMethod_Response shall return a non-zero value. ] */
                LogError("Failure: publishing device method response");
                result = MU_FAILURE;
            }
            else
            {
                result = 0;
            }
            STRING_delete(dev_method_info->request_id);
            free(dev_method_info);
        }
    }
    else
    {
        /* Codes_SRS_IOTHUB_TRANSPORT_MQTT_COMMON_07_041: [ If the parameter handle is NULL than IoTHubTransport_MQTT_Common_DeviceMethod_Response shall return a non-zero value. ] */
        result = MU_FAILURE;
        LogError("Failure: invalid TRANSPORT_LL_HANDLE parameter specified");
    }
    return result;
}

int IoTHubTransport_MQTT_Common_Subscribe(TRANSPORT_LL_HANDLE handle)
{
    int result;
    PMQTTTRANSPORT_HANDLE_DATA transport_data = (PMQTTTRANSPORT_HANDLE_DATA)handle;
    if (transport_data == NULL)
    {
        /* Codes_SRS_IOTHUB_MQTT_TRANSPORT_07_015: [If parameter handle is NULL than IoTHubTransport_MQTT_Common_Subscribe shall return a non-zero value.] */
        LogError("Invalid handle parameter. NULL.");
        result = MU_FAILURE;
    }
    else
    {
        /* Code_SRS_IOTHUB_MQTT_TRANSPORT_07_016: [IoTHubTransport_MQTT_Common_Subscribe shall set a flag to enable mqtt_client_subscribe to be called to subscribe to the Message Topic.] */
        transport_data->topic_MqttMessage = buildTopicMqttMsg(STRING_c_str(transport_data->device_id), STRING_c_str(transport_data->module_id));
        if (transport_data->topic_MqttMessage == NULL)
        {
            LogError("Failure constructing Message Topic");
            result = MU_FAILURE;
        }
        else
        {
            transport_data->topics_ToSubscribe |= SUBSCRIBE_TELEMETRY_TOPIC;
            /* Code_SRS_IOTHUB_MQTT_TRANSPORT_07_035: [If current packet state is not CONNACT, DISCONNECT_TYPE, or PACKET_TYPE_ERROR then IoTHubTransport_MQTT_Common_Subscribe shall set the packet state to SUBSCRIBE_TYPE.]*/
            changeStateToSubscribeIfAllowed(transport_data);
            result = 0;
        }
    }
    return result;
}

void IoTHubTransport_MQTT_Common_Unsubscribe(TRANSPORT_LL_HANDLE handle)
{
    PMQTTTRANSPORT_HANDLE_DATA transport_data = (PMQTTTRANSPORT_HANDLE_DATA)handle;
    /* Codes_SRS_IOTHUB_MQTT_TRANSPORT_07_019: [If parameter handle is NULL then IoTHubTransport_MQTT_Common_Unsubscribe shall do nothing.] */
    if (transport_data != NULL)
    {
        /* Codes_SRS_IOTHUB_MQTT_TRANSPORT_07_020: [IoTHubTransport_MQTT_Common_Unsubscribe shall call mqtt_client_unsubscribe to unsubscribe the mqtt message topic.] */
        const char* unsubscribe[1];
        unsubscribe[0] = STRING_c_str(transport_data->topic_MqttMessage);
        if (mqtt_client_unsubscribe(transport_data->mqttClient, getNextPacketId(transport_data), unsubscribe, 1) != 0)
        {
            LogError("Failure calling mqtt_client_unsubscribe");
        }
        STRING_delete(transport_data->topic_MqttMessage);
        transport_data->topic_MqttMessage = NULL;
        transport_data->topics_ToSubscribe &= ~SUBSCRIBE_TELEMETRY_TOPIC;
    }
    else
    {
        LogError("Invalid argument to unsubscribe (NULL).");
    }
}

IOTHUB_PROCESS_ITEM_RESULT IoTHubTransport_MQTT_Common_ProcessItem(TRANSPORT_LL_HANDLE handle, IOTHUB_IDENTITY_TYPE item_type, IOTHUB_IDENTITY_INFO* iothub_item)
{
    IOTHUB_PROCESS_ITEM_RESULT result;
    /* Codes_SRS_IOTHUBCLIENT_LL_07_001: [ If handle or iothub_item are NULL then IoTHubTransport_MQTT_Common_ProcessItem shall return IOTHUB_PROCESS_ERROR. ]*/
    if (handle == NULL || iothub_item == NULL)
    {
        LogError("Invalid handle parameter iothub_item=%p", iothub_item);
        result = IOTHUB_PROCESS_ERROR;
    }
    else
    {
        PMQTTTRANSPORT_HANDLE_DATA transport_data = (PMQTTTRANSPORT_HANDLE_DATA)handle;

        if (transport_data->currPacketState == PUBLISH_TYPE)
        {
            // Ensure the reported property suback has been received
            if (item_type == IOTHUB_TYPE_DEVICE_TWIN && transport_data->twin_resp_sub_recv)
            {
                MQTT_DEVICE_TWIN_ITEM* mqtt_info = createDeviceTwinMsg(transport_data, REPORTED_STATE, iothub_item->device_twin->item_id);
                if (mqtt_info == NULL)
                {
                    /* Codes_SRS_IOTHUBCLIENT_LL_07_004: [ If any errors are encountered IoTHubTransport_MQTT_Common_ProcessItem shall return IOTHUB_PROCESS_ERROR. ]*/
                    result = IOTHUB_PROCESS_ERROR;
                }
                else
                {
                    /*Codes_SRS_IOTHUBCLIENT_LL_07_003: [ IoTHubTransport_MQTT_Common_ProcessItem shall publish a message to the mqtt protocol with the message topic for the message type.]*/
                    /* Codes_SRS_IOTHUBCLIENT_LL_07_005: [ If successful IoTHubTransport_MQTT_Common_ProcessItem shall add mqtt info structure acknowledgement queue. ] */
                    DList_InsertTailList(&transport_data->ack_waiting_queue, &mqtt_info->entry);

                    if (publishDeviceTwinMsg(transport_data, iothub_item->device_twin, mqtt_info) != 0)
                    {
                        DList_RemoveEntryList(&mqtt_info->entry);

                        free(mqtt_info);
                        /* Codes_SRS_IOTHUBCLIENT_LL_07_004: [ If any errors are encountered IoTHubTransport_MQTT_Common_ProcessItem shall return IOTHUB_PROCESS_ERROR. ]*/
                        result = IOTHUB_PROCESS_ERROR;
                    }
                    else
                    {
                        result = IOTHUB_PROCESS_OK;
                    }
                }
            }
            else
            {
                /* Codes_SRS_IOTHUBCLIENT_LL_07_006: [ If the item_type is not a supported type IoTHubTransport_MQTT_Common_ProcessItem shall return IOTHUB_PROCESS_CONTINUE. ]*/
                result = IOTHUB_PROCESS_CONTINUE;
            }
        }
        else
        {
            /* Codes_SRS_IOTHUBCLIENT_LL_07_002: [ If the mqtt is not ready to publish messages IoTHubTransport_MQTT_Common_ProcessItem shall return IOTHUB_PROCESS_NOT_CONNECTED. ] */
            result = IOTHUB_PROCESS_NOT_CONNECTED;
        }
    }
    return result;
}

/* Codes_SRS_IOTHUB_MQTT_TRANSPORT_07_054: [ IoTHubTransport_MQTT_Common_DoWork shall subscribe to the Notification and get_state Topics if they are defined. ] */
void IoTHubTransport_MQTT_Common_DoWork(TRANSPORT_LL_HANDLE handle)
{
    /* Codes_SRS_IOTHUB_MQTT_TRANSPORT_07_026: [IoTHubTransport_MQTT_Common_DoWork shall do nothing if parameter handle and/or iotHubClientHandle is NULL.] */
    PMQTTTRANSPORT_HANDLE_DATA transport_data = (PMQTTTRANSPORT_HANDLE_DATA)handle;
    if (transport_data != NULL)
    {
        if (UpdateMqttConnectionStateIfNeeded(transport_data) == 0)
        {
            if (transport_data->mqttClientStatus == MQTT_CLIENT_STATUS_PENDING_CLOSE)
            {
                mqtt_client_disconnect(transport_data->mqttClient, NULL, NULL);
                transport_data->mqttClientStatus = MQTT_CLIENT_STATUS_NOT_CONNECTED;
            }
            else if (transport_data->currPacketState == CONNACK_TYPE || transport_data->currPacketState == SUBSCRIBE_TYPE)
            {
                SubscribeToMqttProtocol(transport_data);
            }
            else if (transport_data->currPacketState == SUBACK_TYPE)
            {
                ProcessSubackDoWork(transport_data);
            }
            else if (transport_data->currPacketState == PUBLISH_TYPE)
            {
                ProcessPublishStateDoWork(transport_data);
            }
            /* Codes_SRS_IOTHUB_MQTT_TRANSPORT_07_030: [IoTHubTransport_MQTT_Common_DoWork shall call mqtt_client_dowork everytime it is called if it is connected.] */
            mqtt_client_dowork(transport_data->mqttClient);
        }

        // Check the ack messages timeouts
        ProcessPendingTelemetryMessages(transport_data);
        removeExpiredTwinRequests(transport_data);
    }
}

int IoTHubTransport_MQTT_Common_SetRetryPolicy(TRANSPORT_LL_HANDLE handle, IOTHUB_CLIENT_RETRY_POLICY retryPolicy, size_t retryTimeoutLimitInSeconds)
{
    int result;

    if (handle == NULL)
    {
        /* Codes_SRS_IOTHUB_TRANSPORT_MQTT_COMMON_25_041: [**If any handle is NULL then IoTHubTransport_MQTT_Common_SetRetryPolicy shall return resultant line.] */
        LogError("Invalid handle parameter. NULL.");
        result = MU_FAILURE;
    }
    else
    {
        RETRY_CONTROL_HANDLE new_retry_control_handle;

        // Codes_SRS_IOTHUB_TRANSPORT_MQTT_COMMON_09_006: [ IoTHubTransport_MQTT_Common_SetRetryPolicy shall set the retry logic by calling retry_control_create() with retry policy and retryTimeout as parameters]
        // Codes_SRS_IOTHUB_TRANSPORT_MQTT_COMMON_09_009: [ If retry_control_create() fails then IoTHubTransport_MQTT_Common_SetRetryPolicy shall revert to previous retry policy and return non-zero value ]
        if ((new_retry_control_handle = retry_control_create(retryPolicy, (unsigned int)retryTimeoutLimitInSeconds)) == NULL)
        {
            LogError("Failed creating new retry control handle");
            result = MU_FAILURE;
        }
        else
        {
            PMQTTTRANSPORT_HANDLE_DATA transport_data = (PMQTTTRANSPORT_HANDLE_DATA)handle;
            RETRY_CONTROL_HANDLE previous_retry_control_handle = transport_data->retry_control_handle;

            transport_data->retry_control_handle = new_retry_control_handle;
            retry_control_destroy(previous_retry_control_handle);

            /*Codes_SRS_IOTHUB_TRANSPORT_MQTT_COMMON_25_045: [**If retry logic for specified parameters of retry policy and retryTimeoutLimitInSeconds is created successfully then IoTHubTransport_MQTT_Common_SetRetryPolicy shall return 0]*/
            result = 0;
        }
    }

    return result;
}


IOTHUB_CLIENT_RESULT IoTHubTransport_MQTT_Common_GetSendStatus(TRANSPORT_LL_HANDLE handle, IOTHUB_CLIENT_STATUS *iotHubClientStatus)
{
    IOTHUB_CLIENT_RESULT result;

    if (handle == NULL || iotHubClientStatus == NULL)
    {
        /* Codes_SRS_IOTHUB_MQTT_TRANSPORT_07_023: [IoTHubTransport_MQTT_Common_GetSendStatus shall return IOTHUB_CLIENT_INVALID_ARG if called with NULL parameter.] */
        LogError("invalid argument.");
        result = IOTHUB_CLIENT_INVALID_ARG;
    }
    else
    {
        MQTTTRANSPORT_HANDLE_DATA* handleData = (MQTTTRANSPORT_HANDLE_DATA*)handle;
        if (!DList_IsListEmpty(handleData->waitingToSend) || !DList_IsListEmpty(&(handleData->telemetry_waitingForAck)))
        {
            /* Codes_SRS_IOTHUB_MQTT_TRANSPORT_07_025: [IoTHubTransport_MQTT_Common_GetSendStatus shall return IOTHUB_CLIENT_OK and status IOTHUB_CLIENT_SEND_STATUS_BUSY if there are currently event items to be sent or being sent.] */
            *iotHubClientStatus = IOTHUB_CLIENT_SEND_STATUS_BUSY;
        }
        else
        {
            /* Codes_SRS_IOTHUB_MQTT_TRANSPORT_07_024: [IoTHubTransport_MQTT_Common_GetSendStatus shall return IOTHUB_CLIENT_OK and status IOTHUB_CLIENT_SEND_STATUS_IDLE if there are currently no event items to be sent or being sent.] */
            *iotHubClientStatus = IOTHUB_CLIENT_SEND_STATUS_IDLE;
        }
        result = IOTHUB_CLIENT_OK;
    }
    return result;
}

IOTHUB_CLIENT_RESULT IoTHubTransport_MQTT_Common_SetOption(TRANSPORT_LL_HANDLE handle, const char* option, const void* value)
{
    /* Codes_SRS_IOTHUB_MQTT_TRANSPORT_07_021: [If any parameter is NULL then IoTHubTransport_MQTT_Common_SetOption shall return IOTHUB_CLIENT_INVALID_ARG.] */
    IOTHUB_CLIENT_RESULT result;
    if (
        (handle == NULL) ||
        (option == NULL) ||
        (value == NULL)
        )
    {
        result = IOTHUB_CLIENT_INVALID_ARG;
        LogError("invalid parameter (NULL) passed to IoTHubTransport_MQTT_Common_SetOption.");
    }
    else
    {
        MQTTTRANSPORT_HANDLE_DATA* transport_data = (MQTTTRANSPORT_HANDLE_DATA*)handle;

        IOTHUB_CREDENTIAL_TYPE cred_type = IoTHubClient_Auth_Get_Credential_Type(transport_data->authorization_module);

        /* Codes_SRS_IOTHUB_MQTT_TRANSPORT_07_031: [If the option parameter is set to "logtrace" then the value shall be a bool_ptr and the value will determine if the mqtt client log is on or off.] */
        if (strcmp(OPTION_LOG_TRACE, option) == 0)
        {
            transport_data->log_trace = *((bool*)value);
            mqtt_client_set_trace(transport_data->mqttClient, transport_data->log_trace, transport_data->raw_trace);
            result = IOTHUB_CLIENT_OK;
        }
        else if (strcmp("rawlogtrace", option) == 0)
        {
            transport_data->raw_trace = *((bool*)value);
            mqtt_client_set_trace(transport_data->mqttClient, transport_data->log_trace, transport_data->raw_trace);
            result = IOTHUB_CLIENT_OK;
        }
        else if (strcmp(OPTION_AUTO_URL_ENCODE_DECODE, option) == 0)
        {
            transport_data->auto_url_encode_decode = *((bool*)value);
            result = IOTHUB_CLIENT_OK;
        }
        else if (strcmp(OPTION_CONNECTION_TIMEOUT, option) == 0)
        {
            int* connection_time = (int*)value;
            if (*connection_time != transport_data->connect_timeout_in_sec)
            {
                transport_data->connect_timeout_in_sec = (uint16_t)(*connection_time);
            }
            result = IOTHUB_CLIENT_OK;
        }
        else if (strcmp(OPTION_KEEP_ALIVE, option) == 0)
        {
            /* Codes_SRS_IOTHUB_MQTT_TRANSPORT_07_036: [If the option parameter is set to "keepalive" then the value shall be a int_ptr and the value will determine the mqtt keepalive time that is set for pings.] */
            int* keepAliveOption = (int*)value;
            /* Codes_SRS_IOTHUB_MQTT_TRANSPORT_07_037 : [If the option parameter is set to supplied int_ptr keepalive is the same value as the existing keepalive then IoTHubTransport_MQTT_Common_SetOption shall do nothing.] */
            if (*keepAliveOption != transport_data->keepAliveValue)
            {
                transport_data->keepAliveValue = (uint16_t)(*keepAliveOption);
                if (transport_data->mqttClientStatus != MQTT_CLIENT_STATUS_NOT_CONNECTED)
                {
                    /* Codes_SRS_IOTHUB_MQTT_TRANSPORT_07_038: [If the client is connected when the keepalive is set then IoTHubTransport_MQTT_Common_SetOption shall disconnect and reconnect with the specified keepalive value.] */
                    DisconnectFromClient(transport_data);
                }
            }
            result = IOTHUB_CLIENT_OK;
        }
        /* Codes_SRS_IOTHUB_MQTT_TRANSPORT_07_039: [If the option parameter is set to "x509certificate" then the value shall be a const char of the certificate to be used for x509.] */
        else if ((strcmp(OPTION_X509_CERT, option) == 0) && (cred_type != IOTHUB_CREDENTIAL_TYPE_X509 && cred_type != IOTHUB_CREDENTIAL_TYPE_UNKNOWN))
        {
            LogError("x509certificate specified, but authentication method is not x509");
            result = IOTHUB_CLIENT_INVALID_ARG;
        }
        /* Codes_SRS_IOTHUB_MQTT_TRANSPORT_07_040: [If the option parameter is set to "x509privatekey" then the value shall be a const char of the RSA Private Key to be used for x509.] */
        else if ((strcmp(OPTION_X509_PRIVATE_KEY, option) == 0) && (cred_type != IOTHUB_CREDENTIAL_TYPE_X509 && cred_type != IOTHUB_CREDENTIAL_TYPE_UNKNOWN))
        {
            LogError("x509privatekey specified, but authentication method is not x509");
            result = IOTHUB_CLIENT_INVALID_ARG;
        }
        else if (strcmp(OPTION_RETRY_INTERVAL_SEC, option) == 0)
        {
            if (retry_control_set_option(transport_data->retry_control_handle, RETRY_CONTROL_OPTION_INITIAL_WAIT_TIME_IN_SECS, value) != 0)
            {
                LogError("Failure setting retry interval option");
                result = IOTHUB_CLIENT_ERROR;
            }
            else
            {
                result = IOTHUB_CLIENT_OK;
            }
        }
        else if (strcmp(OPTION_RETRY_MAX_DELAY_SECS, option) == 0)
        {
            if (retry_control_set_option(transport_data->retry_control_handle, RETRY_CONTROL_OPTION_MAX_DELAY_IN_SECS, value) != 0)
            {
                LogError("Failure setting retry max delay option");
                result = IOTHUB_CLIENT_ERROR;
            }
            else
            {
                result = IOTHUB_CLIENT_OK;
            }
        }
        else if (strcmp(OPTION_HTTP_PROXY, option) == 0)
        {
            /* Codes_SRS_IOTHUB_TRANSPORT_MQTT_COMMON_01_001: [ If `option` is `proxy_data`, `value` shall be used as an `HTTP_PROXY_OPTIONS*`. ]*/
            HTTP_PROXY_OPTIONS* proxy_options = (HTTP_PROXY_OPTIONS*)value;

            if (transport_data->xioTransport != NULL)
            {
                /* Codes_SRS_IOTHUB_TRANSPORT_MQTT_COMMON_01_007: [ If the underlying IO has already been created, then `IoTHubTransport_MQTT_Common_SetOption` shall fail and return `IOTHUB_CLIENT_ERROR`. ]*/
                LogError("Cannot set proxy option once the underlying IO is created");
                result = IOTHUB_CLIENT_ERROR;
            }
            else if (proxy_options->host_address == NULL)
            {
                /* Codes_SRS_IOTHUB_TRANSPORT_MQTT_COMMON_01_003: [ If `host_address` is NULL, `IoTHubTransport_MQTT_Common_SetOption` shall fail and return `IOTHUB_CLIENT_INVALID_ARG`. ]*/
                LogError("NULL host_address in proxy options");
                result = IOTHUB_CLIENT_INVALID_ARG;
            }
            /* Codes_SRS_IOTHUB_TRANSPORT_MQTT_COMMON_01_006: [ If only one of `username` and `password` is NULL, `IoTHubTransport_MQTT_Common_SetOption` shall fail and return `IOTHUB_CLIENT_INVALID_ARG`. ]*/
            else if (((proxy_options->username == NULL) || (proxy_options->password == NULL)) &&
                (proxy_options->username != proxy_options->password))
            {
                LogError("Only one of username and password for proxy settings was NULL");
                result = IOTHUB_CLIENT_INVALID_ARG;
            }
            else
            {
                char* copied_proxy_hostname = NULL;
                char* copied_proxy_username = NULL;
                char* copied_proxy_password = NULL;

                /* Codes_SRS_IOTHUB_TRANSPORT_MQTT_COMMON_01_002: [ The fields `host_address`, `port`, `username` and `password` shall be saved for later used (needed when creating the underlying IO to be used by the transport). ]*/
                transport_data->http_proxy_port = proxy_options->port;
                if (mallocAndStrcpy_s(&copied_proxy_hostname, proxy_options->host_address) != 0)
                {
                    /* Codes_SRS_IOTHUB_TRANSPORT_MQTT_COMMON_01_004: [ If copying `host_address`, `username` or `password` fails, `IoTHubTransport_MQTT_Common_SetOption` shall fail and return `IOTHUB_CLIENT_ERROR`. ]*/
                    LogError("Cannot copy HTTP proxy hostname");
                    result = IOTHUB_CLIENT_ERROR;
                }
                /* Codes_SRS_IOTHUB_TRANSPORT_MQTT_COMMON_01_005: [ `username` and `password` shall be allowed to be NULL. ]*/
                else if ((proxy_options->username != NULL) && (mallocAndStrcpy_s(&copied_proxy_username, proxy_options->username) != 0))
                {
                    /* Codes_SRS_IOTHUB_TRANSPORT_MQTT_COMMON_01_004: [ If copying `host_address`, `username` or `password` fails, `IoTHubTransport_MQTT_Common_SetOption` shall fail and return `IOTHUB_CLIENT_ERROR`. ]*/
                    free(copied_proxy_hostname);
                    LogError("Cannot copy HTTP proxy username");
                    result = IOTHUB_CLIENT_ERROR;
                }
                /* Codes_SRS_IOTHUB_TRANSPORT_MQTT_COMMON_01_005: [ `username` and `password` shall be allowed to be NULL. ]*/
                else if ((proxy_options->password != NULL) && (mallocAndStrcpy_s(&copied_proxy_password, proxy_options->password) != 0))
                {
                    /* Codes_SRS_IOTHUB_TRANSPORT_MQTT_COMMON_01_004: [ If copying `host_address`, `username` or `password` fails, `IoTHubTransport_MQTT_Common_SetOption` shall fail and return `IOTHUB_CLIENT_ERROR`. ]*/
                    if (copied_proxy_username != NULL)
                    {
                        free(copied_proxy_username);
                    }
                    free(copied_proxy_hostname);
                    LogError("Cannot copy HTTP proxy password");
                    result = IOTHUB_CLIENT_ERROR;
                }
                else
                {
                    /* Codes_SRS_IOTHUB_TRANSPORT_MQTT_COMMON_01_009: [ When setting the proxy options succeeds any previously saved proxy options shall be freed. ]*/
                    freeProxyData(transport_data);

                    transport_data->http_proxy_hostname = copied_proxy_hostname;
                    transport_data->http_proxy_username = copied_proxy_username;
                    transport_data->http_proxy_password = copied_proxy_password;

                    /* Codes_SRS_IOTHUB_TRANSPORT_MQTT_COMMON_01_008: [ If setting the `proxy_data` option suceeds, `IoTHubTransport_MQTT_Common_SetOption` shall return `IOTHUB_CLIENT_OK` ]*/
                    result = IOTHUB_CLIENT_OK;
                }
            }
        }
        else
        {
            /* Codes_SRS_IOTHUB_MQTT_TRANSPORT_07_039: [If the option parameter is set to "x509certificate" then the value shall be a const char of the certificate to be used for x509.] */
            if (((strcmp(OPTION_X509_CERT, option) == 0) || (strcmp(OPTION_X509_PRIVATE_KEY, option) == 0)) && (cred_type != IOTHUB_CREDENTIAL_TYPE_X509))
            {
                IoTHubClient_Auth_Set_x509_Type(transport_data->authorization_module, true);
            }

            /* Codes_SRS_IOTHUB_MQTT_TRANSPORT_07_032: [IoTHubTransport_MQTT_Common_SetOption shall pass down the option to xio_setoption if the option parameter is not a known option string for the MQTT transport.] */
            if (CreateTransportProviderIfNecessary(transport_data) == 0)
            {
                if (xio_setoption(transport_data->xioTransport, option, value) == 0)
                {
                    result = IOTHUB_CLIENT_OK;
                }
                else
                {
                    /* Codes_SRS_IOTHUB_MQTT_TRANSPORT_07_132: [IoTHubTransport_MQTT_Common_SetOption shall return IOTHUB_CLIENT_INVALID_ARG xio_setoption fails] */
                    result = IOTHUB_CLIENT_INVALID_ARG;
                }
            }
            else
            {
                result = IOTHUB_CLIENT_ERROR;
            }
        }
    }
    return result;
}

TRANSPORT_LL_HANDLE IoTHubTransport_MQTT_Common_Register(TRANSPORT_LL_HANDLE handle, const IOTHUB_DEVICE_CONFIG* device, PDLIST_ENTRY waitingToSend)
{
    TRANSPORT_LL_HANDLE result = NULL;

    // Codes_SRS_IOTHUB_MQTT_TRANSPORT_17_001: [ IoTHubTransport_MQTT_Common_Register shall return NULL if the TRANSPORT_LL_HANDLE is NULL.]
    // Codes_SRS_IOTHUB_MQTT_TRANSPORT_17_002: [ IoTHubTransport_MQTT_Common_Register shall return NULL if device or waitingToSend are NULL.]
    if ((handle == NULL) || (device == NULL) || (waitingToSend == NULL))
    {
        LogError("IoTHubTransport_MQTT_Common_Register: handle, device or waitingToSend is NULL.");
        result = NULL;
    }
    else
    {
        MQTTTRANSPORT_HANDLE_DATA* transport_data = (MQTTTRANSPORT_HANDLE_DATA*)handle;

        // Codes_SRS_IOTHUB_MQTT_TRANSPORT_03_001: [ IoTHubTransport_MQTT_Common_Register shall return NULL if deviceId, or both deviceKey and deviceSasToken are NULL.]
        if (device->deviceId == NULL)
        {
            LogError("IoTHubTransport_MQTT_Common_Register: deviceId is NULL.");
            result = NULL;
        }
        // Codes_SRS_IOTHUB_MQTT_TRANSPORT_03_002: [ IoTHubTransport_MQTT_Common_Register shall return NULL if both deviceKey and deviceSasToken are provided.]
        else if ((device->deviceKey != NULL) && (device->deviceSasToken != NULL))
        {
            LogError("IoTHubTransport_MQTT_Common_Register: Both deviceKey and deviceSasToken are defined. Only one can be used.");
            result = NULL;
        }
        else
        {
            // Codes_SRS_IOTHUB_MQTT_TRANSPORT_17_003: [ IoTHubTransport_MQTT_Common_Register shall return NULL if deviceId or deviceKey do not match the deviceId and deviceKey passed in during IoTHubTransport_MQTT_Common_Create.]
            if (strcmp(STRING_c_str(transport_data->device_id), device->deviceId) != 0)
            {
                LogError("IoTHubTransport_MQTT_Common_Register: deviceId does not match.");
                result = NULL;
            }
            else if (!checkModuleIdsEqual(STRING_c_str(transport_data->module_id), device->moduleId))
            {
                LogError("IoTHubTransport_MQTT_Common_Register: moduleId does not match.");
                result = NULL;
            }
            // Codes_SRS_IOTHUB_TRANSPORT_MQTT_COMMON_43_001: [ IoTHubTransport_MQTT_Common_Register shall return NULL if deviceKey is NULL when credential type is IOTHUB_CREDENTIAL_TYPE_DEVICE_KEY ]
            else if (IoTHubClient_Auth_Get_Credential_Type(transport_data->authorization_module) == IOTHUB_CREDENTIAL_TYPE_DEVICE_KEY &&
                ((device->deviceKey == NULL) || (strcmp(IoTHubClient_Auth_Get_DeviceKey(transport_data->authorization_module), device->deviceKey) != 0)))
            {
                LogError("IoTHubTransport_MQTT_Common_Register: deviceKey does not match.");
                result = NULL;
            }
            else
            {
                if (transport_data->isRegistered == true)
                {
                    LogError("Transport already has device registered by id: [%s]", device->deviceId);
                    result = NULL;
                }
                else
                {
                    transport_data->isRegistered = true;
                    // Codes_SRS_IOTHUB_MQTT_TRANSPORT_17_004: [ IoTHubTransport_MQTT_Common_Register shall return the TRANSPORT_LL_HANDLE as the TRANSPORT_LL_HANDLE. ]
                    result = (TRANSPORT_LL_HANDLE)handle;
                }
            }
        }
    }

    return result;
}

void IoTHubTransport_MQTT_Common_Unregister(TRANSPORT_LL_HANDLE deviceHandle)
{
    // Codes_SRS_IOTHUB_MQTT_TRANSPORT_17_005: [ If deviceHandle is NULL `IoTHubTransport_MQTT_Common_Unregister` shall do nothing. ]
    if (deviceHandle != NULL)
    {
        MQTTTRANSPORT_HANDLE_DATA* transport_data = (MQTTTRANSPORT_HANDLE_DATA*)deviceHandle;

        transport_data->isRegistered = false;
    }
}

STRING_HANDLE IoTHubTransport_MQTT_Common_GetHostname(TRANSPORT_LL_HANDLE handle)
{
    STRING_HANDLE result;
    /*Codes_SRS_IOTHUB_MQTT_TRANSPORT_02_001: [ If handle is NULL then IoTHubTransport_MQTT_Common_GetHostname shall fail and return NULL. ]*/
    if (handle == NULL)
    {
        result = NULL;
    }
    /*Codes_SRS_IOTHUB_MQTT_TRANSPORT_02_002: [ Otherwise IoTHubTransport_MQTT_Common_GetHostname shall return a non-NULL STRING_HANDLE containg the hostname. ]*/
    else if ((result = STRING_clone(((MQTTTRANSPORT_HANDLE_DATA*)(handle))->hostAddress)) == NULL)
    {
        LogError("Cannot provide the target host name (STRING_clone failed).");
    }

    return result;
}

IOTHUB_CLIENT_RESULT IoTHubTransport_MQTT_Common_SendMessageDisposition(MESSAGE_CALLBACK_INFO* message_data, IOTHUBMESSAGE_DISPOSITION_RESULT disposition)
{
    (void)disposition;

    IOTHUB_CLIENT_RESULT result;
    if (message_data)
    {
        if (message_data->messageHandle)
        {
            IoTHubMessage_Destroy(message_data->messageHandle);
            result = IOTHUB_CLIENT_OK;
        }
        else
        {
            /*Codes_SRS_IOTHUB_MQTT_TRANSPORT_10_002: [If any of the messageData fields are NULL, IoTHubTransport_MQTT_Common_SendMessageDisposition shall fail and return IOTHUB_CLIENT_ERROR. ]*/
            LogError("message handle is NULL");
            result = IOTHUB_CLIENT_ERROR;
        }
        free(message_data);
    }
    else
    {
        /*Codes_SRS_IOTHUB_MQTT_TRANSPORT_10_001: [If messageData is NULL, IoTHubTransport_MQTT_Common_SendMessageDisposition shall fail and return IOTHUB_CLIENT_ERROR. ]*/
        LogError("message_data is NULL");
        result = IOTHUB_CLIENT_ERROR;
    }
    return result;
}


int IoTHubTransport_MQTT_Common_Subscribe_InputQueue(TRANSPORT_LL_HANDLE handle)
{
    int result;
    PMQTTTRANSPORT_HANDLE_DATA transport_data = (PMQTTTRANSPORT_HANDLE_DATA)handle;
    if (transport_data == NULL)
    {
        // Codes_SRS_IOTHUB_TRANSPORT_MQTT_COMMON_31_066: [ If parameter handle is NULL than IoTHubTransport_MQTT_Common_Subscribe_InputQueue shall return a non-zero value.]
        LogError("Invalid handle parameter. NULL.");
        result = MU_FAILURE;
    }
    else if (transport_data->module_id == NULL)
    {
        // Codes_SRS_IOTHUB_TRANSPORT_MQTT_COMMON_31_073: [ If module ID is not set on the transpont, IoTHubTransport_MQTT_Common_Unsubscribe_InputQueue shall fail.]
        LogError("ModuleID must be specified for input queues. NULL.");
        result = MU_FAILURE;
    }
    else if ((transport_data->topic_InputQueue == NULL) &&
        (transport_data->topic_InputQueue = STRING_construct_sprintf(TOPIC_INPUT_QUEUE_NAME, STRING_c_str(transport_data->device_id), STRING_c_str(transport_data->module_id))) == NULL)
    {
        LogError("Failure constructing Message Topic");
        result = MU_FAILURE;
    }
    else
    {
        // Codes_SRS_IOTHUB_TRANSPORT_MQTT_COMMON_31_067: [ IoTHubTransport_MQTT_Common_Subscribe_InputQueue shall set a flag to enable mqtt_client_subscribe to be called to subscribe to the input queue Message Topic.]
        transport_data->topics_ToSubscribe |= SUBSCRIBE_INPUT_QUEUE_TOPIC;
        changeStateToSubscribeIfAllowed(transport_data);
        // Codes_SRS_IOTHUB_TRANSPORT_MQTT_COMMON_31_070: [ On success IoTHubTransport_MQTT_Common_Subscribe_InputQueue shall return 0.]
        result = 0;
    }
    return result;
}

void IoTHubTransport_MQTT_Common_Unsubscribe_InputQueue(TRANSPORT_LL_HANDLE handle)
{
    PMQTTTRANSPORT_HANDLE_DATA transport_data = (PMQTTTRANSPORT_HANDLE_DATA)handle;
    if ((transport_data != NULL) && (transport_data->topic_InputQueue != NULL))
    {
        // Codes_SRS_IOTHUB_TRANSPORT_MQTT_COMMON_31_072: [ IoTHubTransport_MQTT_Common_Unsubscribe_InputQueue shall call mqtt_client_unsubscribe to unsubscribe the mqtt input queue message topic.]
        const char* unsubscribe[1];
        unsubscribe[0] = STRING_c_str(transport_data->topic_InputQueue);
        if (mqtt_client_unsubscribe(transport_data->mqttClient, getNextPacketId(transport_data), unsubscribe, 1) != 0)
        {
            LogError("Failure calling mqtt_client_unsubscribe");
        }
        STRING_delete(transport_data->topic_InputQueue);
        transport_data->topic_InputQueue = NULL;
        transport_data->topics_ToSubscribe &= ~SUBSCRIBE_INPUT_QUEUE_TOPIC;
    }
    else
    {
        // Codes_SRS_IOTHUB_TRANSPORT_MQTT_COMMON_31_071: [ If parameter handle is NULL then IoTHubTransport_MQTT_Common_Unsubscribe_InputQueue shall do nothing.]
        LogError("Invalid argument to unsubscribe input queue (NULL).");
    }
}

int IoTHubTransport_MQTT_Common_SetStreamRequestCallback(IOTHUB_DEVICE_HANDLE handle, DEVICE_STREAM_C2D_REQUEST_CALLBACK streamRequestCallback, void* context)
{
    int result;

    // Codes_SRS_IOTHUB_TRANSPORT_MQTT_COMMON_09_046: [ If `handle` is NULL, IoTHubTransport_MQTT_Common_SetStreamRequestCallback shall return a non-zero value (failure) ]
    if (handle == NULL)
    {
        LogError("Invalid handle parameter. NULL.");
        result = MU_FAILURE;
    }
    else
    {
        PMQTTTRANSPORT_HANDLE_DATA transport_data = (PMQTTTRANSPORT_HANDLE_DATA)handle;

        if (streamRequestCallback != NULL)
        {
            DEVICE_STREAM_C2D_REQUEST_CALLBACK previous_callback = transport_data->stream_request_callback;
            void* previous_context = transport_data->stream_request_context;

            transport_data->stream_request_callback = streamRequestCallback;
            transport_data->stream_request_context = context;

            if (transport_data->topics_ToSubscribe & SUBSCRIBE_STREAMS_POST_TOPIC)
            {
                // Is already subscribed; no need to resubscribe.
                result = 0;
            }
            else
            {
                // Codes_SRS_IOTHUB_TRANSPORT_MQTT_COMMON_09_047: [ The transport shall subscribe for messages from topic $iothub/streams/POST/ ]
                if ((transport_data->topic_StreamsPost = STRING_construct(TOPIC_DEVICE_STREAMS_POST)) == NULL)
                {
                    LogError("Failure constructing Stream POST Topic");
                    transport_data->stream_request_callback = previous_callback;
                    transport_data->stream_request_context = previous_context;

                    // Codes_SRS_IOTHUB_TRANSPORT_MQTT_COMMON_09_048: [ If topic subscription fails, the function shall return a non-zero value (failure) ]
                    result = MU_FAILURE;
                }
                else if ((transport_data->topic_StreamsResp = STRING_construct(TOPIC_DEVICE_STREAMS_RESP)) == NULL)
                {
                    LogError("Failure constructing Stream Response Topic");

                    STRING_delete(transport_data->topic_StreamsPost);
                    transport_data->topic_StreamsPost = NULL;

                    transport_data->stream_request_callback = previous_callback;
                    transport_data->stream_request_context = previous_context;
                    
                    // Codes_SRS_IOTHUB_TRANSPORT_MQTT_COMMON_09_048: [ If topic subscription fails, the function shall return a non-zero value (failure) ]
                    result = MU_FAILURE;
                }
                else
                {
                    transport_data->topics_ToSubscribe |= SUBSCRIBE_STREAMS_POST_TOPIC;
                    transport_data->topics_ToSubscribe |= SUBSCRIBE_STREAMS_RESP_TOPIC;
                    changeStateToSubscribeIfAllowed(transport_data);
                    // Codes_SRS_IOTHUB_TRANSPORT_MQTT_COMMON_09_049: [ If no errors occur, IoTHubTransport_MQTT_Common_SetStreamRequestCallback shall return zero (success) ]
                    result = 0;
                }
            }
        }
        else
        {
            if (transport_data->topics_ToSubscribe & SUBSCRIBE_STREAMS_POST_TOPIC)
            {
                const char* unsubscribe[2];
                unsubscribe[0] = STRING_c_str(transport_data->topic_StreamsPost);
                unsubscribe[1] = STRING_c_str(transport_data->topic_StreamsResp);

                if (mqtt_client_unsubscribe(transport_data->mqttClient, getNextPacketId(transport_data), unsubscribe, 2) != 0)
                {
                    LogError("Failure calling mqtt_client_unsubscribe");
                }

                STRING_delete(transport_data->topic_StreamsPost);
                transport_data->topic_StreamsPost = NULL;
                STRING_delete(transport_data->topic_StreamsResp);
                transport_data->topic_StreamsResp = NULL;

                transport_data->topics_ToSubscribe &= ~SUBSCRIBE_STREAMS_POST_TOPIC;
                transport_data->topics_ToSubscribe &= ~SUBSCRIBE_STREAMS_RESP_TOPIC;

                transport_data->stream_request_callback = NULL;
                transport_data->stream_request_context = NULL;
            }

            // Codes_SRS_IOTHUB_TRANSPORT_MQTT_COMMON_09_049: [ If no errors occur, IoTHubTransport_MQTT_Common_SetStreamRequestCallback shall return zero (success) ]
            result = 0;
        }
    }

    return result;
}

int IoTHubTransport_MQTT_Common_SendStreamResponse(IOTHUB_DEVICE_HANDLE handle, DEVICE_STREAM_C2D_RESPONSE* response)
{
    int result;

    if (handle == NULL || response == NULL)
    {
        // Codes_SRS_IOTHUB_TRANSPORT_MQTT_COMMON_09_050: [ If `handle` or `response` are NULL, IoTHubTransport_MQTT_Common_SendStreamResponse shall return a non-zero value ]
        LogError("Invalid parameter. handle=%p, response=%p", handle, response);
        result = MU_FAILURE;
    }
    else
    {
        PMQTTTRANSPORT_HANDLE_DATA transport_data = (PMQTTTRANSPORT_HANDLE_DATA)handle;

        // Codes_SRS_IOTHUB_TRANSPORT_MQTT_COMMON_09_051: [ A mqtt message shall be created and `response->data` be set as its body ]
        // Codes_SRS_IOTHUB_TRANSPORT_MQTT_COMMON_09_053: [ The destination topic name shall be set to $iothub/streams/res/`result_code`/?$rid=`response->request_id` ]
        // Codes_SRS_IOTHUB_TRANSPORT_MQTT_COMMON_09_054: [ If `response->accept` is TRUE, `response_code` shall be set as "200", otherwise it shall be "400" ]
        // Codes_SRS_IOTHUB_TRANSPORT_MQTT_COMMON_09_055: [ If `response->content_type` is not NULL, "$ct=" shall be appended to the topic name followed by the url-encoded value of `response->content_type` ]
        // Codes_SRS_IOTHUB_TRANSPORT_MQTT_COMMON_09_056: [ If `response->content_encoding` is not NULL, "$ce=" shall be appended to the topic name followed by the url-encoded value of `response->content_encoding` ]
        // Codes_SRS_IOTHUB_TRANSPORT_MQTT_COMMON_09_057: [ The mqtt message shall be published to the destination topic ]
        if (publish_device_stream_response(transport_data, response) != 0)
        {
            LogError("Failed publishing MQTT message with stream response");
            // Codes_SRS_IOTHUB_TRANSPORT_MQTT_COMMON_09_052: [ If the mqtt message fails to be created, IoTHubTransport_MQTT_Common_SendStreamResponse shall fail and return a non-zero value ]
            // Codes_SRS_IOTHUB_TRANSPORT_MQTT_COMMON_09_058: [ If publishing fails, the function shall fail and return a non-zero value ]
            result = MU_FAILURE;
        }
        else
        {
            // Codes_SRS_IOTHUB_TRANSPORT_MQTT_COMMON_09_059: [ If no errors occur, IoTHubTransport_MQTT_Common_SendStreamResponse shall return zero ]
            result = 0;
        }
    }

    return result;
}

int IoTHubTransport_MQTT_SetCallbackContext(TRANSPORT_LL_HANDLE handle, void* ctx)
{
    int result;
    if (handle == NULL)
    {
        LogError("Invalid parameter specified handle: %p", handle);
        result = MU_FAILURE;
    }
    else
    {
        MQTTTRANSPORT_HANDLE_DATA* transport_data = (MQTTTRANSPORT_HANDLE_DATA*)handle;
        transport_data->transport_ctx = ctx;
        result = 0;
    }
    return result;
}

int IoTHubTransport_MQTT_GetSupportedPlatformInfo(TRANSPORT_LL_HANDLE handle, PLATFORM_INFO_OPTION* info)
{
    int result;

    if (handle == NULL || info == NULL)
    {
        LogError("Invalid parameter specified (handle: %p, info: %p)", handle, info);
        result = MU_FAILURE;
    }
    else
    {
        *info = PLATFORM_INFO_OPTION_RETRIEVE_SQM;
        result = 0;
    }

    return result;
}<|MERGE_RESOLUTION|>--- conflicted
+++ resolved
@@ -1998,11 +1998,7 @@
             &result->authorization_token) != 0)
         {
             LogError("Failed parsing the MQTT message into a stream request");
-<<<<<<< HEAD
-            stream_c2d_request_destroy(result);
-=======
             IoTHubClient_StreamC2DRequestDestroy(result);
->>>>>>> 93f9b9a1
             result = NULL;
         }
     }
