// Copyright (c) Microsoft. All rights reserved.
// Licensed under the MIT license. See LICENSE file in the project root for full license information.

#include <stdlib.h>
#include <ctype.h>

#include "azure_c_shared_utility/optimize_size.h"
#include "azure_c_shared_utility/gballoc.h"
#include "azure_c_shared_utility/xlogging.h"
#include "azure_c_shared_utility/strings.h"
#include "azure_c_shared_utility/doublylinkedlist.h"
#include "azure_c_shared_utility/crt_abstractions.h"
#include "azure_c_shared_utility/agenttime.h"
#include "azure_c_shared_utility/threadapi.h"
#include "azure_c_shared_utility/sastoken.h"
#include "azure_c_shared_utility/tickcounter.h"
#include "azure_c_shared_utility/tlsio.h"
#include "azure_c_shared_utility/platform.h"
#include "azure_c_shared_utility/string_tokenizer.h"
#include "azure_c_shared_utility/string_token.h"
#include "azure_c_shared_utility/shared_util_options.h"
#include "azure_c_shared_utility/urlencode.h"

#include "internal/iothub_client_private.h"
#include "internal/iothub_client_retry_control.h"
#include "internal/iothub_transport_ll_private.h"
#include "iothub_client_streaming.h"
#include "internal/iothubtransport_mqtt_common.h"
#include "internal/iothubtransport.h"
#include "internal/iothub_internal_consts.h"
#include "internal/iothub_message_private.h"

#include "azure_umqtt_c/mqtt_client.h"

#include "iothub_message.h"
#include "iothub_client_options.h"
#include "iothub_client_version.h"

#include <stdarg.h>
#include <stdio.h>

#include <limits.h>
#include <inttypes.h>

#define SAS_REFRESH_MULTIPLIER              .8
#define EPOCH_TIME_T_VALUE                  0
#define DEFAULT_MQTT_KEEPALIVE              4*60 // 4 min
#define DEFAULT_CONNACK_TIMEOUT             30 // 30 seconds
#define BUILD_CONFIG_USERNAME               24
#define SAS_TOKEN_DEFAULT_LEN               10
#define RESEND_TIMEOUT_VALUE_MIN            1*60
#define MAX_SEND_RECOUNT_LIMIT              2
#define DEFAULT_CONNECTION_INTERVAL         30
#define FAILED_CONN_BACKOFF_VALUE           5
#define STATUS_CODE_FAILURE_VALUE           500
#define STATUS_CODE_TIMEOUT_VALUE           408

#define DEFAULT_RETRY_POLICY                IOTHUB_CLIENT_RETRY_EXPONENTIAL_BACKOFF_WITH_JITTER
#define DEFAULT_RETRY_TIMEOUT_IN_SECONDS    0
#define MAX_DISCONNECT_VALUE                50

#define ON_DEMAND_GET_TWIN_REQUEST_TIMEOUT_SECS    60
#define TWIN_REPORT_UPDATE_TIMEOUT_SECS           (60*5)

static const char TOPIC_DEVICE_TWIN_PREFIX[] = "$iothub/twin";
static const char TOPIC_DEVICE_METHOD_PREFIX[] = "$iothub/methods";

static const char* TOPIC_GET_DESIRED_STATE = "$iothub/twin/res/#";
static const char* TOPIC_NOTIFICATION_STATE = "$iothub/twin/PATCH/properties/desired/#";

static const char* TOPIC_DEVICE_MSG = "devices/%s/messages/devicebound/#";
static const char* TOPIC_DEVICE_EVENTS = "devices/%s/messages/events/";
static const char* TOPIC_MODULE_EVENTS = "devices/%s/modules/%s/messages/events/";

static const char* TOPIC_INPUT_QUEUE_NAME = "devices/%s/modules/%s/#";

static const char* TOPIC_DEVICE_METHOD_SUBSCRIBE = "$iothub/methods/POST/#";

static const char* TOPIC_DEVICE_STREAMS_POST = "$iothub/streams/POST/#";
static const char* TOPIC_DEVICE_STREAMS_RESP = "$iothub/streams/res/#";
static const char* DEVICE_STREAM_RESPONSE_TOPIC = "$iothub/streams/res/%d/?$rid=%s";

static const char* STREAM_PROPERTY_REQUEST_ID = "$rid";
static const char* STREAM_PROPERTY_URL = "$url";
static const char* STREAM_PROPERTY_AUTH = "$auth";

#define DEVICE_STREAM_ACCEPTED    200
#define DEVICE_STREAM_REJECTED    400

#define MAX_STREAM_REQUEST_ID_SIZE    6

#define MIN_DEVICE_STREAMING_NUM_OF_PARAMETERS 4
#define MAX_DEVICE_STREAMING_NUM_OF_PARAMETERS 5

static const char* PROPERTY_SEPARATOR = "&";
static const char PROPERTY_EQUALS = '=';
static const char TOPIC_SLASH = '/';
static const char* REPORTED_PROPERTIES_TOPIC = "$iothub/twin/PATCH/properties/reported/?$rid=%"PRIu16;
static const char* GET_PROPERTIES_TOPIC = "$iothub/twin/GET/?$rid=%"PRIu16;
static const char* DEVICE_METHOD_RESPONSE_TOPIC = "$iothub/methods/res/%d/?$rid=%s";

static const char SYS_TOPIC_STRING_FORMAT[] = "%s%%24.%s=%s";

static const char* REQUEST_ID_PROPERTY = "?$rid=";

#define SYS_PROP_MESSAGE_ID "mid"
#define SYS_PROP_MESSAGE_CREATION_TIME_UTC "ctime"
#define SYS_PROP_USER_ID "uid"
#define SYS_PROP_CORRELATION_ID "cid"
#define SYS_PROP_CONTENT_TYPE "ct"
#define SYS_PROP_CONTENT_ENCODING "ce"
#define SYS_PROP_DIAGNOSTIC_ID "diagid"
#define SYS_PROP_DIAGNOSTIC_CONTEXT "diagctx"
#define SYS_PROP_CONNECTION_DEVICE_ID "cdid"
#define SYS_PROP_CONNECTION_MODULE_ID "cmid"
#define SYS_PROP_ON "on"
#define SYS_PROP_EXP "exp"
#define SYS_PROP_TO "to"

static const char* DIAGNOSTIC_CONTEXT_CREATION_TIME_UTC_PROPERTY = "creationtimeutc";
<<<<<<< HEAD
=======

static const char* DISTRIBUTED_TRACING_PROPERTY = "tracestate";

>>>>>>> 762a6dca
static const char DT_MODEL_ID_TOKEN[] = "model-id";
static const char DEFAULT_IOTHUB_PRODUCT_IDENTIFIER[] = CLIENT_DEVICE_TYPE_PREFIX "/" IOTHUB_SDK_VERSION;

#define TOLOWER(c) (((c>='A') && (c<='Z'))?c-'A'+'a':c)

#define UNSUBSCRIBE_FROM_TOPIC                  0x0000
#define SUBSCRIBE_GET_REPORTED_STATE_TOPIC      0x0001
#define SUBSCRIBE_NOTIFICATION_STATE_TOPIC      0x0002
#define SUBSCRIBE_TELEMETRY_TOPIC               0x0004
#define SUBSCRIBE_DEVICE_METHOD_TOPIC           0x0008
#define SUBSCRIBE_INPUT_QUEUE_TOPIC             0x0010
#define SUBSCRIBE_STREAMS_POST_TOPIC            0x0020
#define SUBSCRIBE_STREAMS_RESP_TOPIC            0x0040
#define SUBSCRIBE_TOPIC_COUNT                   7

MU_DEFINE_ENUM_STRINGS_WITHOUT_INVALID(MQTT_CLIENT_EVENT_ERROR, MQTT_CLIENT_EVENT_ERROR_VALUES);

// "System" property that a given MQTT property maps to, which can be used when building IOTHUB_MESSAGE_HANDLE that
// we will pass into application callback.
typedef enum IOTHUB_SYSTEM_PROPERTY_TYPE_TAG
{
    // Property that the application custom defined and will go into the propertyMap of IOTHUB_MESSAGE_HANDLE
    IOTHUB_SYSTEM_PROPERTY_TYPE_APPLICATION_CUSTOM,
    // A "system" property we should silently ignore.  There are many %24.<property> that previous versions of the
    // SDK parsed out but did NOT add to the application custom list.  To maintain backward compat, and because
    // the %24 implies a system property, we will parse these out but otherwise ignore them.
    IOTHUB_SYSTEM_PROPERTY_TYPE_SILENTLY_IGNORE,
    // Properties from this point on map to system properties that have accessors in IOTHUB_MESSAGE_HANDLE
    IOTHUB_SYSTEM_PROPERTY_TYPE_MESSAGE_ID,
    IOTHUB_SYSTEM_PROPERTY_TYPE_CREATION_TIME,
    IOTHUB_SYSTEM_PROPERTY_TYPE_CONNECTION_DEVICE_ID,
    IOTHUB_SYSTEM_PROPERTY_TYPE_CONNECTION_MODULE_ID,
    IOTHUB_SYSTEM_PROPERTY_TYPE_CORRELATION_ID,
    IOTHUB_SYSTEM_PROPERTY_TYPE_MESSAGE_USER_ID,
    IOTHUB_SYSTEM_PROPERTY_TYPE_CONTENT_TYPE,
    IOTHUB_SYSTEM_PROPERTY_TYPE_CONTENT_ENCODING
} IOTHUB_SYSTEM_PROPERTY_TYPE;

typedef struct SYSTEM_PROPERTY_INFO_TAG
{
    const char* propName;
    IOTHUB_SYSTEM_PROPERTY_TYPE propertyType;
} SYSTEM_PROPERTY_INFO;


// Encoding of a $ followed by ., which is how MQTT "system" properties are sent to us
#define URL_ENCODED_PERCENT_SIGN_DOT "%24."
const size_t URL_ENCODED_PERCENT_SIGN_DOT_LEN = sizeof(URL_ENCODED_PERCENT_SIGN_DOT) / sizeof(URL_ENCODED_PERCENT_SIGN_DOT[0]) - 1;

// Helper to build up system properties, which MUST start with "%24." string
#define DEFINE_MQTT_SYSTEM_PROPERTY(token)  URL_ENCODED_PERCENT_SIGN_DOT token

static SYSTEM_PROPERTY_INFO sysPropList[] = {
    { DEFINE_MQTT_SYSTEM_PROPERTY(SYS_PROP_MESSAGE_ID), IOTHUB_SYSTEM_PROPERTY_TYPE_MESSAGE_ID},
    { DEFINE_MQTT_SYSTEM_PROPERTY(SYS_PROP_USER_ID), IOTHUB_SYSTEM_PROPERTY_TYPE_MESSAGE_USER_ID },
    { DEFINE_MQTT_SYSTEM_PROPERTY(SYS_PROP_CORRELATION_ID), IOTHUB_SYSTEM_PROPERTY_TYPE_CORRELATION_ID },
    { DEFINE_MQTT_SYSTEM_PROPERTY(SYS_PROP_CONTENT_TYPE), IOTHUB_SYSTEM_PROPERTY_TYPE_CONTENT_TYPE },
    { DEFINE_MQTT_SYSTEM_PROPERTY(SYS_PROP_CONTENT_ENCODING), IOTHUB_SYSTEM_PROPERTY_TYPE_CONTENT_ENCODING },
    { DEFINE_MQTT_SYSTEM_PROPERTY(SYS_PROP_CONNECTION_DEVICE_ID), IOTHUB_SYSTEM_PROPERTY_TYPE_CONNECTION_DEVICE_ID},
    { DEFINE_MQTT_SYSTEM_PROPERTY(SYS_PROP_CONNECTION_MODULE_ID), IOTHUB_SYSTEM_PROPERTY_TYPE_CONNECTION_MODULE_ID },
    // "System" properties the SDK previously ignored and will continue to do so for compat.
    { DEFINE_MQTT_SYSTEM_PROPERTY(SYS_PROP_MESSAGE_CREATION_TIME_UTC), IOTHUB_SYSTEM_PROPERTY_TYPE_CREATION_TIME},
    { DEFINE_MQTT_SYSTEM_PROPERTY(SYS_PROP_ON), IOTHUB_SYSTEM_PROPERTY_TYPE_SILENTLY_IGNORE },
    { DEFINE_MQTT_SYSTEM_PROPERTY(SYS_PROP_EXP), IOTHUB_SYSTEM_PROPERTY_TYPE_SILENTLY_IGNORE },
    { DEFINE_MQTT_SYSTEM_PROPERTY(SYS_PROP_TO), IOTHUB_SYSTEM_PROPERTY_TYPE_SILENTLY_IGNORE },
    // even though they don't start with %24, previous versions of SDK parsed and ignored these.  Keep same behavior.
    { "devices/", IOTHUB_SYSTEM_PROPERTY_TYPE_SILENTLY_IGNORE },
    { "iothub-operation", IOTHUB_SYSTEM_PROPERTY_TYPE_SILENTLY_IGNORE },
    { "iothub-ack" , IOTHUB_SYSTEM_PROPERTY_TYPE_SILENTLY_IGNORE }     
};

static const size_t sysPropListLength = sizeof(sysPropList) / sizeof(sysPropList[0]);

typedef enum DEVICE_TWIN_MSG_TYPE_TAG
{
    REPORTED_STATE,
    RETRIEVE_PROPERTIES
} DEVICE_TWIN_MSG_TYPE;

typedef enum MQTT_TRANSPORT_CREDENTIAL_TYPE_TAG
{
    CREDENTIAL_NOT_BUILD,
    X509,
    SAS_TOKEN_FROM_USER,
    DEVICE_KEY,
} MQTT_TRANSPORT_CREDENTIAL_TYPE;

typedef enum MQTT_CLIENT_STATUS_TAG
{
    MQTT_CLIENT_STATUS_NOT_CONNECTED,
    MQTT_CLIENT_STATUS_CONNECTING,
    MQTT_CLIENT_STATUS_CONNECTED,
    MQTT_CLIENT_STATUS_PENDING_CLOSE,
    MQTT_CLIENT_STATUS_EXECUTE_DISCONNECT
} MQTT_CLIENT_STATUS;

typedef struct MQTTTRANSPORT_HANDLE_DATA_TAG
{
    // Topic control
    STRING_HANDLE topic_MqttEvent;
    STRING_HANDLE topic_MqttMessage;
    STRING_HANDLE topic_GetState;
    STRING_HANDLE topic_NotifyState;
    STRING_HANDLE topic_InputQueue;
    STRING_HANDLE topic_DeviceMethods;
    STRING_HANDLE topic_StreamsPost;
    STRING_HANDLE topic_StreamsResp;

    uint32_t topics_ToSubscribe;

    // Connection related constants
    STRING_HANDLE hostAddress;
    STRING_HANDLE device_id;
    STRING_HANDLE module_id;
    STRING_HANDLE devicesAndModulesPath;
    int portNum;
    // conn_attempted indicates whether a connection has *ever* been attempted on the lifetime
    // of this handle.  Even if a given xio transport is added/removed, this always stays true.
    bool conn_attempted;

    MQTT_GET_IO_TRANSPORT get_io_transport;

    // The current mqtt iothub implementation requires that the hub name and the domain suffix be passed as the first of a series of segments
    // passed through the username portion of the connection frame.
    // The second segment will contain the device id.  The two segments are delemited by a "/".
    // The first segment can be a maximum 256 characters.
    // The second segment can be a maximum 128 characters.
    // With the / delimeter you have 384 chars (Plus a terminator of 0).
    STRING_HANDLE configPassedThroughUsername;

    // Protocol
    MQTT_CLIENT_HANDLE mqttClient;
    XIO_HANDLE xioTransport;

    // Session - connection
    uint16_t packetId;
    uint16_t twin_resp_packet_id;

    // Connection state control
    bool isRegistered;
    MQTT_CLIENT_STATUS mqttClientStatus;
    bool isDestroyCalled;
    bool isRetryExpiredCallbackCalled;
    bool device_twin_get_sent;
    bool twin_resp_sub_recv;
    bool isRecoverableError;
    uint16_t keepAliveValue;
    uint16_t connect_timeout_in_sec;
    tickcounter_ms_t mqtt_connect_time;
    size_t connectFailCount;
    tickcounter_ms_t connectTick;
    bool log_trace;
    bool raw_trace;
    TICK_COUNTER_HANDLE msgTickCounter;
    OPTIONHANDLER_HANDLE saved_tls_options; // Here are the options from the xio layer if any is saved.

    // Internal lists for message tracking
    PDLIST_ENTRY waitingToSend;
    DLIST_ENTRY ack_waiting_queue;

    DLIST_ENTRY pending_get_twin_queue;

    // Message tracking
    CONTROL_PACKET_TYPE currPacketState;

    // Telemetry specific
    DLIST_ENTRY telemetry_waitingForAck;
    bool auto_url_encode_decode;

    // Controls frequency of reconnection logic.
    RETRY_CONTROL_HANDLE retry_control_handle;

    // Auth module used to generating handle authorization
    // with either SAS Token, x509 Certs, and Device SAS Token
    IOTHUB_AUTHORIZATION_HANDLE authorization_module;

    DEVICE_STREAM_C2D_REQUEST_CALLBACK stream_request_callback;
    void* stream_request_context;

    TRANSPORT_CALLBACKS_INFO transport_callbacks;
    void* transport_ctx;

    char* http_proxy_hostname;
    int http_proxy_port;
    char* http_proxy_username;
    char* http_proxy_password;
    bool isConnectUsernameSet;
    int disconnect_recv_flag;
} MQTTTRANSPORT_HANDLE_DATA, *PMQTTTRANSPORT_HANDLE_DATA;

typedef struct MQTT_DEVICE_TWIN_ITEM_TAG
{
    tickcounter_ms_t msgCreationTime;
    tickcounter_ms_t msgPublishTime;
    size_t retryCount;
    uint16_t packet_id;
    uint32_t iothub_msg_id;
    IOTHUB_DEVICE_TWIN* device_twin_data;
    DEVICE_TWIN_MSG_TYPE device_twin_msg_type;
    DLIST_ENTRY entry;
    IOTHUB_CLIENT_DEVICE_TWIN_CALLBACK userCallback;
    void* userContext;
} MQTT_DEVICE_TWIN_ITEM;

typedef struct MQTT_MESSAGE_DETAILS_LIST_TAG
{
    tickcounter_ms_t msgPublishTime;
    size_t retryCount;
    IOTHUB_MESSAGE_LIST* iotHubMessageEntry;
    void* context;
    uint16_t packet_id;
    DLIST_ENTRY entry;
} MQTT_MESSAGE_DETAILS_LIST, *PMQTT_MESSAGE_DETAILS_LIST;

typedef struct DEVICE_METHOD_INFO_TAG
{
    STRING_HANDLE request_id;
} DEVICE_METHOD_INFO;

typedef struct MESSAGE_DISPOSITION_CONTEXT_TAG
{
    uint16_t packet_id;
    QOS_VALUE qos_value;
} MESSAGE_DISPOSITION_CONTEXT;

//
// InternStrnicmp implements strnicmp.  strnicmp isn't available on all platforms.
//
static int InternStrnicmp(const char* s1, const char* s2, size_t n)
{
    int result;

    if (s1 == NULL)
    {
        result = -1;
    }
    else if (s2 == NULL)
    {
        result = 1;
    }
    else
    {
        result = 0;

        while (n-- && result == 0)
        {
            if (*s1 == 0) result = -1;
            else if (*s2 == 0) result = 1;
            else
            {

                result = TOLOWER(*s1) - TOLOWER(*s2);
                ++s1;
                ++s2;
            }
        }
    }
    return result;
}

//
// freeProxyData free()'s and resets proxy related settings of the mqtt_transport_instance.
//
static void freeProxyData(MQTTTRANSPORT_HANDLE_DATA* transport_data)
{
    if (transport_data->http_proxy_hostname != NULL)
    {
        free(transport_data->http_proxy_hostname);
        transport_data->http_proxy_hostname = NULL;
    }

    if (transport_data->http_proxy_username != NULL)
    {
        free(transport_data->http_proxy_username);
        transport_data->http_proxy_username = NULL;
    }

    if (transport_data->http_proxy_password != NULL)
    {
        free(transport_data->http_proxy_password);
        transport_data->http_proxy_password = NULL;
    }
}

//
// DestroyXioTransport frees resources associated with MQTT handle and resets appropriate state
//
static void DestroyXioTransport(PMQTTTRANSPORT_HANDLE_DATA transport_data)
{
    mqtt_client_clear_xio(transport_data->mqttClient);
    xio_destroy(transport_data->xioTransport);
    transport_data->xioTransport = NULL;
}

//
// setSavedTlsOptions saves off TLS specific options.  This is used
// so that during a disconnection, we have these values available for next reconnection.
//
static void setSavedTlsOptions(PMQTTTRANSPORT_HANDLE_DATA transport, OPTIONHANDLER_HANDLE new_options)
{
    if (transport->saved_tls_options != NULL)
    {
        OptionHandler_Destroy(transport->saved_tls_options);
    }
    transport->saved_tls_options = new_options;
}

//
// freeTransportHandleData free()'s 'the transport_data and all members that were allocated by it.
//
static void freeTransportHandleData(MQTTTRANSPORT_HANDLE_DATA* transport_data)
{
    if (transport_data->mqttClient != NULL)
    {
        mqtt_client_deinit(transport_data->mqttClient);
        transport_data->mqttClient = NULL;
    }

    if (transport_data->retry_control_handle != NULL)
    {
        retry_control_destroy(transport_data->retry_control_handle);
    }

    setSavedTlsOptions(transport_data, NULL);

    tickcounter_destroy(transport_data->msgTickCounter);

    freeProxyData(transport_data);

    STRING_delete(transport_data->devicesAndModulesPath);
    STRING_delete(transport_data->topic_MqttEvent);
    STRING_delete(transport_data->topic_MqttMessage);
    STRING_delete(transport_data->device_id);
    STRING_delete(transport_data->module_id);
    STRING_delete(transport_data->hostAddress);
    STRING_delete(transport_data->configPassedThroughUsername);
    STRING_delete(transport_data->topic_GetState);
    STRING_delete(transport_data->topic_NotifyState);
    STRING_delete(transport_data->topic_DeviceMethods);
    STRING_delete(transport_data->topic_InputQueue);
    STRING_delete(transport_data->topic_StreamsPost);
    STRING_delete(transport_data->topic_StreamsResp);
    DestroyXioTransport(transport_data);

    free(transport_data);
}

//
// getNextPacketId gets the next Packet Id to use and increments internal counter.
//
static uint16_t getNextPacketId(PMQTTTRANSPORT_HANDLE_DATA transport_data)
{
    if (transport_data->packetId + 1 >= USHRT_MAX)
    {
        transport_data->packetId = 1;
    }
    else
    {
        transport_data->packetId++;
    }
    return transport_data->packetId;
}

#ifndef NO_LOGGING
//
// retrieveMqttReturnCodes returns friendly representation of connection code for logging purposes.
//
static const char* retrieveMqttReturnCodes(CONNECT_RETURN_CODE rtn_code)
{
    switch (rtn_code)
    {
        case CONNECTION_ACCEPTED:
            return "Accepted";
        case CONN_REFUSED_UNACCEPTABLE_VERSION:
            return "Unacceptable Version";
        case CONN_REFUSED_ID_REJECTED:
            return "Id Rejected";
        case CONN_REFUSED_SERVER_UNAVAIL:
            return "Server Unavailable";
        case CONN_REFUSED_BAD_USERNAME_PASSWORD:
            return "Bad Username/Password";
        case CONN_REFUSED_NOT_AUTHORIZED:
            return "Not Authorized";
        case CONN_REFUSED_UNKNOWN:
        default:
            return "Unknown";
    }
}
#endif // NO_LOGGING

//
// retrievDeviceMethodRidInfo parses an incoming MQTT topic for a device method and retrieves the request ID it specifies.
//
static int retrievDeviceMethodRidInfo(const char* resp_topic, STRING_HANDLE method_name, STRING_HANDLE request_id)
{
    int result;

    STRING_TOKENIZER_HANDLE token_handle = STRING_TOKENIZER_create_from_char(resp_topic);
    if (token_handle == NULL)
    {
        LogError("Failed creating token from device twin topic.");
        result = MU_FAILURE;
    }
    else
    {
        STRING_HANDLE token_value;
        if ((token_value = STRING_new()) == NULL)
        {
            LogError("Failed allocating new string .");
            result = MU_FAILURE;
        }
        else
        {
            size_t token_index = 0;
            size_t request_id_length = strlen(REQUEST_ID_PROPERTY);
            result = MU_FAILURE;
            while (STRING_TOKENIZER_get_next_token(token_handle, token_value, "/") == 0)
            {
                if (token_index == 3)
                {
                    if (STRING_concat_with_STRING(method_name, token_value) != 0)
                    {
                        LogError("Failed STRING_concat_with_STRING.");
                        result = MU_FAILURE;
                        break;
                    }
                }
                else if (token_index == 4)
                {
                    if (STRING_length(token_value) >= request_id_length)
                    {
                        const char* request_id_value = STRING_c_str(token_value);
                        if (memcmp(request_id_value, REQUEST_ID_PROPERTY, request_id_length) == 0)
                        {
                            if (STRING_concat(request_id, request_id_value + request_id_length) != 0)
                            {
                                LogError("Failed STRING_concat failed.");
                                result = MU_FAILURE;
                            }
                            else
                            {
                                result = 0;
                            }
                            break;
                        }
                    }
                }
                token_index++;
            }
            STRING_delete(token_value);
        }
        STRING_TOKENIZER_destroy(token_handle);
    }

    return result;
}

//
// parseDeviceTwinTopicInfo parses information about a topic PUBLISH'd to this device/module.
//
static int parseDeviceTwinTopicInfo(const char* resp_topic, bool* patch_msg, size_t* request_id, int* status_code)
{
    int result;
    STRING_TOKENIZER_HANDLE token_handle = STRING_TOKENIZER_create_from_char(resp_topic);
    if (token_handle == NULL)
    {
        LogError("Failed creating token from device twin topic.");
        result = MU_FAILURE;
        *status_code = 0;
        *request_id = 0;
        *patch_msg = false;
    }
    else
    {
        STRING_HANDLE token_value;
        if ((token_value = STRING_new()) == NULL)
        {
            LogError("Failed allocating new string .");
            result = MU_FAILURE;
            *status_code = 0;
            *request_id = 0;
            *patch_msg = false;
        }
        else
        {
            result = MU_FAILURE;
            size_t token_count = 0;
            while (STRING_TOKENIZER_get_next_token(token_handle, token_value, "/") == 0)
            {
                if (token_count == 2)
                {
                    if (strcmp(STRING_c_str(token_value), "PATCH") == 0)
                    {
                        *patch_msg = true;
                        *status_code = 0;
                        *request_id = 0;
                        result = 0;
                        break;
                    }
                    else
                    {
                        *patch_msg = false;
                    }
                }
                else if (token_count == 3)
                {
                    *status_code = (int)atol(STRING_c_str(token_value));
                    if (STRING_TOKENIZER_get_next_token(token_handle, token_value, "/?$rid=") == 0)
                    {
                        *request_id = (size_t)atol(STRING_c_str(token_value));
                    }
                    *patch_msg = false;
                    result = 0;
                    break;
                }
                token_count++;
            }
            STRING_delete(token_value);
        }
        STRING_TOKENIZER_destroy(token_handle);
    }
    return result;
}

//
// retrieveTopicType translates an MQTT topic PUBLISH'd to this device/module into what type (e.g. twin, method, etc.) it represents.
//
static int retrieveTopicType(PMQTTTRANSPORT_HANDLE_DATA transportData, const char* topicName, IOTHUB_IDENTITY_TYPE* type)
{
    int result;

    const char* mqtt_message_queue_topic;
    const char* input_queue_topic;

    if (InternStrnicmp(topicName, TOPIC_DEVICE_TWIN_PREFIX, sizeof(TOPIC_DEVICE_TWIN_PREFIX) - 1) == 0)
    {
        *type = IOTHUB_TYPE_DEVICE_TWIN;
        result = 0;
    }
    else if (InternStrnicmp(topicName, TOPIC_DEVICE_METHOD_PREFIX, sizeof(TOPIC_DEVICE_METHOD_PREFIX) - 1) == 0)
    {
        *type = IOTHUB_TYPE_DEVICE_METHODS;
        result = 0;
    }
    // mqtt_message_queue_topic contains additional "#" from subscribe, which we strip off on comparing incoming.
    else if (((mqtt_message_queue_topic = STRING_c_str(transportData->topic_MqttMessage)) != NULL) && (InternStrnicmp(topicName, mqtt_message_queue_topic, strlen(mqtt_message_queue_topic) - 1) == 0))
    {
        *type = IOTHUB_TYPE_TELEMETRY;
        result = 0;
    }
    // input_queue_topic contains additional "#" from subscribe, which we strip off on comparing incoming.
    else if (((input_queue_topic = STRING_c_str(transportData->topic_InputQueue)) != NULL) && (InternStrnicmp(topicName, input_queue_topic, strlen(input_queue_topic) - 1) == 0))
    {
        *type = IOTHUB_TYPE_EVENT_QUEUE;
        result = 0;
<<<<<<< HEAD
    }
    else if (InternStrnicmp(topicName, TOPIC_DEVICE_STREAMS_POST, strlen(TOPIC_DEVICE_STREAMS_POST) - 1) == 0)
    {
        *type = IOTHUB_TYPE_DEVICE_STREAM_REQUEST;
        result = 0;
    }
    else if (InternStrnicmp(topicName, TOPIC_DEVICE_STREAMS_RESP, strlen(TOPIC_DEVICE_STREAMS_RESP) - 1) == 0)
    {
        *type = IOTHUB_TYPE_DEVICE_STREAM_RESPONSE;
        result = 0;
=======
>>>>>>> 762a6dca
    }
    else
    {
        LogError("Topic %s does not match any client is subscribed to", topicName);
        result = MU_FAILURE;        
    }
    return result;
}

//
// notifyApplicationOfSendMessageComplete lets application know that messages in the iothubMsgList have completed (or should be considered failed) with confirmResult status.
//
static void notifyApplicationOfSendMessageComplete(IOTHUB_MESSAGE_LIST* iothubMsgList, PMQTTTRANSPORT_HANDLE_DATA transport_data, IOTHUB_CLIENT_CONFIRMATION_RESULT confirmResult)
{
    DLIST_ENTRY messageCompleted;
    DList_InitializeListHead(&messageCompleted);
    DList_InsertTailList(&messageCompleted, &(iothubMsgList->entry));
    transport_data->transport_callbacks.send_complete_cb(&messageCompleted, confirmResult, transport_data->transport_ctx);
}

//
// addUserPropertiesTouMqttMessage translates application properties in iothub_message_handle (set by the application with IoTHubMessage_SetProperty e.g.)
// into a representation in the MQTT TOPIC topic_string.
//
static int addUserPropertiesTouMqttMessage(IOTHUB_MESSAGE_HANDLE iothub_message_handle, STRING_HANDLE topic_string, size_t* index_ptr, bool urlencode)
{
    int result = 0;
    const char* const* propertyKeys;
    const char* const* propertyValues;
    size_t propertyCount;
    size_t index = *index_ptr;
    MAP_HANDLE properties_map = IoTHubMessage_Properties(iothub_message_handle);
    if (properties_map != NULL)
    {
        if (Map_GetInternals(properties_map, &propertyKeys, &propertyValues, &propertyCount) != MAP_OK)
        {
            LogError("Failed to get the internals of the property map.");
            result = MU_FAILURE;
        }
        else
        {
            if (propertyCount != 0)
            {
                for (index = 0; index < propertyCount && result == 0; index++)
                {
                    if (urlencode)
                    {
                        STRING_HANDLE property_key = URL_EncodeString(propertyKeys[index]);
                        STRING_HANDLE property_value = URL_EncodeString(propertyValues[index]);
                        if ((property_key == NULL) || (property_value == NULL))
                        {
                            LogError("Failed URL Encoding properties");
                            result = MU_FAILURE;
                        }
                        else if (STRING_sprintf(topic_string, "%s=%s%s", STRING_c_str(property_key), STRING_c_str(property_value), propertyCount - 1 == index ? "" : PROPERTY_SEPARATOR) != 0)
                        {
                            LogError("Failed constructing property string.");
                            result = MU_FAILURE;
                        }
                        STRING_delete(property_key);
                        STRING_delete(property_value);
                    }
                    else
                    {
                        if (STRING_sprintf(topic_string, "%s=%s%s", propertyKeys[index], propertyValues[index], propertyCount - 1 == index ? "" : PROPERTY_SEPARATOR) != 0)
                        {
                            LogError("Failed constructing property string.");
                            result = MU_FAILURE;
                        }
                    }
                }
            }
        }
    }
    *index_ptr = index;
    return result;
}

//
// addSystemPropertyToTopicString appends a given "system" property from iothub_message_handle (set by the application with APIs such as IoTHubMessage_SetMessageId,
// IoTHubMessage_SetContentTypeSystemProperty, etc.) onto the MQTT TOPIC topic_string.
//
static int addSystemPropertyToTopicString(STRING_HANDLE topic_string, size_t index, const char* property_key, const char* property_value, bool urlencode)
{
    int result = 0;

    if (urlencode)
    {
        STRING_HANDLE encoded_property_value = URL_EncodeString(property_value);
        if (encoded_property_value == NULL)
        {
            LogError("Failed URL encoding %s.", property_key);
            result = MU_FAILURE;
        }
        else if (STRING_sprintf(topic_string, SYS_TOPIC_STRING_FORMAT, index == 0 ? "" : PROPERTY_SEPARATOR, property_key, STRING_c_str(encoded_property_value)) != 0)
        {
            LogError("Failed setting %s.", property_key);
            result = MU_FAILURE;
        }
        STRING_delete(encoded_property_value);
    }
    else
    {
        if (STRING_sprintf(topic_string, SYS_TOPIC_STRING_FORMAT, index == 0 ? "" : PROPERTY_SEPARATOR, property_key, property_value) != 0)
        {
            LogError("Failed setting %s.", property_key);
            result = MU_FAILURE;
        }
    }
    return result;
}

//
// addSystemPropertyToTopicString appends all "system" property from iothub_message_handle (set by the application with APIs such as IoTHubMessage_SetMessageId,
// IoTHubMessage_SetContentTypeSystemProperty, etc.) onto the MQTT TOPIC topic_string.
//
static int addSystemPropertiesTouMqttMessage(IOTHUB_MESSAGE_HANDLE iothub_message_handle, STRING_HANDLE topic_string, size_t* index_ptr, bool urlencode)
{
    int result = 0;
    size_t index = *index_ptr;

    bool is_security_msg = IoTHubMessage_IsSecurityMessage(iothub_message_handle);
    const char* tracestate = IoTHubMessage_GetDistributedTracingSystemProperty(iothub_message_handle);

    /* Codes_SRS_IOTHUB_TRANSPORT_MQTT_COMMON_07_052: [ IoTHubTransport_MQTT_Common_DoWork shall check for the CorrelationId property and if found add the value as a system property in the format of $.cid=<id> ] */
    const char* correlation_id = IoTHubMessage_GetCorrelationId(iothub_message_handle);
    if (correlation_id != NULL)
    {
        result = addSystemPropertyToTopicString(topic_string, index, SYS_PROP_CORRELATION_ID, correlation_id, urlencode);
        index++;
    }
    /* Codes_SRS_IOTHUB_TRANSPORT_MQTT_COMMON_07_053: [ IoTHubTransport_MQTT_Common_DoWork shall check for the MessageId property and if found add the value as a system property in the format of $.mid=<id> ] */
    if (result == 0)
    {
        const char* msg_id = IoTHubMessage_GetMessageId(iothub_message_handle);
        if (msg_id != NULL)
        {
            result = addSystemPropertyToTopicString(topic_string, index, SYS_PROP_MESSAGE_ID, msg_id, urlencode);
            index++;
        }
    }
    // Codes_SRS_IOTHUB_TRANSPORT_MQTT_COMMON_09_010: [ `IoTHubTransport_MQTT_Common_DoWork` shall check for the ContentType property and if found add the `value` as a system property in the format of `$.ct=<value>` ]
    if (result == 0)
    {
        const char* content_type = IoTHubMessage_GetContentTypeSystemProperty(iothub_message_handle);
        if (content_type != NULL)
        {
            result = addSystemPropertyToTopicString(topic_string, index, SYS_PROP_CONTENT_TYPE, content_type, urlencode);
            index++;
        }
    }
    // Codes_SRS_IOTHUB_TRANSPORT_MQTT_COMMON_09_011: [ `IoTHubTransport_MQTT_Common_DoWork` shall check for the ContentEncoding property and if found add the `value` as a system property in the format of `$.ce=<value>` ]
    if (result == 0)
    {
        const char* content_encoding = IoTHubMessage_GetContentEncodingSystemProperty(iothub_message_handle);
        if (content_encoding != NULL)
        {
            // Security message require content encoding
            result = addSystemPropertyToTopicString(topic_string, index, SYS_PROP_CONTENT_ENCODING, content_encoding, is_security_msg ? true : urlencode);
            index++;
        }
    }

    if (result == 0)
    {
        const char* message_creation_time_utc = IoTHubMessage_GetMessageCreationTimeUtcSystemProperty(iothub_message_handle);
        if (message_creation_time_utc != NULL)
        {
            result = addSystemPropertyToTopicString(topic_string, index, SYS_PROP_MESSAGE_CREATION_TIME_UTC, message_creation_time_utc, urlencode);
            index++;
        }
    }

    if (result == 0)
    {
        if (is_security_msg)
        {
            // The Security interface Id value must be encoded
            if (addSystemPropertyToTopicString(topic_string, index++, SECURITY_INTERFACE_ID_MQTT, SECURITY_INTERFACE_ID_VALUE, true) != 0)
            {
                LogError("Failed setting Security interface id");
                result = MU_FAILURE;
            }
            else
            {
                result = 0;
            }
        }
    }

    // Codes_SRS_IOTHUB_TRANSPORT_MQTT_COMMON_38_012: [ `IoTHubTransport_MQTT_Common_DoWork` shall check for the DistributedTracing property and if found add the `value` as a system property in the format of `$.tracestate=<value>` ]
    if (result == 0)
    {
        if (tracestate != NULL)
        {
            // The distributed tracing tracestate value must be encoded
            if (addSystemPropertyToTopicString(topic_string, index++, DISTRIBUTED_TRACING_PROPERTY, tracestate, true) != 0)
            {
                LogError("Failed setting distributed tracing tracestate");
                result = MU_FAILURE;
            }
            else
            {
                result = 0;
            }
        }
    }
    *index_ptr = index;
    return result;
}

//
// addDiagnosticPropertiesTouMqttMessage appends diagnostic data (as specified by IoTHubMessage_SetDiagnosticPropertyData) onto
// the MQTT topic topic_string.
//
static int addDiagnosticPropertiesTouMqttMessage(IOTHUB_MESSAGE_HANDLE iothub_message_handle, STRING_HANDLE topic_string, size_t* index_ptr)
{
    int result = 0;
    size_t index = *index_ptr;

    // Codes_SRS_IOTHUB_TRANSPORT_MQTT_COMMON_09_014: [ `IoTHubTransport_MQTT_Common_DoWork` shall check for the diagnostic properties including diagid and diagCreationTimeUtc and if found both add them as system property in the format of `$.diagid` and `$.diagctx` respectively]
    const IOTHUB_MESSAGE_DIAGNOSTIC_PROPERTY_DATA* diagnosticData = IoTHubMessage_GetDiagnosticPropertyData(iothub_message_handle);
    if (diagnosticData != NULL)
    {
        const char* diag_id = diagnosticData->diagnosticId;
        const char* creation_time_utc = diagnosticData->diagnosticCreationTimeUtc;
        //diagid and creationtimeutc must be present/unpresent simultaneously
        if (diag_id != NULL && creation_time_utc != NULL)
        {
            if (STRING_sprintf(topic_string, SYS_TOPIC_STRING_FORMAT, index == 0 ? "" : PROPERTY_SEPARATOR, SYS_PROP_DIAGNOSTIC_ID, diag_id) != 0)
            {
                LogError("Failed setting diagnostic id");
                result = MU_FAILURE;
            }
            index++;

            if (result == 0)
            {
                //construct diagnostic context, it should be urlencode(key1=value1,key2=value2)
                STRING_HANDLE diagContextHandle = STRING_construct_sprintf("%s=%s", DIAGNOSTIC_CONTEXT_CREATION_TIME_UTC_PROPERTY, creation_time_utc);
                if (diagContextHandle == NULL)
                {
                    LogError("Failed constructing diagnostic context");
                    result = MU_FAILURE;
                }
                else
                {
                    //Add other diagnostic context properties here if have more
                    STRING_HANDLE encodedContextValueHandle = URL_Encode(diagContextHandle);
                    const char* encodedContextValueString = NULL;
                    if (encodedContextValueHandle != NULL &&
                        (encodedContextValueString = STRING_c_str(encodedContextValueHandle)) != NULL)
                    {
                        if (STRING_sprintf(topic_string, SYS_TOPIC_STRING_FORMAT, index == 0 ? "" : PROPERTY_SEPARATOR, SYS_PROP_DIAGNOSTIC_CONTEXT, encodedContextValueString) != 0)
                        {
                            LogError("Failed setting diagnostic context");
                            result = MU_FAILURE;
                        }
                        STRING_delete(encodedContextValueHandle);
                        encodedContextValueHandle = NULL;
                    }
                    else
                    {
                        LogError("Failed encoding diagnostic context value");
                        result = MU_FAILURE;
                    }
                    STRING_delete(diagContextHandle);
                    diagContextHandle = NULL;
                    index++;
                }
            }
        }
        else if (diag_id != NULL || creation_time_utc != NULL)
        {
            // Codes_SRS_IOTHUB_TRANSPORT_MQTT_COMMON_09_015: [ `IoTHubTransport_MQTT_Common_DoWork` shall check whether diagid and diagCreationTimeUtc be present simultaneously, treat as error if not]
            LogError("diagid and diagcreationtimeutc must be present simultaneously.");
            result = MU_FAILURE;
        }
    }
    return result;
}

//
// addPropertiesTouMqttMessage adds user, "system", and diagnostic messages onto MQTT topic string.  Note that "system" properties is a
// construct of the SDK and IoT Hub.  The MQTT protocol itself does not assign any significance to system and user properties (as opposed to AMQP).
// The IOTHUB_MESSAGE_HANDLE structure however does have well-known properties (e.g. IoTHubMessage_SetMessageId) that the SDK treats as system
// properties where we can automatically fill in the key value for in the key=value list.
//
static STRING_HANDLE addPropertiesTouMqttMessage(IOTHUB_MESSAGE_HANDLE iothub_message_handle, const char* eventTopic, bool urlencode)
{
    size_t index = 0;
    STRING_HANDLE result = STRING_construct(eventTopic);
    if (result == NULL)
    {
        LogError("Failed to create event topic string handle");
    }
    else if (addUserPropertiesTouMqttMessage(iothub_message_handle, result, &index, urlencode) != 0)
    {
        LogError("Failed adding Properties to uMQTT Message");
        STRING_delete(result);
        result = NULL;
    }
    else if (addSystemPropertiesTouMqttMessage(iothub_message_handle, result, &index, urlencode) != 0)
    {
        LogError("Failed adding System Properties to uMQTT Message");
        STRING_delete(result);
        result = NULL;
    }
    //Deprecated
    else if (addDiagnosticPropertiesTouMqttMessage(iothub_message_handle, result, &index) != 0)
    {
        LogError("Failed adding Diagnostic Properties to uMQTT Message");
        STRING_delete(result);
        result = NULL;
    }

    // Codes_SRS_IOTHUB_TRANSPORT_MQTT_COMMON_31_060: [ `IoTHubTransport_MQTT_Common_DoWork` shall check for the OutputName property and if found add the value as a system property in the format of $.on=<value> ]
    if (result != NULL)
    {
        const char* output_name = IoTHubMessage_GetOutputName(iothub_message_handle);
        if (output_name != NULL)
        {
            if (STRING_sprintf(result, "%s%%24.on=%s/", index == 0 ? "" : PROPERTY_SEPARATOR, output_name) != 0)
            {
                LogError("Failed setting output name.");
                STRING_delete(result);
                result = NULL;
            }
            index++;
        }
    }

    return result;
}

//
// publishTelemetryMsg invokes the umqtt layer to send a PUBLISH message.
//
static int publishTelemetryMsg(PMQTTTRANSPORT_HANDLE_DATA transport_data, MQTT_MESSAGE_DETAILS_LIST* mqttMsgEntry, const unsigned char* payload, size_t len)
{
    int result;
    STRING_HANDLE msgTopic = addPropertiesTouMqttMessage(mqttMsgEntry->iotHubMessageEntry->messageHandle, STRING_c_str(transport_data->topic_MqttEvent), transport_data->auto_url_encode_decode);
    if (msgTopic == NULL)
    {
        LogError("Failed adding properties to mqtt message");
        result = MU_FAILURE;
    }
    else
    {
        MQTT_MESSAGE_HANDLE mqttMsg = mqttmessage_create_in_place(mqttMsgEntry->packet_id, STRING_c_str(msgTopic), DELIVER_AT_LEAST_ONCE, payload, len);
        if (mqttMsg == NULL)
        {
            LogError("Failed creating mqtt message");
            result = MU_FAILURE;
        }
        else
        {
            if (tickcounter_get_current_ms(transport_data->msgTickCounter, &mqttMsgEntry->msgPublishTime) != 0)
            {
                LogError("Failed retrieving tickcounter info");
                result = MU_FAILURE;
            }
            else
            {
                if (mqtt_client_publish(transport_data->mqttClient, mqttMsg) != 0)
                {
                    LogError("Failed attempting to publish mqtt message");
                    result = MU_FAILURE;
                }
                else
                {
                    mqttMsgEntry->retryCount++;
                    result = 0;
                }
            }
            mqttmessage_destroy(mqttMsg);
        }
        STRING_delete(msgTopic);
    }
    return result;
}

//
// publishDeviceMethodResponseMsg invokes the umqtt to send a PUBLISH message that contains device method call results.
//
static int publishDeviceMethodResponseMsg(MQTTTRANSPORT_HANDLE_DATA* transport_data, int status_code, STRING_HANDLE request_id, const unsigned char* response, size_t response_size)
{
    int result;
    uint16_t packet_id = getNextPacketId(transport_data);

    STRING_HANDLE msg_topic = STRING_construct_sprintf(DEVICE_METHOD_RESPONSE_TOPIC, status_code, STRING_c_str(request_id));
    if (msg_topic == NULL)
    {
        LogError("Failed constructing message topic.");
        result = MU_FAILURE;
    }
    else
    {
        MQTT_MESSAGE_HANDLE mqtt_get_msg = mqttmessage_create_in_place(packet_id, STRING_c_str(msg_topic), DELIVER_AT_MOST_ONCE, response, response_size);
        if (mqtt_get_msg == NULL)
        {
            LogError("Failed constructing mqtt message.");
            result = MU_FAILURE;
        }
        else
        {
            if (mqtt_client_publish(transport_data->mqttClient, mqtt_get_msg) != 0)
            {
                LogError("Failed publishing to mqtt client.");
                result = MU_FAILURE;
            }
            else
            {
                result = 0;
            }
            mqttmessage_destroy(mqtt_get_msg);
        }
        STRING_delete(msg_topic);
    }
    return result;
}

//
// destroyDeviceTwinGetMsg frees msg_entry and any data associated with it.
//
static void destroyDeviceTwinGetMsg(MQTT_DEVICE_TWIN_ITEM* msg_entry)
{
    free(msg_entry);
}

//
// createDeviceTwinMsg allocates and fills in structure for MQTT_DEVICE_TWIN_ITEM.
//
static MQTT_DEVICE_TWIN_ITEM* createDeviceTwinMsg(MQTTTRANSPORT_HANDLE_DATA* transport_data, DEVICE_TWIN_MSG_TYPE device_twin_msg_type, uint32_t iothub_msg_id)
{
    MQTT_DEVICE_TWIN_ITEM* result;
    tickcounter_ms_t current_time;

    if (tickcounter_get_current_ms(transport_data->msgTickCounter, &current_time) != 0)
    {
        LogError("Failed retrieving tickcounter info");
        result = NULL;
    }
    else if ((result = (MQTT_DEVICE_TWIN_ITEM*)malloc(sizeof(MQTT_DEVICE_TWIN_ITEM))) == NULL)
    {
        LogError("Failed allocating device twin data.");
        result = NULL;
    }
    else
    {
        memset(result, 0, sizeof(*result));
        result->msgCreationTime = current_time;
        result->packet_id = getNextPacketId(transport_data);
        result->iothub_msg_id = iothub_msg_id;
        result->device_twin_msg_type = device_twin_msg_type;
    }

    return result;
}

//
// publishDeviceTwinGetMsg invokes umqtt to PUBLISH a request to get the twin information.
//
static int publishDeviceTwinGetMsg(MQTTTRANSPORT_HANDLE_DATA* transport_data, MQTT_DEVICE_TWIN_ITEM* mqtt_info)
{
    int result;

    STRING_HANDLE msg_topic = STRING_construct_sprintf(GET_PROPERTIES_TOPIC, mqtt_info->packet_id);
    if (msg_topic == NULL)
    {
        LogError("Failed constructing get Prop topic.");
        result = MU_FAILURE;
    }
    else
    {
        MQTT_MESSAGE_HANDLE mqtt_get_msg = mqttmessage_create(mqtt_info->packet_id, STRING_c_str(msg_topic), DELIVER_AT_MOST_ONCE, NULL, 0);
        if (mqtt_get_msg == NULL)
        {
            LogError("Failed constructing mqtt message.");
            result = MU_FAILURE;
        }
        else
        {
            if (mqtt_client_publish(transport_data->mqttClient, mqtt_get_msg) != 0)
            {
                LogError("Failed publishing to mqtt client.");
                result = MU_FAILURE;
            }
            else
            {
                DList_InsertTailList(&transport_data->ack_waiting_queue, &mqtt_info->entry);
                result = 0;
            }
            mqttmessage_destroy(mqtt_get_msg);
        }
        STRING_delete(msg_topic);
    }

    return result;
}

//
// sendPendingGetTwinRequests will send any queued up GetTwin requests during a DoWork loop.
//
static void sendPendingGetTwinRequests(PMQTTTRANSPORT_HANDLE_DATA transportData)
{
    PDLIST_ENTRY dev_twin_item = transportData->pending_get_twin_queue.Flink;

    while (dev_twin_item != &transportData->pending_get_twin_queue)
    {
        DLIST_ENTRY saveListEntry;
        saveListEntry.Flink = dev_twin_item->Flink;
        MQTT_DEVICE_TWIN_ITEM* msg_entry = containingRecord(dev_twin_item, MQTT_DEVICE_TWIN_ITEM, entry);
        (void)DList_RemoveEntryList(dev_twin_item);

        if (publishDeviceTwinGetMsg(transportData, msg_entry) != 0)
        {
            LogError("Failed sending pending get twin request");
            destroyDeviceTwinGetMsg(msg_entry);
        }
        else
        {
            transportData->device_twin_get_sent = true;
        }

        dev_twin_item = saveListEntry.Flink;
    }
}

//
// removeExpiredTwinRequestsFromList removes any requests that have timed out.
//
static void removeExpiredTwinRequestsFromList(PMQTTTRANSPORT_HANDLE_DATA transport_data, tickcounter_ms_t current_ms, DLIST_ENTRY* twin_list)
{
    PDLIST_ENTRY list_item = twin_list->Flink;

    while (list_item != twin_list)
    {
        DLIST_ENTRY next_list_item;
        next_list_item.Flink = list_item->Flink;
        MQTT_DEVICE_TWIN_ITEM* msg_entry = containingRecord(list_item, MQTT_DEVICE_TWIN_ITEM, entry);
        bool item_timed_out = false;

        if ((msg_entry->device_twin_msg_type == RETRIEVE_PROPERTIES) &&
            (((current_ms - msg_entry->msgCreationTime) / 1000) >= ON_DEMAND_GET_TWIN_REQUEST_TIMEOUT_SECS))
        {
            item_timed_out = true;
            if (msg_entry->userCallback != NULL)
            {
                msg_entry->userCallback(DEVICE_TWIN_UPDATE_COMPLETE, NULL, 0, msg_entry->userContext);
            }
        }
        else if ((msg_entry->device_twin_msg_type == REPORTED_STATE) &&
                 (((current_ms - msg_entry->msgCreationTime) / 1000) >= TWIN_REPORT_UPDATE_TIMEOUT_SECS))
        {
            item_timed_out = true;
            transport_data->transport_callbacks.twin_rpt_state_complete_cb(msg_entry->iothub_msg_id, STATUS_CODE_TIMEOUT_VALUE, transport_data->transport_ctx);
        }

        if (item_timed_out)
        {
            (void)DList_RemoveEntryList(list_item);
            destroyDeviceTwinGetMsg(msg_entry);
        }

        list_item = next_list_item.Flink;
    }

}

//
// removeExpiredTwinRequests removes any requests that have timed out, regardless of how the request invoked.
//
static void removeExpiredTwinRequests(PMQTTTRANSPORT_HANDLE_DATA transport_data)
{
    tickcounter_ms_t current_ms;

    if (tickcounter_get_current_ms(transport_data->msgTickCounter, &current_ms) == 0)
    {
        removeExpiredTwinRequestsFromList(transport_data, current_ms, &transport_data->pending_get_twin_queue);
        removeExpiredTwinRequestsFromList(transport_data, current_ms, &transport_data->ack_waiting_queue);
    }
}

//
// publishDeviceTwinMsg invokes umqtt to PUBLISH a request for the twin.
//
static int publishDeviceTwinMsg(MQTTTRANSPORT_HANDLE_DATA* transport_data, IOTHUB_DEVICE_TWIN* device_twin_info, MQTT_DEVICE_TWIN_ITEM* mqtt_info)
{
    int result;

    STRING_HANDLE msgTopic = STRING_construct_sprintf(REPORTED_PROPERTIES_TOPIC, mqtt_info->packet_id);
    if (msgTopic == NULL)
    {
        LogError("Failed constructing reported prop topic.");
        result = MU_FAILURE;
    }
    else
    {
        const CONSTBUFFER* data_buff;
        if ((data_buff = CONSTBUFFER_GetContent(device_twin_info->report_data_handle)) == NULL)
        {
            LogError("Failed retrieving buffer content");
            result = MU_FAILURE;
        }
        else
        {
            MQTT_MESSAGE_HANDLE mqtt_rpt_msg = mqttmessage_create_in_place(mqtt_info->packet_id, STRING_c_str(msgTopic), DELIVER_AT_MOST_ONCE, data_buff->buffer, data_buff->size);
            if (mqtt_rpt_msg == NULL)
            {
                LogError("Failed creating mqtt message");
                result = MU_FAILURE;
            }
            else
            {
                if (tickcounter_get_current_ms(transport_data->msgTickCounter, &mqtt_info->msgPublishTime) != 0)
                {
                    LogError("Failed retrieving tickcounter info");
                    result = MU_FAILURE;
                }
                else
                {
                    if (mqtt_client_publish(transport_data->mqttClient, mqtt_rpt_msg) != 0)
                    {
                        LogError("Failed publishing mqtt message");
                        result = MU_FAILURE;
                    }
                    else
                    {
                        mqtt_info->retryCount++;
                        result = 0;
                    }
                }
                mqttmessage_destroy(mqtt_rpt_msg);
            }
        }
        STRING_delete(msgTopic);
    }
    return result;
}

static int publish_device_stream_response(MQTTTRANSPORT_HANDLE_DATA* transport_data, DEVICE_STREAM_C2D_RESPONSE* response)
{
    int result;
    uint16_t packet_id = getNextPacketId(transport_data);

    STRING_HANDLE msg_topic = STRING_construct_sprintf(DEVICE_STREAM_RESPONSE_TOPIC, (response->accept ? DEVICE_STREAM_ACCEPTED : DEVICE_STREAM_REJECTED) , response->request_id);

    if (msg_topic == NULL)
    {
        LogError("Failed constructing message topic.");
        result = MU_FAILURE;
    }
    else
    {
        MQTT_MESSAGE_HANDLE mqtt_msg = mqttmessage_create(
            packet_id, 
            STRING_c_str(msg_topic), 
            DELIVER_AT_MOST_ONCE, 
            NULL, 
            0);

        if (mqtt_msg == NULL)
        {
            LogError("Failed constructing mqtt message.");
            result = MU_FAILURE;
        }
        else
        {
            if (mqtt_client_publish(transport_data->mqttClient, mqtt_msg) != 0)
            {
                LogError("Failed publishing to mqtt client.");
                result = MU_FAILURE;
            }
            else
            {
                result = 0;
            }

            mqttmessage_destroy(mqtt_msg);
        }

        STRING_delete(msg_topic);
    }

    return result;
}

//
// changeStateToSubscribeIfAllowed attempts to transition the state machine to subscribe, if our
// current state will allow it.
// This function does NOT immediately send the SUBSCRIBE however, instead setting things up
// so the next time DoWork is invoked then the SUBSCRIBE will happen.
//
static void changeStateToSubscribeIfAllowed(PMQTTTRANSPORT_HANDLE_DATA transport_data)
{
    if (transport_data->currPacketState != CONNACK_TYPE &&
        transport_data->currPacketState != CONNECT_TYPE &&
        transport_data->currPacketState != DISCONNECT_TYPE &&
        transport_data->currPacketState != PACKET_TYPE_ERROR)
    {
        transport_data->currPacketState = SUBSCRIBE_TYPE;
    }
}

//
// subscribeToNotifyStateIfNeeded sets up to subscribe to the server.
//
static int subscribeToNotifyStateIfNeeded(PMQTTTRANSPORT_HANDLE_DATA transport_data)
{
    int result;

    if (transport_data->topic_NotifyState == NULL)
    {
        transport_data->topic_NotifyState = STRING_construct(TOPIC_NOTIFICATION_STATE);
        if (transport_data->topic_NotifyState == NULL)
        {
            LogError("Failure: unable constructing notify state topic");
            result = MU_FAILURE;
        }
        else
        {
            transport_data->topics_ToSubscribe |= SUBSCRIBE_NOTIFICATION_STATE_TOPIC;
            result = 0;
        }
    }
    else
    {
        result = 0;
    }

    if (result == 0)
    {
        changeStateToSubscribeIfAllowed(transport_data);
    }

    return result;
}

//
// GetMqttPropertyType compares a specific property in a topic to whether its one that we know about
// (specifically whether IOTHUB_MESSAGE_HANDLE has an accessor for it).
//
static IOTHUB_SYSTEM_PROPERTY_TYPE GetMqttPropertyType(const char* propertyNameAndValue, size_t propertyNameLength)
{
    IOTHUB_SYSTEM_PROPERTY_TYPE result = IOTHUB_SYSTEM_PROPERTY_TYPE_APPLICATION_CUSTOM;
    size_t index = 0;

    for (index = 0; index < sysPropListLength; index++)
    {
        if (propertyNameLength == strlen(sysPropList[index].propName) &&
            memcmp(propertyNameAndValue, sysPropList[index].propName, propertyNameLength) == 0)
        {
            result = sysPropList[index].propertyType;
            break;
        }
    }

    return result;
}

//
// addInputNamePropertyToMsg translates the input name (embedded in the MQTT topic name) into the IoTHubMessage handle
// such that the application can call IoTHubMessage_GetInputName() to retrieve this.  This is only currently used
// in IoT Edge module to module message communication, so that this module receiving the message can know which module invoked in.
//
// For IoT Edge module to module communication, the incoming topic will be of the form devices/{deviceId}/modules/{moduleId}/inputs/{inputName}.
// When this function is called, the caller has already skipped past the devices/{deviceId}/modules prefix.  We would start at inputs/{inputName}.
// On return, we indicate where properties (if specified) start for this message.
//
static const char* addInputNamePropertyToMsg(IOTHUB_MESSAGE_HANDLE iotHubMessage, const char* propertiesStart)
{
    const char* result;
    const char* inputNameStart;
    const char* inputNameEnd;
    char* inputNameCopy = NULL;

    if (((inputNameStart = strchr(propertiesStart, TOPIC_SLASH)) == NULL) || (*(inputNameStart + 1) == '\0'))
    {
        LogError("Cannot find '/' to mark beginning of input name");
        result = NULL;
    }
    else
    {
        inputNameStart++;
        if ((inputNameEnd = strchr(inputNameStart, TOPIC_SLASH)) == NULL)
        {
            LogError("Cannot find '/' after input name");
            result = NULL;
        }
        else 
        {
            size_t inputNameLength = inputNameEnd - inputNameStart;
            if ((inputNameCopy = malloc(inputNameLength + 1)) == NULL)
<<<<<<< HEAD
            {
                LogError("Cannot allocate input name");
                result = NULL;
            }
            else
            {
=======
            {
                LogError("Cannot allocate input name");
                result = NULL;
            }
            else
            {
>>>>>>> 762a6dca
                memcpy(inputNameCopy, inputNameStart, inputNameLength);
                inputNameCopy[inputNameLength] = '\0';

                if (IoTHubMessage_SetInputName(iotHubMessage, inputNameCopy) != IOTHUB_MESSAGE_OK)
                {
                    LogError("Failed adding input name to msg");
                    result = NULL;
                }
                else
                {
                    result = inputNameEnd + 1;
                }
            }
        }
    }

    free(inputNameCopy);
    return result;
}

//
// addSystemPropertyToMessageWithDecodeIfNeeded adds a "system" property from the incoming MQTT PUBLISH to the iotHubMessage 
// we will ultimately deliver to the application on its callback.
//
static int addSystemPropertyToMessage(IOTHUB_MESSAGE_HANDLE iotHubMessage, IOTHUB_SYSTEM_PROPERTY_TYPE propertyType, const char* propValue)
{
    int result;

    switch (propertyType)
    {
        case IOTHUB_SYSTEM_PROPERTY_TYPE_CREATION_TIME:
        {
            if (IoTHubMessage_SetMessageCreationTimeUtcSystemProperty(iotHubMessage, propValue) != IOTHUB_MESSAGE_OK)
            {
                LogError("Failed to set IOTHUB_MESSAGE_HANDLE 'CreationTimeUtc' property.");
                result = MU_FAILURE;
            }
            else
            {
                result = 0;
            }
        }
        break;

        case IOTHUB_SYSTEM_PROPERTY_TYPE_CORRELATION_ID:
        {
            if (IoTHubMessage_SetCorrelationId(iotHubMessage, propValue) != IOTHUB_MESSAGE_OK)
            {
                LogError("Failed to set IOTHUB_MESSAGE_HANDLE 'correlationId' property.");
                result = MU_FAILURE;
            }
            else
            {
                result = 0;
            }
        }
        break;

        case IOTHUB_SYSTEM_PROPERTY_TYPE_CONNECTION_DEVICE_ID:
        {
            if (IoTHubMessage_SetConnectionDeviceId(iotHubMessage, propValue) != IOTHUB_MESSAGE_OK)
            {
                LogError("Failed to set IOTHUB_MESSAGE_HANDLE 'connectionDeviceId' property.");
                result = MU_FAILURE;
            }
            else
            {
                result = 0;
            }
        }
        break;

        case IOTHUB_SYSTEM_PROPERTY_TYPE_CONNECTION_MODULE_ID:
        {
            if (IoTHubMessage_SetConnectionModuleId(iotHubMessage, propValue) != IOTHUB_MESSAGE_OK)
            {
                LogError("Failed to set IOTHUB_MESSAGE_HANDLE 'connectionModelId' property.");
                result = MU_FAILURE;
            }
            else
            {
                result = 0;
            }
        }
        break;

        case IOTHUB_SYSTEM_PROPERTY_TYPE_MESSAGE_ID:
        {
            if (IoTHubMessage_SetMessageId(iotHubMessage, propValue) != IOTHUB_MESSAGE_OK)
            {
                LogError("Failed to set IOTHUB_MESSAGE_HANDLE 'messageId' property.");
                result = MU_FAILURE;
            }
            else
            {
                result = 0;
            }
        }
        break;

        case  IOTHUB_SYSTEM_PROPERTY_TYPE_MESSAGE_USER_ID:
        {
            if (IoTHubMessage_SetMessageUserIdSystemProperty(iotHubMessage, propValue) != IOTHUB_MESSAGE_OK)
            {
                LogError("Failed to set IOTHUB_MESSAGE_HANDLE 'messageUserId' property.");
                result = MU_FAILURE;
            }
            else
            {
                result = 0;
            }
        }
        break;

        case IOTHUB_SYSTEM_PROPERTY_TYPE_CONTENT_TYPE:
        {
            if (IoTHubMessage_SetContentTypeSystemProperty(iotHubMessage, propValue) != IOTHUB_MESSAGE_OK)
            {
                LogError("Failed to set IOTHUB_MESSAGE_HANDLE 'contentType' property.");
                result = MU_FAILURE;
            }
            else
            {
                result = 0;
            }
        }
        break;

        case IOTHUB_SYSTEM_PROPERTY_TYPE_CONTENT_ENCODING:
        {
            if (IoTHubMessage_SetContentEncodingSystemProperty(iotHubMessage, propValue) != IOTHUB_MESSAGE_OK)
            {
                LogError("Failed to set IOTHUB_MESSAGE_HANDLE 'contentEncoding' property.");
                result = MU_FAILURE;
            }
            else
            {
                result = 0;
            }
        }
        break;

        default:
        {
            // This is an internal error in code as we should never have an unmapped property at this stage.
            LogError("Unknown property type = %d to add to message", propertyType);
            result = MU_FAILURE;
<<<<<<< HEAD
        }
    }

    return result;
}


//
// findMessagePropertyStart takes an MQTT topic PUBLISH'd as input and returns where message properties, if set, begin.
//
static const char* findMessagePropertyStart(PMQTTTRANSPORT_HANDLE_DATA transportData, const char* topic_name, IOTHUB_IDENTITY_TYPE type)
{
    const char *propertiesStart;

    if (type == IOTHUB_TYPE_EVENT_QUEUE)
    {
        const char* input_queue_topic = STRING_c_str(transportData->topic_InputQueue);
        // Substract one from queue length to reflect this having an extra # we subscribed to
        propertiesStart = topic_name + (strlen(input_queue_topic) - 1);
    }
    else if (type == IOTHUB_TYPE_TELEMETRY)
    {
        const char* mqtt_message_queue_topic = STRING_c_str(transportData->topic_MqttMessage);
        // Substract one from queue length to reflect this having an extra # we subscribed to
        propertiesStart = topic_name + (strlen(mqtt_message_queue_topic) - 1);
    }
    else
    {
        LogError("ERROR: type %d is not expected", type);
        propertiesStart = NULL;
    }

    return propertiesStart;
}

//
// AddApplicationProperty adds the custom key/value property name from the incoming MQTT PUBLISH to the iotHubMessage
// we will ultimately deliver to the application on its callback.
//
static int addApplicationPropertyToMessage(MAP_HANDLE propertyMap, const char* propertyNameAndValue, size_t propertyNameLength, const char* propertyValue, bool auto_url_encode_decode)
{
    int result = 0;

    char* propertyNameCopy = NULL;

    // We need to make a copy of propertyName at this point; we don't own the buffer it's part of
    // so we can't just sneak a temporary '\0' in there.  We don't need to make a copy of propertyValue
    // since its part of an otherwise null terminated string.
    if ((propertyNameCopy = (char*)malloc(propertyNameLength + 1)) == NULL)
    {
        LogError("Failed allocating property information");
        result = MU_FAILURE;
    }
    else
    {
        memcpy(propertyNameCopy, propertyNameAndValue, propertyNameLength);
        propertyNameCopy[propertyNameLength] = '\0';
    
        if (auto_url_encode_decode)
        {
            STRING_HANDLE propName_decoded = URL_DecodeString(propertyNameCopy);
            STRING_HANDLE propValue_decoded = URL_DecodeString(propertyValue);
            if (propName_decoded == NULL || propValue_decoded == NULL)
            {
                LogError("Failed to URL decode property");
                result = MU_FAILURE;
            }
            else if (Map_AddOrUpdate(propertyMap, STRING_c_str(propName_decoded), STRING_c_str(propValue_decoded)) != MAP_OK)
            {
                LogError("Map_AddOrUpdate failed.");
                result = MU_FAILURE;
            }
            else
            {
                result = 0;
            }
            STRING_delete(propValue_decoded);
            STRING_delete(propName_decoded);
        }
        else if (Map_AddOrUpdate(propertyMap, propertyNameCopy, propertyValue) != MAP_OK)
        {
            LogError("Map_AddOrUpdate failed.");
            result = MU_FAILURE;
        }
    }

    free(propertyNameCopy);
    return result;
}

//
// addSystemPropertyToMessageWithDecodeIfNeeded adds a "system" property from the incoming MQTT PUBLISH to the iotHubMessage 
// we will ultimately deliver to the application on its callback.  This function does the urlDecode, if needed, on the property value.
//
static int addSystemPropertyToMessageWithDecodeIfNeeded(IOTHUB_MESSAGE_HANDLE iotHubMessage, IOTHUB_SYSTEM_PROPERTY_TYPE propertyType, const char* propertyValue, bool auto_url_encode_decode)
{
    int result = 0;

    if (auto_url_encode_decode)
    {
        STRING_HANDLE propValue_decoded;
        if ((propValue_decoded = URL_DecodeString(propertyValue)) == NULL)
        {
            LogError("Failed to URL decode property value");
            result = MU_FAILURE;
        }
        else if (addSystemPropertyToMessage(iotHubMessage, propertyType, STRING_c_str(propValue_decoded)) != 0)
        {
            LogError("Unable to set message property");
            result = MU_FAILURE;
        }
        STRING_delete(propValue_decoded);
    }
    else
    {
        if (addSystemPropertyToMessage(iotHubMessage, propertyType, propertyValue) != 0)
        {
            LogError("Unable to set message property");
            result = MU_FAILURE;
        }
        else
        {
            result = 0;
=======
>>>>>>> 762a6dca
        }
    }

    return result;
}


//
// findMessagePropertyStart takes an MQTT topic PUBLISH'd as input and returns where message properties, if set, begin.
//
<<<<<<< HEAD
static int extractMqttProperties(PMQTTTRANSPORT_HANDLE_DATA transportData, IOTHUB_MESSAGE_HANDLE iotHubMessage, const char* topic_name, IOTHUB_IDENTITY_TYPE type)
{
    int result;

    const char* propertiesStart;
    STRING_TOKENIZER_HANDLE tokenizer = NULL;
    STRING_HANDLE propertyToken = NULL;
    MAP_HANDLE propertyMap;

    if ((propertiesStart = findMessagePropertyStart(transportData, topic_name, type)) == NULL)
    {
        LogError("Cannot find start of properties");
        result = MU_FAILURE;
    }
    else if ((type == IOTHUB_TYPE_EVENT_QUEUE) && ((propertiesStart = addInputNamePropertyToMsg(iotHubMessage, propertiesStart)) == NULL))
    {
        LogError("failure adding input name to property.");
        result = MU_FAILURE;
    }
    else if (*propertiesStart == '\0')
    {
        // No properties were specified.  This is not an error.  We'll return success to caller but skip further processing.
        result = 0;
    }    
    else if ((tokenizer = STRING_TOKENIZER_create_from_char(propertiesStart)) == NULL)
    {
        LogError("failure allocating tokenizer");
        result = MU_FAILURE;
    }
    else if ((propertyToken = STRING_new()) == NULL)
    {
        LogError("Failure to allocate STRING_new.");
        result = MU_FAILURE;
    }
    else if ((propertyMap = IoTHubMessage_Properties(iotHubMessage)) == NULL)
    {
        LogError("Failure to retrieve IoTHubMessage_properties.");
        result = MU_FAILURE;
    }
    else
    {
        result = 0;

        // Iterate through each "propertyKey1=propertyValue1" set, tokenizing off the '&' separating key/value pairs.
        while ((STRING_TOKENIZER_get_next_token(tokenizer, propertyToken, PROPERTY_SEPARATOR) == 0) && result == 0)
        {
            const char* propertyNameAndValue = STRING_c_str(propertyToken);
            const char* propertyValue;
                
            if (propertyNameAndValue == NULL || (*propertyNameAndValue == 0))
            {
                ;
            }
            else if (((propertyValue = strchr(propertyNameAndValue, PROPERTY_EQUALS)) == NULL) ||
                      (*(propertyValue + 1) == 0))
            {
                ;
            }
            else
            {
                size_t propertyNameLength = propertyValue - propertyNameAndValue;
                propertyValue++;

                // After this point, propertyValue is a \0 terminated string (because the STRING_Tokenizer call above made it so)
                // but propertyNameAndValue is NOT \0 terminated and requires its length passed with it.

                IOTHUB_SYSTEM_PROPERTY_TYPE propertyType = GetMqttPropertyType(propertyNameAndValue, propertyNameLength);

                if (propertyType == IOTHUB_SYSTEM_PROPERTY_TYPE_SILENTLY_IGNORE)
                {
                    // To maintain behavior with previous versions of SDKs, "system" properties that we recognize but 
                    // do not have accessors in IOTHUB_MESSAGE_HANDLE will be silently ignored.  The alternative would be adding
                    // them to the application's custom properties, which isn't right as they're not application defined.
                    ;
                }
                else if (propertyType == IOTHUB_SYSTEM_PROPERTY_TYPE_APPLICATION_CUSTOM)
                {
                    result = addApplicationPropertyToMessage(propertyMap, propertyNameAndValue, propertyNameLength, propertyValue, transportData->auto_url_encode_decode);
                }
                else
                {
                    result = addSystemPropertyToMessageWithDecodeIfNeeded(iotHubMessage, propertyType, propertyValue, transportData->auto_url_encode_decode);
                }
            }
        }
    }

    STRING_delete(propertyToken);
    STRING_TOKENIZER_destroy(tokenizer);
    return result;
}

static MAP_HANDLE parseTopicLevelIntoProperties(const char* topicLevel)
{
    MAP_HANDLE result;

    if ((result = Map_Create(NULL)) == NULL)
    {
        LogError("Failed creating MAP_HANDLE");
    }
    else
    {
        size_t n_propDelims = 1;
        const char* propDelims[1];
        const char* keyValueDelims[1];
        STRING_TOKEN_HANDLE propToken;

        propDelims[0] = "&";
        keyValueDelims[0] = "=";

        if (topicLevel[0] == '?')
        {
            topicLevel++;
        }

        propToken = StringToken_GetFirst(topicLevel, strlen(topicLevel), propDelims, n_propDelims);

        while (propToken != NULL)
        {
            const char* property;
            size_t propertyLength;
            char** keyValueSet;
            size_t keyValueSetCount = 0;

            property = StringToken_GetValue(propToken);
            propertyLength = StringToken_GetLength(propToken);

            if (StringToken_Split(property, propertyLength, keyValueDelims, 1, false, &keyValueSet, &keyValueSetCount) != 0)
            {
                LogError("Failed to split property key and value");
                Map_Destroy(result);
                result = NULL;
                break;
            }
            else
            {
                if (keyValueSetCount != 2)
                {
                    LogError("Unexpected key value set count (%lu)", (unsigned long)keyValueSetCount);
                    Map_Destroy(result);
                    result = NULL;
                    break;
                }
                else if (Map_Add(result, keyValueSet[0], keyValueSet[1]) != MAP_OK)
                {
                    LogError("Failed to add property key and value");
                    Map_Destroy(result);
                    result = NULL;
                    break;
                }

                while (keyValueSetCount > 0)
                {
                    free(keyValueSet[--keyValueSetCount]);
                }
                free(keyValueSet);
            }

            if (!StringToken_GetNext(propToken, propDelims, n_propDelims))
            {
                StringToken_Destroy(propToken);
                propToken = NULL;
            }
        }
    }

    return result;
}

static int parse_stream_info(MQTT_MESSAGE_HANDLE msgHandle,
    char** request_id, char** response_code, char** name, char** url, char** authorization_token)
{
    int result;
    char** topicLevels = NULL;
    size_t level_count = 0;

    if (mqttmessage_getTopicLevels(msgHandle, &topicLevels, &level_count) != 0)
    {
        LogError("Failed getting MQTT topic levels");
        result = MU_FAILURE;
    }
    else
    {
        if (topicLevels == NULL || level_count < MIN_DEVICE_STREAMING_NUM_OF_PARAMETERS || level_count > MAX_DEVICE_STREAMING_NUM_OF_PARAMETERS)
        {
            LogError("Unexpected number of topic levels (%lu, %p)", (unsigned long)level_count, topicLevels);
=======
static const char* findMessagePropertyStart(PMQTTTRANSPORT_HANDLE_DATA transportData, const char* topic_name, IOTHUB_IDENTITY_TYPE type)
{
    const char *propertiesStart;

    if (type == IOTHUB_TYPE_EVENT_QUEUE)
    {
        const char* input_queue_topic = STRING_c_str(transportData->topic_InputQueue);
        // Substract one from queue length to reflect this having an extra # we subscribed to
        propertiesStart = topic_name + (strlen(input_queue_topic) - 1);
    }
    else if (type == IOTHUB_TYPE_TELEMETRY)
    {
        const char* mqtt_message_queue_topic = STRING_c_str(transportData->topic_MqttMessage);
        // Substract one from queue length to reflect this having an extra # we subscribed to
        propertiesStart = topic_name + (strlen(mqtt_message_queue_topic) - 1);
    }
    else
    {
        LogError("ERROR: type %d is not expected", type);
        propertiesStart = NULL;
    }

    return propertiesStart;
}

//
// AddApplicationProperty adds the custom key/value property name from the incoming MQTT PUBLISH to the iotHubMessage
// we will ultimately deliver to the application on its callback.
//
static int addApplicationPropertyToMessage(MAP_HANDLE propertyMap, const char* propertyNameAndValue, size_t propertyNameLength, const char* propertyValue, bool auto_url_encode_decode)
{
    int result = 0;

    char* propertyNameCopy = NULL;

    // We need to make a copy of propertyName at this point; we don't own the buffer it's part of
    // so we can't just sneak a temporary '\0' in there.  We don't need to make a copy of propertyValue
    // since its part of an otherwise null terminated string.
    if ((propertyNameCopy = (char*)malloc(propertyNameLength + 1)) == NULL)
    {
        LogError("Failed allocating property information");
        result = MU_FAILURE;
    }
    else
    {
        memcpy(propertyNameCopy, propertyNameAndValue, propertyNameLength);
        propertyNameCopy[propertyNameLength] = '\0';
    
        if (auto_url_encode_decode)
        {
            STRING_HANDLE propName_decoded = URL_DecodeString(propertyNameCopy);
            STRING_HANDLE propValue_decoded = URL_DecodeString(propertyValue);
            if (propName_decoded == NULL || propValue_decoded == NULL)
            {
                LogError("Failed to URL decode property");
                result = MU_FAILURE;
            }
            else if (Map_AddOrUpdate(propertyMap, STRING_c_str(propName_decoded), STRING_c_str(propValue_decoded)) != MAP_OK)
            {
                LogError("Map_AddOrUpdate failed.");
                result = MU_FAILURE;
            }
            else
            {
                result = 0;
            }
            STRING_delete(propValue_decoded);
            STRING_delete(propName_decoded);
        }
        else if (Map_AddOrUpdate(propertyMap, propertyNameCopy, propertyValue) != MAP_OK)
        {
            LogError("Map_AddOrUpdate failed.");
            result = MU_FAILURE;
        }
    }

    free(propertyNameCopy);
    return result;
}

//
// addSystemPropertyToMessageWithDecodeIfNeeded adds a "system" property from the incoming MQTT PUBLISH to the iotHubMessage 
// we will ultimately deliver to the application on its callback.  This function does the urlDecode, if needed, on the property value.
//
static int addSystemPropertyToMessageWithDecodeIfNeeded(IOTHUB_MESSAGE_HANDLE iotHubMessage, IOTHUB_SYSTEM_PROPERTY_TYPE propertyType, const char* propertyValue, bool auto_url_encode_decode)
{
    int result = 0;

    if (auto_url_encode_decode)
    {
        STRING_HANDLE propValue_decoded;
        if ((propValue_decoded = URL_DecodeString(propertyValue)) == NULL)
        {
            LogError("Failed to URL decode property value");
            result = MU_FAILURE;
        }
        else if (addSystemPropertyToMessage(iotHubMessage, propertyType, STRING_c_str(propValue_decoded)) != 0)
        {
            LogError("Unable to set message property");
            result = MU_FAILURE;
        }
        STRING_delete(propValue_decoded);
    }
    else
    {
        if (addSystemPropertyToMessage(iotHubMessage, propertyType, propertyValue) != 0)
        {
            LogError("Unable to set message property");
>>>>>>> 762a6dca
            result = MU_FAILURE;
        }
        else
        {
<<<<<<< HEAD
            char* tmp_name = NULL;
            char* tmp_response_code = NULL;

            if (name != NULL && mallocAndStrcpy_s(&tmp_name, topicLevels[3]) != 0)
            {
                LogError("Failed copying stream name");
                result = MU_FAILURE;
            }
            else if (response_code != NULL && mallocAndStrcpy_s(&tmp_response_code, topicLevels[3]) != 0)
            {
                LogError("Failed copying stream response code");
                if (tmp_name != NULL) free(tmp_name);
                result = MU_FAILURE;
            }
            else
            {
                if (level_count == MAX_DEVICE_STREAMING_NUM_OF_PARAMETERS)
                {
                    MAP_HANDLE properties = parseTopicLevelIntoProperties(topicLevels[4]);

                    if (properties == NULL)
                    {
                        LogError("Failed getting MQTT properties");
                        free(tmp_name);
                        result = MU_FAILURE;
                    }
                    else
                    {
                        const char* const* keys;
                        const char* const* values;
                        size_t prop_count;

                        if (Map_GetInternals(properties, &keys, &values, &prop_count) != MAP_OK)
                        {
                            LogError("Failed getting properties details");
                            free(tmp_name);
                            result = MU_FAILURE;
                        }
                        else
                        {
                            char* tmp_request_id = NULL;
                            char* tmp_url = NULL;
                            char* tmp_authorization_token = NULL;

                            result = 0;

                            size_t i;
                            for (i = 0; i < prop_count; i++)
                            {
                                if (strcmp(keys[i], STREAM_PROPERTY_REQUEST_ID) == 0)
                                {
                                    if (mallocAndStrcpy_s(&tmp_request_id, values[i]) != 0)
                                    {
                                        LogError("Failed copying stream request id");
                                        result = MU_FAILURE;
                                        break;
                                    }
                                }
                                else if (strcmp(keys[i], STREAM_PROPERTY_URL) == 0)
                                {
                                    STRING_HANDLE decoded_url = URL_DecodeString(values[i]);

                                    if (decoded_url == NULL)
                                    {
                                        LogError("Failed decoding url");
                                        result = MU_FAILURE;
                                        break;
                                    }
                                    else
                                    {
                                        const char* decoded_url_charptr = STRING_c_str(decoded_url);

                                        if (decoded_url_charptr == NULL)
                                        {
                                            LogError("Failed getting the URL as a char pointer");
                                            result = MU_FAILURE;
                                            break;
                                        }
                                        else if (mallocAndStrcpy_s(&tmp_url, decoded_url_charptr) != 0)
                                        {
                                            LogError("Failed copying stream url");
                                            result = MU_FAILURE;
                                            break;
                                        }

                                        STRING_delete(decoded_url);
                                    }
                                }
                                else if (strcmp(keys[i], STREAM_PROPERTY_AUTH) == 0)
                                {
                                    if (mallocAndStrcpy_s(&tmp_authorization_token, values[i]) != 0)
                                    {
                                        LogError("Failed copying stream authorization token");
                                        result = MU_FAILURE;
                                        break;
                                    }
                                }
                            }

                            if (result == 0)
                            {
                                if (tmp_url == NULL || tmp_authorization_token == NULL)
                                {
                                    LogError("Expected parameters not found (url=%p, auth_token=%p)", tmp_url, tmp_authorization_token);
                                    result = MU_FAILURE;
                                }
                                else
                                {
                                    *request_id = tmp_request_id;
                                    *url = tmp_url;
                                    *authorization_token = tmp_authorization_token;
                                }
                            }
                            else
                            {
                                if (tmp_request_id != NULL)
                                    free(tmp_request_id);
                                if (tmp_url != NULL)
                                    free(tmp_url);
                                if (tmp_authorization_token != NULL)
                                    free(tmp_authorization_token);
                            }
                        }

                        Map_Destroy(properties);
                    }
                }
                else
                {
                    result = 0;
                }

                if (result == 0)
                {
                    if (response_code != NULL)
                    {
                        *response_code = tmp_response_code;
                    }
                    if (name != NULL)
                    {
                        *name = tmp_name;
                    }
                }
                else
                {
                    free(tmp_name);
                    free(tmp_response_code);
                }
            }
        }

        while (level_count > 0)
        {
            free(topicLevels[--level_count]);
        }
        free(topicLevels);
    }

    return result;
}

static DEVICE_STREAM_C2D_REQUEST* parse_stream_c2d_request(MQTT_MESSAGE_HANDLE msgHandle)
{
    DEVICE_STREAM_C2D_REQUEST* result;

    if ((result = (DEVICE_STREAM_C2D_REQUEST*)malloc(sizeof(DEVICE_STREAM_C2D_REQUEST))) == NULL)
    {
        LogError("Failed allocatting STREAM request structure");
    }
    else
    {
        memset(result, 0, sizeof(DEVICE_STREAM_C2D_REQUEST));

        if (parse_stream_info(msgHandle,
            &result->request_id,
            NULL,
            &result->name,
            &result->url,
            &result->authorization_token) != 0)
        {
            LogError("Failed parsing the MQTT message into a stream request");
            IoTHubClient_StreamC2DRequestDestroy(result);
            result = NULL;
        }
    }

=======
            result = 0;
        }
    }

    return result;
}

//
// extractMqttProperties parses the MQTT topic PUBLISH'd to this device/module, retrieves properties and fills out the 
// IOTHUB_MESSAGE_HANDLE which will ultimately be delivered to the application callback.
//
static int extractMqttProperties(PMQTTTRANSPORT_HANDLE_DATA transportData, IOTHUB_MESSAGE_HANDLE iotHubMessage, const char* topic_name, IOTHUB_IDENTITY_TYPE type)
{
    int result;

    const char* propertiesStart;
    STRING_TOKENIZER_HANDLE tokenizer = NULL;
    STRING_HANDLE propertyToken = NULL;
    MAP_HANDLE propertyMap;

    if ((propertiesStart = findMessagePropertyStart(transportData, topic_name, type)) == NULL)
    {
        LogError("Cannot find start of properties");
        result = MU_FAILURE;
    }
    else if ((type == IOTHUB_TYPE_EVENT_QUEUE) && ((propertiesStart = addInputNamePropertyToMsg(iotHubMessage, propertiesStart)) == NULL))
    {
        LogError("failure adding input name to property.");
        result = MU_FAILURE;
    }
    else if (*propertiesStart == '\0')
    {
        // No properties were specified.  This is not an error.  We'll return success to caller but skip further processing.
        result = 0;
    }    
    else if ((tokenizer = STRING_TOKENIZER_create_from_char(propertiesStart)) == NULL)
    {
        LogError("failure allocating tokenizer");
        result = MU_FAILURE;
    }
    else if ((propertyToken = STRING_new()) == NULL)
    {
        LogError("Failure to allocate STRING_new.");
        result = MU_FAILURE;
    }
    else if ((propertyMap = IoTHubMessage_Properties(iotHubMessage)) == NULL)
    {
        LogError("Failure to retrieve IoTHubMessage_properties.");
        result = MU_FAILURE;
    }
    else
    {
        result = 0;

        // Iterate through each "propertyKey1=propertyValue1" set, tokenizing off the '&' separating key/value pairs.
        while ((STRING_TOKENIZER_get_next_token(tokenizer, propertyToken, PROPERTY_SEPARATOR) == 0) && result == 0)
        {
            const char* propertyNameAndValue = STRING_c_str(propertyToken);
            const char* propertyValue;
                
            if (propertyNameAndValue == NULL || (*propertyNameAndValue == 0))
            {
                ;
            }
            else if (((propertyValue = strchr(propertyNameAndValue, PROPERTY_EQUALS)) == NULL) ||
                      (*(propertyValue + 1) == 0))
            {
                ;
            }
            else
            {
                size_t propertyNameLength = propertyValue - propertyNameAndValue;
                propertyValue++;

                // After this point, propertyValue is a \0 terminated string (because the STRING_Tokenizer call above made it so)
                // but propertyNameAndValue is NOT \0 terminated and requires its length passed with it.

                IOTHUB_SYSTEM_PROPERTY_TYPE propertyType = GetMqttPropertyType(propertyNameAndValue, propertyNameLength);

                if (propertyType == IOTHUB_SYSTEM_PROPERTY_TYPE_SILENTLY_IGNORE)
                {
                    // To maintain behavior with previous versions of SDKs, "system" properties that we recognize but 
                    // do not have accessors in IOTHUB_MESSAGE_HANDLE will be silently ignored.  The alternative would be adding
                    // them to the application's custom properties, which isn't right as they're not application defined.
                    ;
                }
                else if (propertyType == IOTHUB_SYSTEM_PROPERTY_TYPE_APPLICATION_CUSTOM)
                {
                    result = addApplicationPropertyToMessage(propertyMap, propertyNameAndValue, propertyNameLength, propertyValue, transportData->auto_url_encode_decode);
                }
                else
                {
                    result = addSystemPropertyToMessageWithDecodeIfNeeded(iotHubMessage, propertyType, propertyValue, transportData->auto_url_encode_decode);
                }
            }
        }
    }

    STRING_delete(propertyToken);
    STRING_TOKENIZER_destroy(tokenizer);
>>>>>>> 762a6dca
    return result;
}

//
// processTwinNotification processes device and module twin updates made by IoT Hub / IoT Edge.
//
static void processTwinNotification(PMQTTTRANSPORT_HANDLE_DATA transportData, MQTT_MESSAGE_HANDLE msgHandle, const char* topicName)
{
    size_t request_id;
    int status_code;
    bool notification_msg;

    if (parseDeviceTwinTopicInfo(topicName, &notification_msg, &request_id, &status_code) != 0)
    {
        LogError("Failure: parsing device topic info");
    }
    else
    {
        const APP_PAYLOAD* payload = mqttmessage_getApplicationMsg(msgHandle);
        if (payload == NULL)
        {
            LogError("Failure: invalid payload");
        }
        else if (notification_msg)
        {
            transportData->transport_callbacks.twin_retrieve_prop_complete_cb(DEVICE_TWIN_UPDATE_PARTIAL, payload->message, payload->length, transportData->transport_ctx);
        }
        else
        {
            PDLIST_ENTRY dev_twin_item = transportData->ack_waiting_queue.Flink;
            while (dev_twin_item != &transportData->ack_waiting_queue)
            {
                DLIST_ENTRY saveListEntry;
                saveListEntry.Flink = dev_twin_item->Flink;
                MQTT_DEVICE_TWIN_ITEM* msg_entry = containingRecord(dev_twin_item, MQTT_DEVICE_TWIN_ITEM, entry);
                if (request_id == msg_entry->packet_id)
                {
                    (void)DList_RemoveEntryList(dev_twin_item);
                    if (msg_entry->device_twin_msg_type == RETRIEVE_PROPERTIES)
                    {
                        if (msg_entry->userCallback == NULL)
                        {
                            /* Codes_SRS_IOTHUB_MQTT_TRANSPORT_07_054: [ If type is IOTHUB_TYPE_DEVICE_TWIN, then on success if msg_type is RETRIEVE_PROPERTIES then mqttNotificationCallback shall call IoTHubClientCore_LL_RetrievePropertyComplete... ] */
                            transportData->transport_callbacks.twin_retrieve_prop_complete_cb(DEVICE_TWIN_UPDATE_COMPLETE, payload->message, payload->length, transportData->transport_ctx);
                            // Only after receiving device twin request should we start listening for patches.
                            (void)subscribeToNotifyStateIfNeeded(transportData);
                        }
                        else
                        {
                            // This is a on-demand get twin request.
                            msg_entry->userCallback(DEVICE_TWIN_UPDATE_COMPLETE, payload->message, payload->length, msg_entry->userContext);
                        }
                    }
                    else
                    {
                        /* Codes_SRS_IOTHUB_MQTT_TRANSPORT_07_055: [ if device_twin_msg_type is not RETRIEVE_PROPERTIES then mqttNotificationCallback shall call IoTHubClientCore_LL_ReportedStateComplete ] */
                        transportData->transport_callbacks.twin_rpt_state_complete_cb(msg_entry->iothub_msg_id, status_code, transportData->transport_ctx);
                        // Only after receiving device twin request should we start listening for patches.
                        (void)subscribeToNotifyStateIfNeeded(transportData);
                    }

                    destroyDeviceTwinGetMsg(msg_entry);
                    break;
                }
                dev_twin_item = saveListEntry.Flink;
            }
        }
    }
}

//
// processDeviceMethodNotification processes a device and module method invocations made by IoT Hub / IoT Edge.
//
static void processDeviceMethodNotification(PMQTTTRANSPORT_HANDLE_DATA transportData, MQTT_MESSAGE_HANDLE msgHandle, const char* topicName)
{
    STRING_HANDLE method_name = STRING_new();
    if (method_name == NULL)
    {
        LogError("Failure: allocating method_name string value");
    }
    else
    {
        DEVICE_METHOD_INFO* dev_method_info = malloc(sizeof(DEVICE_METHOD_INFO));
        if (dev_method_info == NULL)
        {
            LogError("Failure: allocating DEVICE_METHOD_INFO object");
        }
        else
        {
            dev_method_info->request_id = STRING_new();
            if (dev_method_info->request_id == NULL)
            {
                LogError("Failure constructing request_id string");
                free(dev_method_info);
            }
            else if (retrievDeviceMethodRidInfo(topicName, method_name, dev_method_info->request_id) != 0)
            {
                LogError("Failure: retrieve device topic info");
                STRING_delete(dev_method_info->request_id);
                free(dev_method_info);
            }
            else
            {
                /* CodesSRS_IOTHUB_MQTT_TRANSPORT_07_053: [ If type is IOTHUB_TYPE_DEVICE_METHODS, then on success mqttNotificationCallback shall call IoTHubClientCore_LL_DeviceMethodComplete. ] */
                const APP_PAYLOAD* payload = mqttmessage_getApplicationMsg(msgHandle);
                if (payload == NULL ||
                    transportData->transport_callbacks.method_complete_cb(STRING_c_str(method_name), payload->message, payload->length, (void*)dev_method_info, transportData->transport_ctx) != 0)
                {
                    LogError("Failure: IoTHubClientCore_LL_DeviceMethodComplete");
                    STRING_delete(dev_method_info->request_id);
                    free(dev_method_info);
                }
            }
        }
        STRING_delete(method_name);
    }
}

static void destroyMessageDispositionContext(MESSAGE_DISPOSITION_CONTEXT* dispositionContext)
{
    free(dispositionContext);
}

static MESSAGE_DISPOSITION_CONTEXT* createMessageDispositionContext(MQTT_MESSAGE_HANDLE msgHandle)
{
    MESSAGE_DISPOSITION_CONTEXT* result = malloc(sizeof(MESSAGE_DISPOSITION_CONTEXT));

    if (result == NULL)
    {
        LogError("Failed allocating MESSAGE_DISPOSITION_CONTEXT");
    }
    else
    {
        result->packet_id = mqttmessage_getPacketId(msgHandle);
        result->qos_value = mqttmessage_getQosType(msgHandle);
    }

    return result;
}

//
// processIncomingMessageNotification processes both C2D messages and messages sent from one IoT Edge module into this module
//
static void processIncomingMessageNotification(PMQTTTRANSPORT_HANDLE_DATA transportData, MQTT_MESSAGE_HANDLE msgHandle, const char* topicName, IOTHUB_IDENTITY_TYPE type)
{
    IOTHUB_MESSAGE_HANDLE IoTHubMessage = NULL;
    const APP_PAYLOAD* appPayload = mqttmessage_getApplicationMsg(msgHandle);

    if (appPayload == NULL)
    {
        LogError("Failure: invalid appPayload.");
    }
    else if ((IoTHubMessage = IoTHubMessage_CreateFromByteArray(appPayload->message, appPayload->length)) == NULL)
    {
        LogError("Failure: IotHub Message creation has failed.");
    }
    else if (extractMqttProperties(transportData, IoTHubMessage, topicName, type) != 0)
    {
        LogError("failure extracting mqtt properties.");
        IoTHubMessage_Destroy(IoTHubMessage);
    }
    else
    {
        MESSAGE_DISPOSITION_CONTEXT* dispositionContext = createMessageDispositionContext(msgHandle);

        if (dispositionContext == NULL)
<<<<<<< HEAD
        {
            LogError("failed creating message disposition context");
            IoTHubMessage_Destroy(IoTHubMessage);
        }
        else if (IoTHubMessage_SetDispositionContext(IoTHubMessage, dispositionContext, destroyMessageDispositionContext) != IOTHUB_MESSAGE_OK)
        {
=======
        {
            LogError("failed creating message disposition context");
            IoTHubMessage_Destroy(IoTHubMessage);
        }
        else if (IoTHubMessage_SetDispositionContext(IoTHubMessage, dispositionContext, destroyMessageDispositionContext) != IOTHUB_MESSAGE_OK)
        {
>>>>>>> 762a6dca
            LogError("Failed setting disposition context in IOTHUB_MESSAGE_HANDLE");
            destroyMessageDispositionContext(dispositionContext);
            IoTHubMessage_Destroy(IoTHubMessage);
        }
        else
        {
            if (type == IOTHUB_TYPE_EVENT_QUEUE)
            {
                // Codes_SRS_IOTHUB_MQTT_TRANSPORT_31_065: [ If type is IOTHUB_TYPE_TELEMETRY and sent to an input queue, then on success `mqttNotificationCallback` shall call `IoTHubClient_LL_MessageCallback`. ]
                if (!transportData->transport_callbacks.msg_input_cb(IoTHubMessage, transportData->transport_ctx))
                {
                    LogError("IoTHubClientCore_LL_MessageCallbackFromInput returned false");
                    // This will destroy the dispostion context;
                    IoTHubMessage_Destroy(IoTHubMessage);
                }
            }
            else
            {
                /* Codes_SRS_IOTHUB_MQTT_TRANSPORT_07_056: [ If type is IOTHUB_TYPE_TELEMETRY, then on success mqttNotificationCallback shall call IoTHubClientCore_LL_MessageCallback. ] */
                if (!transportData->transport_callbacks.msg_cb(IoTHubMessage, transportData->transport_ctx))
                {
                    // Cleanup of allocated memory happens at end of function as pointers are non-NULL.
                    LogError("IoTHubClientCore_LL_MessageCallback returned false");
                    // This will destroy the dispostion context;
                    IoTHubMessage_Destroy(IoTHubMessage);
                }
            }
        }
    }
}

//
// processDeviceStreamRequest processes incoming PUBLISH messages sent from Hub to this device.
// This function is invoked by umqtt.  It performs further parsing based on topic 
// and translates this call up to "iothub_client" layer for ultimate delivery to application callback.
// Finally it sends back a response to the Device Streaming request, if provided by the upper layer.
// 
static void processDeviceStreamRequest(PMQTTTRANSPORT_HANDLE_DATA transportData, MQTT_MESSAGE_HANDLE msgHandle, const char* topic_resp)
{
    (void)topic_resp;

	if (transportData->stream_request_callback != NULL)
	{
		DEVICE_STREAM_C2D_REQUEST* request;

		// Codes_SRS_IOTHUB_MQTT_TRANSPORT_09_069: [ If type is IOTHUB_TYPE_DEVICE_STREAM_REQUEST, the mqtt message shall be parsed to a DEVICE_STREAM_C2D_REQUEST ]
		if ((request = parse_stream_c2d_request(msgHandle)) == NULL)
		{
			LogError("Failed parsing Stream request from MQTT message");
		}
		else
		{
			// Codes_SRS_IOTHUB_MQTT_TRANSPORT_09_070: [ The DEVICE_STREAM_C2D_REQUEST instance shall be passed to the upper layer through the callback set using IoTHubTransport_MQTT_Common_SetStreamRequestCallback]
			DEVICE_STREAM_C2D_RESPONSE* response = transportData->stream_request_callback(request, transportData->stream_request_context);

			if (response != NULL)
			{
				// Codes_SRS_IOTHUB_MQTT_TRANSPORT_09_071: [ If a response is provided by the callback invokation, it shall be published to "$iothub/streams/res/`response_code`/?$rid=`response->request_id`" ]
				// Codes_SRS_IOTHUB_MQTT_TRANSPORT_09_072: [ If `response->accept` is TRUE, `response_code` shall be set as "200", otherwise it shall be "400" ]
				if (publish_device_stream_response(transportData, response) != 0)
				{
					LogError("Failed sending response for Stream request");
				}

				IoTHubClient_StreamC2DResponseDestroy(response);
			}

			IoTHubClient_StreamC2DRequestDestroy(request);
		}
	}
}

//
// mqttNotificationCallback processes incoming PUBLISH messages sent from Hub (or IoT Edge) to this device.
// This function is invoked by umqtt.  It determines what topic the PUBLISH was directed at (e.g. Device Twin, Method, etc.),
// performs further parsing based on topic, and translates this call up to "iothub_client" layer for ultimate delivery to application callback.
//
static MQTT_CLIENT_ACK_OPTION mqttNotificationCallback(MQTT_MESSAGE_HANDLE msgHandle, void* callbackCtx)
{
    /* Tests_SRS_IOTHUB_MQTT_TRANSPORT_07_051: [ If msgHandle or callbackCtx is NULL, mqttNotificationCallback shall do nothing. ] */
    if (msgHandle != NULL && callbackCtx != NULL)
    {
        PMQTTTRANSPORT_HANDLE_DATA transportData = (PMQTTTRANSPORT_HANDLE_DATA)callbackCtx;
        IOTHUB_IDENTITY_TYPE type;

        /* Tests_SRS_IOTHUB_MQTT_TRANSPORT_07_052: [ mqttNotificationCallback shall extract the topic Name from the MQTT_MESSAGE_HANDLE. ] */
        const char* topicName = mqttmessage_getTopicName(msgHandle);
        if (topicName == NULL)
        {
            LogError("Failure: NULL topic name encountered");
        }
        else if (retrieveTopicType(transportData, topicName, &type) != 0)
        {
            LogError("Received unexpected topic.  Ignoring remainder of request");
        }
        else
        {
            if (type == IOTHUB_TYPE_DEVICE_TWIN)
            {
                processTwinNotification(transportData, msgHandle, topicName);
            }
            else if (type == IOTHUB_TYPE_DEVICE_METHODS)
            {
                processDeviceMethodNotification(transportData, msgHandle, topicName);
            }
			else if (type == IOTHUB_TYPE_DEVICE_STREAM_REQUEST)
			{
				processDeviceStreamRequest(transportData, msgHandle, topicName);
			}
			else if (type == IOTHUB_TYPE_DEVICE_STREAM_RESPONSE)
			{
				LogError("Unexpected topic type (%d)", type);
			}
            else
            {
                processIncomingMessageNotification(transportData, msgHandle, topicName, type);
            }
        }
    }

    return MQTT_CLIENT_ACK_NONE;
}

//
// mqttOperationCompleteCallback is invoked by umqtt when an operation initiated by the device completes.
// Examples of device initiated operations include PUBLISH, CONNECT, and SUBSCRIBE.
//
static void mqttOperationCompleteCallback(MQTT_CLIENT_HANDLE handle, MQTT_CLIENT_EVENT_RESULT actionResult, const void* msgInfo, void* callbackCtx)
{
    (void)handle;
    if (callbackCtx != NULL)
    {
        PMQTTTRANSPORT_HANDLE_DATA transport_data = (PMQTTTRANSPORT_HANDLE_DATA)callbackCtx;

        switch (actionResult)
        {
            case MQTT_CLIENT_ON_PUBLISH_ACK:
            case MQTT_CLIENT_ON_PUBLISH_COMP:
            {
                const PUBLISH_ACK* puback = (const PUBLISH_ACK*)msgInfo;
                if (puback != NULL)
                {
                    PDLIST_ENTRY currentListEntry = transport_data->telemetry_waitingForAck.Flink;
                    while (currentListEntry != &transport_data->telemetry_waitingForAck)
                    {
                        MQTT_MESSAGE_DETAILS_LIST* mqttMsgEntry = containingRecord(currentListEntry, MQTT_MESSAGE_DETAILS_LIST, entry);
                        DLIST_ENTRY saveListEntry;
                        saveListEntry.Flink = currentListEntry->Flink;

                        if (puback->packetId == mqttMsgEntry->packet_id)
                        {
                            (void)DList_RemoveEntryList(currentListEntry); //First remove the item from Waiting for Ack List.
                            notifyApplicationOfSendMessageComplete(mqttMsgEntry->iotHubMessageEntry, transport_data, IOTHUB_CLIENT_CONFIRMATION_OK);
                            free(mqttMsgEntry);
                        }
                        currentListEntry = saveListEntry.Flink;
                    }
                }
                else
                {
                    LogError("Failure: MQTT_CLIENT_ON_PUBLISH_ACK publish_ack structure NULL.");
                }
                break;
            }
            case MQTT_CLIENT_ON_CONNACK:
            {
                const CONNECT_ACK* connack = (const CONNECT_ACK*)msgInfo;
                if (connack != NULL)
                {
                    if (connack->returnCode == CONNECTION_ACCEPTED)
                    {
                        // The connect packet has been acked
                        transport_data->currPacketState = CONNACK_TYPE;
                        transport_data->isRecoverableError = true;
                        transport_data->mqttClientStatus = MQTT_CLIENT_STATUS_CONNECTED;

                        // Codes_SRS_IOTHUB_TRANSPORT_MQTT_COMMON_09_008: [ Upon successful connection the retry control shall be reset using retry_control_reset() ]
                        retry_control_reset(transport_data->retry_control_handle);

                        transport_data->transport_callbacks.connection_status_cb(IOTHUB_CLIENT_CONNECTION_AUTHENTICATED, IOTHUB_CLIENT_CONNECTION_OK, transport_data->transport_ctx);
                    }
                    else
                    {
                        if (connack->returnCode == CONN_REFUSED_SERVER_UNAVAIL)
                        {
                            transport_data->transport_callbacks.connection_status_cb(IOTHUB_CLIENT_CONNECTION_UNAUTHENTICATED, IOTHUB_CLIENT_CONNECTION_DEVICE_DISABLED, transport_data->transport_ctx);
                        }
                        else if (connack->returnCode == CONN_REFUSED_BAD_USERNAME_PASSWORD || connack->returnCode == CONN_REFUSED_ID_REJECTED)
                        {
                            transport_data->isRecoverableError = false;
                            transport_data->transport_callbacks.connection_status_cb(IOTHUB_CLIENT_CONNECTION_UNAUTHENTICATED, IOTHUB_CLIENT_CONNECTION_BAD_CREDENTIAL, transport_data->transport_ctx);
                        }
                        else if (connack->returnCode == CONN_REFUSED_NOT_AUTHORIZED)
                        {
                            transport_data->transport_callbacks.connection_status_cb(IOTHUB_CLIENT_CONNECTION_UNAUTHENTICATED, IOTHUB_CLIENT_CONNECTION_BAD_CREDENTIAL, transport_data->transport_ctx);
                        }
                        else if (connack->returnCode == CONN_REFUSED_UNACCEPTABLE_VERSION)
                        {
                            transport_data->isRecoverableError = false;
                        }
                        LogError("Connection Not Accepted: 0x%x: %s", connack->returnCode, retrieveMqttReturnCodes(connack->returnCode));
                        transport_data->mqttClientStatus = MQTT_CLIENT_STATUS_PENDING_CLOSE;
                        transport_data->currPacketState = PACKET_TYPE_ERROR;
                    }
                }
                else
                {
                    LogError("MQTT_CLIENT_ON_CONNACK CONNACK parameter is NULL.");
                }
                break;
            }
            case MQTT_CLIENT_ON_SUBSCRIBE_ACK:
            {
                const SUBSCRIBE_ACK* suback = (const SUBSCRIBE_ACK*)msgInfo;
                if (suback != NULL)
                {
                    size_t index = 0;
                    for (index = 0; index < suback->qosCount; index++)
                    {
                        if (suback->qosReturn[index] == DELIVER_FAILURE)
                        {
                            LogError("Subscribe delivery failure of subscribe %lu", (unsigned long)index);
                        }
                    }
                    // The subscribed packet has been acked
                    transport_data->currPacketState = SUBACK_TYPE;

                    // Is this a twin message
                    if (suback->packetId == transport_data->twin_resp_packet_id)
                    {
                        transport_data->twin_resp_sub_recv = true;
                    }
                }
                else
                {
                    LogError("Failure: MQTT_CLIENT_ON_SUBSCRIBE_ACK SUBSCRIBE_ACK parameter is NULL.");
                }
                break;
            }
            case MQTT_CLIENT_ON_PUBLISH_RECV:
            case MQTT_CLIENT_ON_PUBLISH_REL:
            {
                // Currently not used
                break;
            }
            case MQTT_CLIENT_ON_DISCONNECT:
            {
                // Close the client so we can reconnect again
                transport_data->mqttClientStatus = MQTT_CLIENT_STATUS_NOT_CONNECTED;
                break;
            }
            case MQTT_CLIENT_ON_UNSUBSCRIBE_ACK:
            case MQTT_CLIENT_ON_PING_RESPONSE:
            default:
            {
                break;
            }
        }
    }
}

// Prior to creating a new connection, if we have an existing xioTransport that has been connected before
// we need to clear it now or else cached settings (especially TLS when communicating with HTTP proxies)
// will break reconnection attempt.
static void ResetConnectionIfNecessary(PMQTTTRANSPORT_HANDLE_DATA transport_data)
{
    if (transport_data->xioTransport != NULL && transport_data->conn_attempted)
    {
        OPTIONHANDLER_HANDLE options = xio_retrieveoptions(transport_data->xioTransport);
        setSavedTlsOptions(transport_data, options);
        DestroyXioTransport(transport_data);
    }
}

//
// processDisconnectCallback is a callback invoked by umqtt to signal that the disconnection has completed.
//
static void processDisconnectCallback(void* ctx)
{
    if (ctx != NULL)
    {
        int* disconn_recv = (int*)ctx;
        *disconn_recv = 1;
    }
}

//
// DisconnectFromClient will tear down the existing MQTT connection, trying to gracefully send an MQTT DISCONNECT (with a timeout),
// destroy the underlying xio for network communication, and update the transport_data state machine appropriately.
//
//NOTE: After a call to DisconnectFromClient, determine if appropriate to also call
//      transport_data->transport_callbacks.connection_status_cb().
static void DisconnectFromClient(PMQTTTRANSPORT_HANDLE_DATA transport_data)
{
    if (transport_data->currPacketState != DISCONNECT_TYPE)
    {
        if (!transport_data->isDestroyCalled)
        {
            OPTIONHANDLER_HANDLE options = xio_retrieveoptions(transport_data->xioTransport);
            setSavedTlsOptions(transport_data, options);
        }
        // Ensure the disconnect message is sent
        if (transport_data->mqttClientStatus == MQTT_CLIENT_STATUS_CONNECTED)
        {
            transport_data->disconnect_recv_flag = 0;
            (void)mqtt_client_disconnect(transport_data->mqttClient, processDisconnectCallback, &transport_data->disconnect_recv_flag);
            size_t disconnect_ctr = 0;
            do
            {
                mqtt_client_dowork(transport_data->mqttClient);
                disconnect_ctr++;
                ThreadAPI_Sleep(50);
            } while ((disconnect_ctr < MAX_DISCONNECT_VALUE) && (transport_data->disconnect_recv_flag == 0));
        }
        DestroyXioTransport(transport_data);

        transport_data->device_twin_get_sent = false;
        transport_data->mqttClientStatus = MQTT_CLIENT_STATUS_NOT_CONNECTED;
        transport_data->currPacketState = DISCONNECT_TYPE;
    }
}

//
// processErrorCallback is invoked by umqtt when an error has occurred.
//
static void processErrorCallback(MQTT_CLIENT_HANDLE handle, MQTT_CLIENT_EVENT_ERROR error, void* callbackCtx)
{
    (void)handle;
    if (callbackCtx != NULL)
    {
        PMQTTTRANSPORT_HANDLE_DATA transport_data = (PMQTTTRANSPORT_HANDLE_DATA)callbackCtx;
        switch (error)
        {
            case MQTT_CLIENT_CONNECTION_ERROR:
            {
                transport_data->transport_callbacks.connection_status_cb(IOTHUB_CLIENT_CONNECTION_UNAUTHENTICATED, IOTHUB_CLIENT_CONNECTION_NO_NETWORK, transport_data->transport_ctx);
                break;
            }
            case MQTT_CLIENT_COMMUNICATION_ERROR:
            {
                transport_data->transport_callbacks.connection_status_cb(IOTHUB_CLIENT_CONNECTION_UNAUTHENTICATED, IOTHUB_CLIENT_CONNECTION_COMMUNICATION_ERROR, transport_data->transport_ctx);
                break;
            }
            case MQTT_CLIENT_NO_PING_RESPONSE:
            {
                LogError("Mqtt Ping Response was not encountered.  Reconnecting device...");
                transport_data->transport_callbacks.connection_status_cb(IOTHUB_CLIENT_CONNECTION_UNAUTHENTICATED, IOTHUB_CLIENT_CONNECTION_NO_PING_RESPONSE, transport_data->transport_ctx);
                break;
            }
            case MQTT_CLIENT_PARSE_ERROR:
            case MQTT_CLIENT_MEMORY_ERROR:
            case MQTT_CLIENT_UNKNOWN_ERROR:
            default:
            {
                LogError("INTERNAL ERROR: unexpected error value received %s", MU_ENUM_TO_STRING(MQTT_CLIENT_EVENT_ERROR, error));
                break;
            }
        }
        if (transport_data->mqttClientStatus != MQTT_CLIENT_STATUS_PENDING_CLOSE)
        {
            // We have encountered an mqtt protocol error in an non-closing state
            // The best course of action is to execute a shutdown of the mqtt/tls/socket
            // layer and then attempt to reconnect
            transport_data->mqttClientStatus = MQTT_CLIENT_STATUS_EXECUTE_DISCONNECT;
        }
        transport_data->currPacketState = PACKET_TYPE_ERROR;
        transport_data->device_twin_get_sent = false;
        if (transport_data->topic_MqttMessage != NULL)
        {
            transport_data->topics_ToSubscribe |= SUBSCRIBE_TELEMETRY_TOPIC;
        }
        if (transport_data->topic_GetState != NULL)
        {
            transport_data->topics_ToSubscribe |= SUBSCRIBE_GET_REPORTED_STATE_TOPIC;
        }
        if (transport_data->topic_NotifyState != NULL)
        {
            transport_data->topics_ToSubscribe |= SUBSCRIBE_NOTIFICATION_STATE_TOPIC;
        }
        if (transport_data->topic_DeviceMethods != NULL)
        {
            transport_data->topics_ToSubscribe |= SUBSCRIBE_DEVICE_METHOD_TOPIC;
        }
        if (transport_data->topic_InputQueue != NULL)
        {
            transport_data->topics_ToSubscribe |= SUBSCRIBE_INPUT_QUEUE_TOPIC;
        }
        if (transport_data->topic_StreamsPost != NULL)
        {
            transport_data->topics_ToSubscribe |= SUBSCRIBE_STREAMS_POST_TOPIC;
        }
        if (transport_data->topic_StreamsResp != NULL)
        {
            transport_data->topics_ToSubscribe |= SUBSCRIBE_STREAMS_RESP_TOPIC;
        }
    }
    else
    {
        LogError("Failure: mqtt called back with null context.");
    }
}

//
// SubscribeToMqttProtocol determines which topics we should SUBSCRIBE to, based on existing state, and then
// invokes the underlying umqtt layer to send the SUBSCRIBE across the network.
//
static void SubscribeToMqttProtocol(PMQTTTRANSPORT_HANDLE_DATA transport_data)
{
    if (transport_data->topics_ToSubscribe != UNSUBSCRIBE_FROM_TOPIC)
    {
        uint32_t topic_subscription = 0;
        size_t subscribe_count = 0;
        uint16_t packet_id = getNextPacketId(transport_data);
        SUBSCRIBE_PAYLOAD subscribe[SUBSCRIBE_TOPIC_COUNT];
        if ((transport_data->topic_MqttMessage != NULL) && (SUBSCRIBE_TELEMETRY_TOPIC & transport_data->topics_ToSubscribe))
        {
            subscribe[subscribe_count].subscribeTopic = STRING_c_str(transport_data->topic_MqttMessage);
            subscribe[subscribe_count].qosReturn = DELIVER_AT_LEAST_ONCE;
            topic_subscription |= SUBSCRIBE_TELEMETRY_TOPIC;
            subscribe_count++;
        }
        if ((transport_data->topic_GetState != NULL) && (SUBSCRIBE_GET_REPORTED_STATE_TOPIC & transport_data->topics_ToSubscribe))
        {
            subscribe[subscribe_count].subscribeTopic = STRING_c_str(transport_data->topic_GetState);
            subscribe[subscribe_count].qosReturn = DELIVER_AT_MOST_ONCE;
            topic_subscription |= SUBSCRIBE_GET_REPORTED_STATE_TOPIC;
            subscribe_count++;
            transport_data->twin_resp_packet_id = packet_id;
        }
        if ((transport_data->topic_NotifyState != NULL) && (SUBSCRIBE_NOTIFICATION_STATE_TOPIC & transport_data->topics_ToSubscribe))
        {
            subscribe[subscribe_count].subscribeTopic = STRING_c_str(transport_data->topic_NotifyState);
            subscribe[subscribe_count].qosReturn = DELIVER_AT_MOST_ONCE;
            topic_subscription |= SUBSCRIBE_NOTIFICATION_STATE_TOPIC;
            subscribe_count++;
        }
        if ((transport_data->topic_DeviceMethods != NULL) && (SUBSCRIBE_DEVICE_METHOD_TOPIC & transport_data->topics_ToSubscribe))
        {
            subscribe[subscribe_count].subscribeTopic = STRING_c_str(transport_data->topic_DeviceMethods);
            subscribe[subscribe_count].qosReturn = DELIVER_AT_MOST_ONCE;
            topic_subscription |= SUBSCRIBE_DEVICE_METHOD_TOPIC;
            subscribe_count++;
        }
        if ((transport_data->topic_InputQueue != NULL) && (SUBSCRIBE_INPUT_QUEUE_TOPIC & transport_data->topics_ToSubscribe))
        {
            subscribe[subscribe_count].subscribeTopic = STRING_c_str(transport_data->topic_InputQueue);
            subscribe[subscribe_count].qosReturn = DELIVER_AT_LEAST_ONCE;
            topic_subscription |= SUBSCRIBE_INPUT_QUEUE_TOPIC;
            subscribe_count++;
        }
        if ((transport_data->topic_StreamsPost != NULL) && (SUBSCRIBE_STREAMS_POST_TOPIC & transport_data->topics_ToSubscribe))
        {
            subscribe[subscribe_count].subscribeTopic = STRING_c_str(transport_data->topic_StreamsPost);
            subscribe[subscribe_count].qosReturn = DELIVER_AT_MOST_ONCE;
            topic_subscription |= SUBSCRIBE_STREAMS_POST_TOPIC;
            subscribe_count++;
        }
        if ((transport_data->topic_StreamsResp != NULL) && (SUBSCRIBE_STREAMS_RESP_TOPIC & transport_data->topics_ToSubscribe))
        {
            subscribe[subscribe_count].subscribeTopic = STRING_c_str(transport_data->topic_StreamsResp);
            subscribe[subscribe_count].qosReturn = DELIVER_AT_MOST_ONCE;
            topic_subscription |= SUBSCRIBE_STREAMS_RESP_TOPIC;
            subscribe_count++;
        }

        if (subscribe_count != 0)
        {
            /* Codes_SRS_IOTHUB_MQTT_TRANSPORT_07_016: [IoTHubTransport_MQTT_Common_Subscribe shall call mqtt_client_subscribe to subscribe to the Message Topic.] */
            if (mqtt_client_subscribe(transport_data->mqttClient, packet_id, subscribe, subscribe_count) != 0)
            {
                /* Codes_SRS_IOTHUB_MQTT_TRANSPORT_07_017: [Upon failure IoTHubTransport_MQTT_Common_Subscribe shall return a non-zero value.] */
                LogError("Failure: mqtt_client_subscribe returned error.");
            }
            else
            {
                /* Codes_SRS_IOTHUB_MQTT_TRANSPORT_07_018: [On success IoTHubTransport_MQTT_Common_Subscribe shall return 0.] */
                transport_data->topics_ToSubscribe &= ~topic_subscription;
                transport_data->currPacketState = SUBSCRIBE_TYPE;
            }
        }
        else
        {
            /* Codes_SRS_IOTHUB_MQTT_TRANSPORT_07_017: [Upon failure IoTHubTransport_MQTT_Common_Subscribe shall return a non-zero value.] */
            LogError("Failure: subscribe_topic is empty.");
        }
        transport_data->currPacketState = SUBSCRIBE_TYPE;
    }
    else
    {
        transport_data->currPacketState = PUBLISH_TYPE;
    }
}

//
// RetrieveMessagePayload translates the payload set by the application in messageHandle into payload/length for sending across the network.
//
static bool RetrieveMessagePayload(IOTHUB_MESSAGE_HANDLE messageHandle, const unsigned char** payload, size_t* length)
{
    bool result;
    IOTHUBMESSAGE_CONTENT_TYPE contentType = IoTHubMessage_GetContentType(messageHandle);
    if (contentType == IOTHUBMESSAGE_BYTEARRAY)
    {
        if (IoTHubMessage_GetByteArray(messageHandle, &(*payload), length) != IOTHUB_MESSAGE_OK)
        {
            LogError("Failure result from IoTHubMessage_GetByteArray");
            result = false;
            *length = 0;
        }
        else
        {
            result = true;
        }
    }
    else if (contentType == IOTHUBMESSAGE_STRING)
    {
        *payload = (const unsigned char*)IoTHubMessage_GetString(messageHandle);
        if (*payload == NULL)
        {
            LogError("Failure result from IoTHubMessage_GetString");
            result = false;
            *length = 0;
        }
        else
        {
            *length = strlen((const char*)*payload);
            result = true;
        }
    }
    else
    {
        result = false;
        *length = 0;
    }
    return result;
}

//
// ProcessPendingTelemetryMessages examines each telemetry message the device/module has sent that hasn't yet been PUBACK'd.
// For each message, it might:
// * Ignore it, if its timeout has not yet been reached.
// * Attempt to retry PUBLISH the message, if has remaining retries left.
// * Stop attempting to send the message.  This will result in tearing down the underlying MQTT/TCP connection because it indicates
//   something is wrong.
//
static void ProcessPendingTelemetryMessages(PMQTTTRANSPORT_HANDLE_DATA transport_data)
{
    PDLIST_ENTRY current_entry = transport_data->telemetry_waitingForAck.Flink;
    tickcounter_ms_t current_ms;
    (void)tickcounter_get_current_ms(transport_data->msgTickCounter, &current_ms);
    while (current_entry != &transport_data->telemetry_waitingForAck)
    {
        MQTT_MESSAGE_DETAILS_LIST* msg_detail_entry = containingRecord(current_entry, MQTT_MESSAGE_DETAILS_LIST, entry);
        DLIST_ENTRY nextListEntry;
        nextListEntry.Flink = current_entry->Flink;

        if (((current_ms - msg_detail_entry->msgPublishTime) / 1000) > RESEND_TIMEOUT_VALUE_MIN)
        {
            if (msg_detail_entry->retryCount >= MAX_SEND_RECOUNT_LIMIT)
            {
                notifyApplicationOfSendMessageComplete(msg_detail_entry->iotHubMessageEntry, transport_data, IOTHUB_CLIENT_CONFIRMATION_MESSAGE_TIMEOUT);
                (void)DList_RemoveEntryList(current_entry);
                free(msg_detail_entry);

                DisconnectFromClient(transport_data);
                if (!transport_data->isRetryExpiredCallbackCalled) // Only call once
                {
                    transport_data->transport_callbacks.connection_status_cb(IOTHUB_CLIENT_CONNECTION_UNAUTHENTICATED, IOTHUB_CLIENT_CONNECTION_RETRY_EXPIRED, transport_data->transport_ctx);
                    transport_data->isRetryExpiredCallbackCalled = true;
                }
            }
            else
            {
                // Ensure that the packet state is PUBLISH_TYPE and then attempt to send the message
                // again
                if (transport_data->currPacketState == PUBLISH_TYPE)
                {
                    size_t messageLength;
                    const unsigned char* messagePayload = NULL;
                    if (!RetrieveMessagePayload(msg_detail_entry->iotHubMessageEntry->messageHandle, &messagePayload, &messageLength))
                    {
                        (void)DList_RemoveEntryList(current_entry);
                        notifyApplicationOfSendMessageComplete(msg_detail_entry->iotHubMessageEntry, transport_data, IOTHUB_CLIENT_CONFIRMATION_ERROR);
                    }
                    else
                    {
                        if (publishTelemetryMsg(transport_data, msg_detail_entry, messagePayload, messageLength) != 0)
                        {
                            (void)DList_RemoveEntryList(current_entry);
                            notifyApplicationOfSendMessageComplete(msg_detail_entry->iotHubMessageEntry, transport_data, IOTHUB_CLIENT_CONFIRMATION_ERROR);
                            free(msg_detail_entry);
                        }
                    }
                }
                else
                {
                    msg_detail_entry->retryCount++;
                    msg_detail_entry->msgPublishTime = current_ms;
                }
            }
        }
        current_entry = nextListEntry.Flink;
    }
}

//
// CreateTransportProviderIfNecessary will create the underlying xioTransport (which handles networking I/O) and
// set its options, assuming the xioTransport does not already exist.
//
static int CreateTransportProviderIfNecessary(PMQTTTRANSPORT_HANDLE_DATA transport_data)
{
    int result;

    if (transport_data->xioTransport == NULL)
    {
        // construct address
        const char* hostAddress = STRING_c_str(transport_data->hostAddress);
        MQTT_TRANSPORT_PROXY_OPTIONS mqtt_proxy_options;

        /* Codes_SRS_IOTHUB_TRANSPORT_MQTT_COMMON_01_011: [ If no `proxy_data` option has been set, NULL shall be passed as the argument `mqtt_transport_proxy_options` when calling the function `get_io_transport` passed in `IoTHubTransport_MQTT_Common__Create`. ]*/
        mqtt_proxy_options.host_address = transport_data->http_proxy_hostname;
        mqtt_proxy_options.port = transport_data->http_proxy_port;
        mqtt_proxy_options.username = transport_data->http_proxy_username;
        mqtt_proxy_options.password = transport_data->http_proxy_password;

        /* Codes_SRS_IOTHUB_TRANSPORT_MQTT_COMMON_01_010: [ If the `proxy_data` option has been set, the proxy options shall be filled in the argument `mqtt_transport_proxy_options` when calling the function `get_io_transport` passed in `IoTHubTransport_MQTT_Common__Create` to obtain the underlying IO handle. ]*/
        transport_data->xioTransport = transport_data->get_io_transport(hostAddress, (transport_data->http_proxy_hostname == NULL) ? NULL : &mqtt_proxy_options);
        if (transport_data->xioTransport == NULL)
        {
            LogError("Unable to create the lower level TLS layer.");
            result = MU_FAILURE;
        }
        else
        {
            if (transport_data->saved_tls_options != NULL)
            {
                if (OptionHandler_FeedOptions(transport_data->saved_tls_options, transport_data->xioTransport) != OPTIONHANDLER_OK)
                {
                    LogError("Failed feeding existing options to new TLS instance.");
                    result = MU_FAILURE;
                }
                else
                {
                    // The tlsio has the options, so our copy can be deleted
                    setSavedTlsOptions(transport_data, NULL);
                    result = 0;
                }
            }
            else if (IoTHubClient_Auth_Get_Credential_Type(transport_data->authorization_module) == IOTHUB_CREDENTIAL_TYPE_X509_ECC)
            {
                if (IoTHubClient_Auth_Set_xio_Certificate(transport_data->authorization_module, transport_data->xioTransport) != 0)
                {
                    LogError("Unable to create the lower level TLS layer.");
                    result = MU_FAILURE;
                }
                else
                {
                    result = 0;
                }
            }
            else
            {
                result = 0;
            }
        }
    }
    else
    {
        result = 0;
    }
    return result;
}

//
// buildClientId creates the MQTT ClientId of this device or module.
//
static STRING_HANDLE buildClientId(const char* device_id, const char* module_id)
{
    if (module_id == NULL)
    {
        return STRING_construct_sprintf("%s", device_id);
    }
    else
    {
        return STRING_construct_sprintf("%s/%s", device_id, module_id);
    }
}

//
// buildConfigForUsernameStep2IfNeeded builds the MQTT username.  IoT Hub uses the query string of the userName to optionally
// specify SDK information, product information optionally specified by the application, and optionally the PnP ModelId.
//
static int buildConfigForUsernameStep2IfNeeded(PMQTTTRANSPORT_HANDLE_DATA transport_data)
{
    int result;

    if (!transport_data->isConnectUsernameSet)
    {
        STRING_HANDLE userName = NULL;
        STRING_HANDLE modelIdParameter = NULL;
        STRING_HANDLE urlEncodedModelId = NULL;
        const char* modelId = transport_data->transport_callbacks.get_model_id_cb(transport_data->transport_ctx);
        // TODO: The preview API version in SDK is only scoped to scenarios that require the modelId to be set.
        // https://github.com/Azure/azure-iot-sdk-c/issues/1547 tracks removing this once non-preview API versions support modelId.
        const char* apiVersion = IOTHUB_API_VERSION;
        const char* appSpecifiedProductInfo = transport_data->transport_callbacks.prod_info_cb(transport_data->transport_ctx);
        STRING_HANDLE productInfoEncoded = NULL;

        if ((productInfoEncoded = URL_EncodeString((appSpecifiedProductInfo != NULL) ? appSpecifiedProductInfo : DEFAULT_IOTHUB_PRODUCT_IDENTIFIER)) == NULL)
        {
            LogError("Unable to UrlEncode productInfo");
            result = MU_FAILURE;
        }
        else if ((userName = STRING_construct_sprintf("%s?api-version=%s&DeviceClientType=%s", STRING_c_str(transport_data->configPassedThroughUsername), apiVersion, STRING_c_str(productInfoEncoded))) == NULL)
        {
            LogError("Failed constructing string");
            result = MU_FAILURE;
        }
        else if (modelId != NULL)
        {
            if ((urlEncodedModelId = URL_EncodeString(modelId)) == NULL)
            {
                LogError("Failed to URL encode the modelID string");
                result = MU_FAILURE;
            }
            else if ((modelIdParameter = STRING_construct_sprintf("&%s=%s", DT_MODEL_ID_TOKEN, STRING_c_str(urlEncodedModelId))) == NULL)
            {
                LogError("Cannot build modelID string");
                result = MU_FAILURE;
            }
            else if (STRING_concat_with_STRING(userName, modelIdParameter) != 0)
            {
                LogError("Failed to set modelID parameter in connect");
                result = MU_FAILURE;
            }
            else
            {
                result = 0;
            }
        }
        else
        {
            result = 0;
        }

        if (result == 0)
        {
            STRING_delete(transport_data->configPassedThroughUsername);
            transport_data->configPassedThroughUsername = userName;
            userName = NULL;
            // setting connect string is only allowed once in the lifetime of the device client.
            transport_data->isConnectUsernameSet = true;
        }

        STRING_delete(userName);
        STRING_delete(modelIdParameter);
        STRING_delete(urlEncodedModelId);
        STRING_delete(productInfoEncoded);
    }
    else
    {
        result = 0;
    }

    return result;
}

//
// SendMqttConnectMsg sends the MQTT CONNECT message across the network.  This function may also
// perform security functionality for building up the required token (optionally invoking into DPS if configured to do so)
//
static int SendMqttConnectMsg(PMQTTTRANSPORT_HANDLE_DATA transport_data)
{
    int result;

    char* sasToken = NULL;
    result = 0;

    IOTHUB_CREDENTIAL_TYPE cred_type = IoTHubClient_Auth_Get_Credential_Type(transport_data->authorization_module);
    if (cred_type == IOTHUB_CREDENTIAL_TYPE_DEVICE_KEY || cred_type == IOTHUB_CREDENTIAL_TYPE_DEVICE_AUTH)
    {
        sasToken = IoTHubClient_Auth_Get_SasToken(transport_data->authorization_module, STRING_c_str(transport_data->devicesAndModulesPath), 0, NULL);
        if (sasToken == NULL)
        {
            LogError("failure getting sas token from IoTHubClient_Auth_Get_SasToken.");
            result = MU_FAILURE;
        }
    }
    else if (cred_type == IOTHUB_CREDENTIAL_TYPE_SAS_TOKEN)
    {
        SAS_TOKEN_STATUS token_status = IoTHubClient_Auth_Is_SasToken_Valid(transport_data->authorization_module);
        if (token_status == SAS_TOKEN_STATUS_INVALID)
        {
            transport_data->transport_callbacks.connection_status_cb(IOTHUB_CLIENT_CONNECTION_UNAUTHENTICATED, IOTHUB_CLIENT_CONNECTION_EXPIRED_SAS_TOKEN, transport_data->transport_ctx);
            result = MU_FAILURE;
        }
        else if (token_status == SAS_TOKEN_STATUS_FAILED)
        {
            transport_data->transport_callbacks.connection_status_cb(IOTHUB_CLIENT_CONNECTION_UNAUTHENTICATED, IOTHUB_CLIENT_CONNECTION_BAD_CREDENTIAL, transport_data->transport_ctx);
            result = MU_FAILURE;
        }
        else
        {
            sasToken = IoTHubClient_Auth_Get_SasToken(transport_data->authorization_module, NULL, 0, NULL);
            if (sasToken == NULL)
            {
                LogError("failure getting sas Token.");
                result = MU_FAILURE;
            }
        }
    }

    if (result == 0)
    {
        STRING_HANDLE clientId;
        if (buildConfigForUsernameStep2IfNeeded(transport_data) != 0)
        {
            LogError("Failed to add optional connect parameters.");
            result = MU_FAILURE;
        }
        else if ((clientId = buildClientId(STRING_c_str(transport_data->device_id), STRING_c_str(transport_data->module_id))) == NULL)
        {
            LogError("Unable to allocate clientId");
            result = MU_FAILURE;
        }
        else
        {
            MQTT_CLIENT_OPTIONS options = { 0 };
            options.clientId = (char*)STRING_c_str(clientId);
            options.willMessage = NULL;
            options.username = (char*)STRING_c_str(transport_data->configPassedThroughUsername);
            if (sasToken != NULL)
            {
                options.password = sasToken;
            }
            options.keepAliveInterval = transport_data->keepAliveValue;
            options.useCleanSession = false;
            options.qualityOfServiceValue = DELIVER_AT_LEAST_ONCE;

            if (CreateTransportProviderIfNecessary(transport_data) == 0)
            {
                transport_data->conn_attempted = true;
                if (mqtt_client_connect(transport_data->mqttClient, transport_data->xioTransport, &options) != 0)
                {
                    LogError("failure connecting to address %s.", STRING_c_str(transport_data->hostAddress));
                    result = MU_FAILURE;
                }
                else
                {
                    transport_data->currPacketState = CONNECT_TYPE;
                    transport_data->isRetryExpiredCallbackCalled = false;
                    (void)tickcounter_get_current_ms(transport_data->msgTickCounter, &transport_data->mqtt_connect_time);
                    result = 0;
                }
            }
            else
            {
                result = MU_FAILURE;
            }

            if (sasToken != NULL)
            {
                free(sasToken);
            }
            STRING_delete(clientId);
        }
    }
    return result;
}

//
// UpdateMqttConnectionStateIfNeeded is used for updating MQTT's underlying connection status during a DoWork loop.
// Among this function's responsibilities:
// * Attempt to establish an MQTT connection if one has not been already.
// * Retries failed connection, if in the correct state.
// * Processes deferred disconnect requests
// * Checks timeouts, for instance on connection establishment time as well as SaS token lifetime (if SAS used)
static int UpdateMqttConnectionStateIfNeeded(PMQTTTRANSPORT_HANDLE_DATA transport_data)
{
    int result = 0;

    // Make sure we're not destroying the object
    if (!transport_data->isDestroyCalled)
    {
        RETRY_ACTION retry_action = RETRY_ACTION_RETRY_LATER;

        // Codes_SRS_IOTHUB_TRANSPORT_MQTT_COMMON_09_007: [ IoTHubTransport_MQTT_Common_DoWork shall try to reconnect according to the current retry policy set ]
        if (transport_data->mqttClientStatus == MQTT_CLIENT_STATUS_NOT_CONNECTED && transport_data->isRecoverableError)
        {
            // Note: in case retry_control_should_retry fails, the reconnection shall be attempted anyway (defaulting to policy IOTHUB_CLIENT_RETRY_IMMEDIATE).
            if (!transport_data->conn_attempted || retry_control_should_retry(transport_data->retry_control_handle, &retry_action) != 0 || retry_action == RETRY_ACTION_RETRY_NOW)
            {
                if (tickcounter_get_current_ms(transport_data->msgTickCounter, &transport_data->connectTick) != 0)
                {
                    transport_data->connectFailCount++;
                    result = MU_FAILURE;
                }
                else
                {
                    ResetConnectionIfNecessary(transport_data);

                    if (SendMqttConnectMsg(transport_data) != 0)
                    {
                        transport_data->connectFailCount++;
                        result = MU_FAILURE;
                    }
                    else
                    {
                        transport_data->mqttClientStatus = MQTT_CLIENT_STATUS_CONNECTING;
                        transport_data->connectFailCount = 0;
                        result = 0;
                    }
                }
            }
            else if (retry_action == RETRY_ACTION_STOP_RETRYING)
            {
                // Set callback if retry expired
                if (!transport_data->isRetryExpiredCallbackCalled)
                {
                    transport_data->transport_callbacks.connection_status_cb(IOTHUB_CLIENT_CONNECTION_UNAUTHENTICATED, IOTHUB_CLIENT_CONNECTION_RETRY_EXPIRED, transport_data->transport_ctx);
                    transport_data->isRetryExpiredCallbackCalled = true;
                }
                result = MU_FAILURE;
            }
            else if (retry_action == RETRY_ACTION_RETRY_LATER)
            {
                result = MU_FAILURE;
            }
        }
        else if (transport_data->mqttClientStatus == MQTT_CLIENT_STATUS_EXECUTE_DISCONNECT)
        {
            // Need to disconnect from client
            DisconnectFromClient(transport_data);
            result = 0;
        }
        // Codes_SRS_IOTHUB_TRANSPORT_MQTT_COMMON_09_001: [ IoTHubTransport_MQTT_Common_DoWork shall trigger reconnection if the mqtt_client_connect does not complete within `keepalive` seconds]
        else if (transport_data->mqttClientStatus == MQTT_CLIENT_STATUS_CONNECTING)
        {
            tickcounter_ms_t current_time;
            if (tickcounter_get_current_ms(transport_data->msgTickCounter, &current_time) != 0)
            {
                LogError("failed verifying MQTT_CLIENT_STATUS_CONNECTING timeout");
                result = MU_FAILURE;
            }
            else if ((current_time - transport_data->mqtt_connect_time) / 1000 > transport_data->connect_timeout_in_sec)
            {
                LogError("mqtt_client timed out waiting for CONNACK");
                transport_data->currPacketState = PACKET_TYPE_ERROR;
                DisconnectFromClient(transport_data);
                result = MU_FAILURE;
            }
        }
        else if (transport_data->mqttClientStatus == MQTT_CLIENT_STATUS_CONNECTED)
        {
            // We are connected and not being closed, so does SAS need to reconnect?
            tickcounter_ms_t current_time;
            if (tickcounter_get_current_ms(transport_data->msgTickCounter, &current_time) != 0)
            {
                transport_data->connectFailCount++;
                result = MU_FAILURE;
            }
            else
            {
                IOTHUB_CREDENTIAL_TYPE cred_type = IoTHubClient_Auth_Get_Credential_Type(transport_data->authorization_module);
                // If the credential type is not an x509 certificate then we shall renew the Sas_Token
                if (cred_type != IOTHUB_CREDENTIAL_TYPE_X509 && cred_type != IOTHUB_CREDENTIAL_TYPE_X509_ECC)
                {
                    uint64_t sas_token_expiry = IoTHubClient_Auth_Get_SasToken_Expiry(transport_data->authorization_module);
                    if ((current_time - transport_data->mqtt_connect_time) / 1000 > (sas_token_expiry*SAS_REFRESH_MULTIPLIER))
                    {
                        /* Codes_SRS_IOTHUB_TRANSPORT_MQTT_COMMON_07_058: [ If the sas token has timed out IoTHubTransport_MQTT_Common_DoWork shall disconnect from the mqtt client and destroy the transport information and wait for reconnect. ] */
                        DisconnectFromClient(transport_data);

                        transport_data->transport_callbacks.connection_status_cb(IOTHUB_CLIENT_CONNECTION_UNAUTHENTICATED, IOTHUB_CLIENT_CONNECTION_EXPIRED_SAS_TOKEN, transport_data->transport_ctx);
                        transport_data->currPacketState = UNKNOWN_TYPE;
                        if (transport_data->topic_MqttMessage != NULL)
                        {
                            transport_data->topics_ToSubscribe |= SUBSCRIBE_TELEMETRY_TOPIC;
                        }
                        if (transport_data->topic_GetState != NULL)
                        {
                            transport_data->topics_ToSubscribe |= SUBSCRIBE_GET_REPORTED_STATE_TOPIC;
                        }
                        if (transport_data->topic_NotifyState != NULL)
                        {
                            transport_data->topics_ToSubscribe |= SUBSCRIBE_NOTIFICATION_STATE_TOPIC;
                        }
                        if (transport_data->topic_DeviceMethods != NULL)
                        {
                            transport_data->topics_ToSubscribe |= SUBSCRIBE_DEVICE_METHOD_TOPIC;
                        }
                        if (transport_data->topic_InputQueue != NULL)
                        {
                            transport_data->topics_ToSubscribe |= SUBSCRIBE_INPUT_QUEUE_TOPIC;
                        }
                        if (transport_data->topic_StreamsPost != NULL)
                        {
                            transport_data->topics_ToSubscribe |= SUBSCRIBE_STREAMS_POST_TOPIC;
                        }
                        if (transport_data->topic_StreamsResp != NULL)
                        {
                            transport_data->topics_ToSubscribe |= SUBSCRIBE_STREAMS_RESP_TOPIC;
                        }
                    }
                }
            }
        }
    }
    return result;
}

// At handle creation time, we don't have all the fields required for building up the user name (e.g. productID)
// We build up as much of the string as we can at this point because we do not store upperConfig after initialization.
// In buildConfigForUsernameStep2IfNeeded, only immediately before we do CONNECT itself, do we complete building up this string.
static STRING_HANDLE buildConfigForUsernameStep1(const IOTHUB_CLIENT_CONFIG* upperConfig, const char* moduleId)
{
    if (moduleId == NULL)
    {
        return STRING_construct_sprintf("%s.%s/%s/", upperConfig->iotHubName, upperConfig->iotHubSuffix, upperConfig->deviceId);
    }
    else
    {
        return STRING_construct_sprintf("%s.%s/%s/%s/", upperConfig->iotHubName, upperConfig->iotHubSuffix, upperConfig->deviceId, moduleId);
    }
}

//
// buildMqttEventString creates the MQTT topic for this device (and optionally module) to PUBLISH telemetry to.
//
static STRING_HANDLE buildMqttEventString(const char* device_id, const char* module_id)
{
    if (module_id == NULL)
    {
        return STRING_construct_sprintf(TOPIC_DEVICE_EVENTS, device_id);
    }
    else
    {
        return STRING_construct_sprintf(TOPIC_MODULE_EVENTS, device_id, module_id);
    }
}

//
// buildDevicesAndModulesPath builds the path used when generating a SaS token for this request.
//
static STRING_HANDLE buildDevicesAndModulesPath(const IOTHUB_CLIENT_CONFIG* upperConfig, const char* moduleId)
{
    if (moduleId == NULL)
    {
        return STRING_construct_sprintf("%s.%s/devices/%s", upperConfig->iotHubName, upperConfig->iotHubSuffix, upperConfig->deviceId);
    }
    else
    {
        return STRING_construct_sprintf("%s.%s/devices/%s/modules/%s", upperConfig->iotHubName, upperConfig->iotHubSuffix, upperConfig->deviceId, moduleId);
    }
}

//
// buildTopicMqttMsg builds the MQTT topic that is used for C2D messages
//
static STRING_HANDLE buildTopicMqttMsg(const char* device_id)
{
    return STRING_construct_sprintf(TOPIC_DEVICE_MSG, device_id);
}

//
// checkModuleIdsEqual verifies that module Ids coming from different upper layers are equal.
//
static bool checkModuleIdsEqual(const char* transportModuleId, const char* deviceModuleId)
{
    if ((transportModuleId != NULL) && (deviceModuleId == NULL))
    {
        return false;
    }
    else if ((transportModuleId == NULL) && (deviceModuleId != NULL))
    {
        return false;
    }
    else if ((transportModuleId == NULL) && (deviceModuleId == NULL))
    {
        return true;
    }
    else
    {
        return (0 == strcmp(transportModuleId, deviceModuleId));
    }
}

//
// InitializeTransportHandleData creates a MQTTTRANSPORT_HANDLE_DATA.
//
static PMQTTTRANSPORT_HANDLE_DATA InitializeTransportHandleData(const IOTHUB_CLIENT_CONFIG* upperConfig, PDLIST_ENTRY waitingToSend, IOTHUB_AUTHORIZATION_HANDLE auth_module, const char* moduleId)
{
    PMQTTTRANSPORT_HANDLE_DATA state = (PMQTTTRANSPORT_HANDLE_DATA)malloc(sizeof(MQTTTRANSPORT_HANDLE_DATA));
    if (state == NULL)
    {
        LogError("Could not create MQTT transport state. Memory allocation failed.");
    }
    else
    {
        memset(state, 0, sizeof(MQTTTRANSPORT_HANDLE_DATA));
        if ((state->msgTickCounter = tickcounter_create()) == NULL)
        {
            LogError("Invalid Argument: iotHubName is empty");
            freeTransportHandleData(state);
            state = NULL;
        }
        // Codes_SRS_IOTHUB_TRANSPORT_MQTT_COMMON_09_005: [ MQTT transport shall use EXPONENTIAL_WITH_BACK_OFF as default retry policy ]
        else if ((state->retry_control_handle = retry_control_create(DEFAULT_RETRY_POLICY, DEFAULT_RETRY_TIMEOUT_IN_SECONDS)) == NULL)
        {
            LogError("Failed creating default retry control");
            freeTransportHandleData(state);
            state = NULL;
        }
        else if ((state->device_id = STRING_construct(upperConfig->deviceId)) == NULL)
        {
            LogError("failure constructing device_id.");
            freeTransportHandleData(state);
            state = NULL;
        }
        else if ((moduleId != NULL) && ((state->module_id = STRING_construct(moduleId)) == NULL))
        {
            LogError("failure constructing module_id.");
            freeTransportHandleData(state);
            state = NULL;
        }
        else if ((state->devicesAndModulesPath = buildDevicesAndModulesPath(upperConfig, moduleId)) == NULL)
        {
            LogError("failure constructing devicesPath.");
            freeTransportHandleData(state);
            state = NULL;
        }
        else
        {
            if ((state->topic_MqttEvent = buildMqttEventString(upperConfig->deviceId, moduleId)) == NULL)
            {
                LogError("Could not create topic_MqttEvent for MQTT");
                freeTransportHandleData(state);
                state = NULL;
            }
            else
            {
                state->mqttClient = mqtt_client_init(mqttNotificationCallback, mqttOperationCompleteCallback, state, processErrorCallback, state);
                if (state->mqttClient == NULL)
                {
                    LogError("failure initializing mqtt client.");
                    freeTransportHandleData(state);
                    state = NULL;
                }
                else
                {
                    /* Codes_SRS_IOTHUB_MQTT_TRANSPORT_07_008: [If the upperConfig contains a valid protocolGatewayHostName value this shall be used for the hostname, otherwise the hostname shall be constructed using the iothubName and iothubSuffix.] */
                    if (upperConfig->protocolGatewayHostName == NULL)
                    {
                        state->hostAddress = STRING_construct_sprintf("%s.%s", upperConfig->iotHubName, upperConfig->iotHubSuffix);
                    }
                    else
                    {
                        state->hostAddress = STRING_construct(upperConfig->protocolGatewayHostName);
                    }

                    if (state->hostAddress == NULL)
                    {
                        LogError("failure constructing host address.");
                        freeTransportHandleData(state);
                        state = NULL;
                    }
                    else if ((state->configPassedThroughUsername = buildConfigForUsernameStep1(upperConfig, moduleId)) == NULL)
                    {
                        freeTransportHandleData(state);
                        state = NULL;
                    }
                    else
                    {
                        /* Codes_SRS_IOTHUB_MQTT_TRANSPORT_07_010: [IoTHubTransport_MQTT_Common_Create shall allocate memory to save its internal state where all topics, hostname, device_id, device_key, sasTokenSr and client handle shall be saved.] */
                        DList_InitializeListHead(&(state->telemetry_waitingForAck));
                        DList_InitializeListHead(&(state->ack_waiting_queue));
                        DList_InitializeListHead(&(state->pending_get_twin_queue));
                        state->mqttClientStatus = MQTT_CLIENT_STATUS_NOT_CONNECTED;
                        state->isRecoverableError = true;
                        state->packetId = 1;
                        state->waitingToSend = waitingToSend;
                        state->currPacketState = CONNECT_TYPE;
                        state->keepAliveValue = DEFAULT_MQTT_KEEPALIVE;
                        state->connect_timeout_in_sec = DEFAULT_CONNACK_TIMEOUT;
                        state->topics_ToSubscribe = UNSUBSCRIBE_FROM_TOPIC;
                        srand((unsigned int)get_time(NULL));
                        state->authorization_module = auth_module;

                        state->isDestroyCalled = false;
                        state->isRetryExpiredCallbackCalled = false;
                        state->isRegistered = false;
                        state->device_twin_get_sent = false;
                        state->xioTransport = NULL;
                        state->portNum = 0;
                        state->connectFailCount = 0;
                        state->connectTick = 0;
                        state->topic_MqttMessage = NULL;
                        state->topic_GetState = NULL;
                        state->topic_NotifyState = NULL;
                        state->topic_DeviceMethods = NULL;
                        state->topic_InputQueue = NULL;
                        state->log_trace = state->raw_trace = false;
                        state->isConnectUsernameSet = false;
                        state->auto_url_encode_decode = false;
                        state->conn_attempted = false;
                    }
                }
            }
        }
    }
    return state;
}

//
// ProcessSubackDoWork processes state transitions responding to a SUBACK packet.
// This does NOT occur once we receive the SUBACK packet immediately; instead the work is
// deferred to the DoWork loop.
//
static void ProcessSubackDoWork(PMQTTTRANSPORT_HANDLE_DATA transport_data)
{
    if ((transport_data->topic_NotifyState != NULL || transport_data->topic_GetState != NULL) &&
        !transport_data->device_twin_get_sent)
    {
        /* Codes_SRS_IOTHUB_MQTT_TRANSPORT_07_055: [ IoTHubTransport_MQTT_Common_DoWork shall send a device twin get property message upon successfully retrieving a SUBACK on device twin topics. ] */
        MQTT_DEVICE_TWIN_ITEM* mqtt_info;

        if ((mqtt_info = createDeviceTwinMsg(transport_data, RETRIEVE_PROPERTIES, 0)) == NULL)
        {
            LogError("Failure: could not create message for twin get command");
        }
        else if (publishDeviceTwinGetMsg(transport_data, mqtt_info) == 0)
        {
            transport_data->device_twin_get_sent = true;
        }
        else
        {
            LogError("Failure: sending device twin get command.");
            destroyDeviceTwinGetMsg(mqtt_info);
        }
    }

    // Publish can be called now and in any event we need to transition out of this state.
    transport_data->currPacketState = PUBLISH_TYPE;
}

//
// ProcessPublishStateDoWork traverses all messages waiting to be sent and attempts to PUBLISH them.
//
static void ProcessPublishStateDoWork(PMQTTTRANSPORT_HANDLE_DATA transport_data)
{
    PDLIST_ENTRY currentListEntry = transport_data->waitingToSend->Flink;
    /* Codes_SRS_IOTHUB_MQTT_TRANSPORT_07_027: [IoTHubTransport_MQTT_Common_DoWork shall inspect the "waitingToSend" DLIST passed in config structure.] */
    while (currentListEntry != transport_data->waitingToSend)
    {
        IOTHUB_MESSAGE_LIST* iothubMsgList = containingRecord(currentListEntry, IOTHUB_MESSAGE_LIST, entry);
        DLIST_ENTRY savedFromCurrentListEntry;
        savedFromCurrentListEntry.Flink = currentListEntry->Flink;

        /* Codes_SRS_IOTHUB_MQTT_TRANSPORT_07_027: [IoTHubTransport_MQTT_Common_DoWork shall inspect the "waitingToSend" DLIST passed in config structure.] */
        size_t messageLength;
        const unsigned char* messagePayload = NULL;
        if (!RetrieveMessagePayload(iothubMsgList->messageHandle, &messagePayload, &messageLength))
        {
            (void)(DList_RemoveEntryList(currentListEntry));
            notifyApplicationOfSendMessageComplete(iothubMsgList, transport_data, IOTHUB_CLIENT_CONFIRMATION_ERROR);
            LogError("Failure result from IoTHubMessage_GetData");
        }
        else
        {
            /* Codes_SRS_IOTHUB_MQTT_TRANSPORT_07_029: [IoTHubTransport_MQTT_Common_DoWork shall create a MQTT_MESSAGE_HANDLE and pass this to a call to mqtt_client_publish.] */
            MQTT_MESSAGE_DETAILS_LIST* mqttMsgEntry = (MQTT_MESSAGE_DETAILS_LIST*)malloc(sizeof(MQTT_MESSAGE_DETAILS_LIST));
            if (mqttMsgEntry == NULL)
            {
                LogError("Allocation Error: Failure allocating MQTT Message Detail List.");
            }
            else
            {
                mqttMsgEntry->retryCount = 0;
                mqttMsgEntry->iotHubMessageEntry = iothubMsgList;
                mqttMsgEntry->packet_id = getNextPacketId(transport_data);
                if (publishTelemetryMsg(transport_data, mqttMsgEntry, messagePayload, messageLength) != 0)
                {
                    (void)(DList_RemoveEntryList(currentListEntry));
                    notifyApplicationOfSendMessageComplete(iothubMsgList, transport_data, IOTHUB_CLIENT_CONFIRMATION_ERROR);
                    free(mqttMsgEntry);
                }
                else
                {
                    // Remove the message from the waiting queue ...
                    (void)(DList_RemoveEntryList(currentListEntry));
                    // and add it to the ack queue
                    DList_InsertTailList(&(transport_data->telemetry_waitingForAck), &(mqttMsgEntry->entry));
                }
            }
        }
        currentListEntry = savedFromCurrentListEntry.Flink;
    }

    if (transport_data->twin_resp_sub_recv)
    {
        sendPendingGetTwinRequests(transport_data);
    }
}

TRANSPORT_LL_HANDLE IoTHubTransport_MQTT_Common_Create(const IOTHUBTRANSPORT_CONFIG* config, MQTT_GET_IO_TRANSPORT get_io_transport, TRANSPORT_CALLBACKS_INFO* cb_info, void* ctx)
{
    PMQTTTRANSPORT_HANDLE_DATA result;
    size_t deviceIdSize;

    /* Codes_SRS_IOTHUB_MQTT_TRANSPORT_07_001: [If parameter config is NULL then IoTHubTransport_MQTT_Common_Create shall return NULL.] */
    /* Codes_SRS_IOTHUB_TRANSPORT_MQTT_COMMON_07_041: [ if get_io_transport is NULL then IoTHubTransport_MQTT_Common_Create shall return NULL. ] */
    if (config == NULL || get_io_transport == NULL || cb_info == NULL)
    {
        LogError("Invalid Argument config: %p, get_io_transport: %p, cb_info: %p", config, get_io_transport, cb_info);
        result = NULL;
    }
    /* Codes_SRS_IOTHUB_MQTT_TRANSPORT_07_002: [If the parameter config's variables upperConfig, auth_module_handle or waitingToSend are NULL then IoTHubTransport_MQTT_Common_Create shall return NULL.] */
    else if (config->auth_module_handle == NULL)
    {
        LogError("Invalid Argument: auth_module_handle is NULL)");
        result = NULL;
    }
    /* Codes_SRS_IOTHUB_MQTT_TRANSPORT_07_002: [If the parameter config's variables upperConfig or waitingToSend are NULL then IoTHubTransport_MQTT_Common_Create shall return NULL.] */
    /* Codes_SRS_IOTHUB_MQTT_TRANSPORT_07_003: [If the upperConfig's variables deviceId, both deviceKey and deviceSasToken, iotHubName, protocol, or iotHubSuffix are NULL then IoTHubTransport_MQTT_Common_Create shall return NULL.] */
    /* Codes_SRS_IOTHUB_MQTT_TRANSPORT_03_003: [If both deviceKey & deviceSasToken fields are NOT NULL then IoTHubTransport_MQTT_Common_Create shall return NULL.] */
    else if (config->upperConfig == NULL ||
        config->upperConfig->protocol == NULL ||
        config->upperConfig->deviceId == NULL ||
        ((config->upperConfig->deviceKey != NULL) && (config->upperConfig->deviceSasToken != NULL)) ||
        config->upperConfig->iotHubName == NULL ||
        config->upperConfig->iotHubSuffix == NULL)
    {
        LogError("Invalid Argument: upperConfig structure contains an invalid parameter");
        result = NULL;
    }
    /* Codes_SRS_IOTHUB_MQTT_TRANSPORT_07_002: [If the parameter config's variables upperConfig, auth_module_handle or waitingToSend are NULL then IoTHubTransport_MQTT_Common_Create shall return NULL.] */
    else if (config->waitingToSend == NULL)
    {
        LogError("Invalid Argument: waitingToSend is NULL)");
        result = NULL;
    }
    /* Codes_SRS_IOTHUB_MQTT_TRANSPORT_07_006: [If the upperConfig's variables deviceId is an empty strings or length is greater then 128 then IoTHubTransport_MQTT_Common_Create shall return NULL.] */
    else if (((deviceIdSize = strlen(config->upperConfig->deviceId)) > 128U) || (deviceIdSize == 0))
    {
        LogError("Invalid Argument: DeviceId is of an invalid size");
        result = NULL;
    }
    /* Codes_SRS_IOTHUB_MQTT_TRANSPORT_07_003: [If the upperConfig's variables deviceId, both deviceKey and deviceSasToken, iotHubName, protocol, or iotHubSuffix are NULL then IoTHubTransport_MQTT_Common_Create shall return NULL.] */
    else if ((config->upperConfig->deviceKey != NULL) && (strlen(config->upperConfig->deviceKey) == 0))
    {
        LogError("Invalid Argument: deviceKey is empty");
        result = NULL;
    }
    /* Codes_SRS_IOTHUB_MQTT_TRANSPORT_07_003: [If the upperConfig's variables deviceId, both deviceKey and deviceSasToken, iotHubName, protocol, or iotHubSuffix are NULL then IoTHubTransport_MQTT_Common_Create shall return NULL.] */
    else if ((config->upperConfig->deviceSasToken != NULL) && (strlen(config->upperConfig->deviceSasToken) == 0))
    {
        LogError("Invalid Argument: deviceSasToken is empty");
        result = NULL;
    }
    /* Codes_SRS_IOTHUB_MQTT_TRANSPORT_07_003: [If the upperConfig's variables deviceId, deviceKey, iotHubName, protocol, or iotHubSuffix are NULL then IoTHubTransport_MQTT_Common_Create shall return NULL.] */
    else if (strlen(config->upperConfig->iotHubName) == 0)
    {
        LogError("Invalid Argument: iotHubName is empty");
        result = NULL;
    }
    else if (IoTHub_Transport_ValidateCallbacks(cb_info) != 0)
    {
        LogError("failure checking transport callbacks");
        result = NULL;
    }
    else
    {
        result = InitializeTransportHandleData(config->upperConfig, config->waitingToSend, config->auth_module_handle, config->moduleId);
        if (result != NULL)
        {
            result->get_io_transport = get_io_transport;
            result->http_proxy_hostname = NULL;
            result->http_proxy_username = NULL;
            result->http_proxy_password = NULL;

            result->transport_ctx = ctx;
            memcpy(&result->transport_callbacks, cb_info, sizeof(TRANSPORT_CALLBACKS_INFO));
        }
    }
    /* Codes_SRS_IOTHUB_MQTT_TRANSPORT_07_009: [If any error is encountered then IoTHubTransport_MQTT_Common_Create shall return NULL.] */
    /* Codes_SRS_IOTHUB_MQTT_TRANSPORT_07_011: [On Success IoTHubTransport_MQTT_Common_Create shall return a non-NULL value.] */
    return result;
}

void IoTHubTransport_MQTT_Common_Destroy(TRANSPORT_LL_HANDLE handle)
{
    /* Codes_SRS_IOTHUB_MQTT_TRANSPORT_07_012: [IoTHubTransport_MQTT_Common_Destroy shall do nothing if parameter handle is NULL.] */
    PMQTTTRANSPORT_HANDLE_DATA transport_data = (PMQTTTRANSPORT_HANDLE_DATA)handle;
    if (transport_data != NULL)
    {
        transport_data->isDestroyCalled = true;

        DisconnectFromClient(transport_data);

        //Empty the Waiting for Ack Messages.
        while (!DList_IsListEmpty(&transport_data->telemetry_waitingForAck))
        {
            PDLIST_ENTRY currentEntry = DList_RemoveHeadList(&transport_data->telemetry_waitingForAck);
            MQTT_MESSAGE_DETAILS_LIST* mqttMsgEntry = containingRecord(currentEntry, MQTT_MESSAGE_DETAILS_LIST, entry);
            notifyApplicationOfSendMessageComplete(mqttMsgEntry->iotHubMessageEntry, transport_data, IOTHUB_CLIENT_CONFIRMATION_BECAUSE_DESTROY);
            free(mqttMsgEntry);
        }
        while (!DList_IsListEmpty(&transport_data->ack_waiting_queue))
        {
            PDLIST_ENTRY currentEntry = DList_RemoveHeadList(&transport_data->ack_waiting_queue);
            MQTT_DEVICE_TWIN_ITEM* mqtt_device_twin = containingRecord(currentEntry, MQTT_DEVICE_TWIN_ITEM, entry);

            if (mqtt_device_twin->userCallback == NULL)
            {
                transport_data->transport_callbacks.twin_rpt_state_complete_cb(mqtt_device_twin->iothub_msg_id, STATUS_CODE_TIMEOUT_VALUE, transport_data->transport_ctx);
            }
            else
            {
                mqtt_device_twin->userCallback(DEVICE_TWIN_UPDATE_COMPLETE, NULL, 0, mqtt_device_twin->userContext);
            }

            destroyDeviceTwinGetMsg(mqtt_device_twin);
        }
        while (!DList_IsListEmpty(&transport_data->pending_get_twin_queue))
        {
            PDLIST_ENTRY currentEntry = DList_RemoveHeadList(&transport_data->pending_get_twin_queue);

            MQTT_DEVICE_TWIN_ITEM* mqtt_device_twin = containingRecord(currentEntry, MQTT_DEVICE_TWIN_ITEM, entry);

            mqtt_device_twin->userCallback(DEVICE_TWIN_UPDATE_COMPLETE, NULL, 0, mqtt_device_twin->userContext);

            destroyDeviceTwinGetMsg(mqtt_device_twin);
        }

        /* Codes_SRS_IOTHUB_MQTT_TRANSPORT_07_014: [IoTHubTransport_MQTT_Common_Destroy shall free all the resources currently in use.] */
        /* Codes_SRS_IOTHUB_TRANSPORT_MQTT_COMMON_01_012: [ `IoTHubTransport_MQTT_Common_Destroy` shall free the stored proxy options. ]*/
        freeTransportHandleData(transport_data);
    }
}

int IoTHubTransport_MQTT_Common_Subscribe_DeviceTwin(TRANSPORT_LL_HANDLE handle)
{
    int result;
    PMQTTTRANSPORT_HANDLE_DATA transport_data = (PMQTTTRANSPORT_HANDLE_DATA)handle;
    if (transport_data == NULL)
    {
        /* Codes_SRS_IOTHUB_MQTT_TRANSPORT_07_042: [If the parameter handle is NULL than IoTHubTransport_MQTT_Common_Subscribe shall return a non-zero value.] */
        LogError("Invalid handle parameter. NULL.");
        result = MU_FAILURE;
    }
    else
    {
        if (transport_data->topic_GetState == NULL)
        {
            /* Codes_SRS_IOTHUB_MQTT_TRANSPORT_07_044: [IoTHubTransport_MQTT_Common_Subscribe_DeviceTwin shall construct the get state topic string and the notify state topic string.] */
            transport_data->topic_GetState = STRING_construct(TOPIC_GET_DESIRED_STATE);
            if (transport_data->topic_GetState == NULL)
            {
                /* Codes_SRS_IOTHUB_MQTT_TRANSPORT_07_046: [Upon failure IoTHubTransport_MQTT_Common_Subscribe_DeviceTwin shall return a non-zero value.] */
                LogError("Failure: unable constructing reported state topic");
                result = MU_FAILURE;
            }
            else
            {
                /* Codes_SRS_IOTHUB_MQTT_TRANSPORT_07_047: [On success IoTHubTransport_MQTT_Common_Subscribe_DeviceTwin shall return 0.] */
                transport_data->topics_ToSubscribe |= SUBSCRIBE_GET_REPORTED_STATE_TOPIC;
                result = 0;
            }
        }
        else
        {
            result = 0;
        }
        if (result == 0)
        {
            changeStateToSubscribeIfAllowed(transport_data);
        }
    }
    return result;
}

void IoTHubTransport_MQTT_Common_Unsubscribe_DeviceTwin(TRANSPORT_LL_HANDLE handle)
{
    PMQTTTRANSPORT_HANDLE_DATA transport_data = (PMQTTTRANSPORT_HANDLE_DATA)handle;
    /* Codes_SRS_IOTHUB_MQTT_TRANSPORT_07_048: [If the parameter handle is NULL than IoTHubTransport_MQTT_Common_Unsubscribe_DeviceTwin shall do nothing.] */
    if (transport_data != NULL)
    {
        if (transport_data->topic_GetState != NULL)
        {
            /* Codes_SRS_IOTHUB_MQTT_TRANSPORT_07_049: [If subscribe_state is set to IOTHUB_DEVICE_TWIN_DESIRED_STATE then IoTHubTransport_MQTT_Common_Unsubscribe_DeviceTwin shall unsubscribe from the topic_GetState to the mqtt client.] */
            transport_data->topics_ToSubscribe &= ~SUBSCRIBE_GET_REPORTED_STATE_TOPIC;
            STRING_delete(transport_data->topic_GetState);
            transport_data->topic_GetState = NULL;
        }
        if (transport_data->topic_NotifyState != NULL)
        {
            /* Codes_SRS_IOTHUB_MQTT_TRANSPORT_07_050: [If subscribe_state is set to IOTHUB_DEVICE_TWIN_NOTIFICATION_STATE then IoTHubTransport_MQTT_Common_Unsubscribe_DeviceTwin shall unsubscribe from the topic_NotifyState to the mqtt client.] */
            transport_data->topics_ToSubscribe &= ~SUBSCRIBE_NOTIFICATION_STATE_TOPIC;
            STRING_delete(transport_data->topic_NotifyState);
            transport_data->topic_NotifyState = NULL;
        }
    }
    else
    {
        LogError("Invalid argument to unsubscribe (handle is NULL).");
    }
}

IOTHUB_CLIENT_RESULT IoTHubTransport_MQTT_Common_GetTwinAsync(IOTHUB_DEVICE_HANDLE handle, IOTHUB_CLIENT_DEVICE_TWIN_CALLBACK completionCallback, void* callbackContext)
{
    IOTHUB_CLIENT_RESULT result;

    // Codes_SRS_IOTHUB_MQTT_TRANSPORT_09_001: [ If `handle` or `completionCallback` are `NULL` than `IoTHubTransport_MQTT_Common_GetTwinAsync` shall return IOTHUB_CLIENT_INVALID_ARG. ]
    if (handle == NULL || completionCallback == NULL)
    {
        LogError("Invalid argument (handle=%p, completionCallback=%p)", handle, completionCallback);
        result = IOTHUB_CLIENT_INVALID_ARG;
    }
    else
    {
        PMQTTTRANSPORT_HANDLE_DATA transport_data = (PMQTTTRANSPORT_HANDLE_DATA)handle;
        MQTT_DEVICE_TWIN_ITEM* mqtt_info;

        if ((mqtt_info = createDeviceTwinMsg(transport_data, RETRIEVE_PROPERTIES, 0)) == NULL)
        {
            LogError("Failed creating the device twin get request message");
            // Codes_SRS_IOTHUB_MQTT_TRANSPORT_09_003: [ If any failure occurs, IoTHubTransport_MQTT_Common_GetTwinAsync shall return IOTHUB_CLIENT_ERROR ]
            result = IOTHUB_CLIENT_ERROR;
        }
        else if (tickcounter_get_current_ms(transport_data->msgTickCounter, &mqtt_info->msgCreationTime) != 0)
        {
            LogError("Failed setting the get twin request enqueue time");
            destroyDeviceTwinGetMsg(mqtt_info);
            // Codes_SRS_IOTHUB_MQTT_TRANSPORT_09_003: [ If any failure occurs, IoTHubTransport_MQTT_Common_GetTwinAsync shall return IOTHUB_CLIENT_ERROR ]
            result = IOTHUB_CLIENT_ERROR;
        }
        else
        {
            mqtt_info->userCallback = completionCallback;
            mqtt_info->userContext = callbackContext;

            // Codes_SRS_IOTHUB_MQTT_TRANSPORT_09_002: [ The request shall be queued to be sent when the transport is connected, through DoWork ]
            DList_InsertTailList(&transport_data->pending_get_twin_queue, &mqtt_info->entry);

            // Codes_SRS_IOTHUB_MQTT_TRANSPORT_09_004: [ If no failure occurs, IoTHubTransport_MQTT_Common_GetTwinAsync shall return IOTHUB_CLIENT_OK ]
            result = IOTHUB_CLIENT_OK;
        }
    }

    return result;
}

int IoTHubTransport_MQTT_Common_Subscribe_DeviceMethod(IOTHUB_DEVICE_HANDLE handle)
{
    int result;
    PMQTTTRANSPORT_HANDLE_DATA transport_data = (PMQTTTRANSPORT_HANDLE_DATA)handle;

    if (transport_data == NULL)
    {
        /*Codes_SRS_IOTHUB_MQTT_TRANSPORT_12_001 : [If the parameter handle is NULL than IoTHubTransport_MQTT_Common_Subscribe_DeviceMethod shall return a non - zero value.]*/
        LogError("Invalid handle parameter. NULL.");
        result = MU_FAILURE;
    }
    else
    {
        if (transport_data->topic_DeviceMethods == NULL)
        {
            /*Codes_SRS_IOTHUB_MQTT_TRANSPORT_12_004 : [IoTHubTransport_MQTT_Common_Subscribe_DeviceMethod shall construct the DEVICE_METHOD topic string for subscribe.]*/
            transport_data->topic_DeviceMethods = STRING_construct(TOPIC_DEVICE_METHOD_SUBSCRIBE);
            if (transport_data->topic_DeviceMethods == NULL)
            {
                /*Codes_SRS_IOTHUB_MQTT_TRANSPORT_12_006 : [Upon failure IoTHubTransport_MQTT_Common_Subscribe_DeviceMethod shall return a non - zero value.]*/
                LogError("Failure: unable constructing device method subscribe topic");
                result = MU_FAILURE;
            }
            else
            {
                /*Codes_SRS_IOTHUB_MQTT_TRANSPORT_12_003 : [IoTHubTransport_MQTT_Common_Subscribe_DeviceMethod shall set the signaling flag for DEVICE_METHOD topic for the receiver's topic list. ]*/
                transport_data->topics_ToSubscribe |= SUBSCRIBE_DEVICE_METHOD_TOPIC;
                result = 0;
            }
        }
        else
        {
            /*Codes_SRS_IOTHUB_MQTT_TRANSPORT_12_002 : [If the MQTT transport has been previously subscribed to DEVICE_METHOD topic IoTHubTransport_MQTT_Common_Subscribe_DeviceMethod shall do nothing and return 0.]*/
            result = 0;
        }

        if (result == 0)
        {
            /*Codes_SRS_IOTHUB_MQTT_TRANSPORT_12_005 : [IoTHubTransport_MQTT_Common_Subscribe_DeviceMethod shall schedule the send of the subscription.]*/
            /*Codes_SRS_IOTHUB_MQTT_TRANSPORT_12_007 : [On success IoTHubTransport_MQTT_Common_Subscribe_DeviceMethod shall return 0.]*/
            changeStateToSubscribeIfAllowed(transport_data);
        }
    }
    return result;
}

void IoTHubTransport_MQTT_Common_Unsubscribe_DeviceMethod(TRANSPORT_LL_HANDLE handle)
{
    PMQTTTRANSPORT_HANDLE_DATA transport_data = (PMQTTTRANSPORT_HANDLE_DATA)handle;
    /*Codes_SRS_IOTHUB_MQTT_TRANSPORT_12_008 : [If the parameter handle is NULL than IoTHubTransport_MQTT_Common_Unsubscribe_DeviceMethod shall do nothing and return.]*/
    if (transport_data != NULL)
    {
        /*Codes_SRS_IOTHUB_MQTT_TRANSPORT_12_009 : [If the MQTT transport has not been subscribed to DEVICE_METHOD topic IoTHubTransport_MQTT_Common_Unsubscribe_DeviceMethod shall do nothing and return.]*/
        if (transport_data->topic_DeviceMethods != NULL)
        {
            /*Codes_SRS_IOTHUB_MQTT_TRANSPORT_12_010 : [IoTHubTransport_MQTT_Common_Unsubscribe_DeviceMethod shall construct the DEVICE_METHOD topic string for unsubscribe.]*/
            const char* unsubscribe[1];
            unsubscribe[0] = STRING_c_str(transport_data->topic_DeviceMethods);

            /*Codes_SRS_IOTHUB_MQTT_TRANSPORT_12_011 : [IoTHubTransport_MQTT_Common_Unsubscribe_DeviceMethod shall send the unsubscribe.]*/
            if (mqtt_client_unsubscribe(transport_data->mqttClient, getNextPacketId(transport_data), unsubscribe, 1) != 0)
            {
                LogError("Failure calling mqtt_client_unsubscribe");
            }

            /*Codes_SRS_IOTHUB_MQTT_TRANSPORT_12_012 : [IoTHubTransport_MQTT_Common_Unsubscribe_DeviceMethod shall removes the signaling flag for DEVICE_METHOD topic from the receiver's topic list. ]*/
            STRING_delete(transport_data->topic_DeviceMethods);
            transport_data->topic_DeviceMethods = NULL;
            transport_data->topics_ToSubscribe &= ~SUBSCRIBE_DEVICE_METHOD_TOPIC;
        }
    }
    else
    {
        LogError("Invalid argument to unsubscribe (NULL).");
    }
}

int IoTHubTransport_MQTT_Common_DeviceMethod_Response(TRANSPORT_LL_HANDLE handle, METHOD_HANDLE methodId, const unsigned char* response, size_t respSize, int status)
{
    int result;
    MQTTTRANSPORT_HANDLE_DATA* transport_data = (MQTTTRANSPORT_HANDLE_DATA*)handle;
    if (transport_data != NULL)
    {
        /* Codes_SRS_IOTHUB_TRANSPORT_MQTT_COMMON_07_042: [ IoTHubTransport_MQTT_Common_DeviceMethod_Response shall publish an mqtt message for the device method response. ] */
        DEVICE_METHOD_INFO* dev_method_info = (DEVICE_METHOD_INFO*)methodId;
        if (dev_method_info == NULL)
        {
            LogError("Failure: DEVICE_METHOD_INFO was NULL");
            result = MU_FAILURE;
        }
        else
        {
            if (publishDeviceMethodResponseMsg(transport_data, status, dev_method_info->request_id, response, respSize) != 0)
            {
                /* Codes_SRS_IOTHUB_TRANSPORT_MQTT_COMMON_07_051: [ If any error is encountered, IoTHubTransport_MQTT_Common_DeviceMethod_Response shall return a non-zero value. ] */
                LogError("Failure: publishing device method response");
                result = MU_FAILURE;
            }
            else
            {
                result = 0;
            }
            STRING_delete(dev_method_info->request_id);
            free(dev_method_info);
        }
    }
    else
    {
        /* Codes_SRS_IOTHUB_TRANSPORT_MQTT_COMMON_07_041: [ If the parameter handle is NULL than IoTHubTransport_MQTT_Common_DeviceMethod_Response shall return a non-zero value. ] */
        result = MU_FAILURE;
        LogError("Failure: invalid TRANSPORT_LL_HANDLE parameter specified");
    }
    return result;
}

int IoTHubTransport_MQTT_Common_Subscribe(TRANSPORT_LL_HANDLE handle)
{
    int result;
    PMQTTTRANSPORT_HANDLE_DATA transport_data = (PMQTTTRANSPORT_HANDLE_DATA)handle;
    if (transport_data == NULL)
    {
        /* Codes_SRS_IOTHUB_MQTT_TRANSPORT_07_015: [If parameter handle is NULL than IoTHubTransport_MQTT_Common_Subscribe shall return a non-zero value.] */
        LogError("Invalid handle parameter. NULL.");
        result = MU_FAILURE;
    }
    else if (transport_data->module_id != NULL)
    {
        // This very strongly points to an internal error.  This code path should never be reachable from the IoTHub module client API.
        LogError("Cannot specify modules for C2D style messages, per IoT Hub protocol limitations.");
        result = MU_FAILURE;
    }
    else
    {
        /* Code_SRS_IOTHUB_MQTT_TRANSPORT_07_016: [IoTHubTransport_MQTT_Common_Subscribe shall set a flag to enable mqtt_client_subscribe to be called to subscribe to the Message Topic.] */
        transport_data->topic_MqttMessage = buildTopicMqttMsg(STRING_c_str(transport_data->device_id));
        if (transport_data->topic_MqttMessage == NULL)
        {
            LogError("Failure constructing Message Topic");
            result = MU_FAILURE;
        }
        else
        {
            transport_data->topics_ToSubscribe |= SUBSCRIBE_TELEMETRY_TOPIC;
            /* Code_SRS_IOTHUB_MQTT_TRANSPORT_07_035: [If current packet state is not CONNACT, DISCONNECT_TYPE, or PACKET_TYPE_ERROR then IoTHubTransport_MQTT_Common_Subscribe shall set the packet state to SUBSCRIBE_TYPE.]*/
            changeStateToSubscribeIfAllowed(transport_data);
            result = 0;
        }
    }
    return result;
}

void IoTHubTransport_MQTT_Common_Unsubscribe(TRANSPORT_LL_HANDLE handle)
{
    PMQTTTRANSPORT_HANDLE_DATA transport_data = (PMQTTTRANSPORT_HANDLE_DATA)handle;
    /* Codes_SRS_IOTHUB_MQTT_TRANSPORT_07_019: [If parameter handle is NULL then IoTHubTransport_MQTT_Common_Unsubscribe shall do nothing.] */
    if (transport_data != NULL)
    {
        /* Codes_SRS_IOTHUB_MQTT_TRANSPORT_07_020: [IoTHubTransport_MQTT_Common_Unsubscribe shall call mqtt_client_unsubscribe to unsubscribe the mqtt message topic.] */
        const char* unsubscribe[1];
        unsubscribe[0] = STRING_c_str(transport_data->topic_MqttMessage);
        if (mqtt_client_unsubscribe(transport_data->mqttClient, getNextPacketId(transport_data), unsubscribe, 1) != 0)
        {
            LogError("Failure calling mqtt_client_unsubscribe");
        }
        STRING_delete(transport_data->topic_MqttMessage);
        transport_data->topic_MqttMessage = NULL;
        transport_data->topics_ToSubscribe &= ~SUBSCRIBE_TELEMETRY_TOPIC;
    }
    else
    {
        LogError("Invalid argument to unsubscribe (NULL).");
    }
}

IOTHUB_PROCESS_ITEM_RESULT IoTHubTransport_MQTT_Common_ProcessItem(TRANSPORT_LL_HANDLE handle, IOTHUB_IDENTITY_TYPE item_type, IOTHUB_IDENTITY_INFO* iothub_item)
{
    IOTHUB_PROCESS_ITEM_RESULT result;
    /* Codes_SRS_IOTHUBCLIENT_LL_07_001: [ If handle or iothub_item are NULL then IoTHubTransport_MQTT_Common_ProcessItem shall return IOTHUB_PROCESS_ERROR. ]*/
    if (handle == NULL || iothub_item == NULL)
    {
        LogError("Invalid handle parameter iothub_item=%p", iothub_item);
        result = IOTHUB_PROCESS_ERROR;
    }
    else
    {
        PMQTTTRANSPORT_HANDLE_DATA transport_data = (PMQTTTRANSPORT_HANDLE_DATA)handle;

        if (transport_data->currPacketState == PUBLISH_TYPE)
        {
            // Ensure the reported property suback has been received
            if (item_type == IOTHUB_TYPE_DEVICE_TWIN && transport_data->twin_resp_sub_recv)
            {
                MQTT_DEVICE_TWIN_ITEM* mqtt_info = createDeviceTwinMsg(transport_data, REPORTED_STATE, iothub_item->device_twin->item_id);
                if (mqtt_info == NULL)
                {
                    /* Codes_SRS_IOTHUBCLIENT_LL_07_004: [ If any errors are encountered IoTHubTransport_MQTT_Common_ProcessItem shall return IOTHUB_PROCESS_ERROR. ]*/
                    result = IOTHUB_PROCESS_ERROR;
                }
                else
                {
                    /*Codes_SRS_IOTHUBCLIENT_LL_07_003: [ IoTHubTransport_MQTT_Common_ProcessItem shall publish a message to the mqtt protocol with the message topic for the message type.]*/
                    /* Codes_SRS_IOTHUBCLIENT_LL_07_005: [ If successful IoTHubTransport_MQTT_Common_ProcessItem shall add mqtt info structure acknowledgement queue. ] */
                    DList_InsertTailList(&transport_data->ack_waiting_queue, &mqtt_info->entry);

                    if (publishDeviceTwinMsg(transport_data, iothub_item->device_twin, mqtt_info) != 0)
                    {
                        DList_RemoveEntryList(&mqtt_info->entry);

                        free(mqtt_info);
                        /* Codes_SRS_IOTHUBCLIENT_LL_07_004: [ If any errors are encountered IoTHubTransport_MQTT_Common_ProcessItem shall return IOTHUB_PROCESS_ERROR. ]*/
                        result = IOTHUB_PROCESS_ERROR;
                    }
                    else
                    {
                        result = IOTHUB_PROCESS_OK;
                    }
                }
            }
            else
            {
                /* Codes_SRS_IOTHUBCLIENT_LL_07_006: [ If the item_type is not a supported type IoTHubTransport_MQTT_Common_ProcessItem shall return IOTHUB_PROCESS_CONTINUE. ]*/
                result = IOTHUB_PROCESS_CONTINUE;
            }
        }
        else
        {
            /* Codes_SRS_IOTHUBCLIENT_LL_07_002: [ If the mqtt is not ready to publish messages IoTHubTransport_MQTT_Common_ProcessItem shall return IOTHUB_PROCESS_NOT_CONNECTED. ] */
            result = IOTHUB_PROCESS_NOT_CONNECTED;
        }
    }
    return result;
}

/* Codes_SRS_IOTHUB_MQTT_TRANSPORT_07_054: [ IoTHubTransport_MQTT_Common_DoWork shall subscribe to the Notification and get_state Topics if they are defined. ] */
void IoTHubTransport_MQTT_Common_DoWork(TRANSPORT_LL_HANDLE handle)
{
    /* Codes_SRS_IOTHUB_MQTT_TRANSPORT_07_026: [IoTHubTransport_MQTT_Common_DoWork shall do nothing if parameter handle and/or iotHubClientHandle is NULL.] */
    PMQTTTRANSPORT_HANDLE_DATA transport_data = (PMQTTTRANSPORT_HANDLE_DATA)handle;
    if (transport_data != NULL)
    {
        if (UpdateMqttConnectionStateIfNeeded(transport_data) == 0)
        {
            if (transport_data->mqttClientStatus == MQTT_CLIENT_STATUS_PENDING_CLOSE)
            {
                mqtt_client_disconnect(transport_data->mqttClient, NULL, NULL);
                transport_data->mqttClientStatus = MQTT_CLIENT_STATUS_NOT_CONNECTED;
            }
            else if (transport_data->currPacketState == CONNACK_TYPE || transport_data->currPacketState == SUBSCRIBE_TYPE)
            {
                SubscribeToMqttProtocol(transport_data);
            }
            else if (transport_data->currPacketState == SUBACK_TYPE)
            {
                ProcessSubackDoWork(transport_data);
            }
            else if (transport_data->currPacketState == PUBLISH_TYPE)
            {
                ProcessPublishStateDoWork(transport_data);
            }
            /* Codes_SRS_IOTHUB_MQTT_TRANSPORT_07_030: [IoTHubTransport_MQTT_Common_DoWork shall call mqtt_client_dowork everytime it is called if it is connected.] */
            mqtt_client_dowork(transport_data->mqttClient);
        }

        // Check the ack messages timeouts
        ProcessPendingTelemetryMessages(transport_data);
        removeExpiredTwinRequests(transport_data);
    }
}

int IoTHubTransport_MQTT_Common_SetRetryPolicy(TRANSPORT_LL_HANDLE handle, IOTHUB_CLIENT_RETRY_POLICY retryPolicy, size_t retryTimeoutLimitInSeconds)
{
    int result;

    if (handle == NULL)
    {
        /* Codes_SRS_IOTHUB_TRANSPORT_MQTT_COMMON_25_041: [**If any handle is NULL then IoTHubTransport_MQTT_Common_SetRetryPolicy shall return resultant line.] */
        LogError("Invalid handle parameter. NULL.");
        result = MU_FAILURE;
    }
    else
    {
        RETRY_CONTROL_HANDLE new_retry_control_handle;

        // Codes_SRS_IOTHUB_TRANSPORT_MQTT_COMMON_09_006: [ IoTHubTransport_MQTT_Common_SetRetryPolicy shall set the retry logic by calling retry_control_create() with retry policy and retryTimeout as parameters]
        // Codes_SRS_IOTHUB_TRANSPORT_MQTT_COMMON_09_009: [ If retry_control_create() fails then IoTHubTransport_MQTT_Common_SetRetryPolicy shall revert to previous retry policy and return non-zero value ]
        if ((new_retry_control_handle = retry_control_create(retryPolicy, (unsigned int)retryTimeoutLimitInSeconds)) == NULL)
        {
            LogError("Failed creating new retry control handle");
            result = MU_FAILURE;
        }
        else
        {
            PMQTTTRANSPORT_HANDLE_DATA transport_data = (PMQTTTRANSPORT_HANDLE_DATA)handle;
            RETRY_CONTROL_HANDLE previous_retry_control_handle = transport_data->retry_control_handle;

            transport_data->retry_control_handle = new_retry_control_handle;
            retry_control_destroy(previous_retry_control_handle);

            /*Codes_SRS_IOTHUB_TRANSPORT_MQTT_COMMON_25_045: [**If retry logic for specified parameters of retry policy and retryTimeoutLimitInSeconds is created successfully then IoTHubTransport_MQTT_Common_SetRetryPolicy shall return 0]*/
            result = 0;
        }
    }

    return result;
}


IOTHUB_CLIENT_RESULT IoTHubTransport_MQTT_Common_GetSendStatus(TRANSPORT_LL_HANDLE handle, IOTHUB_CLIENT_STATUS *iotHubClientStatus)
{
    IOTHUB_CLIENT_RESULT result;

    if (handle == NULL || iotHubClientStatus == NULL)
    {
        /* Codes_SRS_IOTHUB_MQTT_TRANSPORT_07_023: [IoTHubTransport_MQTT_Common_GetSendStatus shall return IOTHUB_CLIENT_INVALID_ARG if called with NULL parameter.] */
        LogError("invalid argument.");
        result = IOTHUB_CLIENT_INVALID_ARG;
    }
    else
    {
        MQTTTRANSPORT_HANDLE_DATA* handleData = (MQTTTRANSPORT_HANDLE_DATA*)handle;
        if (!DList_IsListEmpty(handleData->waitingToSend) || !DList_IsListEmpty(&(handleData->telemetry_waitingForAck)))
        {
            /* Codes_SRS_IOTHUB_MQTT_TRANSPORT_07_025: [IoTHubTransport_MQTT_Common_GetSendStatus shall return IOTHUB_CLIENT_OK and status IOTHUB_CLIENT_SEND_STATUS_BUSY if there are currently event items to be sent or being sent.] */
            *iotHubClientStatus = IOTHUB_CLIENT_SEND_STATUS_BUSY;
        }
        else
        {
            /* Codes_SRS_IOTHUB_MQTT_TRANSPORT_07_024: [IoTHubTransport_MQTT_Common_GetSendStatus shall return IOTHUB_CLIENT_OK and status IOTHUB_CLIENT_SEND_STATUS_IDLE if there are currently no event items to be sent or being sent.] */
            *iotHubClientStatus = IOTHUB_CLIENT_SEND_STATUS_IDLE;
        }
        result = IOTHUB_CLIENT_OK;
    }
    return result;
}

IOTHUB_CLIENT_RESULT IoTHubTransport_MQTT_Common_SetOption(TRANSPORT_LL_HANDLE handle, const char* option, const void* value)
{
    /* Codes_SRS_IOTHUB_MQTT_TRANSPORT_07_021: [If any parameter is NULL then IoTHubTransport_MQTT_Common_SetOption shall return IOTHUB_CLIENT_INVALID_ARG.] */
    IOTHUB_CLIENT_RESULT result;
    if (
        (handle == NULL) ||
        (option == NULL) ||
        (value == NULL)
        )
    {
        result = IOTHUB_CLIENT_INVALID_ARG;
        LogError("invalid parameter (NULL) passed to IoTHubTransport_MQTT_Common_SetOption.");
    }
    else
    {
        MQTTTRANSPORT_HANDLE_DATA* transport_data = (MQTTTRANSPORT_HANDLE_DATA*)handle;

        IOTHUB_CREDENTIAL_TYPE cred_type = IoTHubClient_Auth_Get_Credential_Type(transport_data->authorization_module);

        /* Codes_SRS_IOTHUB_MQTT_TRANSPORT_07_031: [If the option parameter is set to "logtrace" then the value shall be a bool_ptr and the value will determine if the mqtt client log is on or off.] */
        if (strcmp(OPTION_LOG_TRACE, option) == 0)
        {
            transport_data->log_trace = *((bool*)value);
            mqtt_client_set_trace(transport_data->mqttClient, transport_data->log_trace, transport_data->raw_trace);
            result = IOTHUB_CLIENT_OK;
        }
        else if (strcmp("rawlogtrace", option) == 0)
        {
            transport_data->raw_trace = *((bool*)value);
            mqtt_client_set_trace(transport_data->mqttClient, transport_data->log_trace, transport_data->raw_trace);
            result = IOTHUB_CLIENT_OK;
        }
        else if (strcmp(OPTION_AUTO_URL_ENCODE_DECODE, option) == 0)
        {
            transport_data->auto_url_encode_decode = *((bool*)value);
            result = IOTHUB_CLIENT_OK;
        }
        else if (strcmp(OPTION_CONNECTION_TIMEOUT, option) == 0)
        {
            int* connection_time = (int*)value;
            if (*connection_time != transport_data->connect_timeout_in_sec)
            {
                transport_data->connect_timeout_in_sec = (uint16_t)(*connection_time);
            }
            result = IOTHUB_CLIENT_OK;
        }
        else if (strcmp(OPTION_KEEP_ALIVE, option) == 0)
        {
            /* Codes_SRS_IOTHUB_MQTT_TRANSPORT_07_036: [If the option parameter is set to "keepalive" then the value shall be a int_ptr and the value will determine the mqtt keepalive time that is set for pings.] */
            int* keepAliveOption = (int*)value;
            /* Codes_SRS_IOTHUB_MQTT_TRANSPORT_07_037 : [If the option parameter is set to supplied int_ptr keepalive is the same value as the existing keepalive then IoTHubTransport_MQTT_Common_SetOption shall do nothing.] */
            if (*keepAliveOption != transport_data->keepAliveValue)
            {
                transport_data->keepAliveValue = (uint16_t)(*keepAliveOption);
                if (transport_data->mqttClientStatus != MQTT_CLIENT_STATUS_NOT_CONNECTED)
                {
                    /* Codes_SRS_IOTHUB_MQTT_TRANSPORT_07_038: [If the client is connected when the keepalive is set then IoTHubTransport_MQTT_Common_SetOption shall disconnect and reconnect with the specified keepalive value.] */
                    DisconnectFromClient(transport_data);
                }
            }
            result = IOTHUB_CLIENT_OK;
        }
        /* Codes_SRS_IOTHUB_MQTT_TRANSPORT_07_039: [If the option parameter is set to "x509certificate" then the value shall be a const char of the certificate to be used for x509.] */
        else if ((strcmp(OPTION_X509_CERT, option) == 0) && (cred_type != IOTHUB_CREDENTIAL_TYPE_X509 && cred_type != IOTHUB_CREDENTIAL_TYPE_UNKNOWN))
        {
            LogError("x509certificate specified, but authentication method is not x509");
            result = IOTHUB_CLIENT_INVALID_ARG;
        }
        /* Codes_SRS_IOTHUB_MQTT_TRANSPORT_07_040: [If the option parameter is set to "x509privatekey" then the value shall be a const char of the RSA Private Key to be used for x509.] */
        else if ((strcmp(OPTION_X509_PRIVATE_KEY, option) == 0) && (cred_type != IOTHUB_CREDENTIAL_TYPE_X509 && cred_type != IOTHUB_CREDENTIAL_TYPE_UNKNOWN))
        {
            LogError("x509privatekey specified, but authentication method is not x509");
            result = IOTHUB_CLIENT_INVALID_ARG;
        }
        else if (strcmp(OPTION_RETRY_INTERVAL_SEC, option) == 0)
        {
            if (retry_control_set_option(transport_data->retry_control_handle, RETRY_CONTROL_OPTION_INITIAL_WAIT_TIME_IN_SECS, value) != 0)
            {
                LogError("Failure setting retry interval option");
                result = IOTHUB_CLIENT_ERROR;
            }
            else
            {
                result = IOTHUB_CLIENT_OK;
            }
        }
        else if (strcmp(OPTION_RETRY_MAX_DELAY_SECS, option) == 0)
        {
            if (retry_control_set_option(transport_data->retry_control_handle, RETRY_CONTROL_OPTION_MAX_DELAY_IN_SECS, value) != 0)
            {
                LogError("Failure setting retry max delay option");
                result = IOTHUB_CLIENT_ERROR;
            }
            else
            {
                result = IOTHUB_CLIENT_OK;
            }
        }
        else if (strcmp(OPTION_HTTP_PROXY, option) == 0)
        {
            /* Codes_SRS_IOTHUB_TRANSPORT_MQTT_COMMON_01_001: [ If `option` is `proxy_data`, `value` shall be used as an `HTTP_PROXY_OPTIONS*`. ]*/
            HTTP_PROXY_OPTIONS* proxy_options = (HTTP_PROXY_OPTIONS*)value;

            if (transport_data->xioTransport != NULL)
            {
                /* Codes_SRS_IOTHUB_TRANSPORT_MQTT_COMMON_01_007: [ If the underlying IO has already been created, then `IoTHubTransport_MQTT_Common_SetOption` shall fail and return `IOTHUB_CLIENT_ERROR`. ]*/
                LogError("Cannot set proxy option once the underlying IO is created");
                result = IOTHUB_CLIENT_ERROR;
            }
            else if (proxy_options->host_address == NULL)
            {
                /* Codes_SRS_IOTHUB_TRANSPORT_MQTT_COMMON_01_003: [ If `host_address` is NULL, `IoTHubTransport_MQTT_Common_SetOption` shall fail and return `IOTHUB_CLIENT_INVALID_ARG`. ]*/
                LogError("NULL host_address in proxy options");
                result = IOTHUB_CLIENT_INVALID_ARG;
            }
            /* Codes_SRS_IOTHUB_TRANSPORT_MQTT_COMMON_01_006: [ If only one of `username` and `password` is NULL, `IoTHubTransport_MQTT_Common_SetOption` shall fail and return `IOTHUB_CLIENT_INVALID_ARG`. ]*/
            else if (((proxy_options->username == NULL) || (proxy_options->password == NULL)) &&
                (proxy_options->username != proxy_options->password))
            {
                LogError("Only one of username and password for proxy settings was NULL");
                result = IOTHUB_CLIENT_INVALID_ARG;
            }
            else
            {
                char* copied_proxy_hostname = NULL;
                char* copied_proxy_username = NULL;
                char* copied_proxy_password = NULL;

                /* Codes_SRS_IOTHUB_TRANSPORT_MQTT_COMMON_01_002: [ The fields `host_address`, `port`, `username` and `password` shall be saved for later used (needed when creating the underlying IO to be used by the transport). ]*/
                transport_data->http_proxy_port = proxy_options->port;
                if (mallocAndStrcpy_s(&copied_proxy_hostname, proxy_options->host_address) != 0)
                {
                    /* Codes_SRS_IOTHUB_TRANSPORT_MQTT_COMMON_01_004: [ If copying `host_address`, `username` or `password` fails, `IoTHubTransport_MQTT_Common_SetOption` shall fail and return `IOTHUB_CLIENT_ERROR`. ]*/
                    LogError("Cannot copy HTTP proxy hostname");
                    result = IOTHUB_CLIENT_ERROR;
                }
                /* Codes_SRS_IOTHUB_TRANSPORT_MQTT_COMMON_01_005: [ `username` and `password` shall be allowed to be NULL. ]*/
                else if ((proxy_options->username != NULL) && (mallocAndStrcpy_s(&copied_proxy_username, proxy_options->username) != 0))
                {
                    /* Codes_SRS_IOTHUB_TRANSPORT_MQTT_COMMON_01_004: [ If copying `host_address`, `username` or `password` fails, `IoTHubTransport_MQTT_Common_SetOption` shall fail and return `IOTHUB_CLIENT_ERROR`. ]*/
                    free(copied_proxy_hostname);
                    LogError("Cannot copy HTTP proxy username");
                    result = IOTHUB_CLIENT_ERROR;
                }
                /* Codes_SRS_IOTHUB_TRANSPORT_MQTT_COMMON_01_005: [ `username` and `password` shall be allowed to be NULL. ]*/
                else if ((proxy_options->password != NULL) && (mallocAndStrcpy_s(&copied_proxy_password, proxy_options->password) != 0))
                {
                    /* Codes_SRS_IOTHUB_TRANSPORT_MQTT_COMMON_01_004: [ If copying `host_address`, `username` or `password` fails, `IoTHubTransport_MQTT_Common_SetOption` shall fail and return `IOTHUB_CLIENT_ERROR`. ]*/
                    if (copied_proxy_username != NULL)
                    {
                        free(copied_proxy_username);
                    }
                    free(copied_proxy_hostname);
                    LogError("Cannot copy HTTP proxy password");
                    result = IOTHUB_CLIENT_ERROR;
                }
                else
                {
                    /* Codes_SRS_IOTHUB_TRANSPORT_MQTT_COMMON_01_009: [ When setting the proxy options succeeds any previously saved proxy options shall be freed. ]*/
                    freeProxyData(transport_data);

                    transport_data->http_proxy_hostname = copied_proxy_hostname;
                    transport_data->http_proxy_username = copied_proxy_username;
                    transport_data->http_proxy_password = copied_proxy_password;

                    /* Codes_SRS_IOTHUB_TRANSPORT_MQTT_COMMON_01_008: [ If setting the `proxy_data` option suceeds, `IoTHubTransport_MQTT_Common_SetOption` shall return `IOTHUB_CLIENT_OK` ]*/
                    result = IOTHUB_CLIENT_OK;
                }
            }
        }
        else
        {
            /* Codes_SRS_IOTHUB_MQTT_TRANSPORT_07_039: [If the option parameter is set to "x509certificate" then the value shall be a const char of the certificate to be used for x509.] */
            if (((strcmp(OPTION_X509_CERT, option) == 0) || (strcmp(OPTION_X509_PRIVATE_KEY, option) == 0)) && (cred_type != IOTHUB_CREDENTIAL_TYPE_X509))
            {
                IoTHubClient_Auth_Set_x509_Type(transport_data->authorization_module, true);
            }

            /* Codes_SRS_IOTHUB_MQTT_TRANSPORT_07_032: [IoTHubTransport_MQTT_Common_SetOption shall pass down the option to xio_setoption if the option parameter is not a known option string for the MQTT transport.] */
            if (CreateTransportProviderIfNecessary(transport_data) == 0)
            {
                if (xio_setoption(transport_data->xioTransport, option, value) == 0)
                {
                    result = IOTHUB_CLIENT_OK;
                }
                else
                {
                    /* Codes_SRS_IOTHUB_MQTT_TRANSPORT_07_132: [IoTHubTransport_MQTT_Common_SetOption shall return IOTHUB_CLIENT_INVALID_ARG xio_setoption fails] */
                    result = IOTHUB_CLIENT_INVALID_ARG;
                }
            }
            else
            {
                result = IOTHUB_CLIENT_ERROR;
            }
        }
    }
    return result;
}

TRANSPORT_LL_HANDLE IoTHubTransport_MQTT_Common_Register(TRANSPORT_LL_HANDLE handle, const IOTHUB_DEVICE_CONFIG* device, PDLIST_ENTRY waitingToSend)
{
    TRANSPORT_LL_HANDLE result = NULL;

    // Codes_SRS_IOTHUB_MQTT_TRANSPORT_17_001: [ IoTHubTransport_MQTT_Common_Register shall return NULL if the TRANSPORT_LL_HANDLE is NULL.]
    // Codes_SRS_IOTHUB_MQTT_TRANSPORT_17_002: [ IoTHubTransport_MQTT_Common_Register shall return NULL if device or waitingToSend are NULL.]
    if ((handle == NULL) || (device == NULL) || (waitingToSend == NULL))
    {
        LogError("IoTHubTransport_MQTT_Common_Register: handle, device or waitingToSend is NULL.");
        result = NULL;
    }
    else
    {
        MQTTTRANSPORT_HANDLE_DATA* transport_data = (MQTTTRANSPORT_HANDLE_DATA*)handle;

        // Codes_SRS_IOTHUB_MQTT_TRANSPORT_03_001: [ IoTHubTransport_MQTT_Common_Register shall return NULL if deviceId, or both deviceKey and deviceSasToken are NULL.]
        if (device->deviceId == NULL)
        {
            LogError("IoTHubTransport_MQTT_Common_Register: deviceId is NULL.");
            result = NULL;
        }
        // Codes_SRS_IOTHUB_MQTT_TRANSPORT_03_002: [ IoTHubTransport_MQTT_Common_Register shall return NULL if both deviceKey and deviceSasToken are provided.]
        else if ((device->deviceKey != NULL) && (device->deviceSasToken != NULL))
        {
            LogError("IoTHubTransport_MQTT_Common_Register: Both deviceKey and deviceSasToken are defined. Only one can be used.");
            result = NULL;
        }
        else
        {
            // Codes_SRS_IOTHUB_MQTT_TRANSPORT_17_003: [ IoTHubTransport_MQTT_Common_Register shall return NULL if deviceId or deviceKey do not match the deviceId and deviceKey passed in during IoTHubTransport_MQTT_Common_Create.]
            if (strcmp(STRING_c_str(transport_data->device_id), device->deviceId) != 0)
            {
                LogError("IoTHubTransport_MQTT_Common_Register: deviceId does not match.");
                result = NULL;
            }
            else if (!checkModuleIdsEqual(STRING_c_str(transport_data->module_id), device->moduleId))
            {
                LogError("IoTHubTransport_MQTT_Common_Register: moduleId does not match.");
                result = NULL;
            }
            // Codes_SRS_IOTHUB_TRANSPORT_MQTT_COMMON_43_001: [ IoTHubTransport_MQTT_Common_Register shall return NULL if deviceKey is NULL when credential type is IOTHUB_CREDENTIAL_TYPE_DEVICE_KEY ]
            else if (IoTHubClient_Auth_Get_Credential_Type(transport_data->authorization_module) == IOTHUB_CREDENTIAL_TYPE_DEVICE_KEY &&
                ((device->deviceKey == NULL) || (strcmp(IoTHubClient_Auth_Get_DeviceKey(transport_data->authorization_module), device->deviceKey) != 0)))
            {
                LogError("IoTHubTransport_MQTT_Common_Register: deviceKey does not match.");
                result = NULL;
            }
            else
            {
                if (transport_data->isRegistered == true)
                {
                    LogError("Transport already has device registered by id: [%s]", device->deviceId);
                    result = NULL;
                }
                else
                {
                    transport_data->isRegistered = true;
                    // Codes_SRS_IOTHUB_MQTT_TRANSPORT_17_004: [ IoTHubTransport_MQTT_Common_Register shall return the TRANSPORT_LL_HANDLE as the TRANSPORT_LL_HANDLE. ]
                    result = (TRANSPORT_LL_HANDLE)handle;
                }
            }
        }
    }

    return result;
}

void IoTHubTransport_MQTT_Common_Unregister(TRANSPORT_LL_HANDLE deviceHandle)
{
    // Codes_SRS_IOTHUB_MQTT_TRANSPORT_17_005: [ If deviceHandle is NULL `IoTHubTransport_MQTT_Common_Unregister` shall do nothing. ]
    if (deviceHandle != NULL)
    {
        MQTTTRANSPORT_HANDLE_DATA* transport_data = (MQTTTRANSPORT_HANDLE_DATA*)deviceHandle;

        transport_data->isRegistered = false;
    }
}

STRING_HANDLE IoTHubTransport_MQTT_Common_GetHostname(TRANSPORT_LL_HANDLE handle)
{
    STRING_HANDLE result;
    /*Codes_SRS_IOTHUB_MQTT_TRANSPORT_02_001: [ If handle is NULL then IoTHubTransport_MQTT_Common_GetHostname shall fail and return NULL. ]*/
    if (handle == NULL)
    {
        result = NULL;
    }
    /*Codes_SRS_IOTHUB_MQTT_TRANSPORT_02_002: [ Otherwise IoTHubTransport_MQTT_Common_GetHostname shall return a non-NULL STRING_HANDLE containg the hostname. ]*/
    else if ((result = STRING_clone(((MQTTTRANSPORT_HANDLE_DATA*)(handle))->hostAddress)) == NULL)
    {
        LogError("Cannot provide the target host name (STRING_clone failed).");
    }

    return result;
}

// Azure IoT Hub (and Edge) support the following responses for devicebound messages:
// ACCEPTED: message shall be dequeued by the hub and consider the delivery completed.
// ABANDONED: message shall remain in the hub queue, and re-delivered upon client re-connection.
// REJECTED: message shall be dequeued by the hub and not not re-delivered anymore.
// The MQTT protocol by design only supports acknowledging the receipt of a message (through PUBACK).
// To simulate the message responses above, this function behaves as follows:
// ACCEPTED: a PUBACK is sent to the Hub/Edge.
// ABANDONED: no response is sent to the Hub/Edge.
// REJECTED: a PUBACK is sent to the Hub/Edge (same as for ACCEPTED).
IOTHUB_CLIENT_RESULT IoTHubTransport_MQTT_Common_SendMessageDisposition(IOTHUB_DEVICE_HANDLE handle, IOTHUB_MESSAGE_HANDLE messageHandle, IOTHUBMESSAGE_DISPOSITION_RESULT disposition)
{
    IOTHUB_CLIENT_RESULT result;
    if (handle == NULL || messageHandle == NULL)
    {
        /*Codes_SRS_IOTHUB_MQTT_TRANSPORT_10_001: [If messageData is NULL, IoTHubTransport_MQTT_Common_SendMessageDisposition shall fail and return IOTHUB_CLIENT_ERROR. ]*/
        LogError("Invalid argument (handle=%p, messageHandle=%p", handle, messageHandle);
        result = IOTHUB_CLIENT_INVALID_ARG;
    }
    else
    {
        if (disposition == IOTHUBMESSAGE_ACCEPTED || disposition == IOTHUBMESSAGE_REJECTED)
        {
            MESSAGE_DISPOSITION_CONTEXT* msgDispCtx = NULL;

            if (IoTHubMessage_GetDispositionContext(messageHandle, &msgDispCtx) != IOTHUB_MESSAGE_OK ||
                msgDispCtx == NULL)
            {
                /* Codes_SRS_TRANSPORTMULTITHTTP_10_002: [If any of the messageData fields are NULL, IoTHubTransportHttp_SendMessageDisposition shall fail and return IOTHUB_CLIENT_ERROR.] */
                LogError("invalid message handle (no disposition context found)");
                result = IOTHUB_CLIENT_ERROR;
            }
            else
            {
                PMQTTTRANSPORT_HANDLE_DATA transport_data = (PMQTTTRANSPORT_HANDLE_DATA)handle;

                if (mqtt_client_send_message_response(transport_data->mqttClient, msgDispCtx->packet_id, msgDispCtx->qos_value) != 0)
                {
                    LogError("Failed sending ACK for MQTT message (packet_id=%u)", msgDispCtx->packet_id);
                    result = IOTHUB_CLIENT_ERROR;
                }
                else
                {
                    result = IOTHUB_CLIENT_OK;
                }
            }
        }
        else
        {
            result = IOTHUB_CLIENT_OK;
        }

        // This will also destroy the disposition context.
        IoTHubMessage_Destroy(messageHandle);
    }

    return result;
}


int IoTHubTransport_MQTT_Common_Subscribe_InputQueue(TRANSPORT_LL_HANDLE handle)
{
    int result;
    PMQTTTRANSPORT_HANDLE_DATA transport_data = (PMQTTTRANSPORT_HANDLE_DATA)handle;
    if (transport_data == NULL)
    {
        // Codes_SRS_IOTHUB_TRANSPORT_MQTT_COMMON_31_066: [ If parameter handle is NULL than IoTHubTransport_MQTT_Common_Subscribe_InputQueue shall return a non-zero value.]
        LogError("Invalid handle parameter. NULL.");
        result = MU_FAILURE;
    }
    else if (transport_data->module_id == NULL)
    {
        // Codes_SRS_IOTHUB_TRANSPORT_MQTT_COMMON_31_073: [ If module ID is not set on the transpont, IoTHubTransport_MQTT_Common_Unsubscribe_InputQueue shall fail.]
        LogError("ModuleID must be specified for input queues. NULL.");
        result = MU_FAILURE;
    }
    else if ((transport_data->topic_InputQueue == NULL) &&
        (transport_data->topic_InputQueue = STRING_construct_sprintf(TOPIC_INPUT_QUEUE_NAME, STRING_c_str(transport_data->device_id), STRING_c_str(transport_data->module_id))) == NULL)
    {
        LogError("Failure constructing Message Topic");
        result = MU_FAILURE;
    }
    else
    {
        // Codes_SRS_IOTHUB_TRANSPORT_MQTT_COMMON_31_067: [ IoTHubTransport_MQTT_Common_Subscribe_InputQueue shall set a flag to enable mqtt_client_subscribe to be called to subscribe to the input queue Message Topic.]
        transport_data->topics_ToSubscribe |= SUBSCRIBE_INPUT_QUEUE_TOPIC;
        changeStateToSubscribeIfAllowed(transport_data);
        // Codes_SRS_IOTHUB_TRANSPORT_MQTT_COMMON_31_070: [ On success IoTHubTransport_MQTT_Common_Subscribe_InputQueue shall return 0.]
        result = 0;
    }
    return result;
}

void IoTHubTransport_MQTT_Common_Unsubscribe_InputQueue(TRANSPORT_LL_HANDLE handle)
{
    PMQTTTRANSPORT_HANDLE_DATA transport_data = (PMQTTTRANSPORT_HANDLE_DATA)handle;
    if ((transport_data != NULL) && (transport_data->topic_InputQueue != NULL))
    {
        // Codes_SRS_IOTHUB_TRANSPORT_MQTT_COMMON_31_072: [ IoTHubTransport_MQTT_Common_Unsubscribe_InputQueue shall call mqtt_client_unsubscribe to unsubscribe the mqtt input queue message topic.]
        const char* unsubscribe[1];
        unsubscribe[0] = STRING_c_str(transport_data->topic_InputQueue);
        if (mqtt_client_unsubscribe(transport_data->mqttClient, getNextPacketId(transport_data), unsubscribe, 1) != 0)
        {
            LogError("Failure calling mqtt_client_unsubscribe");
        }
        STRING_delete(transport_data->topic_InputQueue);
        transport_data->topic_InputQueue = NULL;
        transport_data->topics_ToSubscribe &= ~SUBSCRIBE_INPUT_QUEUE_TOPIC;
    }
    else
    {
        // Codes_SRS_IOTHUB_TRANSPORT_MQTT_COMMON_31_071: [ If parameter handle is NULL then IoTHubTransport_MQTT_Common_Unsubscribe_InputQueue shall do nothing.]
        LogError("Invalid argument to unsubscribe input queue (NULL).");
    }
}

int IoTHubTransport_MQTT_Common_SetStreamRequestCallback(IOTHUB_DEVICE_HANDLE handle, DEVICE_STREAM_C2D_REQUEST_CALLBACK streamRequestCallback, void* context)
{
    int result;

    // Codes_SRS_IOTHUB_TRANSPORT_MQTT_COMMON_09_046: [ If `handle` is NULL, IoTHubTransport_MQTT_Common_SetStreamRequestCallback shall return a non-zero value (failure) ]
    if (handle == NULL)
    {
        LogError("Invalid handle parameter. NULL.");
        result = MU_FAILURE;
    }
    else
    {
        PMQTTTRANSPORT_HANDLE_DATA transport_data = (PMQTTTRANSPORT_HANDLE_DATA)handle;

        if (streamRequestCallback != NULL)
        {
            DEVICE_STREAM_C2D_REQUEST_CALLBACK previous_callback = transport_data->stream_request_callback;
            void* previous_context = transport_data->stream_request_context;

            transport_data->stream_request_callback = streamRequestCallback;
            transport_data->stream_request_context = context;

            if (transport_data->topics_ToSubscribe & SUBSCRIBE_STREAMS_POST_TOPIC)
            {
                // Is already subscribed; no need to resubscribe.
                result = 0;
            }
            else
            {
                // Codes_SRS_IOTHUB_TRANSPORT_MQTT_COMMON_09_047: [ The transport shall subscribe for messages from topic $iothub/streams/POST/ ]
                if ((transport_data->topic_StreamsPost = STRING_construct(TOPIC_DEVICE_STREAMS_POST)) == NULL)
                {
                    LogError("Failure constructing Stream POST Topic");
                    transport_data->stream_request_callback = previous_callback;
                    transport_data->stream_request_context = previous_context;

                    // Codes_SRS_IOTHUB_TRANSPORT_MQTT_COMMON_09_048: [ If topic subscription fails, the function shall return a non-zero value (failure) ]
                    result = MU_FAILURE;
                }
                else if ((transport_data->topic_StreamsResp = STRING_construct(TOPIC_DEVICE_STREAMS_RESP)) == NULL)
                {
                    LogError("Failure constructing Stream Response Topic");

                    STRING_delete(transport_data->topic_StreamsPost);
                    transport_data->topic_StreamsPost = NULL;

                    transport_data->stream_request_callback = previous_callback;
                    transport_data->stream_request_context = previous_context;
                    
                    // Codes_SRS_IOTHUB_TRANSPORT_MQTT_COMMON_09_048: [ If topic subscription fails, the function shall return a non-zero value (failure) ]
                    result = MU_FAILURE;
                }
                else
                {
                    transport_data->topics_ToSubscribe |= SUBSCRIBE_STREAMS_POST_TOPIC;
                    transport_data->topics_ToSubscribe |= SUBSCRIBE_STREAMS_RESP_TOPIC;
                    changeStateToSubscribeIfAllowed(transport_data);
                    // Codes_SRS_IOTHUB_TRANSPORT_MQTT_COMMON_09_049: [ If no errors occur, IoTHubTransport_MQTT_Common_SetStreamRequestCallback shall return zero (success) ]
                    result = 0;
                }
            }
        }
        else
        {
            if (transport_data->topics_ToSubscribe & SUBSCRIBE_STREAMS_POST_TOPIC)
            {
                const char* unsubscribe[2];
                unsubscribe[0] = STRING_c_str(transport_data->topic_StreamsPost);
                unsubscribe[1] = STRING_c_str(transport_data->topic_StreamsResp);

                if (mqtt_client_unsubscribe(transport_data->mqttClient, getNextPacketId(transport_data), unsubscribe, 2) != 0)
                {
                    LogError("Failure calling mqtt_client_unsubscribe");
                }

                STRING_delete(transport_data->topic_StreamsPost);
                transport_data->topic_StreamsPost = NULL;
                STRING_delete(transport_data->topic_StreamsResp);
                transport_data->topic_StreamsResp = NULL;

                transport_data->topics_ToSubscribe &= ~SUBSCRIBE_STREAMS_POST_TOPIC;
                transport_data->topics_ToSubscribe &= ~SUBSCRIBE_STREAMS_RESP_TOPIC;

                transport_data->stream_request_callback = NULL;
                transport_data->stream_request_context = NULL;
            }

            // Codes_SRS_IOTHUB_TRANSPORT_MQTT_COMMON_09_049: [ If no errors occur, IoTHubTransport_MQTT_Common_SetStreamRequestCallback shall return zero (success) ]
            result = 0;
        }
    }

    return result;
}

int IoTHubTransport_MQTT_Common_SendStreamResponse(IOTHUB_DEVICE_HANDLE handle, DEVICE_STREAM_C2D_RESPONSE* response)
{
    int result;

    if (handle == NULL || response == NULL)
    {
        // Codes_SRS_IOTHUB_TRANSPORT_MQTT_COMMON_09_050: [ If `handle` or `response` are NULL, IoTHubTransport_MQTT_Common_SendStreamResponse shall return a non-zero value ]
        LogError("Invalid parameter. handle=%p, response=%p", handle, response);
        result = MU_FAILURE;
    }
    else
    {
        PMQTTTRANSPORT_HANDLE_DATA transport_data = (PMQTTTRANSPORT_HANDLE_DATA)handle;

        // Codes_SRS_IOTHUB_TRANSPORT_MQTT_COMMON_09_051: [ A mqtt message shall be created and `response->data` be set as its body ]
        // Codes_SRS_IOTHUB_TRANSPORT_MQTT_COMMON_09_053: [ The destination topic name shall be set to $iothub/streams/res/`result_code`/?$rid=`response->request_id` ]
        // Codes_SRS_IOTHUB_TRANSPORT_MQTT_COMMON_09_054: [ If `response->accept` is TRUE, `response_code` shall be set as "200", otherwise it shall be "400" ]
        // Codes_SRS_IOTHUB_TRANSPORT_MQTT_COMMON_09_055: [ If `response->content_type` is not NULL, "$ct=" shall be appended to the topic name followed by the url-encoded value of `response->content_type` ]
        // Codes_SRS_IOTHUB_TRANSPORT_MQTT_COMMON_09_056: [ If `response->content_encoding` is not NULL, "$ce=" shall be appended to the topic name followed by the url-encoded value of `response->content_encoding` ]
        // Codes_SRS_IOTHUB_TRANSPORT_MQTT_COMMON_09_057: [ The mqtt message shall be published to the destination topic ]
        if (publish_device_stream_response(transport_data, response) != 0)
        {
            LogError("Failed publishing MQTT message with stream response");
            // Codes_SRS_IOTHUB_TRANSPORT_MQTT_COMMON_09_052: [ If the mqtt message fails to be created, IoTHubTransport_MQTT_Common_SendStreamResponse shall fail and return a non-zero value ]
            // Codes_SRS_IOTHUB_TRANSPORT_MQTT_COMMON_09_058: [ If publishing fails, the function shall fail and return a non-zero value ]
            result = MU_FAILURE;
        }
        else
        {
            // Codes_SRS_IOTHUB_TRANSPORT_MQTT_COMMON_09_059: [ If no errors occur, IoTHubTransport_MQTT_Common_SendStreamResponse shall return zero ]
            result = 0;
        }
    }

    return result;
}

int IoTHubTransport_MQTT_SetCallbackContext(TRANSPORT_LL_HANDLE handle, void* ctx)
{
    int result;
    if (handle == NULL)
    {
        LogError("Invalid parameter specified handle: %p", handle);
        result = MU_FAILURE;
    }
    else
    {
        MQTTTRANSPORT_HANDLE_DATA* transport_data = (MQTTTRANSPORT_HANDLE_DATA*)handle;
        transport_data->transport_ctx = ctx;
        result = 0;
    }
    return result;
}

int IoTHubTransport_MQTT_GetSupportedPlatformInfo(TRANSPORT_LL_HANDLE handle, PLATFORM_INFO_OPTION* info)
{
    int result;

    if (handle == NULL || info == NULL)
    {
        LogError("Invalid parameter specified (handle: %p, info: %p)", handle, info);
        result = MU_FAILURE;
    }
    else
    {
        *info = PLATFORM_INFO_OPTION_RETRIEVE_SQM;
        result = 0;
    }

    return result;
}<|MERGE_RESOLUTION|>--- conflicted
+++ resolved
@@ -118,12 +118,9 @@
 #define SYS_PROP_TO "to"
 
 static const char* DIAGNOSTIC_CONTEXT_CREATION_TIME_UTC_PROPERTY = "creationtimeutc";
-<<<<<<< HEAD
-=======
 
 static const char* DISTRIBUTED_TRACING_PROPERTY = "tracestate";
 
->>>>>>> 762a6dca
 static const char DT_MODEL_ID_TOKEN[] = "model-id";
 static const char DEFAULT_IOTHUB_PRODUCT_IDENTIFIER[] = CLIENT_DEVICE_TYPE_PREFIX "/" IOTHUB_SDK_VERSION;
 
@@ -679,7 +676,6 @@
     {
         *type = IOTHUB_TYPE_EVENT_QUEUE;
         result = 0;
-<<<<<<< HEAD
     }
     else if (InternStrnicmp(topicName, TOPIC_DEVICE_STREAMS_POST, strlen(TOPIC_DEVICE_STREAMS_POST) - 1) == 0)
     {
@@ -690,8 +686,6 @@
     {
         *type = IOTHUB_TYPE_DEVICE_STREAM_RESPONSE;
         result = 0;
-=======
->>>>>>> 762a6dca
     }
     else
     {
@@ -1486,21 +1480,12 @@
         {
             size_t inputNameLength = inputNameEnd - inputNameStart;
             if ((inputNameCopy = malloc(inputNameLength + 1)) == NULL)
-<<<<<<< HEAD
             {
                 LogError("Cannot allocate input name");
                 result = NULL;
             }
             else
             {
-=======
-            {
-                LogError("Cannot allocate input name");
-                result = NULL;
-            }
-            else
-            {
->>>>>>> 762a6dca
                 memcpy(inputNameCopy, inputNameStart, inputNameLength);
                 inputNameCopy[inputNameLength] = '\0';
 
@@ -1522,7 +1507,7 @@
 }
 
 //
-// addSystemPropertyToMessageWithDecodeIfNeeded adds a "system" property from the incoming MQTT PUBLISH to the iotHubMessage 
+// addSystemPropertyToMessage adds a "system" property from the incoming MQTT PUBLISH to the iotHubMessage 
 // we will ultimately deliver to the application on its callback.
 //
 static int addSystemPropertyToMessage(IOTHUB_MESSAGE_HANDLE iotHubMessage, IOTHUB_SYSTEM_PROPERTY_TYPE propertyType, const char* propValue)
@@ -1648,12 +1633,12 @@
             // This is an internal error in code as we should never have an unmapped property at this stage.
             LogError("Unknown property type = %d to add to message", propertyType);
             result = MU_FAILURE;
-<<<<<<< HEAD
-        }
-    }
-
-    return result;
-}
+        }
+    }
+
+    return result;
+}
+
 
 
 //
@@ -1772,19 +1757,16 @@
         else
         {
             result = 0;
-=======
->>>>>>> 762a6dca
-        }
-    }
-
-    return result;
-}
-
-
-//
-// findMessagePropertyStart takes an MQTT topic PUBLISH'd as input and returns where message properties, if set, begin.
-//
-<<<<<<< HEAD
+        }
+    }
+
+    return result;
+}
+
+//
+// extractMqttProperties parses the MQTT topic PUBLISH'd to this device/module, retrieves properties and fills out the 
+// IOTHUB_MESSAGE_HANDLE which will ultimately be delivered to the application callback.
+//
 static int extractMqttProperties(PMQTTTRANSPORT_HANDLE_DATA transportData, IOTHUB_MESSAGE_HANDLE iotHubMessage, const char* topic_name, IOTHUB_IDENTITY_TYPE type)
 {
     int result;
@@ -1877,6 +1859,206 @@
     return result;
 }
 
+//
+// processTwinNotification processes device and module twin updates made by IoT Hub / IoT Edge.
+//
+static void processTwinNotification(PMQTTTRANSPORT_HANDLE_DATA transportData, MQTT_MESSAGE_HANDLE msgHandle, const char* topicName)
+{
+    size_t request_id;
+    int status_code;
+    bool notification_msg;
+
+    if (parseDeviceTwinTopicInfo(topicName, &notification_msg, &request_id, &status_code) != 0)
+    {
+        LogError("Failure: parsing device topic info");
+    }
+    else
+    {
+        const APP_PAYLOAD* payload = mqttmessage_getApplicationMsg(msgHandle);
+        if (payload == NULL)
+        {
+            LogError("Failure: invalid payload");
+        }
+        else if (notification_msg)
+        {
+            transportData->transport_callbacks.twin_retrieve_prop_complete_cb(DEVICE_TWIN_UPDATE_PARTIAL, payload->message, payload->length, transportData->transport_ctx);
+        }
+        else
+        {
+            PDLIST_ENTRY dev_twin_item = transportData->ack_waiting_queue.Flink;
+            while (dev_twin_item != &transportData->ack_waiting_queue)
+            {
+                DLIST_ENTRY saveListEntry;
+                saveListEntry.Flink = dev_twin_item->Flink;
+                MQTT_DEVICE_TWIN_ITEM* msg_entry = containingRecord(dev_twin_item, MQTT_DEVICE_TWIN_ITEM, entry);
+                if (request_id == msg_entry->packet_id)
+                {
+                    (void)DList_RemoveEntryList(dev_twin_item);
+                    if (msg_entry->device_twin_msg_type == RETRIEVE_PROPERTIES)
+                    {
+                        if (msg_entry->userCallback == NULL)
+                        {
+                            /* Codes_SRS_IOTHUB_MQTT_TRANSPORT_07_054: [ If type is IOTHUB_TYPE_DEVICE_TWIN, then on success if msg_type is RETRIEVE_PROPERTIES then mqttNotificationCallback shall call IoTHubClientCore_LL_RetrievePropertyComplete... ] */
+                            transportData->transport_callbacks.twin_retrieve_prop_complete_cb(DEVICE_TWIN_UPDATE_COMPLETE, payload->message, payload->length, transportData->transport_ctx);
+                            // Only after receiving device twin request should we start listening for patches.
+                            (void)subscribeToNotifyStateIfNeeded(transportData);
+                        }
+                        else
+                        {
+                            // This is a on-demand get twin request.
+                            msg_entry->userCallback(DEVICE_TWIN_UPDATE_COMPLETE, payload->message, payload->length, msg_entry->userContext);
+                        }
+                    }
+                    else
+                    {
+                        /* Codes_SRS_IOTHUB_MQTT_TRANSPORT_07_055: [ if device_twin_msg_type is not RETRIEVE_PROPERTIES then mqttNotificationCallback shall call IoTHubClientCore_LL_ReportedStateComplete ] */
+                        transportData->transport_callbacks.twin_rpt_state_complete_cb(msg_entry->iothub_msg_id, status_code, transportData->transport_ctx);
+                        // Only after receiving device twin request should we start listening for patches.
+                        (void)subscribeToNotifyStateIfNeeded(transportData);
+                    }
+
+                    destroyDeviceTwinGetMsg(msg_entry);
+                    break;
+                }
+                dev_twin_item = saveListEntry.Flink;
+            }
+        }
+    }
+}
+
+//
+// processDeviceMethodNotification processes a device and module method invocations made by IoT Hub / IoT Edge.
+//
+static void processDeviceMethodNotification(PMQTTTRANSPORT_HANDLE_DATA transportData, MQTT_MESSAGE_HANDLE msgHandle, const char* topicName)
+{
+    STRING_HANDLE method_name = STRING_new();
+    if (method_name == NULL)
+    {
+        LogError("Failure: allocating method_name string value");
+    }
+    else
+    {
+        DEVICE_METHOD_INFO* dev_method_info = malloc(sizeof(DEVICE_METHOD_INFO));
+        if (dev_method_info == NULL)
+        {
+            LogError("Failure: allocating DEVICE_METHOD_INFO object");
+        }
+        else
+        {
+            dev_method_info->request_id = STRING_new();
+            if (dev_method_info->request_id == NULL)
+            {
+                LogError("Failure constructing request_id string");
+                free(dev_method_info);
+            }
+            else if (retrievDeviceMethodRidInfo(topicName, method_name, dev_method_info->request_id) != 0)
+            {
+                LogError("Failure: retrieve device topic info");
+                STRING_delete(dev_method_info->request_id);
+                free(dev_method_info);
+            }
+            else
+            {
+                /* CodesSRS_IOTHUB_MQTT_TRANSPORT_07_053: [ If type is IOTHUB_TYPE_DEVICE_METHODS, then on success mqttNotificationCallback shall call IoTHubClientCore_LL_DeviceMethodComplete. ] */
+                const APP_PAYLOAD* payload = mqttmessage_getApplicationMsg(msgHandle);
+                if (payload == NULL ||
+                    transportData->transport_callbacks.method_complete_cb(STRING_c_str(method_name), payload->message, payload->length, (void*)dev_method_info, transportData->transport_ctx) != 0)
+                {
+                    LogError("Failure: IoTHubClientCore_LL_DeviceMethodComplete");
+                    STRING_delete(dev_method_info->request_id);
+                    free(dev_method_info);
+                }
+            }
+        }
+        STRING_delete(method_name);
+    }
+}
+
+static void destroyMessageDispositionContext(MESSAGE_DISPOSITION_CONTEXT* dispositionContext)
+{
+    free(dispositionContext);
+}
+
+static MESSAGE_DISPOSITION_CONTEXT* createMessageDispositionContext(MQTT_MESSAGE_HANDLE msgHandle)
+{
+    MESSAGE_DISPOSITION_CONTEXT* result = malloc(sizeof(MESSAGE_DISPOSITION_CONTEXT));
+
+    if (result == NULL)
+    {
+        LogError("Failed allocating MESSAGE_DISPOSITION_CONTEXT");
+    }
+    else
+    {
+        result->packet_id = mqttmessage_getPacketId(msgHandle);
+        result->qos_value = mqttmessage_getQosType(msgHandle);
+    }
+
+    return result;
+}
+
+//
+// processIncomingMessageNotification processes both C2D messages and messages sent from one IoT Edge module into this module
+//
+static void processIncomingMessageNotification(PMQTTTRANSPORT_HANDLE_DATA transportData, MQTT_MESSAGE_HANDLE msgHandle, const char* topicName, IOTHUB_IDENTITY_TYPE type)
+{
+    IOTHUB_MESSAGE_HANDLE IoTHubMessage = NULL;
+    const APP_PAYLOAD* appPayload = mqttmessage_getApplicationMsg(msgHandle);
+
+    if (appPayload == NULL)
+    {
+        LogError("Failure: invalid appPayload.");
+    }
+    else if ((IoTHubMessage = IoTHubMessage_CreateFromByteArray(appPayload->message, appPayload->length)) == NULL)
+    {
+        LogError("Failure: IotHub Message creation has failed.");
+    }
+    else if (extractMqttProperties(transportData, IoTHubMessage, topicName, type) != 0)
+    {
+        LogError("failure extracting mqtt properties.");
+        IoTHubMessage_Destroy(IoTHubMessage);
+    }
+    else
+    {
+        MESSAGE_DISPOSITION_CONTEXT* dispositionContext = createMessageDispositionContext(msgHandle);
+
+        if (dispositionContext == NULL)
+        {
+            LogError("failed creating message disposition context");
+            IoTHubMessage_Destroy(IoTHubMessage);
+        }
+        else if (IoTHubMessage_SetDispositionContext(IoTHubMessage, dispositionContext, destroyMessageDispositionContext) != IOTHUB_MESSAGE_OK)
+        {
+            LogError("Failed setting disposition context in IOTHUB_MESSAGE_HANDLE");
+            destroyMessageDispositionContext(dispositionContext);
+            IoTHubMessage_Destroy(IoTHubMessage);
+        }
+        else
+        {
+            if (type == IOTHUB_TYPE_EVENT_QUEUE)
+            {
+                // Codes_SRS_IOTHUB_MQTT_TRANSPORT_31_065: [ If type is IOTHUB_TYPE_TELEMETRY and sent to an input queue, then on success `mqttNotificationCallback` shall call `IoTHubClient_LL_MessageCallback`. ]
+                if (!transportData->transport_callbacks.msg_input_cb(IoTHubMessage, transportData->transport_ctx))
+                {
+                    LogError("IoTHubClientCore_LL_MessageCallbackFromInput returned false");
+                    // This will destroy the dispostion context;
+                    IoTHubMessage_Destroy(IoTHubMessage);
+                }
+            }
+            else
+            {
+                /* Codes_SRS_IOTHUB_MQTT_TRANSPORT_07_056: [ If type is IOTHUB_TYPE_TELEMETRY, then on success mqttNotificationCallback shall call IoTHubClientCore_LL_MessageCallback. ] */
+                if (!transportData->transport_callbacks.msg_cb(IoTHubMessage, transportData->transport_ctx))
+                {
+                    // Cleanup of allocated memory happens at end of function as pointers are non-NULL.
+                    LogError("IoTHubClientCore_LL_MessageCallback returned false");
+                    // This will destroy the dispostion context;
+                    IoTHubMessage_Destroy(IoTHubMessage);
+                }
+            }
+        }
+    }
+}
+
 static MAP_HANDLE parseTopicLevelIntoProperties(const char* topicLevel)
 {
     MAP_HANDLE result;
@@ -1971,121 +2153,10 @@
         if (topicLevels == NULL || level_count < MIN_DEVICE_STREAMING_NUM_OF_PARAMETERS || level_count > MAX_DEVICE_STREAMING_NUM_OF_PARAMETERS)
         {
             LogError("Unexpected number of topic levels (%lu, %p)", (unsigned long)level_count, topicLevels);
-=======
-static const char* findMessagePropertyStart(PMQTTTRANSPORT_HANDLE_DATA transportData, const char* topic_name, IOTHUB_IDENTITY_TYPE type)
-{
-    const char *propertiesStart;
-
-    if (type == IOTHUB_TYPE_EVENT_QUEUE)
-    {
-        const char* input_queue_topic = STRING_c_str(transportData->topic_InputQueue);
-        // Substract one from queue length to reflect this having an extra # we subscribed to
-        propertiesStart = topic_name + (strlen(input_queue_topic) - 1);
-    }
-    else if (type == IOTHUB_TYPE_TELEMETRY)
-    {
-        const char* mqtt_message_queue_topic = STRING_c_str(transportData->topic_MqttMessage);
-        // Substract one from queue length to reflect this having an extra # we subscribed to
-        propertiesStart = topic_name + (strlen(mqtt_message_queue_topic) - 1);
-    }
-    else
-    {
-        LogError("ERROR: type %d is not expected", type);
-        propertiesStart = NULL;
-    }
-
-    return propertiesStart;
-}
-
-//
-// AddApplicationProperty adds the custom key/value property name from the incoming MQTT PUBLISH to the iotHubMessage
-// we will ultimately deliver to the application on its callback.
-//
-static int addApplicationPropertyToMessage(MAP_HANDLE propertyMap, const char* propertyNameAndValue, size_t propertyNameLength, const char* propertyValue, bool auto_url_encode_decode)
-{
-    int result = 0;
-
-    char* propertyNameCopy = NULL;
-
-    // We need to make a copy of propertyName at this point; we don't own the buffer it's part of
-    // so we can't just sneak a temporary '\0' in there.  We don't need to make a copy of propertyValue
-    // since its part of an otherwise null terminated string.
-    if ((propertyNameCopy = (char*)malloc(propertyNameLength + 1)) == NULL)
-    {
-        LogError("Failed allocating property information");
-        result = MU_FAILURE;
-    }
-    else
-    {
-        memcpy(propertyNameCopy, propertyNameAndValue, propertyNameLength);
-        propertyNameCopy[propertyNameLength] = '\0';
-    
-        if (auto_url_encode_decode)
-        {
-            STRING_HANDLE propName_decoded = URL_DecodeString(propertyNameCopy);
-            STRING_HANDLE propValue_decoded = URL_DecodeString(propertyValue);
-            if (propName_decoded == NULL || propValue_decoded == NULL)
-            {
-                LogError("Failed to URL decode property");
-                result = MU_FAILURE;
-            }
-            else if (Map_AddOrUpdate(propertyMap, STRING_c_str(propName_decoded), STRING_c_str(propValue_decoded)) != MAP_OK)
-            {
-                LogError("Map_AddOrUpdate failed.");
-                result = MU_FAILURE;
-            }
-            else
-            {
-                result = 0;
-            }
-            STRING_delete(propValue_decoded);
-            STRING_delete(propName_decoded);
-        }
-        else if (Map_AddOrUpdate(propertyMap, propertyNameCopy, propertyValue) != MAP_OK)
-        {
-            LogError("Map_AddOrUpdate failed.");
             result = MU_FAILURE;
         }
-    }
-
-    free(propertyNameCopy);
-    return result;
-}
-
-//
-// addSystemPropertyToMessageWithDecodeIfNeeded adds a "system" property from the incoming MQTT PUBLISH to the iotHubMessage 
-// we will ultimately deliver to the application on its callback.  This function does the urlDecode, if needed, on the property value.
-//
-static int addSystemPropertyToMessageWithDecodeIfNeeded(IOTHUB_MESSAGE_HANDLE iotHubMessage, IOTHUB_SYSTEM_PROPERTY_TYPE propertyType, const char* propertyValue, bool auto_url_encode_decode)
-{
-    int result = 0;
-
-    if (auto_url_encode_decode)
-    {
-        STRING_HANDLE propValue_decoded;
-        if ((propValue_decoded = URL_DecodeString(propertyValue)) == NULL)
-        {
-            LogError("Failed to URL decode property value");
-            result = MU_FAILURE;
-        }
-        else if (addSystemPropertyToMessage(iotHubMessage, propertyType, STRING_c_str(propValue_decoded)) != 0)
-        {
-            LogError("Unable to set message property");
-            result = MU_FAILURE;
-        }
-        STRING_delete(propValue_decoded);
-    }
-    else
-    {
-        if (addSystemPropertyToMessage(iotHubMessage, propertyType, propertyValue) != 0)
-        {
-            LogError("Unable to set message property");
->>>>>>> 762a6dca
-            result = MU_FAILURE;
-        }
         else
         {
-<<<<<<< HEAD
             char* tmp_name = NULL;
             char* tmp_response_code = NULL;
 
@@ -2272,318 +2343,7 @@
         }
     }
 
-=======
-            result = 0;
-        }
-    }
-
-    return result;
-}
-
-//
-// extractMqttProperties parses the MQTT topic PUBLISH'd to this device/module, retrieves properties and fills out the 
-// IOTHUB_MESSAGE_HANDLE which will ultimately be delivered to the application callback.
-//
-static int extractMqttProperties(PMQTTTRANSPORT_HANDLE_DATA transportData, IOTHUB_MESSAGE_HANDLE iotHubMessage, const char* topic_name, IOTHUB_IDENTITY_TYPE type)
-{
-    int result;
-
-    const char* propertiesStart;
-    STRING_TOKENIZER_HANDLE tokenizer = NULL;
-    STRING_HANDLE propertyToken = NULL;
-    MAP_HANDLE propertyMap;
-
-    if ((propertiesStart = findMessagePropertyStart(transportData, topic_name, type)) == NULL)
-    {
-        LogError("Cannot find start of properties");
-        result = MU_FAILURE;
-    }
-    else if ((type == IOTHUB_TYPE_EVENT_QUEUE) && ((propertiesStart = addInputNamePropertyToMsg(iotHubMessage, propertiesStart)) == NULL))
-    {
-        LogError("failure adding input name to property.");
-        result = MU_FAILURE;
-    }
-    else if (*propertiesStart == '\0')
-    {
-        // No properties were specified.  This is not an error.  We'll return success to caller but skip further processing.
-        result = 0;
-    }    
-    else if ((tokenizer = STRING_TOKENIZER_create_from_char(propertiesStart)) == NULL)
-    {
-        LogError("failure allocating tokenizer");
-        result = MU_FAILURE;
-    }
-    else if ((propertyToken = STRING_new()) == NULL)
-    {
-        LogError("Failure to allocate STRING_new.");
-        result = MU_FAILURE;
-    }
-    else if ((propertyMap = IoTHubMessage_Properties(iotHubMessage)) == NULL)
-    {
-        LogError("Failure to retrieve IoTHubMessage_properties.");
-        result = MU_FAILURE;
-    }
-    else
-    {
-        result = 0;
-
-        // Iterate through each "propertyKey1=propertyValue1" set, tokenizing off the '&' separating key/value pairs.
-        while ((STRING_TOKENIZER_get_next_token(tokenizer, propertyToken, PROPERTY_SEPARATOR) == 0) && result == 0)
-        {
-            const char* propertyNameAndValue = STRING_c_str(propertyToken);
-            const char* propertyValue;
-                
-            if (propertyNameAndValue == NULL || (*propertyNameAndValue == 0))
-            {
-                ;
-            }
-            else if (((propertyValue = strchr(propertyNameAndValue, PROPERTY_EQUALS)) == NULL) ||
-                      (*(propertyValue + 1) == 0))
-            {
-                ;
-            }
-            else
-            {
-                size_t propertyNameLength = propertyValue - propertyNameAndValue;
-                propertyValue++;
-
-                // After this point, propertyValue is a \0 terminated string (because the STRING_Tokenizer call above made it so)
-                // but propertyNameAndValue is NOT \0 terminated and requires its length passed with it.
-
-                IOTHUB_SYSTEM_PROPERTY_TYPE propertyType = GetMqttPropertyType(propertyNameAndValue, propertyNameLength);
-
-                if (propertyType == IOTHUB_SYSTEM_PROPERTY_TYPE_SILENTLY_IGNORE)
-                {
-                    // To maintain behavior with previous versions of SDKs, "system" properties that we recognize but 
-                    // do not have accessors in IOTHUB_MESSAGE_HANDLE will be silently ignored.  The alternative would be adding
-                    // them to the application's custom properties, which isn't right as they're not application defined.
-                    ;
-                }
-                else if (propertyType == IOTHUB_SYSTEM_PROPERTY_TYPE_APPLICATION_CUSTOM)
-                {
-                    result = addApplicationPropertyToMessage(propertyMap, propertyNameAndValue, propertyNameLength, propertyValue, transportData->auto_url_encode_decode);
-                }
-                else
-                {
-                    result = addSystemPropertyToMessageWithDecodeIfNeeded(iotHubMessage, propertyType, propertyValue, transportData->auto_url_encode_decode);
-                }
-            }
-        }
-    }
-
-    STRING_delete(propertyToken);
-    STRING_TOKENIZER_destroy(tokenizer);
->>>>>>> 762a6dca
-    return result;
-}
-
-//
-// processTwinNotification processes device and module twin updates made by IoT Hub / IoT Edge.
-//
-static void processTwinNotification(PMQTTTRANSPORT_HANDLE_DATA transportData, MQTT_MESSAGE_HANDLE msgHandle, const char* topicName)
-{
-    size_t request_id;
-    int status_code;
-    bool notification_msg;
-
-    if (parseDeviceTwinTopicInfo(topicName, &notification_msg, &request_id, &status_code) != 0)
-    {
-        LogError("Failure: parsing device topic info");
-    }
-    else
-    {
-        const APP_PAYLOAD* payload = mqttmessage_getApplicationMsg(msgHandle);
-        if (payload == NULL)
-        {
-            LogError("Failure: invalid payload");
-        }
-        else if (notification_msg)
-        {
-            transportData->transport_callbacks.twin_retrieve_prop_complete_cb(DEVICE_TWIN_UPDATE_PARTIAL, payload->message, payload->length, transportData->transport_ctx);
-        }
-        else
-        {
-            PDLIST_ENTRY dev_twin_item = transportData->ack_waiting_queue.Flink;
-            while (dev_twin_item != &transportData->ack_waiting_queue)
-            {
-                DLIST_ENTRY saveListEntry;
-                saveListEntry.Flink = dev_twin_item->Flink;
-                MQTT_DEVICE_TWIN_ITEM* msg_entry = containingRecord(dev_twin_item, MQTT_DEVICE_TWIN_ITEM, entry);
-                if (request_id == msg_entry->packet_id)
-                {
-                    (void)DList_RemoveEntryList(dev_twin_item);
-                    if (msg_entry->device_twin_msg_type == RETRIEVE_PROPERTIES)
-                    {
-                        if (msg_entry->userCallback == NULL)
-                        {
-                            /* Codes_SRS_IOTHUB_MQTT_TRANSPORT_07_054: [ If type is IOTHUB_TYPE_DEVICE_TWIN, then on success if msg_type is RETRIEVE_PROPERTIES then mqttNotificationCallback shall call IoTHubClientCore_LL_RetrievePropertyComplete... ] */
-                            transportData->transport_callbacks.twin_retrieve_prop_complete_cb(DEVICE_TWIN_UPDATE_COMPLETE, payload->message, payload->length, transportData->transport_ctx);
-                            // Only after receiving device twin request should we start listening for patches.
-                            (void)subscribeToNotifyStateIfNeeded(transportData);
-                        }
-                        else
-                        {
-                            // This is a on-demand get twin request.
-                            msg_entry->userCallback(DEVICE_TWIN_UPDATE_COMPLETE, payload->message, payload->length, msg_entry->userContext);
-                        }
-                    }
-                    else
-                    {
-                        /* Codes_SRS_IOTHUB_MQTT_TRANSPORT_07_055: [ if device_twin_msg_type is not RETRIEVE_PROPERTIES then mqttNotificationCallback shall call IoTHubClientCore_LL_ReportedStateComplete ] */
-                        transportData->transport_callbacks.twin_rpt_state_complete_cb(msg_entry->iothub_msg_id, status_code, transportData->transport_ctx);
-                        // Only after receiving device twin request should we start listening for patches.
-                        (void)subscribeToNotifyStateIfNeeded(transportData);
-                    }
-
-                    destroyDeviceTwinGetMsg(msg_entry);
-                    break;
-                }
-                dev_twin_item = saveListEntry.Flink;
-            }
-        }
-    }
-}
-
-//
-// processDeviceMethodNotification processes a device and module method invocations made by IoT Hub / IoT Edge.
-//
-static void processDeviceMethodNotification(PMQTTTRANSPORT_HANDLE_DATA transportData, MQTT_MESSAGE_HANDLE msgHandle, const char* topicName)
-{
-    STRING_HANDLE method_name = STRING_new();
-    if (method_name == NULL)
-    {
-        LogError("Failure: allocating method_name string value");
-    }
-    else
-    {
-        DEVICE_METHOD_INFO* dev_method_info = malloc(sizeof(DEVICE_METHOD_INFO));
-        if (dev_method_info == NULL)
-        {
-            LogError("Failure: allocating DEVICE_METHOD_INFO object");
-        }
-        else
-        {
-            dev_method_info->request_id = STRING_new();
-            if (dev_method_info->request_id == NULL)
-            {
-                LogError("Failure constructing request_id string");
-                free(dev_method_info);
-            }
-            else if (retrievDeviceMethodRidInfo(topicName, method_name, dev_method_info->request_id) != 0)
-            {
-                LogError("Failure: retrieve device topic info");
-                STRING_delete(dev_method_info->request_id);
-                free(dev_method_info);
-            }
-            else
-            {
-                /* CodesSRS_IOTHUB_MQTT_TRANSPORT_07_053: [ If type is IOTHUB_TYPE_DEVICE_METHODS, then on success mqttNotificationCallback shall call IoTHubClientCore_LL_DeviceMethodComplete. ] */
-                const APP_PAYLOAD* payload = mqttmessage_getApplicationMsg(msgHandle);
-                if (payload == NULL ||
-                    transportData->transport_callbacks.method_complete_cb(STRING_c_str(method_name), payload->message, payload->length, (void*)dev_method_info, transportData->transport_ctx) != 0)
-                {
-                    LogError("Failure: IoTHubClientCore_LL_DeviceMethodComplete");
-                    STRING_delete(dev_method_info->request_id);
-                    free(dev_method_info);
-                }
-            }
-        }
-        STRING_delete(method_name);
-    }
-}
-
-static void destroyMessageDispositionContext(MESSAGE_DISPOSITION_CONTEXT* dispositionContext)
-{
-    free(dispositionContext);
-}
-
-static MESSAGE_DISPOSITION_CONTEXT* createMessageDispositionContext(MQTT_MESSAGE_HANDLE msgHandle)
-{
-    MESSAGE_DISPOSITION_CONTEXT* result = malloc(sizeof(MESSAGE_DISPOSITION_CONTEXT));
-
-    if (result == NULL)
-    {
-        LogError("Failed allocating MESSAGE_DISPOSITION_CONTEXT");
-    }
-    else
-    {
-        result->packet_id = mqttmessage_getPacketId(msgHandle);
-        result->qos_value = mqttmessage_getQosType(msgHandle);
-    }
-
-    return result;
-}
-
-//
-// processIncomingMessageNotification processes both C2D messages and messages sent from one IoT Edge module into this module
-//
-static void processIncomingMessageNotification(PMQTTTRANSPORT_HANDLE_DATA transportData, MQTT_MESSAGE_HANDLE msgHandle, const char* topicName, IOTHUB_IDENTITY_TYPE type)
-{
-    IOTHUB_MESSAGE_HANDLE IoTHubMessage = NULL;
-    const APP_PAYLOAD* appPayload = mqttmessage_getApplicationMsg(msgHandle);
-
-    if (appPayload == NULL)
-    {
-        LogError("Failure: invalid appPayload.");
-    }
-    else if ((IoTHubMessage = IoTHubMessage_CreateFromByteArray(appPayload->message, appPayload->length)) == NULL)
-    {
-        LogError("Failure: IotHub Message creation has failed.");
-    }
-    else if (extractMqttProperties(transportData, IoTHubMessage, topicName, type) != 0)
-    {
-        LogError("failure extracting mqtt properties.");
-        IoTHubMessage_Destroy(IoTHubMessage);
-    }
-    else
-    {
-        MESSAGE_DISPOSITION_CONTEXT* dispositionContext = createMessageDispositionContext(msgHandle);
-
-        if (dispositionContext == NULL)
-<<<<<<< HEAD
-        {
-            LogError("failed creating message disposition context");
-            IoTHubMessage_Destroy(IoTHubMessage);
-        }
-        else if (IoTHubMessage_SetDispositionContext(IoTHubMessage, dispositionContext, destroyMessageDispositionContext) != IOTHUB_MESSAGE_OK)
-        {
-=======
-        {
-            LogError("failed creating message disposition context");
-            IoTHubMessage_Destroy(IoTHubMessage);
-        }
-        else if (IoTHubMessage_SetDispositionContext(IoTHubMessage, dispositionContext, destroyMessageDispositionContext) != IOTHUB_MESSAGE_OK)
-        {
->>>>>>> 762a6dca
-            LogError("Failed setting disposition context in IOTHUB_MESSAGE_HANDLE");
-            destroyMessageDispositionContext(dispositionContext);
-            IoTHubMessage_Destroy(IoTHubMessage);
-        }
-        else
-        {
-            if (type == IOTHUB_TYPE_EVENT_QUEUE)
-            {
-                // Codes_SRS_IOTHUB_MQTT_TRANSPORT_31_065: [ If type is IOTHUB_TYPE_TELEMETRY and sent to an input queue, then on success `mqttNotificationCallback` shall call `IoTHubClient_LL_MessageCallback`. ]
-                if (!transportData->transport_callbacks.msg_input_cb(IoTHubMessage, transportData->transport_ctx))
-                {
-                    LogError("IoTHubClientCore_LL_MessageCallbackFromInput returned false");
-                    // This will destroy the dispostion context;
-                    IoTHubMessage_Destroy(IoTHubMessage);
-                }
-            }
-            else
-            {
-                /* Codes_SRS_IOTHUB_MQTT_TRANSPORT_07_056: [ If type is IOTHUB_TYPE_TELEMETRY, then on success mqttNotificationCallback shall call IoTHubClientCore_LL_MessageCallback. ] */
-                if (!transportData->transport_callbacks.msg_cb(IoTHubMessage, transportData->transport_ctx))
-                {
-                    // Cleanup of allocated memory happens at end of function as pointers are non-NULL.
-                    LogError("IoTHubClientCore_LL_MessageCallback returned false");
-                    // This will destroy the dispostion context;
-                    IoTHubMessage_Destroy(IoTHubMessage);
-                }
-            }
-        }
-    }
+    return result;
 }
 
 //
