// Copyright (c) Microsoft. All rights reserved.
// Licensed under the MIT license. See LICENSE file in the project root for full license information.

#include <stdlib.h>
#include "umock_c/umock_c_prod.h"
#include "azure_c_shared_utility/gballoc.h"

#include <signal.h>
#include <stddef.h>
#include "azure_c_shared_utility/optimize_size.h"
#include "azure_c_shared_utility/crt_abstractions.h"
#include "iothub_client_core.h"
#include "iothub_client_core_ll.h"
#include "internal/iothubtransport.h"
#include "internal/iothub_client_private.h"
#include "internal/iothubtransport.h"
#include "azure_c_shared_utility/threadapi.h"
#include "azure_c_shared_utility/lock.h"
#include "azure_c_shared_utility/xlogging.h"
#include "azure_c_shared_utility/singlylinkedlist.h"
#include "azure_c_shared_utility/vector.h"
#include "iothub_client_options.h"
#include "azure_c_shared_utility/tickcounter.h"


#define DO_WORK_FREQ_DEFAULT 1

struct IOTHUB_QUEUE_CONTEXT_TAG;

typedef struct IOTHUB_CLIENT_CORE_INSTANCE_TAG
{
    IOTHUB_CLIENT_CORE_LL_HANDLE IoTHubClientLLHandle;
    TRANSPORT_HANDLE TransportHandle;
    THREAD_HANDLE ThreadHandle;
    LOCK_HANDLE LockHandle;
    sig_atomic_t StopThread;
    SINGLYLINKEDLIST_HANDLE httpWorkerThreadInfoList; /*list containing HTTPWORKER_THREAD_INFO*/
    int created_with_transport_handle;
    VECTOR_HANDLE saved_user_callback_list;
    IOTHUB_CLIENT_DEVICE_TWIN_CALLBACK desired_state_callback;
    IOTHUB_CLIENT_EVENT_CONFIRMATION_CALLBACK event_confirm_callback;
    IOTHUB_CLIENT_REPORTED_STATE_CALLBACK reported_state_callback;
    IOTHUB_CLIENT_CONNECTION_STATUS_CALLBACK connection_status_callback;
    IOTHUB_CLIENT_DEVICE_METHOD_CALLBACK_ASYNC device_method_callback;
    IOTHUB_CLIENT_INBOUND_DEVICE_METHOD_CALLBACK inbound_device_method_callback;
    IOTHUB_CLIENT_MESSAGE_CALLBACK_ASYNC message_callback;
    struct IOTHUB_QUEUE_CONTEXT_TAG* devicetwin_user_context;
    struct IOTHUB_QUEUE_CONTEXT_TAG* connection_status_user_context;
    struct IOTHUB_QUEUE_CONTEXT_TAG* message_user_context;
    struct IOTHUB_QUEUE_CONTEXT_TAG* method_user_context;
    tickcounter_ms_t do_work_freq_ms;
    tickcounter_ms_t currentMessageTimeout;
} IOTHUB_CLIENT_CORE_INSTANCE;

typedef enum HTTPWORKER_THREAD_TYPE_TAG
{
    HTTPWORKER_THREAD_UPLOAD_TO_BLOB,
    HTTPWORKER_THREAD_INVOKE_METHOD
} HTTPWORKER_THREAD_TYPE;

typedef struct UPLOADTOBLOB_SAVED_DATA_TAG
{
    unsigned char* source;
    size_t size;
    IOTHUB_CLIENT_FILE_UPLOAD_CALLBACK iotHubClientFileUploadCallback;
}UPLOADTOBLOB_SAVED_DATA;

typedef struct UPLOADTOBLOB_MULTIBLOCK_SAVED_DATA_TAG
{
    IOTHUB_CLIENT_FILE_UPLOAD_GET_DATA_CALLBACK getDataCallback;
    IOTHUB_CLIENT_FILE_UPLOAD_GET_DATA_CALLBACK_EX getDataCallbackEx;
}UPLOADTOBLOB_MULTIBLOCK_SAVED_DATA;

typedef struct INVOKE_METHOD_SAVED_DATA_TAG
{
    const char* deviceId;
    const char* moduleId;
    const char* methodName;
    const char* methodPayload;
    unsigned int timeout;
    IOTHUB_METHOD_INVOKE_CALLBACK methodInvokeCallback;
} INVOKE_METHOD_SAVED_DATA;

typedef struct HTTPWORKER_THREAD_INFO_TAG
{
    HTTPWORKER_THREAD_TYPE workerThreadType;
    char* destinationFileName;
    THREAD_HANDLE threadHandle;
    LOCK_HANDLE lockGarbage;
    int canBeGarbageCollected; /*flag indicating that the structure can be freed because the thread deadling with it finished*/
    IOTHUB_CLIENT_CORE_HANDLE iotHubClientHandle;
    void* context;
    UPLOADTOBLOB_SAVED_DATA uploadBlobSavedData;
    INVOKE_METHOD_SAVED_DATA invokeMethodSavedData;
    UPLOADTOBLOB_MULTIBLOCK_SAVED_DATA uploadBlobMultiblockSavedData;
}HTTPWORKER_THREAD_INFO;

#define USER_CALLBACK_TYPE_VALUES       \
    CALLBACK_TYPE_DEVICE_TWIN,          \
    CALLBACK_TYPE_EVENT_CONFIRM,        \
    CALLBACK_TYPE_REPORTED_STATE,       \
    CALLBACK_TYPE_CONNECTION_STATUS,    \
    CALLBACK_TYPE_DEVICE_METHOD,        \
    CALLBACK_TYPE_INBOUD_DEVICE_METHOD, \
    CALLBACK_TYPE_MESSAGE,              \
    CALLBACK_TYPE_INPUTMESSAGE

MU_DEFINE_ENUM(USER_CALLBACK_TYPE, USER_CALLBACK_TYPE_VALUES)
MU_DEFINE_ENUM_STRINGS(USER_CALLBACK_TYPE, USER_CALLBACK_TYPE_VALUES)

typedef struct DEVICE_TWIN_CALLBACK_INFO_TAG
{
    DEVICE_TWIN_UPDATE_STATE update_state;
    unsigned char* payLoad;
    size_t size;
    IOTHUB_CLIENT_DEVICE_TWIN_CALLBACK userCallback;
    void* userContext;
} DEVICE_TWIN_CALLBACK_INFO;

typedef struct EVENT_CONFIRM_CALLBACK_INFO_TAG
{
    IOTHUB_CLIENT_CONFIRMATION_RESULT confirm_result;
} EVENT_CONFIRM_CALLBACK_INFO;

typedef struct REPORTED_STATE_CALLBACK_INFO_TAG
{
    int status_code;
} REPORTED_STATE_CALLBACK_INFO;

typedef struct CONNECTION_STATUS_CALLBACK_INFO_TAG
{
    IOTHUB_CLIENT_CONNECTION_STATUS connection_status;
    IOTHUB_CLIENT_CONNECTION_STATUS_REASON status_reason;
} CONNECTION_STATUS_CALLBACK_INFO;

typedef struct METHOD_CALLBACK_INFO_TAG
{
    STRING_HANDLE method_name;
    BUFFER_HANDLE payload;
    METHOD_HANDLE method_id;
} METHOD_CALLBACK_INFO;

typedef struct INPUTMESSAGE_CALLBACK_INFO_TAG
{
    IOTHUB_CLIENT_MESSAGE_CALLBACK_ASYNC eventHandlerCallback;
    MESSAGE_CALLBACK_INFO* message_cb_info;
} INPUTMESSAGE_CALLBACK_INFO;

typedef struct USER_CALLBACK_INFO_TAG
{
    USER_CALLBACK_TYPE type;
    void* userContextCallback;
    union IOTHUB_CALLBACK
    {
        DEVICE_TWIN_CALLBACK_INFO dev_twin_cb_info;
        EVENT_CONFIRM_CALLBACK_INFO event_confirm_cb_info;
        REPORTED_STATE_CALLBACK_INFO reported_state_cb_info;
        CONNECTION_STATUS_CALLBACK_INFO connection_status_cb_info;
        METHOD_CALLBACK_INFO method_cb_info;
        MESSAGE_CALLBACK_INFO* message_cb_info;
        INPUTMESSAGE_CALLBACK_INFO inputmessage_cb_info;
    } iothub_callback;
} USER_CALLBACK_INFO;

typedef struct IOTHUB_QUEUE_CONTEXT_TAG
{
    IOTHUB_CLIENT_CORE_INSTANCE* iotHubClientHandle;
    void* userContextCallback;
} IOTHUB_QUEUE_CONTEXT;

typedef struct IOTHUB_QUEUE_CONSOLIDATED_CONTEXT_TAG
{
    IOTHUB_CLIENT_CORE_INSTANCE* iotHubClientHandle;

    union USER_CALLBACK_TAG
    {
        IOTHUB_CLIENT_DEVICE_TWIN_CALLBACK getTwin;
    } userCallback;

    void* userContext;
} IOTHUB_QUEUE_CONSOLIDATED_CONTEXT;

typedef struct IOTHUB_INPUTMESSAGE_CALLBACK_CONTEXT_TAG
{
    IOTHUB_CLIENT_CORE_HANDLE iotHubClientHandle;
    IOTHUB_CLIENT_MESSAGE_CALLBACK_ASYNC eventHandlerCallback;
    void* userContextCallback;
} IOTHUB_INPUTMESSAGE_CALLBACK_CONTEXT;

/*used by unittests only*/
const size_t IoTHubClientCore_ThreadTerminationOffset = offsetof(IOTHUB_CLIENT_CORE_INSTANCE, StopThread);

typedef enum CREATE_HUB_INSTANCE_TYPE_TAG
{
    CREATE_HUB_INSTANCE_FROM_CONNECTION_STRING,
    CREATE_HUB_INSTANCE_FROM_EDGE_ENVIRONMENT,
    CREATE_HUB_INSTANCE_FROM_TRANSPORT,
    CREATE_HUB_INSTANCE_FROM_CLIENT_CONFIG,
    CREATE_HUB_INSTANCE_FROM_DEVICE_AUTH
} CREATE_HUB_INSTANCE_TYPE;

static void freeHttpWorkerThreadInfo(HTTPWORKER_THREAD_INFO* threadInfo)
{
    Lock_Deinit(threadInfo->lockGarbage);
    if (threadInfo->workerThreadType == HTTPWORKER_THREAD_UPLOAD_TO_BLOB)
    {
        free(threadInfo->uploadBlobSavedData.source);
        free(threadInfo->destinationFileName);
    }
    else if (threadInfo->workerThreadType == HTTPWORKER_THREAD_INVOKE_METHOD)
    {
        free((char*)threadInfo->invokeMethodSavedData.deviceId);
        free((char*)threadInfo->invokeMethodSavedData.moduleId);
        free((char*)threadInfo->invokeMethodSavedData.methodName);
        free((char*)threadInfo->invokeMethodSavedData.methodPayload);
    }

    free(threadInfo);
}

/*this function is called from _Destroy and from ScheduleWork_Thread to join finished blobUpload threads and free that memory*/
static void garbageCollectorImpl(IOTHUB_CLIENT_CORE_INSTANCE* iotHubClientInstance)
{
    /*see if any savedData structures can be disposed of*/
    /*Codes_SRS_IOTHUBCLIENT_02_072: [ All threads marked as disposable (upon completion of a file upload) shall be joined and the data structures build for them shall be freed. ]*/
    LIST_ITEM_HANDLE item = singlylinkedlist_get_head_item(iotHubClientInstance->httpWorkerThreadInfoList);
    while (item != NULL)
    {
        HTTPWORKER_THREAD_INFO* threadInfo = (HTTPWORKER_THREAD_INFO*)singlylinkedlist_item_get_value(item);
        LIST_ITEM_HANDLE old_item = item;
        item = singlylinkedlist_get_next_item(item);

        if (Lock(threadInfo->lockGarbage) != LOCK_OK)
        {
            LogError("unable to Lock");
        }
        else
        {
            if (threadInfo->canBeGarbageCollected == 1)
            {
                int notUsed;
                if (ThreadAPI_Join(threadInfo->threadHandle, &notUsed) != THREADAPI_OK)
                {
                    LogError("unable to ThreadAPI_Join");
                }
                (void)singlylinkedlist_remove(iotHubClientInstance->httpWorkerThreadInfoList, old_item);

                if (Unlock(threadInfo->lockGarbage) != LOCK_OK)
                {
                    LogError("unable to unlock after locking");
                }
                freeHttpWorkerThreadInfo(threadInfo);
            }
            else
            {
                if (Unlock(threadInfo->lockGarbage) != LOCK_OK)
                {
                    LogError("unable to unlock after locking");
                }
            }
        }
    }
}


static bool iothub_ll_message_callback(MESSAGE_CALLBACK_INFO* messageData, void* userContextCallback)
{
    bool result;
    IOTHUB_QUEUE_CONTEXT* queue_context = (IOTHUB_QUEUE_CONTEXT*)userContextCallback;
    if (queue_context == NULL)
    {
        LogError("invalid parameter userContextCallback(NULL)");
        result = false;
    }
    else
    {
        USER_CALLBACK_INFO queue_cb_info;
        queue_cb_info.type = CALLBACK_TYPE_MESSAGE;
        queue_cb_info.userContextCallback = queue_context->userContextCallback;
        queue_cb_info.iothub_callback.message_cb_info = messageData;
        if (VECTOR_push_back(queue_context->iotHubClientHandle->saved_user_callback_list, &queue_cb_info, 1) == 0)
        {
            result = true;
        }
        else
        {
            LogError("message callback vector push failed.");
            result = false;
        }
    }
    return result;
}

static bool iothub_ll_inputmessage_callback(MESSAGE_CALLBACK_INFO* message_cb_info, void* userContextCallback)
{
    bool result;
    IOTHUB_INPUTMESSAGE_CALLBACK_CONTEXT *inputMessageCallbackContext = (IOTHUB_INPUTMESSAGE_CALLBACK_CONTEXT *)userContextCallback;
    if (inputMessageCallbackContext == NULL)
    {
        LogError("invalid parameter userContextCallback(NULL)");
        result = false;
    }
    else
    {
        USER_CALLBACK_INFO queue_cb_info;
        queue_cb_info.type = CALLBACK_TYPE_INPUTMESSAGE;
        queue_cb_info.userContextCallback = inputMessageCallbackContext->userContextCallback;
        queue_cb_info.iothub_callback.inputmessage_cb_info.eventHandlerCallback = inputMessageCallbackContext->eventHandlerCallback;
        queue_cb_info.iothub_callback.inputmessage_cb_info.message_cb_info = message_cb_info;

        if (VECTOR_push_back(inputMessageCallbackContext->iotHubClientHandle->saved_user_callback_list, &queue_cb_info, 1) == 0)
        {
            result = true;
        }
        else
        {
            LogError("message callback vector push failed.");
            result = false;
        }
    }

    return result;
}

static int make_method_calback_queue_context(USER_CALLBACK_INFO* queue_cb_info, const char* method_name, const unsigned char* payload, size_t size, METHOD_HANDLE method_id, IOTHUB_QUEUE_CONTEXT* queue_context)
{
    int result;
    /* Codes_SRS_IOTHUB_MQTT_TRANSPORT_07_002: [ IOTHUB_CLIENT_INBOUND_DEVICE_METHOD_CALLBACK shall copy the method_name and payload. ] */
    queue_cb_info->userContextCallback = queue_context->userContextCallback;
    queue_cb_info->iothub_callback.method_cb_info.method_id = method_id;
    if ((queue_cb_info->iothub_callback.method_cb_info.method_name = STRING_construct(method_name)) == NULL)
    {
        /* Codes_SRS_IOTHUB_MQTT_TRANSPORT_07_003: [ If a failure is encountered IOTHUB_CLIENT_INBOUND_DEVICE_METHOD_CALLBACK shall return a non-NULL value. ]*/
        LogError("STRING_construct failed");
        result = MU_FAILURE;
    }
    else
    {
        if ((queue_cb_info->iothub_callback.method_cb_info.payload = BUFFER_create(payload, size)) == NULL)
        {
            STRING_delete(queue_cb_info->iothub_callback.method_cb_info.method_name);
            /* Codes_SRS_IOTHUB_MQTT_TRANSPORT_07_003: [ If a failure is encountered IOTHUB_CLIENT_INBOUND_DEVICE_METHOD_CALLBACK shall return a non-NULL value. ]*/
            LogError("BUFFER_create failed");
            result = MU_FAILURE;
        }
        else
        {
            if (VECTOR_push_back(queue_context->iotHubClientHandle->saved_user_callback_list, queue_cb_info, 1) == 0)
            {
                result = 0;
            }
            else
            {
                STRING_delete(queue_cb_info->iothub_callback.method_cb_info.method_name);
                BUFFER_delete(queue_cb_info->iothub_callback.method_cb_info.payload);
                /* Codes_SRS_IOTHUB_MQTT_TRANSPORT_07_003: [ If a failure is encountered IOTHUB_CLIENT_INBOUND_DEVICE_METHOD_CALLBACK shall return a non-NULL value. ]*/
                LogError("VECTOR_push_back failed");
                result = MU_FAILURE;
            }
        }
    }
    return result;
}

static int iothub_ll_device_method_callback(const char* method_name, const unsigned char* payload, size_t size, METHOD_HANDLE method_id, void* userContextCallback)
{
    int result;
    /* Codes_SRS_IOTHUB_MQTT_TRANSPORT_07_001: [ if userContextCallback is NULL, IOTHUB_CLIENT_INBOUND_DEVICE_METHOD_CALLBACK shall return a nonNULL value. ] */
    if (userContextCallback == NULL)
    {
        LogError("invalid parameter userContextCallback(NULL)");
        result = MU_FAILURE;
    }
    else
    {
        IOTHUB_QUEUE_CONTEXT* queue_context = (IOTHUB_QUEUE_CONTEXT*)userContextCallback;

        USER_CALLBACK_INFO queue_cb_info;
        queue_cb_info.type = CALLBACK_TYPE_DEVICE_METHOD;

        result = make_method_calback_queue_context(&queue_cb_info, method_name, payload, size, method_id, queue_context);
        if (result != 0)
        {
            LogError("construction of method calback queue context failed");
            result = MU_FAILURE;
        }
    }
    return result;
}

static int iothub_ll_inbound_device_method_callback(const char* method_name, const unsigned char* payload, size_t size, METHOD_HANDLE method_id, void* userContextCallback)
{
    int result;
    /* Codes_SRS_IOTHUB_MQTT_TRANSPORT_07_001: [ if userContextCallback is NULL, IOTHUB_CLIENT_INBOUND_DEVICE_METHOD_CALLBACK shall return a nonNULL value. ] */
    if (userContextCallback == NULL)
    {
        LogError("invalid parameter userContextCallback(NULL)");
        result = MU_FAILURE;
    }
    else
    {
        IOTHUB_QUEUE_CONTEXT* queue_context = (IOTHUB_QUEUE_CONTEXT*)userContextCallback;

        USER_CALLBACK_INFO queue_cb_info;
        queue_cb_info.type = CALLBACK_TYPE_INBOUD_DEVICE_METHOD;

        result = make_method_calback_queue_context(&queue_cb_info, method_name, payload, size, method_id, queue_context);
        if (result != 0)
        {
            LogError("construction of method calback queue context failed");
            result = MU_FAILURE;
        }
    }
    return result;
}

static void iothub_ll_connection_status_callback(IOTHUB_CLIENT_CONNECTION_STATUS result, IOTHUB_CLIENT_CONNECTION_STATUS_REASON reason, void* userContextCallback)
{
    IOTHUB_QUEUE_CONTEXT* queue_context = (IOTHUB_QUEUE_CONTEXT*)userContextCallback;
    if (queue_context != NULL)
    {
        USER_CALLBACK_INFO queue_cb_info;
        queue_cb_info.type = CALLBACK_TYPE_CONNECTION_STATUS;
        queue_cb_info.userContextCallback = queue_context->userContextCallback;
        queue_cb_info.iothub_callback.connection_status_cb_info.status_reason = reason;
        queue_cb_info.iothub_callback.connection_status_cb_info.connection_status = result;
        if (VECTOR_push_back(queue_context->iotHubClientHandle->saved_user_callback_list, &queue_cb_info, 1) != 0)
        {
            LogError("connection status callback vector push failed.");
        }
    }
}

static void iothub_ll_event_confirm_callback(IOTHUB_CLIENT_CONFIRMATION_RESULT result, void* userContextCallback)
{
    IOTHUB_QUEUE_CONTEXT* queue_context = (IOTHUB_QUEUE_CONTEXT*)userContextCallback;
    if (queue_context != NULL)
    {
        USER_CALLBACK_INFO queue_cb_info;
        queue_cb_info.type = CALLBACK_TYPE_EVENT_CONFIRM;
        queue_cb_info.userContextCallback = queue_context->userContextCallback;
        queue_cb_info.iothub_callback.event_confirm_cb_info.confirm_result = result;
        if (VECTOR_push_back(queue_context->iotHubClientHandle->saved_user_callback_list, &queue_cb_info, 1) != 0)
        {
            LogError("event confirm callback vector push failed.");
        }
        free(queue_context);
    }
}

static void iothub_ll_reported_state_callback(int status_code, void* userContextCallback)
{
    IOTHUB_QUEUE_CONTEXT* queue_context = (IOTHUB_QUEUE_CONTEXT*)userContextCallback;
    if (queue_context != NULL)
    {
        USER_CALLBACK_INFO queue_cb_info;
        queue_cb_info.type = CALLBACK_TYPE_REPORTED_STATE;
        queue_cb_info.userContextCallback = queue_context->userContextCallback;
        queue_cb_info.iothub_callback.reported_state_cb_info.status_code = status_code;
        if (VECTOR_push_back(queue_context->iotHubClientHandle->saved_user_callback_list, &queue_cb_info, 1) != 0)
        {
            LogError("reported state callback vector push failed.");
        }
        free(queue_context);
    }
}

static void iothub_ll_device_twin_callback(DEVICE_TWIN_UPDATE_STATE update_state, const unsigned char* payLoad, size_t size, void* userContextCallback)
{
    IOTHUB_QUEUE_CONTEXT* queue_context = (IOTHUB_QUEUE_CONTEXT*)userContextCallback;
    if (queue_context != NULL)
    {
        int push_to_vector;

        USER_CALLBACK_INFO queue_cb_info;
        queue_cb_info.type = CALLBACK_TYPE_DEVICE_TWIN;
        queue_cb_info.userContextCallback = queue_context->userContextCallback;
        queue_cb_info.iothub_callback.dev_twin_cb_info.update_state = update_state;
        queue_cb_info.iothub_callback.dev_twin_cb_info.userCallback = NULL;
        queue_cb_info.iothub_callback.dev_twin_cb_info.userContext = NULL;

        if (payLoad == NULL)
        {
            queue_cb_info.iothub_callback.dev_twin_cb_info.payLoad = NULL;
            queue_cb_info.iothub_callback.dev_twin_cb_info.size = 0;
            push_to_vector = 0;
        }
        else
        {
            queue_cb_info.iothub_callback.dev_twin_cb_info.payLoad = (unsigned char*)malloc(size);
            if (queue_cb_info.iothub_callback.dev_twin_cb_info.payLoad == NULL)
            {
                LogError("failure allocating payload in device twin callback.");
                queue_cb_info.iothub_callback.dev_twin_cb_info.size = 0;
                push_to_vector = MU_FAILURE;
            }
            else
            {
                (void)memcpy(queue_cb_info.iothub_callback.dev_twin_cb_info.payLoad, payLoad, size);
                queue_cb_info.iothub_callback.dev_twin_cb_info.size = size;
                push_to_vector = 0;
            }
        }
        if (push_to_vector == 0)
        {
            if (VECTOR_push_back(queue_context->iotHubClientHandle->saved_user_callback_list, &queue_cb_info, 1) != 0)
            {
                if (queue_cb_info.iothub_callback.dev_twin_cb_info.payLoad != NULL)
                {
                    free(queue_cb_info.iothub_callback.dev_twin_cb_info.payLoad);
                }
                LogError("device twin callback userContextCallback vector push failed.");
            }
        }
    }
    else
    {
        LogError("device twin callback userContextCallback NULL");
    }
}

static void iothub_ll_get_device_twin_async_callback(DEVICE_TWIN_UPDATE_STATE update_state, const unsigned char* payLoad, size_t size, void* userContextCallback)
{
    IOTHUB_QUEUE_CONSOLIDATED_CONTEXT* queue_context = (IOTHUB_QUEUE_CONSOLIDATED_CONTEXT*)userContextCallback;

    if (queue_context != NULL)
    {
        USER_CALLBACK_INFO queue_cb_info;
        queue_cb_info.type = CALLBACK_TYPE_DEVICE_TWIN;
        queue_cb_info.userContextCallback = queue_context->userContext;
        queue_cb_info.iothub_callback.dev_twin_cb_info.update_state = update_state;
        queue_cb_info.iothub_callback.dev_twin_cb_info.userCallback = queue_context->userCallback.getTwin;
        queue_cb_info.iothub_callback.dev_twin_cb_info.userContext = queue_context->userContext;

        if (payLoad == NULL)
        {
            queue_cb_info.iothub_callback.dev_twin_cb_info.payLoad = NULL;
            queue_cb_info.iothub_callback.dev_twin_cb_info.size = 0;
        }
        else
        {
            queue_cb_info.iothub_callback.dev_twin_cb_info.payLoad = (unsigned char*)malloc(size);

            if (queue_cb_info.iothub_callback.dev_twin_cb_info.payLoad == NULL)
            {
                LogError("Failure allocating payload in get device twin callback.");
                queue_cb_info.iothub_callback.dev_twin_cb_info.size = 0;
            }
            else
            {
                (void)memcpy(queue_cb_info.iothub_callback.dev_twin_cb_info.payLoad, payLoad, size);
                queue_cb_info.iothub_callback.dev_twin_cb_info.size = size;
            }
        }

        if (VECTOR_push_back(queue_context->iotHubClientHandle->saved_user_callback_list, &queue_cb_info, 1) != 0)
        {
            LogError("device twin callback userContextCallback vector push failed.");

            if (queue_cb_info.iothub_callback.dev_twin_cb_info.payLoad != NULL)
            {
                free(queue_cb_info.iothub_callback.dev_twin_cb_info.payLoad);
            }
        }
    }
    else
    {
        LogError("Get device twin callback userContextCallback NULL");
    }
}

static void dispatch_user_callbacks(IOTHUB_CLIENT_CORE_INSTANCE* iotHubClientInstance, VECTOR_HANDLE call_backs)
{
    size_t callbacks_length = VECTOR_size(call_backs);
    size_t index;

    IOTHUB_CLIENT_DEVICE_TWIN_CALLBACK desired_state_callback = NULL;
    IOTHUB_CLIENT_EVENT_CONFIRMATION_CALLBACK event_confirm_callback = NULL;
    IOTHUB_CLIENT_REPORTED_STATE_CALLBACK reported_state_callback = NULL;
    IOTHUB_CLIENT_CONNECTION_STATUS_CALLBACK connection_status_callback = NULL;
    IOTHUB_CLIENT_DEVICE_METHOD_CALLBACK_ASYNC device_method_callback = NULL;
    IOTHUB_CLIENT_INBOUND_DEVICE_METHOD_CALLBACK inbound_device_method_callback = NULL;
    IOTHUB_CLIENT_MESSAGE_CALLBACK_ASYNC message_callback = NULL;
    IOTHUB_CLIENT_CORE_HANDLE message_user_context_handle = NULL;
    IOTHUB_CLIENT_CORE_HANDLE method_user_context_handle = NULL;

    // Make a local copy of these callbacks, as we don't run with a lock held and iotHubClientInstance may change mid-run.
    if (Lock(iotHubClientInstance->LockHandle) != LOCK_OK)
    {
        LogError("failed locking for dispatch_user_callbacks");
    }
    else
    {
        desired_state_callback = iotHubClientInstance->desired_state_callback;
        event_confirm_callback = iotHubClientInstance->event_confirm_callback;
        reported_state_callback = iotHubClientInstance->reported_state_callback;
        connection_status_callback = iotHubClientInstance->connection_status_callback;
        device_method_callback = iotHubClientInstance->device_method_callback;
        inbound_device_method_callback = iotHubClientInstance->inbound_device_method_callback;
        message_callback = iotHubClientInstance->message_callback;
        if (iotHubClientInstance->method_user_context)
        {
            method_user_context_handle = iotHubClientInstance->method_user_context->iotHubClientHandle;
        }
        if (iotHubClientInstance->message_user_context)
        {
            message_user_context_handle = iotHubClientInstance->message_user_context->iotHubClientHandle;
        }

        (void)Unlock(iotHubClientInstance->LockHandle);
    }


    for (index = 0; index < callbacks_length; index++)
    {
        USER_CALLBACK_INFO* queued_cb = (USER_CALLBACK_INFO*)VECTOR_element(call_backs, index);
        if (queued_cb == NULL)
        {
            LogError("VECTOR_element at index %zd is NULL.", index);
        }
        else
        {
            switch (queued_cb->type)
            {
            case CALLBACK_TYPE_DEVICE_TWIN:
            {
                // Callback if for GetTwinAsync
                if (queued_cb->iothub_callback.dev_twin_cb_info.userCallback)
                {
                    queued_cb->iothub_callback.dev_twin_cb_info.userCallback(
                        queued_cb->iothub_callback.dev_twin_cb_info.update_state,
                        queued_cb->iothub_callback.dev_twin_cb_info.payLoad,
                        queued_cb->iothub_callback.dev_twin_cb_info.size,
                        queued_cb->iothub_callback.dev_twin_cb_info.userContext
                    );
                }
                // Callback if for Desired properties.
                else if (desired_state_callback)
                {
                    desired_state_callback(queued_cb->iothub_callback.dev_twin_cb_info.update_state, queued_cb->iothub_callback.dev_twin_cb_info.payLoad, queued_cb->iothub_callback.dev_twin_cb_info.size, queued_cb->userContextCallback);
                }

                if (queued_cb->iothub_callback.dev_twin_cb_info.payLoad)
                {
                    free(queued_cb->iothub_callback.dev_twin_cb_info.payLoad);
                }
                break;
            }
            case CALLBACK_TYPE_EVENT_CONFIRM:
                if (event_confirm_callback)
                {
                    event_confirm_callback(queued_cb->iothub_callback.event_confirm_cb_info.confirm_result, queued_cb->userContextCallback);
                }
                break;
            case CALLBACK_TYPE_REPORTED_STATE:
                if (reported_state_callback)
                {
                    reported_state_callback(queued_cb->iothub_callback.reported_state_cb_info.status_code, queued_cb->userContextCallback);
                }
                break;
            case CALLBACK_TYPE_CONNECTION_STATUS:
                if (connection_status_callback)
                {
                    connection_status_callback(queued_cb->iothub_callback.connection_status_cb_info.connection_status, queued_cb->iothub_callback.connection_status_cb_info.status_reason, queued_cb->userContextCallback);
                }
                break;
            case CALLBACK_TYPE_DEVICE_METHOD:
                if (device_method_callback)
                {
                    const char* method_name = STRING_c_str(queued_cb->iothub_callback.method_cb_info.method_name);
                    const unsigned char* payload = BUFFER_u_char(queued_cb->iothub_callback.method_cb_info.payload);
                    size_t payload_len = BUFFER_length(queued_cb->iothub_callback.method_cb_info.payload);

                    unsigned char* payload_resp = NULL;
                    size_t response_size = 0;
                    int status = device_method_callback(method_name, payload, payload_len, &payload_resp, &response_size, queued_cb->userContextCallback);

                    if (payload_resp && (response_size > 0))
                    {
                        IOTHUB_CLIENT_RESULT result = IoTHubClientCore_DeviceMethodResponse(method_user_context_handle, queued_cb->iothub_callback.method_cb_info.method_id, (const unsigned char*)payload_resp, response_size, status);
                        if (result != IOTHUB_CLIENT_OK)
                        {
                            LogError("IoTHubClientCore_LL_DeviceMethodResponse failed");
                        }
                    }

                    BUFFER_delete(queued_cb->iothub_callback.method_cb_info.payload);
                    STRING_delete(queued_cb->iothub_callback.method_cb_info.method_name);

                    if (payload_resp)
                    {
                        free(payload_resp);
                    }
                }
                break;
            case CALLBACK_TYPE_INBOUD_DEVICE_METHOD:
                if (inbound_device_method_callback)
                {
                    const char* method_name = STRING_c_str(queued_cb->iothub_callback.method_cb_info.method_name);
                    const unsigned char* payload = BUFFER_u_char(queued_cb->iothub_callback.method_cb_info.payload);
                    size_t payload_len = BUFFER_length(queued_cb->iothub_callback.method_cb_info.payload);

                    inbound_device_method_callback(method_name, payload, payload_len, queued_cb->iothub_callback.method_cb_info.method_id, queued_cb->userContextCallback);

                    BUFFER_delete(queued_cb->iothub_callback.method_cb_info.payload);
                    STRING_delete(queued_cb->iothub_callback.method_cb_info.method_name);
                }
                break;
            case CALLBACK_TYPE_MESSAGE:
                if (message_callback && message_user_context_handle)
                {
                    IOTHUBMESSAGE_DISPOSITION_RESULT disposition = message_callback(queued_cb->iothub_callback.message_cb_info->messageHandle, queued_cb->userContextCallback);

                    if (Lock(message_user_context_handle->LockHandle) == LOCK_OK)
                    {
                        IOTHUB_CLIENT_RESULT result = IoTHubClientCore_LL_SendMessageDisposition(message_user_context_handle->IoTHubClientLLHandle, queued_cb->iothub_callback.message_cb_info, disposition);
                        (void)Unlock(message_user_context_handle->LockHandle);
                        if (result != IOTHUB_CLIENT_OK)
                        {
                            LogError("IoTHubClientCore_LL_SendMessageDisposition failed");
                        }
                    }
                    else
                    {
                        LogError("Lock failed");
                    }
                }
                break;

                case CALLBACK_TYPE_INPUTMESSAGE:
                {
                    const INPUTMESSAGE_CALLBACK_INFO *inputmessage_cb_info = &queued_cb->iothub_callback.inputmessage_cb_info;
                    IOTHUBMESSAGE_DISPOSITION_RESULT disposition = inputmessage_cb_info->eventHandlerCallback(inputmessage_cb_info->message_cb_info->messageHandle, queued_cb->userContextCallback);

                    if (Lock(iotHubClientInstance->LockHandle) == LOCK_OK)
                    {
                        IOTHUB_CLIENT_RESULT result = IoTHubClientCore_LL_SendMessageDisposition(iotHubClientInstance->IoTHubClientLLHandle, inputmessage_cb_info->message_cb_info, disposition);
                        (void)Unlock(iotHubClientInstance->LockHandle);
                        if (result != IOTHUB_CLIENT_OK)
                        {
                            LogError("IoTHubClient_LL_SendMessageDisposition failed");
                        }
                    }
                    else
                    {
                        LogError("Lock failed");
                    }
                }
                break;

            default:
                LogError("Invalid callback type '%s'", MU_ENUM_TO_STRING(USER_CALLBACK_TYPE, queued_cb->type));
                break;
            }
        }
    }
    VECTOR_destroy(call_backs);
}

static void ScheduleWork_Thread_ForMultiplexing(void* iotHubClientHandle)
{
    IOTHUB_CLIENT_CORE_INSTANCE* iotHubClientInstance = (IOTHUB_CLIENT_CORE_INSTANCE*)iotHubClientHandle;

    garbageCollectorImpl(iotHubClientInstance);
    if (Lock(iotHubClientInstance->LockHandle) == LOCK_OK)
    {
        VECTOR_HANDLE call_backs = VECTOR_move(iotHubClientInstance->saved_user_callback_list);
        (void)Unlock(iotHubClientInstance->LockHandle);

        if (call_backs == NULL)
        {
            LogError("Failed moving user callbacks");
        }
        else
        {
            dispatch_user_callbacks(iotHubClientInstance, call_backs);
        }
    }
    else
    {
        LogError("failed locking for ScheduleWork_Thread_ForMultiplexing");
    }
}

static int ScheduleWork_Thread(void* threadArgument)
{
    IOTHUB_CLIENT_CORE_INSTANCE* iotHubClientInstance = (IOTHUB_CLIENT_CORE_INSTANCE*)threadArgument;
    unsigned int sleeptime_in_ms = DO_WORK_FREQ_DEFAULT;
    while (1)
    {
        if (Lock(iotHubClientInstance->LockHandle) == LOCK_OK)
        {
            /*Codes_SRS_IOTHUBCLIENT_01_038: [ The thread shall exit when IoTHubClient_Destroy is called. ]*/
            if (iotHubClientInstance->StopThread)
            {
                (void)Unlock(iotHubClientInstance->LockHandle);
                break; /*gets out of the thread*/
            }
            else
            {
                /* Codes_SRS_IOTHUBCLIENT_01_037: [The thread created by IoTHubClient_SendEvent or IoTHubClient_SetMessageCallback shall call IoTHubClientCore_LL_DoWork every 1 ms by default.] */
                /* Codes_SRS_IOTHUBCLIENT_01_039: [All calls to IoTHubClientCore_LL_DoWork shall be protected by the lock created in IotHubClient_Create.] */
                IoTHubClientCore_LL_DoWork(iotHubClientInstance->IoTHubClientLLHandle);

                garbageCollectorImpl(iotHubClientInstance);
                VECTOR_HANDLE call_backs = VECTOR_move(iotHubClientInstance->saved_user_callback_list);
<<<<<<< HEAD
                sleeptime_in_ms = iotHubClientInstance->do_work_freq_ms; // Update the sleepval within the locked thread.
=======
                sleeptime_in_ms = (unsigned int)iotHubClientInstance->do_work_freq_ms; // Update the sleepval within the locked thread.
>>>>>>> a862dc6a
                (void)Unlock(iotHubClientInstance->LockHandle);
                if (call_backs == NULL)
                {
                    LogError("VECTOR_move failed");
                }
                else
                {
                    dispatch_user_callbacks(iotHubClientInstance, call_backs);
                }


            }
        }
        else
        {
            /*Codes_SRS_IOTHUBCLIENT_01_040: [If acquiring the lock fails, IoTHubClientCore_LL_DoWork shall not be called.]*/
            /*no code, shall retry*/
        }
        /* Codes_SRS_IOTHUBCLIENT_041_02: [The thread shall sleep for a specified time in ms as provided through IoTHubClientCore_SetOption, with a default of 1 ms ] */
        (void)ThreadAPI_Sleep(sleeptime_in_ms);
    }

    ThreadAPI_Exit(0);
    return 0;
}

static IOTHUB_CLIENT_RESULT StartWorkerThreadIfNeeded(IOTHUB_CLIENT_CORE_INSTANCE* iotHubClientInstance)
{
    IOTHUB_CLIENT_RESULT result;
    if (iotHubClientInstance->TransportHandle == NULL)
    {
        if (iotHubClientInstance->ThreadHandle == NULL)
        {
            iotHubClientInstance->StopThread = 0;
            if (ThreadAPI_Create(&iotHubClientInstance->ThreadHandle, ScheduleWork_Thread, iotHubClientInstance) != THREADAPI_OK)
            {
                LogError("ThreadAPI_Create failed");
                iotHubClientInstance->ThreadHandle = NULL;
                result = IOTHUB_CLIENT_ERROR;
            }
            else
            {
                result = IOTHUB_CLIENT_OK;
            }
        }
        else
        {
            result = IOTHUB_CLIENT_OK;
        }
    }
    else
    {
        /*Codes_SRS_IOTHUBCLIENT_17_012: [ If the transport connection is shared, the thread shall be started by calling IoTHubTransport_StartWorkerThread. ]*/
        /*Codes_SRS_IOTHUBCLIENT_17_011: [ If the transport connection is shared, the thread shall be started by calling IoTHubTransport_StartWorkerThread*/
        result = IoTHubTransport_StartWorkerThread(iotHubClientInstance->TransportHandle, iotHubClientInstance, ScheduleWork_Thread_ForMultiplexing);
    }
    return result;
}

static IOTHUB_CLIENT_CORE_INSTANCE* create_iothub_instance(CREATE_HUB_INSTANCE_TYPE create_hub_instance_type, const IOTHUB_CLIENT_CONFIG* config, TRANSPORT_HANDLE transportHandle, const char* connectionString, IOTHUB_CLIENT_TRANSPORT_PROVIDER protocol, const char* iothub_uri, const char* device_id)
{
    /* Codes_SRS_IOTHUBCLIENT_12_020: [** `IoTHubClient_CreateFromDeviceAuth` shall allocate a new `IoTHubClient` instance. **] */
    IOTHUB_CLIENT_CORE_INSTANCE* result = (IOTHUB_CLIENT_CORE_INSTANCE*)malloc(sizeof(IOTHUB_CLIENT_CORE_INSTANCE));
    (void)create_hub_instance_type;

    /* Codes_SRS_IOTHUBCLIENT_12_021: [** If allocating memory for the new `IoTHubClient` instance fails, then `IoTHubClient_CreateFromDeviceAuth` shall return `NULL`. **] */
    /* Codes_SRS_IOTHUBCLIENT_01_004: [If allocating memory for the new IoTHubClient instance fails, then IoTHubClient_Create shall return NULL.] */
    if (result != NULL)
    {
        memset((void *)result, 0, sizeof(IOTHUB_CLIENT_CORE_INSTANCE));

        /* Codes_SRS_IOTHUBCLIENT_41_02 [] */
        result->do_work_freq_ms = DO_WORK_FREQ_DEFAULT;
        /* Default currentMessageTimeout to NULL until it is set by SetOption */
        result->currentMessageTimeout = 0;

        /* Codes_SRS_IOTHUBCLIENT_01_029: [IoTHubClient_Create shall create a lock object to be used later for serializing IoTHubClient calls.] */
        if ((result->saved_user_callback_list = VECTOR_create(sizeof(USER_CALLBACK_INFO))) == NULL)
        {
            LogError("Failed creating VECTOR");
            free(result);
            result = NULL;
        }
        else
        {
            /*Codes_SRS_IOTHUBCLIENT_02_060: [ IoTHubClient_Create shall create a SINGLYLINKEDLIST_HANDLE containing THREAD_HANDLE (created by future calls to IoTHubClient_UploadToBlobAsync). ]*/
            if ((result->httpWorkerThreadInfoList = singlylinkedlist_create()) == NULL)
            {
                /*Codes_SRS_IOTHUBCLIENT_02_061: [ If creating the SINGLYLINKEDLIST_HANDLE fails then IoTHubClient_Create shall fail and return NULL. ]*/
                LogError("unable to singlylinkedlist_create");
                VECTOR_destroy(result->saved_user_callback_list);
                free(result);
                result = NULL;
            }
            else
            {
                result->TransportHandle = transportHandle;
                result->created_with_transport_handle = 0;
                if (config != NULL)
                {
                    if (transportHandle != NULL)
                    {
                        /*Codes_SRS_IOTHUBCLIENT_17_005: [ IoTHubClient_CreateWithTransport shall call IoTHubTransport_GetLock to get the transport lock to be used later for serializing IoTHubClient calls. ]*/
                        result->LockHandle = IoTHubTransport_GetLock(transportHandle);
                        if (result->LockHandle == NULL)
                        {
                            LogError("unable to IoTHubTransport_GetLock");
                            result->IoTHubClientLLHandle = NULL;
                        }
                        else
                        {
                            IOTHUB_CLIENT_DEVICE_CONFIG deviceConfig;
                            deviceConfig.deviceId = config->deviceId;
                            deviceConfig.deviceKey = config->deviceKey;
                            deviceConfig.protocol = config->protocol;
                            deviceConfig.deviceSasToken = config->deviceSasToken;

                            /*Codes_SRS_IOTHUBCLIENT_17_003: [ IoTHubClient_CreateWithTransport shall call IoTHubTransport_GetLLTransport on transportHandle to get lower layer transport. ]*/
                            deviceConfig.transportHandle = IoTHubTransport_GetLLTransport(transportHandle);
                            if (deviceConfig.transportHandle == NULL)
                            {
                                LogError("unable to IoTHubTransport_GetLLTransport");
                                result->IoTHubClientLLHandle = NULL;
                            }
                            else
                            {
                                if (Lock(result->LockHandle) != LOCK_OK)
                                {
                                    LogError("unable to Lock");
                                    result->IoTHubClientLLHandle = NULL;
                                }
                                else
                                {
                                    /*Codes_SRS_IOTHUBCLIENT_17_007: [ IoTHubClient_CreateWithTransport shall instantiate a new IoTHubClientCore_LL instance by calling IoTHubClientCore_LL_CreateWithTransport and passing the lower layer transport and config argument. ]*/
                                    result->IoTHubClientLLHandle = IoTHubClientCore_LL_CreateWithTransport(&deviceConfig);
                                    result->created_with_transport_handle = 1;
                                    if (Unlock(result->LockHandle) != LOCK_OK)
                                    {
                                        LogError("unable to Unlock");
                                        result->IoTHubClientLLHandle = NULL;
                                    }
                                }
                            }
                        }
                    }
                    else
                    {
                        result->LockHandle = Lock_Init();
                        if (result->LockHandle == NULL)
                        {
                            /* Codes_SRS_IOTHUBCLIENT_01_030: [If creating the lock fails, then IoTHubClient_Create shall return NULL.] */
                            /* Codes_SRS_IOTHUBCLIENT_01_031: [If IoTHubClient_Create fails, all resources allocated by it shall be freed.] */
                            LogError("Failure creating Lock object");
                            result->IoTHubClientLLHandle = NULL;
                        }
                        else
                        {
                            /* Codes_SRS_IOTHUBCLIENT_01_002: [IoTHubClient_Create shall instantiate a new IoTHubClientCore_LL instance by calling IoTHubClientCore_LL_Create and passing the config argument.] */
                            result->IoTHubClientLLHandle = IoTHubClientCore_LL_Create(config);
                        }
                    }
                }
                else if (iothub_uri != NULL)
                {
#ifdef USE_PROV_MODULE
                    /* Codes_SRS_IOTHUBCLIENT_12_022: [** `IoTHubClient_CreateFromDeviceAuth` shall create a lock object to be used later for serializing IoTHubClient calls. **] */
                    result->LockHandle = Lock_Init();
                    if (result->LockHandle == NULL)
                    {
                        /* Codes_SRS_IOTHUBCLIENT_12_023: [** If creating the lock fails, then IoTHubClient_CreateFromDeviceAuth shall return NULL. **] */
                        LogError("Failure creating Lock object");
                        result->IoTHubClientLLHandle = NULL;
                    }
                    else
                    {
                        /* Codes_SRS_IOTHUBCLIENT_12_025: [** `IoTHubClient_CreateFromDeviceAuth` shall instantiate a new `IoTHubClientCore_LL` instance by calling `IoTHubClientCore_LL_CreateFromDeviceAuth` and passing iothub_uri, device_id and protocol argument.  **] */
                        result->IoTHubClientLLHandle = IoTHubClientCore_LL_CreateFromDeviceAuth(iothub_uri, device_id, protocol);
                    }
#else
                    (void)device_id;
                    LogError("Provisioning is not enabled for the build");
                    result->IoTHubClientLLHandle = NULL;
#endif
                }
#ifdef USE_EDGE_MODULES
                else if (create_hub_instance_type == CREATE_HUB_INSTANCE_FROM_EDGE_ENVIRONMENT)
                {
                    result->LockHandle = Lock_Init();
                    if (result->LockHandle == NULL)
                    {
                        /* Codes_SRS_IOTHUBCLIENT_01_030: [If creating the lock fails, then IoTHubClient_Create shall return NULL.] */
                        /* Codes_SRS_IOTHUBCLIENT_01_031: [If IoTHubClient_Create fails, all resources allocated by it shall be freed.] */
                        LogError("Failure creating Lock object");
                        result->IoTHubClientLLHandle = NULL;
                    }
                    else
                    {
                        result->IoTHubClientLLHandle = IoTHubClientCore_LL_CreateFromEnvironment(protocol);
                    }
                }
#endif
                else
                {
                    result->LockHandle = Lock_Init();
                    if (result->LockHandle == NULL)
                    {
                        /* Codes_SRS_IOTHUBCLIENT_01_030: [If creating the lock fails, then IoTHubClient_Create shall return NULL.] */
                        /* Codes_SRS_IOTHUBCLIENT_01_031: [If IoTHubClient_Create fails, all resources allocated by it shall be freed.] */
                        LogError("Failure creating Lock object");
                        result->IoTHubClientLLHandle = NULL;
                    }
                    else
                    {
                        result->IoTHubClientLLHandle = IoTHubClientCore_LL_CreateFromConnectionString(connectionString, protocol);
                    }
                }

                if (result->IoTHubClientLLHandle == NULL)
                {
                    /* Codes_SRS_IOTHUBCLIENT_01_003: [If IoTHubClientCore_LL_Create fails, then IoTHubClient_Create shall return NULL.] */
                    /* Codes_SRS_IOTHUBCLIENT_01_031: [If IoTHubClient_Create fails, all resources allocated by it shall be freed.] */
                    /* Codes_SRS_IOTHUBCLIENT_17_006: [ If IoTHubTransport_GetLock fails, then IoTHubClient_CreateWithTransport shall return NULL. ]*/
                    if ((transportHandle == NULL) && (result->LockHandle != NULL))
                    {
                        Lock_Deinit(result->LockHandle);
                    }
                    singlylinkedlist_destroy(result->httpWorkerThreadInfoList);
                    LogError("Failure creating iothub handle");
                    VECTOR_destroy(result->saved_user_callback_list);
                    free(result);
                    result = NULL;
                }
                else
                {
                    result->ThreadHandle = NULL;
                    result->desired_state_callback = NULL;
                    result->event_confirm_callback = NULL;
                    result->reported_state_callback = NULL;
                    result->devicetwin_user_context = NULL;
                    result->connection_status_callback = NULL;
                    result->connection_status_user_context = NULL;
                    result->message_callback = NULL;
                    result->message_user_context = NULL;
                    result->method_user_context = NULL;
                }
            }
        }
    }
    return result;
}

IOTHUB_CLIENT_CORE_HANDLE IoTHubClientCore_CreateFromConnectionString(const char* connectionString, IOTHUB_CLIENT_TRANSPORT_PROVIDER protocol)
{
    IOTHUB_CLIENT_CORE_INSTANCE* result;

    if (connectionString == NULL)
    {
        LogError("Input parameter is NULL: connectionString");
        result = NULL;
    }
    else if (protocol == NULL)
    {
        LogError("Input parameter is NULL: protocol");
        result = NULL;
    }
    else
    {
        result = create_iothub_instance(CREATE_HUB_INSTANCE_FROM_CONNECTION_STRING, NULL, NULL, connectionString, protocol, NULL, NULL);
    }
    return result;
}

IOTHUB_CLIENT_CORE_HANDLE IoTHubClientCore_Create(const IOTHUB_CLIENT_CONFIG* config)
{
    IOTHUB_CLIENT_CORE_INSTANCE* result;
    if (config == NULL)
    {
        LogError("Input parameter is NULL: IOTHUB_CLIENT_CONFIG");
        result = NULL;
    }
    else
    {
        result = create_iothub_instance(CREATE_HUB_INSTANCE_FROM_CLIENT_CONFIG, config, NULL, NULL, NULL, NULL, NULL);
    }
    return result;
}

IOTHUB_CLIENT_CORE_HANDLE IoTHubClientCore_CreateWithTransport(TRANSPORT_HANDLE transportHandle, const IOTHUB_CLIENT_CONFIG* config)
{
    IOTHUB_CLIENT_CORE_INSTANCE* result;
    /*Codes_SRS_IOTHUBCLIENT_17_013: [ IoTHubClient_CreateWithTransport shall return NULL if transportHandle is NULL. ]*/
    /*Codes_SRS_IOTHUBCLIENT_17_014: [ IoTHubClient_CreateWithTransport shall return NULL if config is NULL. ]*/
    if (transportHandle == NULL || config == NULL)
    {
        LogError("invalid parameter TRANSPORT_HANDLE transportHandle=%p, const IOTHUB_CLIENT_CONFIG* config=%p", transportHandle, config);
        result = NULL;
    }
    else
    {
        result = create_iothub_instance(CREATE_HUB_INSTANCE_FROM_TRANSPORT, config, transportHandle, NULL, NULL, NULL, NULL);
    }
    return result;
}

IOTHUB_CLIENT_CORE_HANDLE IoTHubClientCore_CreateFromDeviceAuth(const char* iothub_uri, const char* device_id, IOTHUB_CLIENT_TRANSPORT_PROVIDER protocol)
{
    IOTHUB_CLIENT_CORE_INSTANCE* result;

    /* Codes_SRS_IOTHUBCLIENT_12_019: [** `IoTHubClient_CreateFromDeviceAuth` shall verify the input parameters and if any of them `NULL` then return `NULL`. **] */
    if (iothub_uri == NULL)
    {
        LogError("Input parameter is NULL: iothub_uri");
        result = NULL;
    }
    else if (device_id == NULL)
    {
        LogError("Input parameter is NULL: device_id");
        result = NULL;
    }
    else if (protocol == NULL)
    {
        LogError("Input parameter is NULL: protocol");
        result = NULL;
    }
    else
    {
        /* Codes_SRS_IOTHUBCLIENT_12_020: [** `IoTHubClient_CreateFromDeviceAuth` shall allocate a new `IoTHubClient` instance. **] */
        /* Codes_SRS_IOTHUBCLIENT_12_021: [** If allocating memory for the new `IoTHubClient` instance fails, then `IoTHubClient_CreateFromDeviceAuth` shall return `NULL`. **] */
        /* Codes_SRS_IOTHUBCLIENT_12_022: [** `IoTHubClient_CreateFromDeviceAuth` shall create a lock object to be used later for serializing IoTHubClient calls. **] */
        /* Codes_SRS_IOTHUBCLIENT_12_023: [** If creating the lock fails, then IoTHubClient_CreateFromDeviceAuth shall return NULL. **] */
        /* Codes_SRS_IOTHUBCLIENT_12_024: [** If IoTHubClient_CreateFromDeviceAuth fails, all resources allocated by it shall be freed. **] */
        /* Codes_SRS_IOTHUBCLIENT_12_025: [** `IoTHubClient_CreateFromDeviceAuth` shall instantiate a new `IoTHubClientCore_LL` instance by calling `IoTHubClientCore_LL_CreateFromDeviceAuth` and passing iothub_uri, device_id and protocol argument.  **] */
        result = create_iothub_instance(CREATE_HUB_INSTANCE_FROM_DEVICE_AUTH, NULL, NULL, NULL, protocol, iothub_uri, device_id);
    }
    return result;
}

#ifdef USE_EDGE_MODULES
IOTHUB_CLIENT_CORE_HANDLE IoTHubClientCore_CreateFromEnvironment(IOTHUB_CLIENT_TRANSPORT_PROVIDER protocol)
{
    return create_iothub_instance(CREATE_HUB_INSTANCE_FROM_EDGE_ENVIRONMENT, NULL, NULL, NULL, protocol, NULL, NULL);
}
#endif


/* Codes_SRS_IOTHUBCLIENT_01_005: [IoTHubClient_Destroy shall free all resources associated with the iotHubClientHandle instance.] */
void IoTHubClientCore_Destroy(IOTHUB_CLIENT_CORE_HANDLE iotHubClientHandle)
{
    /* Codes_SRS_IOTHUBCLIENT_01_008: [IoTHubClient_Destroy shall do nothing if parameter iotHubClientHandle is NULL.] */
    if (iotHubClientHandle != NULL)
    {
        bool joinClientThread;
        bool joinTransportThread;
        size_t vector_size;

        IOTHUB_CLIENT_CORE_INSTANCE* iotHubClientInstance = (IOTHUB_CLIENT_CORE_INSTANCE*)iotHubClientHandle;

        if (iotHubClientInstance->TransportHandle != NULL)
        {
            /*Codes_SRS_IOTHUBCLIENT_01_007: [ The thread created as part of executing IoTHubClient_SendEventAsync or IoTHubClient_SetNotificationMessageCallback shall be joined. ]*/
            joinTransportThread = IoTHubTransport_SignalEndWorkerThread(iotHubClientInstance->TransportHandle, iotHubClientHandle);
        }
        else
        {
            joinTransportThread = false;
        }

        /*Codes_SRS_IOTHUBCLIENT_02_043: [ IoTHubClient_Destroy shall lock the serializing lock and signal the worker thread (if any) to end ]*/
        if (Lock(iotHubClientInstance->LockHandle) != LOCK_OK)
        {
            LogError("unable to Lock - - will still proceed to try to end the thread without locking");
        }

        if (iotHubClientInstance->ThreadHandle != NULL)
        {
            iotHubClientInstance->StopThread = 1;
            joinClientThread = true;
        }
        else
        {
            joinClientThread = false;
        }

        /*Codes_SRS_IOTHUBCLIENT_02_045: [ IoTHubClient_Destroy shall unlock the serializing lock. ]*/
        if (Unlock(iotHubClientInstance->LockHandle) != LOCK_OK)
        {
            LogError("unable to Unlock");
        }

        if (joinClientThread == true)
        {
            int res;
            /*Codes_SRS_IOTHUBCLIENT_01_007: [ The thread created as part of executing IoTHubClient_SendEventAsync or IoTHubClient_SetNotificationMessageCallback shall be joined. ]*/
            if (ThreadAPI_Join(iotHubClientInstance->ThreadHandle, &res) != THREADAPI_OK)
            {
                LogError("ThreadAPI_Join failed");
            }
        }

        if (joinTransportThread == true)
        {
            /*Codes_SRS_IOTHUBCLIENT_01_007: [ The thread created as part of executing IoTHubClient_SendEventAsync or IoTHubClient_SetNotificationMessageCallback shall be joined. ]*/
            IoTHubTransport_JoinWorkerThread(iotHubClientInstance->TransportHandle, iotHubClientHandle);
        }

        if (Lock(iotHubClientInstance->LockHandle) != LOCK_OK)
        {
            LogError("unable to Lock - - will still proceed to try to end the thread without locking");
        }

        /*Codes_SRS_IOTHUBCLIENT_02_069: [ IoTHubClient_Destroy shall free all data created by IoTHubClient_UploadToBlobAsync ]*/
        /*wait for all uploading threads to finish*/
        while (singlylinkedlist_get_head_item(iotHubClientInstance->httpWorkerThreadInfoList) != NULL)
        {
            garbageCollectorImpl(iotHubClientInstance);
        }

        if (iotHubClientInstance->httpWorkerThreadInfoList != NULL)
        {
            singlylinkedlist_destroy(iotHubClientInstance->httpWorkerThreadInfoList);
        }

        /* Codes_SRS_IOTHUBCLIENT_01_006: [That includes destroying the IoTHubClientCore_LL instance by calling IoTHubClientCore_LL_Destroy.] */
        IoTHubClientCore_LL_Destroy(iotHubClientInstance->IoTHubClientLLHandle);

        if (Unlock(iotHubClientInstance->LockHandle) != LOCK_OK)
        {
            LogError("unable to Unlock");
        }


        vector_size = VECTOR_size(iotHubClientInstance->saved_user_callback_list);
        size_t index = 0;
        for (index = 0; index < vector_size; index++)
        {
            USER_CALLBACK_INFO* queue_cb_info = (USER_CALLBACK_INFO*)VECTOR_element(iotHubClientInstance->saved_user_callback_list, index);
            if (queue_cb_info != NULL)
            {
                if ((queue_cb_info->type == CALLBACK_TYPE_DEVICE_METHOD) || (queue_cb_info->type == CALLBACK_TYPE_INBOUD_DEVICE_METHOD))
                {
                    STRING_delete(queue_cb_info->iothub_callback.method_cb_info.method_name);
                    BUFFER_delete(queue_cb_info->iothub_callback.method_cb_info.payload);
                }
                else if (queue_cb_info->type == CALLBACK_TYPE_DEVICE_TWIN)
                {
                    if (queue_cb_info->iothub_callback.dev_twin_cb_info.payLoad != NULL)
                    {
                        free(queue_cb_info->iothub_callback.dev_twin_cb_info.payLoad);
                    }
                }
                else if (queue_cb_info->type == CALLBACK_TYPE_EVENT_CONFIRM)
                {
                    if (iotHubClientInstance->event_confirm_callback)
                    {
                        iotHubClientInstance->event_confirm_callback(queue_cb_info->iothub_callback.event_confirm_cb_info.confirm_result, queue_cb_info->userContextCallback);
                    }
                }
            }
        }
        VECTOR_destroy(iotHubClientInstance->saved_user_callback_list);

        if (iotHubClientInstance->TransportHandle == NULL)
        {
            /* Codes_SRS_IOTHUBCLIENT_01_032: [If the lock was allocated in IoTHubClient_Create, it shall be also freed..] */
            Lock_Deinit(iotHubClientInstance->LockHandle);
        }
        if (iotHubClientInstance->devicetwin_user_context != NULL)
        {
            free(iotHubClientInstance->devicetwin_user_context);
        }
        if (iotHubClientInstance->connection_status_user_context != NULL)
        {
            free(iotHubClientInstance->connection_status_user_context);
        }
        if (iotHubClientInstance->message_user_context != NULL)
        {
            free(iotHubClientInstance->message_user_context);
        }
        if (iotHubClientInstance->method_user_context != NULL)
        {
            free(iotHubClientInstance->method_user_context);
        }
        free(iotHubClientInstance);
    }
}

IOTHUB_CLIENT_RESULT IoTHubClientCore_SendEventAsync(IOTHUB_CLIENT_CORE_HANDLE iotHubClientHandle, IOTHUB_MESSAGE_HANDLE eventMessageHandle, IOTHUB_CLIENT_EVENT_CONFIRMATION_CALLBACK eventConfirmationCallback, void* userContextCallback)
{
    IOTHUB_CLIENT_RESULT result;

    if (iotHubClientHandle == NULL)
    {
        /* Codes_SRS_IOTHUBCLIENT_01_011: [If iotHubClientHandle is NULL, IoTHubClient_SendEventAsync shall return IOTHUB_CLIENT_INVALID_ARG.] */
        result = IOTHUB_CLIENT_INVALID_ARG;
        LogError("NULL iothubClientHandle");
    }
    else
    {
        IOTHUB_CLIENT_CORE_INSTANCE* iotHubClientInstance = (IOTHUB_CLIENT_CORE_INSTANCE*)iotHubClientHandle;

        /* Codes_SRS_IOTHUBCLIENT_01_009: [IoTHubClient_SendEventAsync shall start the worker thread if it was not previously started.] */
        if ((result = StartWorkerThreadIfNeeded(iotHubClientInstance)) != IOTHUB_CLIENT_OK)
        {
            /* Codes_SRS_IOTHUBCLIENT_01_010: [If starting the thread fails, IoTHubClient_SendEventAsync shall return IOTHUB_CLIENT_ERROR.] */
            result = IOTHUB_CLIENT_ERROR;
            LogError("Could not start worker thread");
        }
        else
        {
            /* Codes_SRS_IOTHUBCLIENT_01_025: [IoTHubClient_SendEventAsync shall be made thread-safe by using the lock created in IoTHubClient_Create.] */
            if (Lock(iotHubClientInstance->LockHandle) != LOCK_OK)
            {
                /* Codes_SRS_IOTHUBCLIENT_01_026: [If acquiring the lock fails, IoTHubClient_SendEventAsync shall return IOTHUB_CLIENT_ERROR.] */
                result = IOTHUB_CLIENT_ERROR;
                LogError("Could not acquire lock");
            }
            else
            {
                if (iotHubClientInstance->created_with_transport_handle == 0)
                {
                    iotHubClientInstance->event_confirm_callback = eventConfirmationCallback;
                }

                if (iotHubClientInstance->created_with_transport_handle != 0 || eventConfirmationCallback == NULL)
                {
                    result = IoTHubClientCore_LL_SendEventAsync(iotHubClientInstance->IoTHubClientLLHandle, eventMessageHandle, eventConfirmationCallback, userContextCallback);
                }
                else
                {
                    /* Codes_SRS_IOTHUBCLIENT_07_001: [ IoTHubClient_SendEventAsync shall allocate a IOTHUB_QUEUE_CONTEXT object to be sent to the IoTHubClientCore_LL_SendEventAsync function as a user context. ] */
                    IOTHUB_QUEUE_CONTEXT* queue_context = (IOTHUB_QUEUE_CONTEXT*)malloc(sizeof(IOTHUB_QUEUE_CONTEXT));
                    if (queue_context == NULL)
                    {
                        result = IOTHUB_CLIENT_ERROR;
                        LogError("Failed allocating QUEUE_CONTEXT");
                    }
                    else
                    {
                        queue_context->iotHubClientHandle = iotHubClientInstance;
                        queue_context->userContextCallback = userContextCallback;
                        /* Codes_SRS_IOTHUBCLIENT_01_012: [IoTHubClient_SendEventAsync shall call IoTHubClientCore_LL_SendEventAsync, while passing the IoTHubClientCore_LL handle created by IoTHubClient_Create and the parameters eventMessageHandle, eventConfirmationCallback and userContextCallback.] */
                        /* Codes_SRS_IOTHUBCLIENT_01_013: [When IoTHubClientCore_LL_SendEventAsync is called, IoTHubClient_SendEventAsync shall return the result of IoTHubClientCore_LL_SendEventAsync.] */
                        result = IoTHubClientCore_LL_SendEventAsync(iotHubClientInstance->IoTHubClientLLHandle, eventMessageHandle, iothub_ll_event_confirm_callback, queue_context);
                        if (result != IOTHUB_CLIENT_OK)
                        {
                            LogError("IoTHubClientCore_LL_SendEventAsync failed");
                            free(queue_context);
                        }
                    }
                }

                /* Codes_SRS_IOTHUBCLIENT_01_025: [IoTHubClient_SendEventAsync shall be made thread-safe by using the lock created in IoTHubClient_Create.] */
                (void)Unlock(iotHubClientInstance->LockHandle);
            }
        }
    }

    return result;
}

IOTHUB_CLIENT_RESULT IoTHubClientCore_GetSendStatus(IOTHUB_CLIENT_CORE_HANDLE iotHubClientHandle, IOTHUB_CLIENT_STATUS *iotHubClientStatus)
{
    IOTHUB_CLIENT_RESULT result;

    if (iotHubClientHandle == NULL)
    {
        /* Codes_SRS_IOTHUBCLIENT_01_023: [If iotHubClientHandle is NULL, IoTHubClient_ GetSendStatus shall return IOTHUB_CLIENT_INVALID_ARG.] */
        result = IOTHUB_CLIENT_INVALID_ARG;
        LogError("NULL iothubClientHandle");
    }
    else
    {
        IOTHUB_CLIENT_CORE_INSTANCE* iotHubClientInstance = (IOTHUB_CLIENT_CORE_INSTANCE*)iotHubClientHandle;

        /* Codes_SRS_IOTHUBCLIENT_01_033: [IoTHubClient_GetSendStatus shall be made thread-safe by using the lock created in IoTHubClient_Create.] */
        if (Lock(iotHubClientInstance->LockHandle) != LOCK_OK)
        {
            /* Codes_SRS_IOTHUBCLIENT_01_034: [If acquiring the lock fails, IoTHubClient_GetSendStatus shall return IOTHUB_CLIENT_ERROR.] */
            result = IOTHUB_CLIENT_ERROR;
            LogError("Could not acquire lock");
        }
        else
        {
            /* Codes_SRS_IOTHUBCLIENT_01_022: [IoTHubClient_GetSendStatus shall call IoTHubClientCore_LL_GetSendStatus, while passing the IoTHubClientCore_LL handle created by IoTHubClient_Create and the parameter iotHubClientStatus.] */
            /* Codes_SRS_IOTHUBCLIENT_01_024: [Otherwise, IoTHubClient_GetSendStatus shall return the result of IoTHubClientCore_LL_GetSendStatus.] */
            result = IoTHubClientCore_LL_GetSendStatus(iotHubClientInstance->IoTHubClientLLHandle, iotHubClientStatus);

            /* Codes_SRS_IOTHUBCLIENT_01_033: [IoTHubClient_GetSendStatus shall be made thread-safe by using the lock created in IoTHubClient_Create.] */
            (void)Unlock(iotHubClientInstance->LockHandle);
        }
    }

    return result;
}

IOTHUB_CLIENT_RESULT IoTHubClientCore_SetMessageCallback(IOTHUB_CLIENT_CORE_HANDLE iotHubClientHandle, IOTHUB_CLIENT_MESSAGE_CALLBACK_ASYNC messageCallback, void* userContextCallback)
{
    IOTHUB_CLIENT_RESULT result;

    if (iotHubClientHandle == NULL)
    {
        /* Codes_SRS_IOTHUBCLIENT_01_016: [If iotHubClientHandle is NULL, IoTHubClient_SetMessageCallback shall return IOTHUB_CLIENT_INVALID_ARG.] */
        result = IOTHUB_CLIENT_INVALID_ARG;
        LogError("NULL iothubClientHandle");
    }
    else
    {
        IOTHUB_CLIENT_CORE_INSTANCE* iotHubClientInstance = (IOTHUB_CLIENT_CORE_INSTANCE*)iotHubClientHandle;

        /* Codes_SRS_IOTHUBCLIENT_01_014: [IoTHubClient_SetMessageCallback shall start the worker thread if it was not previously started.] */
        if ((result = StartWorkerThreadIfNeeded(iotHubClientInstance)) != IOTHUB_CLIENT_OK)
        {
            /* Codes_SRS_IOTHUBCLIENT_01_015: [If starting the thread fails, IoTHubClient_SetMessageCallback shall return IOTHUB_CLIENT_ERROR.] */
            result = IOTHUB_CLIENT_ERROR;
            LogError("Could not start worker thread");
        }
        else
        {
            /* Codes_SRS_IOTHUBCLIENT_01_027: [IoTHubClient_SetMessageCallback shall be made thread-safe by using the lock created in IoTHubClient_Create.] */
            if (Lock(iotHubClientInstance->LockHandle) != LOCK_OK)
            {
                /* Codes_SRS_IOTHUBCLIENT_01_028: [If acquiring the lock fails, IoTHubClient_SetMessageCallback shall return IOTHUB_CLIENT_ERROR.] */
                result = IOTHUB_CLIENT_ERROR;
                LogError("Could not acquire lock");
            }
            else
            {
                if (iotHubClientInstance->created_with_transport_handle == 0)
                {
                    iotHubClientInstance->message_callback = messageCallback;
                }
                if (iotHubClientInstance->message_user_context != NULL)
                {
                    free(iotHubClientInstance->message_user_context);
                    iotHubClientInstance->message_user_context = NULL;
                }
                if (messageCallback == NULL)
                {
                    result = IoTHubClientCore_LL_SetMessageCallback_Ex(iotHubClientInstance->IoTHubClientLLHandle, NULL, iotHubClientInstance->message_user_context);
                }
                else if (iotHubClientInstance->created_with_transport_handle != 0)
                {
                    result = IoTHubClientCore_LL_SetMessageCallback(iotHubClientInstance->IoTHubClientLLHandle, messageCallback, userContextCallback);
                }
                else
                {
                    iotHubClientInstance->message_user_context = (IOTHUB_QUEUE_CONTEXT*)malloc(sizeof(IOTHUB_QUEUE_CONTEXT));
                    if (iotHubClientInstance->message_user_context == NULL)
                    {
                        result = IOTHUB_CLIENT_ERROR;
                        LogError("Failed allocating QUEUE_CONTEXT");
                    }
                    else
                    {
                        iotHubClientInstance->message_user_context->iotHubClientHandle = iotHubClientHandle;
                        iotHubClientInstance->message_user_context->userContextCallback = userContextCallback;

                        /* Codes_SRS_IOTHUBCLIENT_01_017: [IoTHubClient_SetMessageCallback shall call IoTHubClientCore_LL_SetMessageCallback_Ex, while passing the IoTHubClientCore_LL handle created by IoTHubClient_Create and the local iothub_ll_message_callback wrapper of messageCallback and userContextCallback.] */
                        /* Codes_SRS_IOTHUBCLIENT_01_018: [When IoTHubClientCore_LL_SetMessageCallback_Ex is called, IoTHubClient_SetMessageCallback shall return the result of IoTHubClientCore_LL_SetMessageCallback_Ex.] */
                        result = IoTHubClientCore_LL_SetMessageCallback_Ex(iotHubClientInstance->IoTHubClientLLHandle, iothub_ll_message_callback, iotHubClientInstance->message_user_context);
                        if (result != IOTHUB_CLIENT_OK)
                        {
                            LogError("IoTHubClientCore_LL_SetMessageCallback failed");
                            free(iotHubClientInstance->message_user_context);
                            iotHubClientInstance->message_user_context = NULL;
                        }
                    }
                }

                /* Codes_SRS_IOTHUBCLIENT_01_027: [IoTHubClient_SetMessageCallback shall be made thread-safe by using the lock created in IoTHubClient_Create.] */
                (void)Unlock(iotHubClientInstance->LockHandle);
            }
        }
    }

    return result;
}

IOTHUB_CLIENT_RESULT IoTHubClientCore_SetConnectionStatusCallback(IOTHUB_CLIENT_CORE_HANDLE iotHubClientHandle, IOTHUB_CLIENT_CONNECTION_STATUS_CALLBACK connectionStatusCallback, void * userContextCallback)
{
    IOTHUB_CLIENT_RESULT result;

    if (iotHubClientHandle == NULL)
    {
        /* Codes_SRS_IOTHUBCLIENT_25_076: [** If `iotHubClientHandle` is `NULL`, `IoTHubClient_SetRetryPolicy` shall return `IOTHUB_CLIENT_INVALID_ARG`. ] */
        result = IOTHUB_CLIENT_INVALID_ARG;
        LogError("NULL iothubClientHandle");
    }
    else
    {
        IOTHUB_CLIENT_CORE_INSTANCE* iotHubClientInstance = (IOTHUB_CLIENT_CORE_INSTANCE*)iotHubClientHandle;

        /* Codes_SRS_IOTHUBCLIENT_25_081: [ `IoTHubClient_SetConnectionStatusCallback` shall start the worker thread if it was not previously started. ]*/
        if ((result = StartWorkerThreadIfNeeded(iotHubClientInstance)) != IOTHUB_CLIENT_OK)
        {
            /* Codes_SRS_IOTHUBCLIENT_25_083: [ If starting the thread fails, `IoTHubClient_SetConnectionStatusCallback` shall return `IOTHUB_CLIENT_ERROR`. ]*/
            result = IOTHUB_CLIENT_ERROR;
            LogError("Could not start worker thread");
        }
        else
        {
            /* Codes_SRS_IOTHUBCLIENT_25_087: [ `IoTHubClient_SetConnectionStatusCallback` shall be made thread-safe by using the lock created in `IoTHubClient_Create`. ] */
            if (Lock(iotHubClientInstance->LockHandle) != LOCK_OK)
            {
                /* Codes_SRS_IOTHUBCLIENT_25_088: [ If acquiring the lock fails, `IoTHubClient_SetConnectionStatusCallback` shall return `IOTHUB_CLIENT_ERROR`. ]*/
                result = IOTHUB_CLIENT_ERROR;
                LogError("Could not acquire lock");
            }
            else
            {
                if (iotHubClientInstance->created_with_transport_handle == 0)
                {
                    iotHubClientInstance->connection_status_callback = connectionStatusCallback;
                }

                if (iotHubClientInstance->created_with_transport_handle != 0 || connectionStatusCallback == NULL)
                {
                    /* Codes_SRS_IOTHUBCLIENT_25_085: [ `IoTHubClient_SetConnectionStatusCallback` shall call `IoTHubClientCore_LL_SetConnectionStatusCallback`, while passing the `IoTHubClientCore_LL` handle created by `IoTHubClient_Create` and the parameters `connectionStatusCallback` and `userContextCallback`. ]*/
                    result = IoTHubClientCore_LL_SetConnectionStatusCallback(iotHubClientInstance->IoTHubClientLLHandle, connectionStatusCallback, userContextCallback);
                }
                else
                {
                    if (iotHubClientInstance->connection_status_user_context != NULL)
                    {
                        free(iotHubClientInstance->connection_status_user_context);
                    }
                    iotHubClientInstance->connection_status_user_context = (IOTHUB_QUEUE_CONTEXT*)malloc(sizeof(IOTHUB_QUEUE_CONTEXT));
                    if (iotHubClientInstance->connection_status_user_context == NULL)
                    {
                        result = IOTHUB_CLIENT_ERROR;
                        LogError("Failed allocating QUEUE_CONTEXT");
                    }
                    else
                    {
                        iotHubClientInstance->connection_status_user_context->iotHubClientHandle = iotHubClientInstance;
                        iotHubClientInstance->connection_status_user_context->userContextCallback = userContextCallback;

                        /* Codes_SRS_IOTHUBCLIENT_25_085: [ `IoTHubClient_SetConnectionStatusCallback` shall call `IoTHubClientCore_LL_SetConnectionStatusCallback`, while passing the `IoTHubClientCore_LL` handle created by `IoTHubClient_Create` and the parameters `connectionStatusCallback` and `userContextCallback`. ]*/
                        result = IoTHubClientCore_LL_SetConnectionStatusCallback(iotHubClientInstance->IoTHubClientLLHandle, iothub_ll_connection_status_callback, iotHubClientInstance->connection_status_user_context);
                        if (result != IOTHUB_CLIENT_OK)
                        {
                            LogError("IoTHubClientCore_LL_SetConnectionStatusCallback failed");
                            free(iotHubClientInstance->connection_status_user_context);
                            iotHubClientInstance->connection_status_user_context = NULL;
                        }
                    }
                }
                (void)Unlock(iotHubClientInstance->LockHandle);
            }
        }
    }
    return result;
}

IOTHUB_CLIENT_RESULT IoTHubClientCore_SetRetryPolicy(IOTHUB_CLIENT_CORE_HANDLE iotHubClientHandle, IOTHUB_CLIENT_RETRY_POLICY retryPolicy, size_t retryTimeoutLimitInSeconds)
{
    IOTHUB_CLIENT_RESULT result;

    if (iotHubClientHandle == NULL)
    {
        /* Codes_SRS_IOTHUBCLIENT_25_076: [** If `iotHubClientHandle` is `NULL`, `IoTHubClient_SetRetryPolicy` shall return `IOTHUB_CLIENT_INVALID_ARG`. ] */
        result = IOTHUB_CLIENT_INVALID_ARG;
        LogError("NULL iothubClientHandle");
    }
    else
    {
        IOTHUB_CLIENT_CORE_INSTANCE* iotHubClientInstance = (IOTHUB_CLIENT_CORE_INSTANCE*)iotHubClientHandle;

        /* Codes_SRS_IOTHUBCLIENT_25_073: [ `IoTHubClient_SetRetryPolicy` shall start the worker thread if it was not previously started. ] */
        if ((result = StartWorkerThreadIfNeeded(iotHubClientInstance)) != IOTHUB_CLIENT_OK)
        {
            /* Codes_SRS_IOTHUBCLIENT_25_075: [ If starting the thread fails, `IoTHubClient_SetRetryPolicy` shall return `IOTHUB_CLIENT_ERROR`. ]*/
            result = IOTHUB_CLIENT_ERROR;
            LogError("Could not start worker thread");
        }
        else
        {
            /* Codes_SRS_IOTHUBCLIENT_25_079: [ `IoTHubClient_SetRetryPolicy` shall be made thread-safe by using the lock created in `IoTHubClient_Create`.] */
            if (Lock(iotHubClientInstance->LockHandle) != LOCK_OK)
            {
                /* Codes_SRS_IOTHUBCLIENT_25_080: [ If acquiring the lock fails, `IoTHubClient_SetRetryPolicy` shall return `IOTHUB_CLIENT_ERROR`. ]*/
                result = IOTHUB_CLIENT_ERROR;
                LogError("Could not acquire lock");
            }
            else
            {
                /* Codes_SRS_IOTHUBCLIENT_25_077: [ `IoTHubClient_SetRetryPolicy` shall call `IoTHubClientCore_LL_SetRetryPolicy`, while passing the `IoTHubClientCore_LL` handle created by `IoTHubClient_Create` and the parameters `retryPolicy` and `retryTimeoutLimitinSeconds`.]*/
                result = IoTHubClientCore_LL_SetRetryPolicy(iotHubClientInstance->IoTHubClientLLHandle, retryPolicy, retryTimeoutLimitInSeconds);
                (void)Unlock(iotHubClientInstance->LockHandle);
            }

        }
    }

    return result;
}

IOTHUB_CLIENT_RESULT IoTHubClientCore_GetRetryPolicy(IOTHUB_CLIENT_CORE_HANDLE iotHubClientHandle, IOTHUB_CLIENT_RETRY_POLICY* retryPolicy, size_t* retryTimeoutLimitInSeconds)
{
    IOTHUB_CLIENT_RESULT result;

    if (iotHubClientHandle == NULL)
    {
        /* Codes_SRS_IOTHUBCLIENT_25_092: [ If `iotHubClientHandle` is `NULL`, `IoTHubClient_GetRetryPolicy` shall return `IOTHUB_CLIENT_INVALID_ARG`. ]*/
        result = IOTHUB_CLIENT_INVALID_ARG;
        LogError("NULL iothubClientHandle");
    }
    else
    {
        IOTHUB_CLIENT_CORE_INSTANCE* iotHubClientInstance = (IOTHUB_CLIENT_CORE_INSTANCE*)iotHubClientHandle;

        /* Codes_SRS_IOTHUBCLIENT_25_089: [ `IoTHubClient_GetRetryPolicy` shall start the worker thread if it was not previously started.]*/
        if ((result = StartWorkerThreadIfNeeded(iotHubClientInstance)) != IOTHUB_CLIENT_OK)
        {
            /* Codes_SRS_IOTHUBCLIENT_25_091: [ If starting the thread fails, `IoTHubClient_GetRetryPolicy` shall return `IOTHUB_CLIENT_ERROR`.]*/
            result = IOTHUB_CLIENT_ERROR;
            LogError("Could not start worker thread");
        }
        else
        {
            /* Codes_SRS_IOTHUBCLIENT_25_095: [ `IoTHubClient_GetRetryPolicy` shall be made thread-safe by using the lock created in `IoTHubClient_Create`. ]*/
            if (Lock(iotHubClientInstance->LockHandle) != LOCK_OK)
            {
                /* Codes_SRS_IOTHUBCLIENT_25_096: [ If acquiring the lock fails, `IoTHubClient_GetRetryPolicy` shall return `IOTHUB_CLIENT_ERROR`. ]*/
                result = IOTHUB_CLIENT_ERROR;
                LogError("Could not acquire lock");
            }
            else
            {
                /* Codes_SRS_IOTHUBCLIENT_25_093: [ `IoTHubClient_GetRetryPolicy` shall call `IoTHubClientCore_LL_GetRetryPolicy`, while passing the `IoTHubClientCore_LL` handle created by `IoTHubClient_Create` and the parameters `connectionStatusCallback` and `userContextCallback`.]*/
                result = IoTHubClientCore_LL_GetRetryPolicy(iotHubClientInstance->IoTHubClientLLHandle, retryPolicy, retryTimeoutLimitInSeconds);
                (void)Unlock(iotHubClientInstance->LockHandle);
            }
        }
    }

    return result;
}

IOTHUB_CLIENT_RESULT IoTHubClientCore_GetLastMessageReceiveTime(IOTHUB_CLIENT_CORE_HANDLE iotHubClientHandle, time_t* lastMessageReceiveTime)
{
    IOTHUB_CLIENT_RESULT result;

    if (iotHubClientHandle == NULL)
    {
        /* Codes_SRS_IOTHUBCLIENT_01_020: [If iotHubClientHandle is NULL, IoTHubClient_GetLastMessageReceiveTime shall return IOTHUB_CLIENT_INVALID_ARG.] */
        result = IOTHUB_CLIENT_INVALID_ARG;
        LogError("NULL iothubClientHandle");
    }
    else
    {
        IOTHUB_CLIENT_CORE_INSTANCE* iotHubClientInstance = (IOTHUB_CLIENT_CORE_INSTANCE*)iotHubClientHandle;

        /* Codes_SRS_IOTHUBCLIENT_01_035: [IoTHubClient_GetLastMessageReceiveTime shall be made thread-safe by using the lock created in IoTHubClient_Create.] */
        if (Lock(iotHubClientInstance->LockHandle) != LOCK_OK)
        {
            /* Codes_SRS_IOTHUBCLIENT_01_036: [If acquiring the lock fails, IoTHubClient_GetLastMessageReceiveTime shall return IOTHUB_CLIENT_ERROR.] */
            result = IOTHUB_CLIENT_ERROR;
            LogError("Could not acquire lock");
        }
        else
        {
            /* Codes_SRS_IOTHUBCLIENT_01_019: [IoTHubClient_GetLastMessageReceiveTime shall call IoTHubClientCore_LL_GetLastMessageReceiveTime, while passing the IoTHubClientCore_LL handle created by IoTHubClient_Create and the parameter lastMessageReceiveTime.] */
            /* Codes_SRS_IOTHUBCLIENT_01_021: [Otherwise, IoTHubClient_GetLastMessageReceiveTime shall return the result of IoTHubClientCore_LL_GetLastMessageReceiveTime.] */
            result = IoTHubClientCore_LL_GetLastMessageReceiveTime(iotHubClientInstance->IoTHubClientLLHandle, lastMessageReceiveTime);

            /* Codes_SRS_IOTHUBCLIENT_01_035: [IoTHubClient_GetLastMessageReceiveTime shall be made thread-safe by using the lock created in IoTHubClient_Create.] */
            (void)Unlock(iotHubClientInstance->LockHandle);
        }
    }

    return result;
}

IOTHUB_CLIENT_RESULT IoTHubClientCore_SetOption(IOTHUB_CLIENT_CORE_HANDLE iotHubClientHandle, const char* optionName, const void* value)
{
    IOTHUB_CLIENT_RESULT result;
    /*Codes_SRS_IOTHUBCLIENT_02_034: [If parameter iotHubClientHandle is NULL then IoTHubClient_SetOption shall return IOTHUB_CLIENT_INVALID_ARG.] */
    /*Codes_SRS_IOTHUBCLIENT_02_035: [ If parameter optionName is NULL then IoTHubClient_SetOption shall return IOTHUB_CLIENT_INVALID_ARG. ]*/
    /*Codes_SRS_IOTHUBCLIENT_02_036: [ If parameter value is NULL then IoTHubClient_SetOption shall return IOTHUB_CLIENT_INVALID_ARG. ]*/
    if (
        (iotHubClientHandle == NULL) ||
        (optionName == NULL) ||
        (value == NULL)
        )
    {
        result = IOTHUB_CLIENT_INVALID_ARG;
        LogError("invalid arg (NULL)");
    }
    else
    {
        IOTHUB_CLIENT_CORE_INSTANCE* iotHubClientInstance = (IOTHUB_CLIENT_CORE_INSTANCE*)iotHubClientHandle;

        /* Codes_SRS_IOTHUBCLIENT_01_041: [ IoTHubClient_SetOption shall be made thread-safe by using the lock created in IoTHubClient_Create. ]*/
        if (Lock(iotHubClientInstance->LockHandle) != LOCK_OK)
        {
            /* Codes_SRS_IOTHUBCLIENT_01_042: [ If acquiring the lock fails, IoTHubClient_SetOption shall return IOTHUB_CLIENT_ERROR. ]*/
            result = IOTHUB_CLIENT_ERROR;
            LogError("Could not acquire lock");
        }
        else
        {
            /* Codes_SRS_IOTHUBCLIENT_41_001 [ If parameter `optionName` is `OPTION_DO_WORK_FREQUENCY_IN_MS` then `IoTHubClient_SetOption` shall set `do_work_freq_ms` parameter of `IoTHubClientInstance` ]*/
            if (strcmp(OPTION_DO_WORK_FREQUENCY_IN_MS, optionName) == 0)
            {
                /* Codes_SRS_IOTHUBCLIENT_41_003: [ The value for `OPTION_DO_WORK_FREQUENCY_IN_MS` shall be limited to 100 to follow SDK best practices by not reducing the DoWork frequency below 10 Hz ]*/
<<<<<<< HEAD
                if (0 < *(uint16_t*)value && *(uint16_t*)value <= 100)
                {
                    /* Codes_SRS_IOTHUBCLIENT_41_004: [ If `currentMessageTimeout` is not less than `do_work_freq_ms`, `IotHubClientCore_SetOption` shall return `IOTHUB_CLIENT_ERROR` ]*/
                    if ((!iotHubClientInstance->currentMessageTimeout) || ( *((tickcounter_ms_t*)value) < iotHubClientInstance->currentMessageTimeout))
=======
                if (0 < * (unsigned int *)value && * (unsigned int *)value <= 100)
                {
                    /* Codes_SRS_IOTHUBCLIENT_41_004: [ If `currentMessageTimeout` is not greater than `do_work_freq_ms`, `IotHubClientCore_SetOption` shall return `IOTHUB_CLIENT_INVALID_ARG` ]*/
                    /* Codes_SRS_IOTHUBCLIENT_41_007: [** If parameter `optionName` is `OPTION_DO_WORK_FREQUENCY_IN_MS` then `value` should be of type `tickcounter_ms_t *`. **]*/
                    if ((!iotHubClientInstance->currentMessageTimeout) || ( * (tickcounter_ms_t *)value < iotHubClientInstance->currentMessageTimeout))
>>>>>>> a862dc6a
                    {
                        iotHubClientInstance->do_work_freq_ms = * (tickcounter_ms_t *)value;
                        result = IOTHUB_CLIENT_OK;
                    }
                    else
                    {
                        result = IOTHUB_CLIENT_INVALID_ARG;
                        LogError("Invalid value: OPTION_DO_WORK_FREQUENCY_IN_MS cannot exceed that of OPTION_MESSAGE_TIMEOUT.");
                    }
                }
                else
                {
                    result = IOTHUB_CLIENT_INVALID_ARG;
                    LogError("Invalid value: OPTION_DO_WORK_FREQUENCY_IN_MS cannot exceed 100 ms. If you wish to reduce the frequency further, consider using the LL layer.");
                }
            }
            /* Codes_SRS_IOTHUBCLIENT_41_005: [ If parameter `optionName` is `OPTION_MESSAGE_TIMEOUT` then `IoTHubClientCore_SetOption` shall set `currentMessageTimeout` parameter of `IoTHubClientInstance` ]*/
            else if (strcmp(OPTION_MESSAGE_TIMEOUT, optionName) == 0)
            {
                iotHubClientInstance->currentMessageTimeout = * (tickcounter_ms_t *)value;

                /* Codes_SRS_IOTHUBCLIENT_41_004: [ If `currentMessageTimeout` is not greater than `do_work_freq_ms`, `IotHubClientCore_SetOption` shall return `IOTHUB_CLIENT_INVALID_ARG` ]*/
				if (iotHubClientInstance->do_work_freq_ms < iotHubClientInstance->currentMessageTimeout)
                {
                    /*Codes_SRS_IOTHUBCLIENT_41_006: [ If parameter `optionName` is `OPTION_MESSAGE_TIMEOUT` then `IoTHubClientCore_SetOption` shall call `IoTHubClientCore_LL_SetOption` passing the same parameters and return what IoTHubClientCore_LL_SetOption returns. ] */
                    result = IoTHubClientCore_LL_SetOption(iotHubClientInstance->IoTHubClientLLHandle, optionName, value);
                    if (result != IOTHUB_CLIENT_OK)
                    {
                        LogError("IoTHubClientCore_LL_SetOption failed");
                    }
                }
                else
                {
                    result = IOTHUB_CLIENT_INVALID_ARG;
                    LogError("invalid value: OPTION_MESSAGE_TIMEOUT cannot exceed the value of OPTION_DO_WORK_FREQUENCY_IN_MS ");
                }
            }
            else
            {
                /*Codes_SRS_IOTHUBCLIENT_02_038: [If optionName doesn't match one of the options handled by this module then IoTHubClient_SetOption shall call IoTHubClientCore_LL_SetOption passing the same parameters and return what IoTHubClientCore_LL_SetOption returns.] */
                result = IoTHubClientCore_LL_SetOption(iotHubClientInstance->IoTHubClientLLHandle, optionName, value);
                if (result != IOTHUB_CLIENT_OK)
                {
                    LogError("IoTHubClientCore_LL_SetOption failed");
                }
            }
            (void)Unlock(iotHubClientInstance->LockHandle);
        }
    }
    return result;
}

IOTHUB_CLIENT_RESULT IoTHubClientCore_SetDeviceTwinCallback(IOTHUB_CLIENT_CORE_HANDLE iotHubClientHandle, IOTHUB_CLIENT_DEVICE_TWIN_CALLBACK deviceTwinCallback, void* userContextCallback)
{
    IOTHUB_CLIENT_RESULT result;

    /*Codes_SRS_IOTHUBCLIENT_10_001: [** `IoTHubClient_SetDeviceTwinCallback` shall fail and return `IOTHUB_CLIENT_INVALID_ARG` if parameter `iotHubClientHandle` is `NULL`. ]*/
    if (iotHubClientHandle == NULL)
    {
        result = IOTHUB_CLIENT_INVALID_ARG;
        LogError("invalid arg (NULL)");
    }
    else
    {
        IOTHUB_CLIENT_CORE_INSTANCE* iotHubClientInstance = (IOTHUB_CLIENT_CORE_INSTANCE*)iotHubClientHandle;

        /*Codes_SRS_IOTHUBCLIENT_10_003: [** If the transport connection is shared, the thread shall be started by calling `IoTHubTransport_StartWorkerThread`. ]*/
        if ((result = StartWorkerThreadIfNeeded(iotHubClientInstance)) != IOTHUB_CLIENT_OK)
        {
            /*Codes_SRS_IOTHUBCLIENT_10_004: [** If starting the thread fails, `IoTHubClient_SetDeviceTwinCallback` shall return `IOTHUB_CLIENT_ERROR`. ]*/
            result = IOTHUB_CLIENT_ERROR;
            LogError("Could not start worker thread");
        }
        else
        {
            /*Codes_SRS_IOTHUBCLIENT_10_020: [** `IoTHubClient_SetDeviceTwinCallback` shall be made thread - safe by using the lock created in IoTHubClient_Create. ]*/
            if (Lock(iotHubClientInstance->LockHandle) != LOCK_OK)
            {
                /*Codes_SRS_IOTHUBCLIENT_10_002: [** If acquiring the lock fails, `IoTHubClient_SetDeviceTwinCallback` shall return `IOTHUB_CLIENT_ERROR`. ]*/
                result = IOTHUB_CLIENT_ERROR;
                LogError("Could not acquire lock");
            }
            else
            {
                if (iotHubClientInstance->created_with_transport_handle == 0)
                {
                    iotHubClientInstance->desired_state_callback = deviceTwinCallback;
                }

                if (iotHubClientInstance->created_with_transport_handle != 0 || deviceTwinCallback == NULL)
                {
                    /*Codes_SRS_IOTHUBCLIENT_10_005: [** `IoTHubClientCore_LL_SetDeviceTwinCallback` shall call `IoTHubClientCore_LL_SetDeviceTwinCallback`, while passing the `IoTHubClientCore_LL handle` created by `IoTHubClientCore_LL_Create` along with the parameters `reportedStateCallback` and `userContextCallback`. ]*/
                    result = IoTHubClientCore_LL_SetDeviceTwinCallback(iotHubClientInstance->IoTHubClientLLHandle, deviceTwinCallback, userContextCallback);
                }
                else
                {
                    if (iotHubClientInstance->devicetwin_user_context != NULL)
                    {
                        free(iotHubClientInstance->devicetwin_user_context);
                    }

                    /*Codes_SRS_IOTHUBCLIENT_07_002: [ IoTHubClient_SetDeviceTwinCallback shall allocate a IOTHUB_QUEUE_CONTEXT object to be sent to the IoTHubClientCore_LL_SetDeviceTwinCallback function as a user context. ]*/
                    iotHubClientInstance->devicetwin_user_context = (IOTHUB_QUEUE_CONTEXT*)malloc(sizeof(IOTHUB_QUEUE_CONTEXT));
                    if (iotHubClientInstance->devicetwin_user_context == NULL)
                    {
                        result = IOTHUB_CLIENT_ERROR;
                        LogError("Failed allocating QUEUE_CONTEXT");
                    }
                    else
                    {
                        /*Codes_SRS_IOTHUBCLIENT_10_005: [** `IoTHubClientCore_LL_SetDeviceTwinCallback` shall call `IoTHubClientCore_LL_SetDeviceTwinCallback`, while passing the `IoTHubClientCore_LL handle` created by `IoTHubClientCore_LL_Create` along with the parameters `iothub_ll_device_twin_callback` and IOTHUB_QUEUE_CONTEXT variable. ]*/
                        iotHubClientInstance->devicetwin_user_context->iotHubClientHandle = iotHubClientInstance;
                        iotHubClientInstance->devicetwin_user_context->userContextCallback = userContextCallback;
                        result = IoTHubClientCore_LL_SetDeviceTwinCallback(iotHubClientInstance->IoTHubClientLLHandle, iothub_ll_device_twin_callback, iotHubClientInstance->devicetwin_user_context);
                        if (result != IOTHUB_CLIENT_OK)
                        {
                            LogError("IoTHubClientCore_LL_SetDeviceTwinCallback failed");
                            free(iotHubClientInstance->devicetwin_user_context);
                            iotHubClientInstance->devicetwin_user_context = NULL;
                        }
                    }
                }

                (void)Unlock(iotHubClientInstance->LockHandle);
            }
        }
    }
    return result;
}

IOTHUB_CLIENT_RESULT IoTHubClientCore_SendReportedState(IOTHUB_CLIENT_CORE_HANDLE iotHubClientHandle, const unsigned char* reportedState, size_t size, IOTHUB_CLIENT_REPORTED_STATE_CALLBACK reportedStateCallback, void* userContextCallback)
{
    IOTHUB_CLIENT_RESULT result;

    /*Codes_SRS_IOTHUBCLIENT_10_013: [** If `iotHubClientHandle` is `NULL`, `IoTHubClient_SendReportedState` shall return `IOTHUB_CLIENT_INVALID_ARG`. ]*/
    if (iotHubClientHandle == NULL)
    {
        result = IOTHUB_CLIENT_INVALID_ARG;
        LogError("invalid arg (NULL)");
    }
    else
    {
        IOTHUB_CLIENT_CORE_INSTANCE* iotHubClientInstance = (IOTHUB_CLIENT_CORE_INSTANCE*)iotHubClientHandle;

        /*Codes_SRS_IOTHUBCLIENT_10_015: [** If the transport connection is shared, the thread shall be started by calling `IoTHubTransport_StartWorkerThread`. ]*/
        if ((result = StartWorkerThreadIfNeeded(iotHubClientInstance)) != IOTHUB_CLIENT_OK)
        {
            /*Codes_SRS_IOTHUBCLIENT_10_016: [** If starting the thread fails, `IoTHubClient_SendReportedState` shall return `IOTHUB_CLIENT_ERROR`. ]*/
            result = IOTHUB_CLIENT_ERROR;
            LogError("Could not start worker thread");
        }
        else
        {
            /*Codes_SRS_IOTHUBCLIENT_10_021: [** `IoTHubClient_SendReportedState` shall be made thread-safe by using the lock created in IoTHubClient_Create. ]*/
            if (Lock(iotHubClientInstance->LockHandle) != LOCK_OK)
            {
                /*Codes_SRS_IOTHUBCLIENT_10_014: [** If acquiring the lock fails, `IoTHubClient_SendReportedState` shall return `IOTHUB_CLIENT_ERROR`. ]*/
                result = IOTHUB_CLIENT_ERROR;
                LogError("Could not acquire lock");
            }
            else
            {
                if (iotHubClientInstance->created_with_transport_handle == 0)
                {
                    iotHubClientInstance->reported_state_callback = reportedStateCallback;
                }

                if (iotHubClientInstance->created_with_transport_handle != 0 || reportedStateCallback == NULL)
                {
                    /*Codes_SRS_IOTHUBCLIENT_10_017: [** `IoTHubClient_SendReportedState` shall call `IoTHubClientCore_LL_SendReportedState`, while passing the `IoTHubClientCore_LL handle` created by `IoTHubClientCore_LL_Create` along with the parameters `reportedState`, `size`, `reportedStateCallback`, and `userContextCallback`. ]*/
                    /*Codes_SRS_IOTHUBCLIENT_10_018: [** When `IoTHubClientCore_LL_SendReportedState` is called, `IoTHubClient_SendReportedState` shall return the result of `IoTHubClientCore_LL_SendReportedState`. **]*/
                    result = IoTHubClientCore_LL_SendReportedState(iotHubClientInstance->IoTHubClientLLHandle, reportedState, size, reportedStateCallback, userContextCallback);
                }
                else
                {
                    /* Codes_SRS_IOTHUBCLIENT_07_003: [ IoTHubClient_SendReportedState shall allocate a IOTHUB_QUEUE_CONTEXT object to be sent to the IoTHubClientCore_LL_SendReportedState function as a user context. ] */
                    IOTHUB_QUEUE_CONTEXT* queue_context = (IOTHUB_QUEUE_CONTEXT*)malloc(sizeof(IOTHUB_QUEUE_CONTEXT));
                    if (queue_context == NULL)
                    {
                        result = IOTHUB_CLIENT_ERROR;
                        LogError("Failed allocating QUEUE_CONTEXT");
                    }
                    else
                    {
                        queue_context->iotHubClientHandle = iotHubClientInstance;
                        queue_context->userContextCallback = userContextCallback;
                        /*Codes_SRS_IOTHUBCLIENT_10_017: [** `IoTHubClient_SendReportedState` shall call `IoTHubClientCore_LL_SendReportedState`, while passing the `IoTHubClientCore_LL handle` created by `IoTHubClientCore_LL_Create` along with the parameters `reportedState`, `size`, `iothub_ll_reported_state_callback` and IOTHUB_QUEUE_CONTEXT variable. ]*/
                        /*Codes_SRS_IOTHUBCLIENT_10_018: [** When `IoTHubClientCore_LL_SendReportedState` is called, `IoTHubClient_SendReportedState` shall return the result of `IoTHubClientCore_LL_SendReportedState`. **]*/
                        result = IoTHubClientCore_LL_SendReportedState(iotHubClientInstance->IoTHubClientLLHandle, reportedState, size, iothub_ll_reported_state_callback, queue_context);
                        if (result != IOTHUB_CLIENT_OK)
                        {
                            LogError("IoTHubClientCore_LL_SendReportedState failed");
                            free(queue_context);
                        }
                    }
                }

                (void)Unlock(iotHubClientInstance->LockHandle);
            }
        }
    }
    return result;
}

IOTHUB_CLIENT_RESULT IoTHubClientCore_GetTwinAsync(IOTHUB_CLIENT_CORE_HANDLE iotHubClientHandle, IOTHUB_CLIENT_DEVICE_TWIN_CALLBACK deviceTwinCallback, void* userContextCallback)
{
    IOTHUB_CLIENT_RESULT result;

    // Codes_SRS_IOTHUBCLIENT_09_009: [ If `iotHubClientHandle` or `deviceTwinCallback` are `NULL`, `IoTHubClientCore_GetTwinAsync` shall return `IOTHUB_CLIENT_INVALID_ARG`. ]
    if (iotHubClientHandle == NULL || deviceTwinCallback == NULL)
    {
        result = IOTHUB_CLIENT_INVALID_ARG;
        LogError("Invalid argument (iotHubClientHandle=%p, deviceTwinCallback=%p)", iotHubClientHandle, deviceTwinCallback);
    }
    else
    {
        IOTHUB_CLIENT_CORE_INSTANCE* iotHubClientInstance = (IOTHUB_CLIENT_CORE_INSTANCE*)iotHubClientHandle;

        // Codes_SRS_IOTHUBCLIENT_09_010: [ The thread that executes the client  I/O shall be started if not running already. ]
        if ((result = StartWorkerThreadIfNeeded(iotHubClientInstance)) != IOTHUB_CLIENT_OK)
        {
            // Codes_SRS_IOTHUBCLIENT_09_011: [ If starting the thread fails, `IoTHubClientCore_GetTwinAsync` shall return `IOTHUB_CLIENT_ERROR`. ]
            result = IOTHUB_CLIENT_ERROR;
            LogError("Could not start worker thread");
        }
        else
        {
            IOTHUB_QUEUE_CONSOLIDATED_CONTEXT* queueContext;

            if ((queueContext = (IOTHUB_QUEUE_CONSOLIDATED_CONTEXT*)malloc(sizeof(IOTHUB_QUEUE_CONSOLIDATED_CONTEXT))) == NULL)
            {
                LogError("Failed creating queue context");
                result = IOTHUB_CLIENT_ERROR;
            }
            else
            {
                queueContext->iotHubClientHandle = iotHubClientHandle;
                queueContext->userCallback.getTwin = deviceTwinCallback;
                queueContext->userContext = userContextCallback;

                // Codes_SRS_IOTHUBCLIENT_09_012: [ `IoTHubClientCore_GetTwinAsync` shall be made thread-safe by using the lock created in IoTHubClient_Create. ]
                if (Lock(iotHubClientInstance->LockHandle) != LOCK_OK)
                {
                    // Codes_SRS_IOTHUBCLIENT_09_013: [ If acquiring the lock fails, `IoTHubClientCore_GetTwinAsync` shall return `IOTHUB_CLIENT_ERROR`. ]
                    result = IOTHUB_CLIENT_ERROR;
                    LogError("Could not acquire lock");
                    free(queueContext);
                }
                else
                {
                    // Codes_SRS_IOTHUBCLIENT_09_014: [ `IoTHubClientCore_GetTwinAsync` shall call `IoTHubClientCore_LL_GetTwinAsync`, passing the `IoTHubClient_LL handle`, `deviceTwinCallback` and `userContextCallback` as arguments ]
                    // Codes_SRS_IOTHUBCLIENT_09_015: [ When `IoTHubClientCore_LL_GetTwinAsync` is called, `IoTHubClientCore_GetTwinAsync` shall return the result of `IoTHubClientCore_LL_GetTwinAsync`. ]
                    result = IoTHubClientCore_LL_GetTwinAsync(iotHubClientInstance->IoTHubClientLLHandle, iothub_ll_get_device_twin_async_callback, queueContext);

                    if (result != IOTHUB_CLIENT_OK)
                    {
                        LogError("IoTHubClientCore_LL_GetTwinAsync failed");
                        free(queueContext);
                    }

                    (void)Unlock(iotHubClientInstance->LockHandle);
                }
            }
        }
    }
    return result;
}

IOTHUB_CLIENT_RESULT IoTHubClientCore_SetDeviceMethodCallback(IOTHUB_CLIENT_CORE_HANDLE iotHubClientHandle, IOTHUB_CLIENT_DEVICE_METHOD_CALLBACK_ASYNC deviceMethodCallback, void* userContextCallback)
{
    IOTHUB_CLIENT_RESULT result;

    /*Codes_SRS_IOTHUBCLIENT_12_012: [ If iotHubClientHandle is NULL, IoTHubClient_SetDeviceMethodCallback shall return IOTHUB_CLIENT_INVALID_ARG. ]*/
    if (iotHubClientHandle == NULL)
    {
        result = IOTHUB_CLIENT_INVALID_ARG;
        LogError("invalid arg (NULL)");
    }
    else
    {
        IOTHUB_CLIENT_CORE_INSTANCE* iotHubClientInstance = (IOTHUB_CLIENT_CORE_INSTANCE*)iotHubClientHandle;

        /*Codes_SRS_IOTHUBCLIENT_12_014: [ If the transport handle is null and the worker thread is not initialized, the thread shall be started by calling IoTHubTransport_StartWorkerThread. ]*/
        if ((result = StartWorkerThreadIfNeeded(iotHubClientInstance)) != IOTHUB_CLIENT_OK)
        {
            /*Codes_SRS_IOTHUBCLIENT_12_015: [ If starting the thread fails, IoTHubClient_SetDeviceMethodCallback shall return IOTHUB_CLIENT_ERROR. ]*/
            result = IOTHUB_CLIENT_ERROR;
            LogError("Could not start worker thread");
        }
        else
        {
            /*Codes_SRS_IOTHUBCLIENT_12_018: [ IoTHubClient_SetDeviceMethodCallback shall be made thread-safe by using the lock created in IoTHubClient_Create. ]*/
            if (Lock(iotHubClientInstance->LockHandle) != LOCK_OK)
            {
                /*Codes_SRS_IOTHUBCLIENT_12_013: [ If acquiring the lock fails, IoTHubClient_SetDeviceMethodCallback shall return IOTHUB_CLIENT_ERROR. ]*/
                result = IOTHUB_CLIENT_ERROR;
                LogError("Could not acquire lock");
            }
            else
            {
                if (iotHubClientInstance->created_with_transport_handle == 0)
                {
                    iotHubClientInstance->device_method_callback = deviceMethodCallback;
                }

                if (iotHubClientInstance->method_user_context)
                {
                    free(iotHubClientInstance->method_user_context);
                    iotHubClientInstance->method_user_context = NULL;
                }
                if (deviceMethodCallback == NULL)
                {
                    result = IoTHubClientCore_LL_SetDeviceMethodCallback_Ex(iotHubClientInstance->IoTHubClientLLHandle, NULL, NULL);
                }
                else
                {
                    iotHubClientInstance->method_user_context = (IOTHUB_QUEUE_CONTEXT*)malloc(sizeof(IOTHUB_QUEUE_CONTEXT));
                    if (iotHubClientInstance->method_user_context == NULL)
                    {
                        result = IOTHUB_CLIENT_ERROR;
                        LogError("Failed allocating QUEUE_CONTEXT");
                    }
                    else
                    {
                        iotHubClientInstance->method_user_context->iotHubClientHandle = iotHubClientHandle;
                        iotHubClientInstance->method_user_context->userContextCallback = userContextCallback;

                        /*Codes_SRS_IOTHUBCLIENT_12_016: [ IoTHubClient_SetDeviceMethodCallback shall call IoTHubClientCore_LL_SetDeviceMethodCallback, while passing the IoTHubClientCore_LL_handle created by IoTHubClientCore_LL_Create along with the parameters deviceMethodCallback and userContextCallback. ]*/
                        /*Codes_SRS_IOTHUBCLIENT_12_017: [ When IoTHubClientCore_LL_SetDeviceMethodCallback is called, IoTHubClient_SetDeviceMethodCallback shall return the result of IoTHubClientCore_LL_SetDeviceMethodCallback. ]*/
                        result = IoTHubClientCore_LL_SetDeviceMethodCallback_Ex(iotHubClientInstance->IoTHubClientLLHandle, iothub_ll_device_method_callback, iotHubClientInstance->method_user_context);
                        if (result != IOTHUB_CLIENT_OK)
                        {
                            LogError("IoTHubClientCore_LL_SetDeviceMethodCallback_Ex failed");
                            free(iotHubClientInstance->method_user_context);
                            iotHubClientInstance->method_user_context = NULL;
                        }
                        else
                        {
                            iotHubClientInstance->device_method_callback = deviceMethodCallback;
                        }
                    }
                }

                (void)Unlock(iotHubClientInstance->LockHandle);
            }

        }
    }
    return result;
}

IOTHUB_CLIENT_RESULT IoTHubClientCore_SetDeviceMethodCallback_Ex(IOTHUB_CLIENT_CORE_HANDLE iotHubClientHandle, IOTHUB_CLIENT_INBOUND_DEVICE_METHOD_CALLBACK inboundDeviceMethodCallback, void* userContextCallback)
{
    IOTHUB_CLIENT_RESULT result;

    /*Codes_SRS_IOTHUBCLIENT_07_001: [ If iotHubClientHandle is NULL, IoTHubClient_SetDeviceMethodCallback_Ex shall return IOTHUB_CLIENT_INVALID_ARG. ]*/
    if (iotHubClientHandle == NULL)
    {
        result = IOTHUB_CLIENT_INVALID_ARG;
        LogError("invalid arg (NULL)");
    }
    else
    {
        IOTHUB_CLIENT_CORE_INSTANCE* iotHubClientInstance = (IOTHUB_CLIENT_CORE_INSTANCE*)iotHubClientHandle;

        /*Codes_SRS_IOTHUBCLIENT_07_003: [ If the transport handle is NULL and the worker thread is not initialized, the thread shall be started by calling IoTHubTransport_StartWorkerThread. ]*/
        if ((result = StartWorkerThreadIfNeeded(iotHubClientInstance)) != IOTHUB_CLIENT_OK)
        {
            /*Codes_SRS_IOTHUBCLIENT_07_004: [ If starting the thread fails, IoTHubClient_SetDeviceMethodCallback_Ex shall return IOTHUB_CLIENT_ERROR. ]*/
            result = IOTHUB_CLIENT_ERROR;
            LogError("Could not start worker thread");
        }
        else
        {
            /*Codes_SRS_IOTHUBCLIENT_07_007: [ IoTHubClient_SetDeviceMethodCallback_Ex shall be made thread-safe by using the lock created in IoTHubClient_Create. ]*/
            if (Lock(iotHubClientInstance->LockHandle) != LOCK_OK)
            {
                /*Codes_SRS_IOTHUBCLIENT_07_002: [ If acquiring the lock fails, IoTHubClient_SetDeviceMethodCallback_Ex shall return IOTHUB_CLIENT_ERROR. ]*/
                result = IOTHUB_CLIENT_ERROR;
                LogError("Could not acquire lock");
            }
            else
            {
                if (iotHubClientInstance->created_with_transport_handle == 0)
                {
                    iotHubClientInstance->inbound_device_method_callback = inboundDeviceMethodCallback;
                }

                if (iotHubClientInstance->method_user_context)
                {
                    free(iotHubClientInstance->method_user_context);
                    iotHubClientInstance->method_user_context = NULL;
                }
                if (inboundDeviceMethodCallback == NULL)
                {
                    /* Codes_SRS_IOTHUBCLIENT_07_008: [ If inboundDeviceMethodCallback is NULL, IoTHubClient_SetDeviceMethodCallback_Ex shall call IoTHubClientCore_LL_SetDeviceMethodCallback_Ex, passing NULL for the iothub_ll_inbound_device_method_callback. ] */
                    result = IoTHubClientCore_LL_SetDeviceMethodCallback_Ex(iotHubClientInstance->IoTHubClientLLHandle, NULL, NULL);
                }
                else
                {
                    iotHubClientInstance->method_user_context = (IOTHUB_QUEUE_CONTEXT*)malloc(sizeof(IOTHUB_QUEUE_CONTEXT));
                    if (iotHubClientInstance->method_user_context == NULL)
                    {
                        result = IOTHUB_CLIENT_ERROR;
                        LogError("Failed allocating QUEUE_CONTEXT");
                    }
                    else
                    {
                        /*Codes_SRS_IOTHUBCLIENT_07_005: [ IoTHubClient_SetDeviceMethodCallback_Ex shall call IoTHubClientCore_LL_SetDeviceMethodCallback_Ex, while passing the IoTHubClientCore_LL_handle created by IoTHubClientCore_LL_Create along with the parameters iothub_ll_inbound_device_method_callback and IOTHUB_QUEUE_CONTEXT. ]*/
                        iotHubClientInstance->method_user_context->iotHubClientHandle = iotHubClientHandle;
                        iotHubClientInstance->method_user_context->userContextCallback = userContextCallback;

                        /* Codes_SRS_IOTHUBCLIENT_07_006: [ When IoTHubClientCore_LL_SetDeviceMethodCallback_Ex is called, IoTHubClient_SetDeviceMethodCallback_Ex shall return the result of IoTHubClientCore_LL_SetDeviceMethodCallback_Ex. ] */
                        result = IoTHubClientCore_LL_SetDeviceMethodCallback_Ex(iotHubClientInstance->IoTHubClientLLHandle, iothub_ll_inbound_device_method_callback, iotHubClientInstance->method_user_context);
                        if (result != IOTHUB_CLIENT_OK)
                        {
                            LogError("IoTHubClientCore_LL_SetDeviceMethodCallback_Ex failed");
                            free(iotHubClientInstance->method_user_context);
                            iotHubClientInstance->method_user_context = NULL;
                        }
                        else
                        {
                            iotHubClientInstance->inbound_device_method_callback = inboundDeviceMethodCallback;
                        }
                    }
                }

                (void)Unlock(iotHubClientInstance->LockHandle);
            }
        }
    }
    return result;
}

IOTHUB_CLIENT_RESULT IoTHubClientCore_DeviceMethodResponse(IOTHUB_CLIENT_CORE_HANDLE iotHubClientHandle, METHOD_HANDLE methodId, const unsigned char* response, size_t respSize, int statusCode)
{
    IOTHUB_CLIENT_RESULT result;

    /*Codes_SRS_IOTHUBCLIENT_12_012: [ If iotHubClientHandle is NULL, IoTHubClient_SetDeviceMethodCallback shall return IOTHUB_CLIENT_INVALID_ARG. ]*/
    if (iotHubClientHandle == NULL)
    {
        result = IOTHUB_CLIENT_INVALID_ARG;
        LogError("invalid arg (NULL)");
    }
    else
    {
        IOTHUB_CLIENT_CORE_INSTANCE* iotHubClientInstance = (IOTHUB_CLIENT_CORE_INSTANCE*)iotHubClientHandle;

        /*Codes_SRS_IOTHUBCLIENT_12_018: [ IoTHubClient_SetDeviceMethodCallback shall be made thread-safe by using the lock created in IoTHubClient_Create. ]*/
        if (Lock(iotHubClientInstance->LockHandle) != LOCK_OK)
        {
            /*Codes_SRS_IOTHUBCLIENT_12_013: [ If acquiring the lock fails, IoTHubClient_SetDeviceMethodCallback shall return IOTHUB_CLIENT_ERROR. ]*/
            result = IOTHUB_CLIENT_ERROR;
            LogError("Could not acquire lock");
        }
        else
        {
            result = IoTHubClientCore_LL_DeviceMethodResponse(iotHubClientInstance->IoTHubClientLLHandle, methodId, response, respSize, statusCode);
            if (result != IOTHUB_CLIENT_OK)
            {
                LogError("IoTHubClientCore_LL_DeviceMethodResponse failed");
            }
            (void)Unlock(iotHubClientInstance->LockHandle);
        }
    }
    return result;
}

#if !defined(DONT_USE_UPLOADTOBLOB) || defined(USE_EDGE_MODULES)
static IOTHUB_CLIENT_RESULT startHttpWorkerThread(IOTHUB_CLIENT_CORE_HANDLE iotHubClientHandle, HTTPWORKER_THREAD_INFO* threadInfo, THREAD_START_FUNC httpWorkerThreadFunc)
{
    IOTHUB_CLIENT_RESULT result;

    LIST_ITEM_HANDLE item;

    // StartWorkerThreadIfNeeded creates the "main" worker thread used for transports.  Though its not used
    // for these HTTP based worker threads (see ThreadAPI_Create call below) the main one is needed for garbage collection.
    if ((result = StartWorkerThreadIfNeeded(iotHubClientHandle)) != IOTHUB_CLIENT_OK)
    {
        /*Codes_SRS_IOTHUBCLIENT_02_053: [ If copying to the structure or spawning the thread fails, then IoTHubClient_UploadToBlobAsync shall fail and return IOTHUB_CLIENT_ERROR. ]*/
        LogError("Could not start worker thread");
    }
    else if (Lock(threadInfo->iotHubClientHandle->LockHandle) != LOCK_OK)
    {
        LogError("Lock failed");
        result = IOTHUB_CLIENT_ERROR;
    }
    else
    {
        if ((item = singlylinkedlist_add(threadInfo->iotHubClientHandle->httpWorkerThreadInfoList, threadInfo)) == NULL)
        {
            LogError("Adding item to list failed");
            result = IOTHUB_CLIENT_ERROR;
        }
        else if (ThreadAPI_Create(&threadInfo->threadHandle, httpWorkerThreadFunc, threadInfo) != THREADAPI_OK)
        {
            /*Codes_SRS_IOTHUBCLIENT_02_053: [ If copying to the structure or spawning the thread fails, then IoTHubClient_UploadToBlobAsync shall fail and return IOTHUB_CLIENT_ERROR. ]*/
            LogError("unable to ThreadAPI_Create");
            // Remove the item from linked list here, while we're still under lock.  Final garbage collector also does it under lock.
            (void)singlylinkedlist_remove(threadInfo->iotHubClientHandle->httpWorkerThreadInfoList, item);
            result = IOTHUB_CLIENT_ERROR;
        }
        else
        {
            result = IOTHUB_CLIENT_OK;
        }
        (void)Unlock(threadInfo->iotHubClientHandle->LockHandle);
    }

    return result;
}

static int markThreadReadyToBeGarbageCollected(HTTPWORKER_THREAD_INFO* threadInfo)
{
    /*Codes_SRS_IOTHUBCLIENT_02_071: [ The thread shall mark itself as disposable. ]*/
    if (Lock(threadInfo->lockGarbage) != LOCK_OK)
    {
        LogError("unable to Lock - trying anyway");
        threadInfo->canBeGarbageCollected = 1;
    }
    else
    {
        threadInfo->canBeGarbageCollected = 1;

        if (Unlock(threadInfo->lockGarbage) != LOCK_OK)
        {
            LogError("unable to Unlock after locking");
        }
    }

    ThreadAPI_Exit(0);
    return 0;
}

#endif // !defined(DONT_USE_UPLOADTOBLOB) || defined(USE_EDGE_MODULES)

#if !defined(DONT_USE_UPLOADTOBLOB)
static HTTPWORKER_THREAD_INFO* allocateUploadToBlob(const char* destinationFileName, IOTHUB_CLIENT_CORE_HANDLE iotHubClientHandle, void* context)
{
    HTTPWORKER_THREAD_INFO* threadInfo = (HTTPWORKER_THREAD_INFO*)malloc(sizeof(HTTPWORKER_THREAD_INFO));
    if (threadInfo == NULL)
    {
        LogError("unable to allocate thread object");
    }
    else
    {
        memset(threadInfo, 0, sizeof(HTTPWORKER_THREAD_INFO));
        threadInfo->workerThreadType = HTTPWORKER_THREAD_UPLOAD_TO_BLOB;
        threadInfo->iotHubClientHandle = iotHubClientHandle;
        threadInfo->context = context;

        if (mallocAndStrcpy_s(&threadInfo->destinationFileName, destinationFileName) != 0)
        {
            /*Codes_SRS_IOTHUBCLIENT_02_053: [ If copying to the structure or spawning the thread fails, then IoTHubClient_UploadToBlobAsync shall fail and return IOTHUB_CLIENT_ERROR. ]*/
            LogError("unable to mallocAndStrcpy_s");
            freeHttpWorkerThreadInfo(threadInfo);
            threadInfo = NULL;
        }
        else if ((threadInfo->lockGarbage = Lock_Init()) == NULL)
        {
            LogError("unable to allocate a lock");
            freeHttpWorkerThreadInfo(threadInfo);
            threadInfo = NULL;
        }
    }

    return threadInfo;
}


static IOTHUB_CLIENT_RESULT initializeUploadToBlobData(HTTPWORKER_THREAD_INFO* threadInfo, const unsigned char* source, size_t size, IOTHUB_CLIENT_FILE_UPLOAD_CALLBACK iotHubClientFileUploadCallback)
{
    IOTHUB_CLIENT_RESULT result;

    threadInfo->uploadBlobSavedData.size = size;
    threadInfo->uploadBlobSavedData.iotHubClientFileUploadCallback = iotHubClientFileUploadCallback;

    if (size != 0)
    {
        if ((threadInfo->uploadBlobSavedData.source = (unsigned char*)malloc(size)) == NULL)
        {
            LogError("Cannot allocate source field");
            result = IOTHUB_CLIENT_ERROR;
        }
        else
        {
            memcpy(threadInfo->uploadBlobSavedData.source, source, size);
            result = IOTHUB_CLIENT_OK;
        }
    }
    else
    {
        result = IOTHUB_CLIENT_OK;
    }

    return result;
}


static int uploadingThread(void *data)
{
    IOTHUB_CLIENT_FILE_UPLOAD_RESULT upload_result;
    HTTPWORKER_THREAD_INFO* threadInfo = (HTTPWORKER_THREAD_INFO*)data;

    /*it so happens that IoTHubClientCore_LL_UploadToBlob is thread-safe because there's no saved state in the handle and there are no globals, so no need to protect it*/
    /*not having it protected means multiple simultaneous uploads can happen*/
    /*Codes_SRS_IOTHUBCLIENT_02_054: [ The thread shall call IoTHubClientCore_LL_UploadToBlob passing the information packed in the structure. ]*/
    if (IoTHubClientCore_LL_UploadToBlob(threadInfo->iotHubClientHandle->IoTHubClientLLHandle, threadInfo->destinationFileName, threadInfo->uploadBlobSavedData.source, threadInfo->uploadBlobSavedData.size) == IOTHUB_CLIENT_OK)
    {
        upload_result = FILE_UPLOAD_OK;
    }
    else
    {
        LogError("unable to IoTHubClientCore_LL_UploadToBlob");
        upload_result = FILE_UPLOAD_ERROR;
    }

    if (threadInfo->uploadBlobSavedData.iotHubClientFileUploadCallback != NULL)
    {
        /*Codes_SRS_IOTHUBCLIENT_02_055: [ If IoTHubClientCore_LL_UploadToBlob fails then the thread shall call iotHubClientFileUploadCallbackInternal passing as result FILE_UPLOAD_ERROR and as context the structure from SRS IOTHUBCLIENT 02 051. ]*/
        threadInfo->uploadBlobSavedData.iotHubClientFileUploadCallback(upload_result, threadInfo->context);
    }

    return markThreadReadyToBeGarbageCollected(threadInfo);
}

IOTHUB_CLIENT_RESULT IoTHubClientCore_UploadToBlobAsync(IOTHUB_CLIENT_CORE_HANDLE iotHubClientHandle, const char* destinationFileName, const unsigned char* source, size_t size, IOTHUB_CLIENT_FILE_UPLOAD_CALLBACK iotHubClientFileUploadCallback, void* context)
{
    IOTHUB_CLIENT_RESULT result;
    /*Codes_SRS_IOTHUBCLIENT_02_047: [ If iotHubClientHandle is NULL then IoTHubClient_UploadToBlobAsync shall fail and return IOTHUB_CLIENT_INVALID_ARG. ]*/
    /*Codes_SRS_IOTHUBCLIENT_02_048: [ If destinationFileName is NULL then IoTHubClient_UploadToBlobAsync shall fail and return IOTHUB_CLIENT_INVALID_ARG. ]*/
    /*Codes_SRS_IOTHUBCLIENT_02_049: [ If source is NULL and size is greated than 0 then IoTHubClient_UploadToBlobAsync shall fail and return IOTHUB_CLIENT_INVALID_ARG. ]*/
    if (
        (iotHubClientHandle == NULL) ||
        (destinationFileName == NULL) ||
        ((source == NULL) && (size > 0))
        )
    {
        LogError("invalid parameters IOTHUB_CLIENT_CORE_HANDLE iotHubClientHandle = %p , const char* destinationFileName = %s, const unsigned char* source= %p, size_t size = %lu, IOTHUB_CLIENT_FILE_UPLOAD_CALLBACK iotHubClientFileUploadCallback = %p, void* context = %p",
            iotHubClientHandle,
            destinationFileName,
            source,
            (unsigned long)size,
            iotHubClientFileUploadCallback,
            context
        );
        result = IOTHUB_CLIENT_INVALID_ARG;
    }
    else
    {
        /*Codes_SRS_IOTHUBCLIENT_02_051: [IoTHubClient_UploadToBlobAsync shall copy the souce, size, iotHubClientFileUploadCallback, context into a structure.]*/
        HTTPWORKER_THREAD_INFO *threadInfo = allocateUploadToBlob(destinationFileName, iotHubClientHandle, context);
        if (threadInfo == NULL)
        {
            /*Codes_SRS_IOTHUBCLIENT_02_053: [ If copying to the structure or spawning the thread fails, then IoTHubClient_UploadToBlobAsync shall fail and return IOTHUB_CLIENT_ERROR. ]*/
            LogError("unable to create upload thread info");
            result = IOTHUB_CLIENT_ERROR;
        }
        else if ((result = initializeUploadToBlobData(threadInfo, source, size, iotHubClientFileUploadCallback)) != IOTHUB_CLIENT_OK)
        {
            /*Codes_SRS_IOTHUBCLIENT_02_053: [ If copying to the structure or spawning the thread fails, then IoTHubClient_UploadToBlobAsync shall fail and return IOTHUB_CLIENT_ERROR. ]*/
            LogError("unable to initialize upload blob info");
            result = IOTHUB_CLIENT_ERROR;
        }
        /*Codes_SRS_IOTHUBCLIENT_02_052: [ IoTHubClient_UploadToBlobAsync shall spawn a thread passing the structure build in SRS IOTHUBCLIENT 02 051 as thread data.]*/
        else if ((result = startHttpWorkerThread(iotHubClientHandle, threadInfo, uploadingThread)) != IOTHUB_CLIENT_OK)
        {
            /*Codes_SRS_IOTHUBCLIENT_02_053: [ If copying to the structure or spawning the thread fails, then IoTHubClient_UploadToBlobAsync shall fail and return IOTHUB_CLIENT_ERROR. ]*/
            LogError("unable to start upload thread");
            freeHttpWorkerThreadInfo(threadInfo);
        }
        else
        {
            result = IOTHUB_CLIENT_OK;
        }
    }

    return result;
}

static int uploadMultipleBlock_thread(void* data)
{
    HTTPWORKER_THREAD_INFO* threadInfo = (HTTPWORKER_THREAD_INFO*)data;
    IOTHUB_CLIENT_CORE_LL_HANDLE llHandle = threadInfo->iotHubClientHandle->IoTHubClientLLHandle;

    /*Codes_SRS_IOTHUBCLIENT_99_078: [ The thread shall call `IoTHubClientCore_LL_UploadMultipleBlocksToBlob` or `IoTHubClientCore_LL_UploadMultipleBlocksToBlobEx` passing the information packed in the structure. ]*/
    IOTHUB_CLIENT_RESULT result;

    if (threadInfo->uploadBlobMultiblockSavedData.getDataCallback != NULL)
    {
        result = IoTHubClientCore_LL_UploadMultipleBlocksToBlob(llHandle, threadInfo->destinationFileName, threadInfo->uploadBlobMultiblockSavedData.getDataCallback, threadInfo->context);
    }
    else
    {
        result = IoTHubClientCore_LL_UploadMultipleBlocksToBlobEx(llHandle, threadInfo->destinationFileName, threadInfo->uploadBlobMultiblockSavedData.getDataCallbackEx, threadInfo->context);
    }
    (void)markThreadReadyToBeGarbageCollected(threadInfo);

    return result;
}

IOTHUB_CLIENT_RESULT IoTHubClientCore_UploadMultipleBlocksToBlobAsync(IOTHUB_CLIENT_CORE_HANDLE iotHubClientHandle, const char* destinationFileName, IOTHUB_CLIENT_FILE_UPLOAD_GET_DATA_CALLBACK getDataCallback, IOTHUB_CLIENT_FILE_UPLOAD_GET_DATA_CALLBACK_EX getDataCallbackEx, void* context)
{
    IOTHUB_CLIENT_RESULT result;

    /*Codes_SRS_IOTHUBCLIENT_99_072: [ If `iotHubClientHandle` is `NULL` then `IoTHubClient_UploadMultipleBlocksToBlobAsync(Ex)` shall fail and return `IOTHUB_CLIENT_INVALID_ARG`. ]*/
    /*Codes_SRS_IOTHUBCLIENT_99_073: [ If `destinationFileName` is `NULL` then `IoTHubClient_UploadMultipleBlocksToBlobAsync(Ex)` shall fail and return `IOTHUB_CLIENT_INVALID_ARG`. ]*/
    /*Codes_SRS_IOTHUBCLIENT_99_074: [ If `getDataCallback` is `NULL` then `IoTHubClient_UploadMultipleBlocksToBlobAsync(Ex)` shall fail and return `IOTHUB_CLIENT_INVALID_ARG`. ]*/
    if (
        (iotHubClientHandle == NULL) ||
        (destinationFileName == NULL) ||
        ((getDataCallback == NULL) && (getDataCallbackEx == NULL))
        )
    {
        LogError("invalid parameters iotHubClientHandle = %p , destinationFileName = %p, getDataCallback = %p, getDataCallbackEx = %p",
            iotHubClientHandle,
            destinationFileName,
            getDataCallback,
            getDataCallbackEx
        );
        result = IOTHUB_CLIENT_INVALID_ARG;
    }
    else
    {
        /*Codes_SRS_IOTHUBCLIENT_99_075: [ `IoTHubClient_UploadMultipleBlocksToBlobAsync(Ex)` shall copy the `destinationFileName`, `getDataCallback`, `context`  and `iotHubClientHandle` into a structure. ]*/
        HTTPWORKER_THREAD_INFO *threadInfo = allocateUploadToBlob(destinationFileName, iotHubClientHandle, context);
        if (threadInfo == NULL)
        {
            /*Codes_SRS_IOTHUBCLIENT_02_053: [ If copying to the structure or spawning the thread fails, then IoTHubClient_UploadToBlobAsync shall fail and return IOTHUB_CLIENT_ERROR. ]*/
            LogError("unable to create upload thread info");
            result = IOTHUB_CLIENT_ERROR;
        }
        else
        {
            /*Codes_SRS_IOTHUBCLIENT_99_075: [ `IoTHubClient_UploadMultipleBlocksToBlobAsync(Ex)` shall copy the `destinationFileName`, `getDataCallback`, `context`  and `iotHubClientHandle` into a structure. ]*/
            threadInfo->uploadBlobMultiblockSavedData.getDataCallback = getDataCallback;
            threadInfo->uploadBlobMultiblockSavedData.getDataCallbackEx = getDataCallbackEx;

            if ((result = startHttpWorkerThread(iotHubClientHandle, threadInfo, uploadMultipleBlock_thread)) != IOTHUB_CLIENT_OK)
            {
                /*Codes_SRS_IOTHUBCLIENT_02_053: [ If copying to the structure or spawning the thread fails, then IoTHubClient_UploadToBlobAsync shall fail and return IOTHUB_CLIENT_ERROR. ]*/
                LogError("unable to start upload thread");
                freeHttpWorkerThreadInfo(threadInfo);
            }
            else
            {
                /*Codes_SRS_IOTHUBCLIENT_99_077: [ If copying to the structure and spawning the thread succeeds, then `IoTHubClient_UploadMultipleBlocksToBlobAsync(Ex)` shall return `IOTHUB_CLIENT_OK`. ]*/
                result = IOTHUB_CLIENT_OK;
            }
        }
    }
    return result;
}

#endif /*DONT_USE_UPLOADTOBLOB*/

IOTHUB_CLIENT_RESULT IoTHubClientCore_SendEventToOutputAsync(IOTHUB_CLIENT_CORE_HANDLE iotHubClientHandle, IOTHUB_MESSAGE_HANDLE eventMessageHandle, const char* outputName, IOTHUB_CLIENT_EVENT_CONFIRMATION_CALLBACK eventConfirmationCallback, void* userContextCallback)
{
    IOTHUB_CLIENT_RESULT result;

    if ((iotHubClientHandle == NULL) || (outputName == NULL) || (eventMessageHandle == NULL))
    {
        // Codes_SRS_IOTHUBCLIENT_31_100: [ If `iotHubClientHandle`, `outputName`, or `eventConfirmationCallback` is `NULL`, `IoTHubClient_SendEventToOutputAsync` shall return `IOTHUB_CLIENT_INVALID_ARG`. ]
        LogError("Invalid argument (iotHubClientHandle=%p, outputName=%p, eventMessageHandle=%p)", iotHubClientHandle, outputName, eventMessageHandle);
        result = IOTHUB_CLIENT_INVALID_ARG;
    }
    else
    {
        // Codes_SRS_IOTHUBCLIENT_31_101: [ `IoTHubClient_SendEventToOutputAsync` shall set the outputName of the message to send. ]
        if (IoTHubMessage_SetOutputName(eventMessageHandle, outputName) != IOTHUB_MESSAGE_OK)
        {
            LogError("IoTHubMessage_SetOutputName failed");
            result = IOTHUB_CLIENT_ERROR;
        }
        // Codes_SRS_IOTHUBCLIENT_31_102: [ `IoTHubClient_SendEventToOutputAsync` shall invoke `IoTHubClient_SendEventAsync` to send the message. ]
        else if ((result = IoTHubClientCore_SendEventAsync(iotHubClientHandle, eventMessageHandle, eventConfirmationCallback, userContextCallback)) != IOTHUB_CLIENT_OK)
        {
            LogError("Call into IoTHubClient_SendEventAsync failed, result=%d", result);
        }
    }

    return result;
}


IOTHUB_CLIENT_RESULT IoTHubClientCore_SetInputMessageCallback(IOTHUB_CLIENT_CORE_HANDLE iotHubClientHandle, const char* inputName, IOTHUB_CLIENT_MESSAGE_CALLBACK_ASYNC eventHandlerCallback, void* userContextCallback)
{
    IOTHUB_CLIENT_RESULT result;

    if (iotHubClientHandle == NULL)
    {
        result = IOTHUB_CLIENT_INVALID_ARG;
        LogError("NULL iothubClientHandle");
    }
    else
    {
        IOTHUB_CLIENT_CORE_INSTANCE* iotHubClientInstance = (IOTHUB_CLIENT_CORE_INSTANCE*)iotHubClientHandle;

        // Codes_SRS_IOTHUBCLIENT_31_098: [ `IoTHubClient_SetMessageCallback` shall start the worker thread if it was not previously started. ]
        if ((result = StartWorkerThreadIfNeeded(iotHubClientInstance)) != IOTHUB_CLIENT_OK)
        {
            result = IOTHUB_CLIENT_ERROR;
            LogError("Could not start worker thread");
        }
        else
        {
            if (Lock(iotHubClientInstance->LockHandle) != LOCK_OK)
            {
                result = IOTHUB_CLIENT_ERROR;
                LogError("Could not acquire lock");
            }
            else
            {
                // Codes_SRS_IOTHUBCLIENT_31_099: [ `IoTHubClient_SetMessageCallback` shall call `IoTHubClient_LL_SetInputMessageCallback`, passing its input arguments ]
                IOTHUB_INPUTMESSAGE_CALLBACK_CONTEXT inputMessageCallbackContext;
                inputMessageCallbackContext.iotHubClientHandle = iotHubClientHandle;
                inputMessageCallbackContext.eventHandlerCallback = eventHandlerCallback;
                inputMessageCallbackContext.userContextCallback = userContextCallback;

                result = IoTHubClientCore_LL_SetInputMessageCallbackEx(iotHubClientInstance->IoTHubClientLLHandle, inputName, iothub_ll_inputmessage_callback, (void*)&inputMessageCallbackContext, sizeof(inputMessageCallbackContext));
                (void)Unlock(iotHubClientInstance->LockHandle);
            }
        }
    }

    return result;
}

#ifdef USE_EDGE_MODULES

HTTPWORKER_THREAD_INFO * allocateMethodInvoke(IOTHUB_CLIENT_CORE_HANDLE iotHubClientHandle, const char* deviceId, const char* moduleId, const char* methodName, const char* methodPayload, unsigned int timeout, IOTHUB_METHOD_INVOKE_CALLBACK methodInvokeCallback, void* context)
{
    HTTPWORKER_THREAD_INFO* threadInfo = (HTTPWORKER_THREAD_INFO*)malloc(sizeof(HTTPWORKER_THREAD_INFO));
    if (threadInfo == NULL)
    {
        LogError("unable to allocate thread object");
    }
    else
    {
        memset(threadInfo, 0, sizeof(HTTPWORKER_THREAD_INFO));
        threadInfo->workerThreadType = HTTPWORKER_THREAD_INVOKE_METHOD;
        threadInfo->iotHubClientHandle = iotHubClientHandle;
        threadInfo->context = context;

        threadInfo->invokeMethodSavedData.timeout = timeout;
        threadInfo->invokeMethodSavedData.methodInvokeCallback = methodInvokeCallback;

        if ((mallocAndStrcpy_s((char**)&threadInfo->invokeMethodSavedData.deviceId, deviceId) != 0) ||
            ((moduleId != NULL) && mallocAndStrcpy_s((char**)&threadInfo->invokeMethodSavedData.moduleId, moduleId) != 0) ||
            (mallocAndStrcpy_s((char**)&threadInfo->invokeMethodSavedData.methodName, methodName) != 0) ||
            (mallocAndStrcpy_s((char**)&threadInfo->invokeMethodSavedData.methodPayload, methodPayload) != 0))
        {
            LogError("Allocating resources failed");
            freeHttpWorkerThreadInfo(threadInfo);
            threadInfo = NULL;
        }
        else if ((threadInfo->lockGarbage = Lock_Init()) == NULL)
        {
            LogError("unable to allocate a lock");
            freeHttpWorkerThreadInfo(threadInfo);
            threadInfo = NULL;
        }
    }

    return threadInfo;
}

static int uploadMethodInvoke_thread(void* data)
{
    IOTHUB_CLIENT_RESULT result;

    HTTPWORKER_THREAD_INFO* threadInfo = (HTTPWORKER_THREAD_INFO*)data;

    int responseStatus;
    unsigned char* responsePayload = NULL;
    size_t responsePayloadSize;

    result = IoTHubClientCore_LL_GenericMethodInvoke(threadInfo->iotHubClientHandle->IoTHubClientLLHandle,
                                                     threadInfo->invokeMethodSavedData.deviceId,
                                                     threadInfo->invokeMethodSavedData.moduleId,
                                                     threadInfo->invokeMethodSavedData.methodName,
                                                     threadInfo->invokeMethodSavedData.methodPayload,
                                                     threadInfo->invokeMethodSavedData.timeout,
                                                     &responseStatus,
                                                     &responsePayload,
                                                     &responsePayloadSize);

    if (threadInfo->invokeMethodSavedData.methodInvokeCallback != NULL)
    {
        threadInfo->invokeMethodSavedData.methodInvokeCallback(result, responseStatus, responsePayload, responsePayloadSize, threadInfo->context);
    }

    if (responsePayload != NULL)
    {
        free(responsePayload);
    }

    (void)markThreadReadyToBeGarbageCollected(threadInfo);
    return result;
}


IOTHUB_CLIENT_RESULT IoTHubClientCore_GenericMethodInvoke(IOTHUB_CLIENT_CORE_HANDLE iotHubClientHandle, const char* deviceId, const char* moduleId, const char* methodName, const char* methodPayload, unsigned int timeout, IOTHUB_METHOD_INVOKE_CALLBACK methodInvokeCallback, void* context)
{
    IOTHUB_CLIENT_RESULT result;
    HTTPWORKER_THREAD_INFO *threadInfo;

    if ((iotHubClientHandle == NULL) || (deviceId == NULL) || (methodName == NULL) || (methodPayload == NULL))
    {
        LogError("Invalid argument (iotHubClientHandle=%p, deviceId=%p, methodName=%p, methodPayload=%p)", iotHubClientHandle, deviceId, methodName, methodPayload);
        result = IOTHUB_CLIENT_INVALID_ARG;
    }
    else if ((threadInfo = allocateMethodInvoke(iotHubClientHandle, deviceId, moduleId, methodName, methodPayload, timeout, methodInvokeCallback, context)) == NULL)
    {
        LogError("failed allocating method invoke thread info");
        result = IOTHUB_CLIENT_ERROR;
    }
    else if ((result = startHttpWorkerThread(iotHubClientHandle, threadInfo, uploadMethodInvoke_thread)) != IOTHUB_CLIENT_OK)
    {
        LogError("unable to start method invoke thread");
        freeHttpWorkerThreadInfo(threadInfo);
    }
    else
    {
        result = IOTHUB_CLIENT_OK;
    }
    return result;
}
#endif /* USE_EDGE_MODULES */
<|MERGE_RESOLUTION|>--- conflicted
+++ resolved
@@ -804,11 +804,7 @@
 
                 garbageCollectorImpl(iotHubClientInstance);
                 VECTOR_HANDLE call_backs = VECTOR_move(iotHubClientInstance->saved_user_callback_list);
-<<<<<<< HEAD
-                sleeptime_in_ms = iotHubClientInstance->do_work_freq_ms; // Update the sleepval within the locked thread.
-=======
                 sleeptime_in_ms = (unsigned int)iotHubClientInstance->do_work_freq_ms; // Update the sleepval within the locked thread.
->>>>>>> a862dc6a
                 (void)Unlock(iotHubClientInstance->LockHandle);
                 if (call_backs == NULL)
                 {
@@ -1715,18 +1711,11 @@
             if (strcmp(OPTION_DO_WORK_FREQUENCY_IN_MS, optionName) == 0)
             {
                 /* Codes_SRS_IOTHUBCLIENT_41_003: [ The value for `OPTION_DO_WORK_FREQUENCY_IN_MS` shall be limited to 100 to follow SDK best practices by not reducing the DoWork frequency below 10 Hz ]*/
-<<<<<<< HEAD
-                if (0 < *(uint16_t*)value && *(uint16_t*)value <= 100)
-                {
-                    /* Codes_SRS_IOTHUBCLIENT_41_004: [ If `currentMessageTimeout` is not less than `do_work_freq_ms`, `IotHubClientCore_SetOption` shall return `IOTHUB_CLIENT_ERROR` ]*/
-                    if ((!iotHubClientInstance->currentMessageTimeout) || ( *((tickcounter_ms_t*)value) < iotHubClientInstance->currentMessageTimeout))
-=======
                 if (0 < * (unsigned int *)value && * (unsigned int *)value <= 100)
                 {
                     /* Codes_SRS_IOTHUBCLIENT_41_004: [ If `currentMessageTimeout` is not greater than `do_work_freq_ms`, `IotHubClientCore_SetOption` shall return `IOTHUB_CLIENT_INVALID_ARG` ]*/
                     /* Codes_SRS_IOTHUBCLIENT_41_007: [** If parameter `optionName` is `OPTION_DO_WORK_FREQUENCY_IN_MS` then `value` should be of type `tickcounter_ms_t *`. **]*/
                     if ((!iotHubClientInstance->currentMessageTimeout) || ( * (tickcounter_ms_t *)value < iotHubClientInstance->currentMessageTimeout))
->>>>>>> a862dc6a
                     {
                         iotHubClientInstance->do_work_freq_ms = * (tickcounter_ms_t *)value;
                         result = IOTHUB_CLIENT_OK;
