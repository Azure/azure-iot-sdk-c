// Copyright (c) Microsoft. All rights reserved.
// Licensed under the MIT license. See LICENSE file in the project root for full license information.

#include <stdlib.h>
#include "umock_c/umock_c_prod.h"
#include "azure_c_shared_utility/gballoc.h"

#include <signal.h>
#include <stddef.h>
#include "azure_c_shared_utility/optimize_size.h"
#include "azure_c_shared_utility/crt_abstractions.h"
#include "iothub_client_streaming.h"
#include "iothub_client_core.h"
#include "iothub_client_core_ll.h"
#include "internal/iothubtransport.h"
#include "internal/iothub_client_private.h"
#include "internal/iothubtransport.h"
#include "azure_c_shared_utility/threadapi.h"
#include "azure_c_shared_utility/lock.h"
#include "azure_c_shared_utility/xlogging.h"
#include "azure_c_shared_utility/singlylinkedlist.h"
#include "azure_c_shared_utility/vector.h"
#include "iothub_client_options.h"
#include "azure_c_shared_utility/tickcounter.h"


#define DO_WORK_FREQ_DEFAULT 1


struct IOTHUB_QUEUE_CONTEXT_TAG;

typedef struct IOTHUB_CLIENT_CORE_INSTANCE_TAG
{
    IOTHUB_CLIENT_CORE_LL_HANDLE IoTHubClientLLHandle;
    TRANSPORT_HANDLE TransportHandle;
    THREAD_HANDLE ThreadHandle;
    LOCK_HANDLE LockHandle;
    sig_atomic_t StopThread;
    SINGLYLINKEDLIST_HANDLE httpWorkerThreadInfoList; /*list containing HTTPWORKER_THREAD_INFO*/
    int created_with_transport_handle;
    VECTOR_HANDLE saved_user_callback_list;
    IOTHUB_CLIENT_DEVICE_TWIN_CALLBACK desired_state_callback;
    IOTHUB_CLIENT_EVENT_CONFIRMATION_CALLBACK event_confirm_callback;
    IOTHUB_CLIENT_REPORTED_STATE_CALLBACK reported_state_callback;
    IOTHUB_CLIENT_CONNECTION_STATUS_CALLBACK connection_status_callback;
    IOTHUB_CLIENT_DEVICE_METHOD_CALLBACK_ASYNC device_method_callback;
    IOTHUB_CLIENT_INBOUND_DEVICE_METHOD_CALLBACK inbound_device_method_callback;
    IOTHUB_CLIENT_MESSAGE_CALLBACK_ASYNC message_callback;
    DEVICE_STREAM_C2D_REQUEST_CALLBACK stream_request_callback;
    struct IOTHUB_QUEUE_CONTEXT_TAG* devicetwin_user_context;
    struct IOTHUB_QUEUE_CONTEXT_TAG* connection_status_user_context;
    struct IOTHUB_QUEUE_CONTEXT_TAG* message_user_context;
    struct IOTHUB_QUEUE_CONTEXT_TAG* method_user_context;
    struct IOTHUB_QUEUE_CONTEXT_TAG* stream_user_context;
    tickcounter_ms_t do_work_freq_ms;
    tickcounter_ms_t currentMessageTimeout;
} IOTHUB_CLIENT_CORE_INSTANCE;

typedef enum HTTPWORKER_THREAD_TYPE_TAG
{
    HTTPWORKER_THREAD_UPLOAD_TO_BLOB,
    HTTPWORKER_THREAD_INVOKE_METHOD
} HTTPWORKER_THREAD_TYPE;

typedef struct UPLOADTOBLOB_SAVED_DATA_TAG
{
    unsigned char* source;
    size_t size;
    IOTHUB_CLIENT_FILE_UPLOAD_CALLBACK iotHubClientFileUploadCallback;
}UPLOADTOBLOB_SAVED_DATA;

typedef struct UPLOADTOBLOB_MULTIBLOCK_SAVED_DATA_TAG
{
    IOTHUB_CLIENT_FILE_UPLOAD_GET_DATA_CALLBACK getDataCallback;
    IOTHUB_CLIENT_FILE_UPLOAD_GET_DATA_CALLBACK_EX getDataCallbackEx;
}UPLOADTOBLOB_MULTIBLOCK_SAVED_DATA;

typedef struct INVOKE_METHOD_SAVED_DATA_TAG
{
    const char* deviceId;
    const char* moduleId;
    const char* methodName;
    const char* methodPayload;
    unsigned int timeout;
    IOTHUB_METHOD_INVOKE_CALLBACK methodInvokeCallback;
} INVOKE_METHOD_SAVED_DATA;

typedef struct HTTPWORKER_THREAD_INFO_TAG
{
    HTTPWORKER_THREAD_TYPE workerThreadType;
    char* destinationFileName;
    THREAD_HANDLE threadHandle;
    LOCK_HANDLE lockGarbage;
    int canBeGarbageCollected; /*flag indicating that the structure can be freed because the thread deadling with it finished*/
    IOTHUB_CLIENT_CORE_HANDLE iotHubClientHandle;
    void* context;
    UPLOADTOBLOB_SAVED_DATA uploadBlobSavedData;
    INVOKE_METHOD_SAVED_DATA invokeMethodSavedData;
    UPLOADTOBLOB_MULTIBLOCK_SAVED_DATA uploadBlobMultiblockSavedData;
}HTTPWORKER_THREAD_INFO;

#define USER_CALLBACK_TYPE_VALUES       \
    CALLBACK_TYPE_DEVICE_TWIN,          \
    CALLBACK_TYPE_EVENT_CONFIRM,        \
    CALLBACK_TYPE_REPORTED_STATE,       \
    CALLBACK_TYPE_CONNECTION_STATUS,    \
    CALLBACK_TYPE_DEVICE_METHOD,        \
    CALLBACK_TYPE_INBOUD_DEVICE_METHOD, \
    CALLBACK_TYPE_MESSAGE,              \
    CALLBACK_TYPE_INPUTMESSAGE,         \
    CALLBACK_TYPE_DEVICE_STREAM


MU_DEFINE_ENUM(USER_CALLBACK_TYPE, USER_CALLBACK_TYPE_VALUES)
MU_DEFINE_ENUM_STRINGS(USER_CALLBACK_TYPE, USER_CALLBACK_TYPE_VALUES)

typedef struct DEVICE_TWIN_CALLBACK_INFO_TAG
{
    DEVICE_TWIN_UPDATE_STATE update_state;
    unsigned char* payLoad;
    size_t size;
    IOTHUB_CLIENT_DEVICE_TWIN_CALLBACK userCallback;
    void* userContext;
} DEVICE_TWIN_CALLBACK_INFO;

typedef struct DEVICE_STREAM_CALLBACK_INFO_TAG
{
    DEVICE_STREAM_C2D_REQUEST* request;
} DEVICE_STREAM_CALLBACK_INFO;

typedef struct EVENT_CONFIRM_CALLBACK_INFO_TAG
{
    IOTHUB_CLIENT_CONFIRMATION_RESULT confirm_result;
} EVENT_CONFIRM_CALLBACK_INFO;

typedef struct REPORTED_STATE_CALLBACK_INFO_TAG
{
    int status_code;
} REPORTED_STATE_CALLBACK_INFO;

typedef struct CONNECTION_STATUS_CALLBACK_INFO_TAG
{
    IOTHUB_CLIENT_CONNECTION_STATUS connection_status;
    IOTHUB_CLIENT_CONNECTION_STATUS_REASON status_reason;
} CONNECTION_STATUS_CALLBACK_INFO;

typedef struct METHOD_CALLBACK_INFO_TAG
{
    STRING_HANDLE method_name;
    BUFFER_HANDLE payload;
    METHOD_HANDLE method_id;
} METHOD_CALLBACK_INFO;

typedef struct INPUTMESSAGE_CALLBACK_INFO_TAG
{
    IOTHUB_CLIENT_MESSAGE_CALLBACK_ASYNC eventHandlerCallback;
    MESSAGE_CALLBACK_INFO* message_cb_info;
} INPUTMESSAGE_CALLBACK_INFO;

typedef struct USER_CALLBACK_INFO_TAG
{
    USER_CALLBACK_TYPE type;
    void* userContextCallback;
    union IOTHUB_CALLBACK
    {
        DEVICE_TWIN_CALLBACK_INFO dev_twin_cb_info;
        EVENT_CONFIRM_CALLBACK_INFO event_confirm_cb_info;
        REPORTED_STATE_CALLBACK_INFO reported_state_cb_info;
        CONNECTION_STATUS_CALLBACK_INFO connection_status_cb_info;
        METHOD_CALLBACK_INFO method_cb_info;
        MESSAGE_CALLBACK_INFO* message_cb_info;
        INPUTMESSAGE_CALLBACK_INFO inputmessage_cb_info;
        DEVICE_STREAM_CALLBACK_INFO dev_stream_cb_info;
    } iothub_callback;
} USER_CALLBACK_INFO;

typedef struct IOTHUB_QUEUE_CONTEXT_TAG
{
    IOTHUB_CLIENT_CORE_INSTANCE* iotHubClientHandle;
    void* userContextCallback;
} IOTHUB_QUEUE_CONTEXT;

typedef struct IOTHUB_QUEUE_CONSOLIDATED_CONTEXT_TAG
{
    IOTHUB_CLIENT_CORE_INSTANCE* iotHubClientHandle;

    union USER_CALLBACK_TAG
    {
        IOTHUB_CLIENT_DEVICE_TWIN_CALLBACK getTwin;
    } userCallback;

    void* userContext;
} IOTHUB_QUEUE_CONSOLIDATED_CONTEXT;

typedef struct IOTHUB_INPUTMESSAGE_CALLBACK_CONTEXT_TAG
{
    IOTHUB_CLIENT_CORE_HANDLE iotHubClientHandle;
    IOTHUB_CLIENT_MESSAGE_CALLBACK_ASYNC eventHandlerCallback;
    void* userContextCallback;
} IOTHUB_INPUTMESSAGE_CALLBACK_CONTEXT;

/*used by unittests only*/
const size_t IoTHubClientCore_ThreadTerminationOffset = offsetof(IOTHUB_CLIENT_CORE_INSTANCE, StopThread);

typedef enum CREATE_HUB_INSTANCE_TYPE_TAG
{
    CREATE_HUB_INSTANCE_FROM_CONNECTION_STRING,
    CREATE_HUB_INSTANCE_FROM_EDGE_ENVIRONMENT,
    CREATE_HUB_INSTANCE_FROM_TRANSPORT,
    CREATE_HUB_INSTANCE_FROM_CLIENT_CONFIG,
    CREATE_HUB_INSTANCE_FROM_DEVICE_AUTH
} CREATE_HUB_INSTANCE_TYPE;

static void freeHttpWorkerThreadInfo(HTTPWORKER_THREAD_INFO* threadInfo)
{
    Lock_Deinit(threadInfo->lockGarbage);
    if (threadInfo->workerThreadType == HTTPWORKER_THREAD_UPLOAD_TO_BLOB)
    {
        free(threadInfo->uploadBlobSavedData.source);
        free(threadInfo->destinationFileName);
    }
    else if (threadInfo->workerThreadType == HTTPWORKER_THREAD_INVOKE_METHOD)
    {
        free((char*)threadInfo->invokeMethodSavedData.deviceId);
        free((char*)threadInfo->invokeMethodSavedData.moduleId);
        free((char*)threadInfo->invokeMethodSavedData.methodName);
        free((char*)threadInfo->invokeMethodSavedData.methodPayload);
    }

    free(threadInfo);
}

/*this function is called from _Destroy and from ScheduleWork_Thread to join finished blobUpload threads and free that memory*/
static void garbageCollectorImpl(IOTHUB_CLIENT_CORE_INSTANCE* iotHubClientInstance)
{
    /*see if any savedData structures can be disposed of*/
    /*Codes_SRS_IOTHUBCLIENT_02_072: [ All threads marked as disposable (upon completion of a file upload) shall be joined and the data structures build for them shall be freed. ]*/
    LIST_ITEM_HANDLE item = singlylinkedlist_get_head_item(iotHubClientInstance->httpWorkerThreadInfoList);
    while (item != NULL)
    {
        HTTPWORKER_THREAD_INFO* threadInfo = (HTTPWORKER_THREAD_INFO*)singlylinkedlist_item_get_value(item);
        LIST_ITEM_HANDLE old_item = item;
        item = singlylinkedlist_get_next_item(item);

        if (Lock(threadInfo->lockGarbage) != LOCK_OK)
        {
            LogError("unable to Lock");
        }
        else
        {
            if (threadInfo->canBeGarbageCollected == 1)
            {
                int notUsed;
                if (ThreadAPI_Join(threadInfo->threadHandle, &notUsed) != THREADAPI_OK)
                {
                    LogError("unable to ThreadAPI_Join");
                }
                (void)singlylinkedlist_remove(iotHubClientInstance->httpWorkerThreadInfoList, old_item);

                if (Unlock(threadInfo->lockGarbage) != LOCK_OK)
                {
                    LogError("unable to unlock after locking");
                }
                freeHttpWorkerThreadInfo(threadInfo);
            }
            else
            {
                if (Unlock(threadInfo->lockGarbage) != LOCK_OK)
                {
                    LogError("unable to unlock after locking");
                }
            }
        }
    }
}


static bool iothub_ll_message_callback(MESSAGE_CALLBACK_INFO* messageData, void* userContextCallback)
{
    bool result;
    IOTHUB_QUEUE_CONTEXT* queue_context = (IOTHUB_QUEUE_CONTEXT*)userContextCallback;
    if (queue_context == NULL)
    {
        LogError("invalid parameter userContextCallback(NULL)");
        result = false;
    }
    else
    {
        USER_CALLBACK_INFO queue_cb_info;
        queue_cb_info.type = CALLBACK_TYPE_MESSAGE;
        queue_cb_info.userContextCallback = queue_context->userContextCallback;
        queue_cb_info.iothub_callback.message_cb_info = messageData;
        if (VECTOR_push_back(queue_context->iotHubClientHandle->saved_user_callback_list, &queue_cb_info, 1) == 0)
        {
            result = true;
        }
        else
        {
            LogError("message callback vector push failed.");
            result = false;
        }
    }
    return result;
}

static bool iothub_ll_inputmessage_callback(MESSAGE_CALLBACK_INFO* message_cb_info, void* userContextCallback)
{
    bool result;
    IOTHUB_INPUTMESSAGE_CALLBACK_CONTEXT *inputMessageCallbackContext = (IOTHUB_INPUTMESSAGE_CALLBACK_CONTEXT *)userContextCallback;
    if (inputMessageCallbackContext == NULL)
    {
        LogError("invalid parameter userContextCallback(NULL)");
        result = false;
    }
    else
    {
        USER_CALLBACK_INFO queue_cb_info;
        queue_cb_info.type = CALLBACK_TYPE_INPUTMESSAGE;
        queue_cb_info.userContextCallback = inputMessageCallbackContext->userContextCallback;
        queue_cb_info.iothub_callback.inputmessage_cb_info.eventHandlerCallback = inputMessageCallbackContext->eventHandlerCallback;
        queue_cb_info.iothub_callback.inputmessage_cb_info.message_cb_info = message_cb_info;

        if (VECTOR_push_back(inputMessageCallbackContext->iotHubClientHandle->saved_user_callback_list, &queue_cb_info, 1) == 0)
        {
            result = true;
        }
        else
        {
            LogError("message callback vector push failed.");
            result = false;
        }
    }

    return result;
}

static int make_method_calback_queue_context(USER_CALLBACK_INFO* queue_cb_info, const char* method_name, const unsigned char* payload, size_t size, METHOD_HANDLE method_id, IOTHUB_QUEUE_CONTEXT* queue_context)
{
    int result;
    /* Codes_SRS_IOTHUB_MQTT_TRANSPORT_07_002: [ IOTHUB_CLIENT_INBOUND_DEVICE_METHOD_CALLBACK shall copy the method_name and payload. ] */
    queue_cb_info->userContextCallback = queue_context->userContextCallback;
    queue_cb_info->iothub_callback.method_cb_info.method_id = method_id;
    if ((queue_cb_info->iothub_callback.method_cb_info.method_name = STRING_construct(method_name)) == NULL)
    {
        /* Codes_SRS_IOTHUB_MQTT_TRANSPORT_07_003: [ If a failure is encountered IOTHUB_CLIENT_INBOUND_DEVICE_METHOD_CALLBACK shall return a non-NULL value. ]*/
        LogError("STRING_construct failed");
        result = MU_FAILURE;
    }
    else
    {
        if ((queue_cb_info->iothub_callback.method_cb_info.payload = BUFFER_create(payload, size)) == NULL)
        {
            STRING_delete(queue_cb_info->iothub_callback.method_cb_info.method_name);
            /* Codes_SRS_IOTHUB_MQTT_TRANSPORT_07_003: [ If a failure is encountered IOTHUB_CLIENT_INBOUND_DEVICE_METHOD_CALLBACK shall return a non-NULL value. ]*/
            LogError("BUFFER_create failed");
            result = MU_FAILURE;
        }
        else
        {
            if (VECTOR_push_back(queue_context->iotHubClientHandle->saved_user_callback_list, queue_cb_info, 1) == 0)
            {
                result = 0;
            }
            else
            {
                STRING_delete(queue_cb_info->iothub_callback.method_cb_info.method_name);
                BUFFER_delete(queue_cb_info->iothub_callback.method_cb_info.payload);
                /* Codes_SRS_IOTHUB_MQTT_TRANSPORT_07_003: [ If a failure is encountered IOTHUB_CLIENT_INBOUND_DEVICE_METHOD_CALLBACK shall return a non-NULL value. ]*/
                LogError("VECTOR_push_back failed");
                result = MU_FAILURE;
            }
        }
    }
    return result;
}

static int iothub_ll_device_method_callback(const char* method_name, const unsigned char* payload, size_t size, METHOD_HANDLE method_id, void* userContextCallback)
{
    int result;
    /* Codes_SRS_IOTHUB_MQTT_TRANSPORT_07_001: [ if userContextCallback is NULL, IOTHUB_CLIENT_INBOUND_DEVICE_METHOD_CALLBACK shall return a nonNULL value. ] */
    if (userContextCallback == NULL)
    {
        LogError("invalid parameter userContextCallback(NULL)");
        result = MU_FAILURE;
    }
    else
    {
        IOTHUB_QUEUE_CONTEXT* queue_context = (IOTHUB_QUEUE_CONTEXT*)userContextCallback;

        USER_CALLBACK_INFO queue_cb_info;
        queue_cb_info.type = CALLBACK_TYPE_DEVICE_METHOD;

        result = make_method_calback_queue_context(&queue_cb_info, method_name, payload, size, method_id, queue_context);
        if (result != 0)
        {
            LogError("construction of method calback queue context failed");
            result = MU_FAILURE;
        }
    }
    return result;
}

static int iothub_ll_inbound_device_method_callback(const char* method_name, const unsigned char* payload, size_t size, METHOD_HANDLE method_id, void* userContextCallback)
{
    int result;
    /* Codes_SRS_IOTHUB_MQTT_TRANSPORT_07_001: [ if userContextCallback is NULL, IOTHUB_CLIENT_INBOUND_DEVICE_METHOD_CALLBACK shall return a nonNULL value. ] */
    if (userContextCallback == NULL)
    {
        LogError("invalid parameter userContextCallback(NULL)");
        result = MU_FAILURE;
    }
    else
    {
        IOTHUB_QUEUE_CONTEXT* queue_context = (IOTHUB_QUEUE_CONTEXT*)userContextCallback;

        USER_CALLBACK_INFO queue_cb_info;
        queue_cb_info.type = CALLBACK_TYPE_INBOUD_DEVICE_METHOD;

        result = make_method_calback_queue_context(&queue_cb_info, method_name, payload, size, method_id, queue_context);
        if (result != 0)
        {
            LogError("construction of method calback queue context failed");
            result = MU_FAILURE;
        }
    }
    return result;
}

static void iothub_ll_connection_status_callback(IOTHUB_CLIENT_CONNECTION_STATUS result, IOTHUB_CLIENT_CONNECTION_STATUS_REASON reason, void* userContextCallback)
{
    IOTHUB_QUEUE_CONTEXT* queue_context = (IOTHUB_QUEUE_CONTEXT*)userContextCallback;
    if (queue_context != NULL)
    {
        USER_CALLBACK_INFO queue_cb_info;
        queue_cb_info.type = CALLBACK_TYPE_CONNECTION_STATUS;
        queue_cb_info.userContextCallback = queue_context->userContextCallback;
        queue_cb_info.iothub_callback.connection_status_cb_info.status_reason = reason;
        queue_cb_info.iothub_callback.connection_status_cb_info.connection_status = result;
        if (VECTOR_push_back(queue_context->iotHubClientHandle->saved_user_callback_list, &queue_cb_info, 1) != 0)
        {
            LogError("connection status callback vector push failed.");
        }
    }
}

static void iothub_ll_event_confirm_callback(IOTHUB_CLIENT_CONFIRMATION_RESULT result, void* userContextCallback)
{
    IOTHUB_QUEUE_CONTEXT* queue_context = (IOTHUB_QUEUE_CONTEXT*)userContextCallback;
    if (queue_context != NULL)
    {
        USER_CALLBACK_INFO queue_cb_info;
        queue_cb_info.type = CALLBACK_TYPE_EVENT_CONFIRM;
        queue_cb_info.userContextCallback = queue_context->userContextCallback;
        queue_cb_info.iothub_callback.event_confirm_cb_info.confirm_result = result;
        if (VECTOR_push_back(queue_context->iotHubClientHandle->saved_user_callback_list, &queue_cb_info, 1) != 0)
        {
            LogError("event confirm callback vector push failed.");
        }
        free(queue_context);
    }
}

static void iothub_ll_reported_state_callback(int status_code, void* userContextCallback)
{
    IOTHUB_QUEUE_CONTEXT* queue_context = (IOTHUB_QUEUE_CONTEXT*)userContextCallback;
    if (queue_context != NULL)
    {
        USER_CALLBACK_INFO queue_cb_info;
        queue_cb_info.type = CALLBACK_TYPE_REPORTED_STATE;
        queue_cb_info.userContextCallback = queue_context->userContextCallback;
        queue_cb_info.iothub_callback.reported_state_cb_info.status_code = status_code;
        if (VECTOR_push_back(queue_context->iotHubClientHandle->saved_user_callback_list, &queue_cb_info, 1) != 0)
        {
            LogError("reported state callback vector push failed.");
        }
        free(queue_context);
    }
}

static void iothub_ll_device_twin_callback(DEVICE_TWIN_UPDATE_STATE update_state, const unsigned char* payLoad, size_t size, void* userContextCallback)
{
    IOTHUB_QUEUE_CONTEXT* queue_context = (IOTHUB_QUEUE_CONTEXT*)userContextCallback;
    if (queue_context != NULL)
    {
        int push_to_vector;

        USER_CALLBACK_INFO queue_cb_info;
        queue_cb_info.type = CALLBACK_TYPE_DEVICE_TWIN;
        queue_cb_info.userContextCallback = queue_context->userContextCallback;
        queue_cb_info.iothub_callback.dev_twin_cb_info.update_state = update_state;
        queue_cb_info.iothub_callback.dev_twin_cb_info.userCallback = NULL;
        queue_cb_info.iothub_callback.dev_twin_cb_info.userContext = NULL;

        if (payLoad == NULL)
        {
            queue_cb_info.iothub_callback.dev_twin_cb_info.payLoad = NULL;
            queue_cb_info.iothub_callback.dev_twin_cb_info.size = 0;
            push_to_vector = 0;
        }
        else
        {
            queue_cb_info.iothub_callback.dev_twin_cb_info.payLoad = (unsigned char*)malloc(size);
            if (queue_cb_info.iothub_callback.dev_twin_cb_info.payLoad == NULL)
            {
                LogError("failure allocating payload in device twin callback.");
                queue_cb_info.iothub_callback.dev_twin_cb_info.size = 0;
                push_to_vector = MU_FAILURE;
            }
            else
            {
                (void)memcpy(queue_cb_info.iothub_callback.dev_twin_cb_info.payLoad, payLoad, size);
                queue_cb_info.iothub_callback.dev_twin_cb_info.size = size;
                push_to_vector = 0;
            }
        }
        if (push_to_vector == 0)
        {
            if (VECTOR_push_back(queue_context->iotHubClientHandle->saved_user_callback_list, &queue_cb_info, 1) != 0)
            {
                if (queue_cb_info.iothub_callback.dev_twin_cb_info.payLoad != NULL)
                {
                    free(queue_cb_info.iothub_callback.dev_twin_cb_info.payLoad);
                }
                LogError("device twin callback userContextCallback vector push failed.");
            }
        }
    }
    else
    {
        LogError("device twin callback userContextCallback NULL");
    }
}

static void iothub_ll_get_device_twin_async_callback(DEVICE_TWIN_UPDATE_STATE update_state, const unsigned char* payLoad, size_t size, void* userContextCallback)
{
    IOTHUB_QUEUE_CONSOLIDATED_CONTEXT* queue_context = (IOTHUB_QUEUE_CONSOLIDATED_CONTEXT*)userContextCallback;

    if (queue_context != NULL)
    {
        USER_CALLBACK_INFO queue_cb_info;
        queue_cb_info.type = CALLBACK_TYPE_DEVICE_TWIN;
        queue_cb_info.userContextCallback = queue_context->userContext;
        queue_cb_info.iothub_callback.dev_twin_cb_info.update_state = update_state;
        queue_cb_info.iothub_callback.dev_twin_cb_info.userCallback = queue_context->userCallback.getTwin;
        queue_cb_info.iothub_callback.dev_twin_cb_info.userContext = queue_context->userContext;

        if (payLoad == NULL)
        {
            queue_cb_info.iothub_callback.dev_twin_cb_info.payLoad = NULL;
            queue_cb_info.iothub_callback.dev_twin_cb_info.size = 0;
        }
        else
        {
            queue_cb_info.iothub_callback.dev_twin_cb_info.payLoad = (unsigned char*)malloc(size);

            if (queue_cb_info.iothub_callback.dev_twin_cb_info.payLoad == NULL)
            {
                LogError("Failure allocating payload in get device twin callback.");
                queue_cb_info.iothub_callback.dev_twin_cb_info.size = 0;
            }
            else
            {
                (void)memcpy(queue_cb_info.iothub_callback.dev_twin_cb_info.payLoad, payLoad, size);
                queue_cb_info.iothub_callback.dev_twin_cb_info.size = size;
            }
        }

        if (VECTOR_push_back(queue_context->iotHubClientHandle->saved_user_callback_list, &queue_cb_info, 1) != 0)
        {
            LogError("device twin callback userContextCallback vector push failed.");

            if (queue_cb_info.iothub_callback.dev_twin_cb_info.payLoad != NULL)
            {
                free(queue_cb_info.iothub_callback.dev_twin_cb_info.payLoad);
            }
        }
    }
    else
    {
        LogError("Get device twin callback userContextCallback NULL");
    }
}

static void dispatch_user_callbacks(IOTHUB_CLIENT_CORE_INSTANCE* iotHubClientInstance, VECTOR_HANDLE call_backs)
{
    size_t callbacks_length = VECTOR_size(call_backs);
    size_t index;

    IOTHUB_CLIENT_DEVICE_TWIN_CALLBACK desired_state_callback = NULL;
    IOTHUB_CLIENT_EVENT_CONFIRMATION_CALLBACK event_confirm_callback = NULL;
    IOTHUB_CLIENT_REPORTED_STATE_CALLBACK reported_state_callback = NULL;
    IOTHUB_CLIENT_CONNECTION_STATUS_CALLBACK connection_status_callback = NULL;
    IOTHUB_CLIENT_DEVICE_METHOD_CALLBACK_ASYNC device_method_callback = NULL;
    IOTHUB_CLIENT_INBOUND_DEVICE_METHOD_CALLBACK inbound_device_method_callback = NULL;
    IOTHUB_CLIENT_MESSAGE_CALLBACK_ASYNC message_callback = NULL;
    IOTHUB_CLIENT_CORE_HANDLE message_user_context_handle = NULL;
    IOTHUB_CLIENT_CORE_HANDLE method_user_context_handle = NULL;
    DEVICE_STREAM_C2D_REQUEST_CALLBACK device_stream_request_callback = NULL;

    // Make a local copy of these callbacks, as we don't run with a lock held and iotHubClientInstance may change mid-run.
    if (Lock(iotHubClientInstance->LockHandle) != LOCK_OK)
    {
        LogError("failed locking for dispatch_user_callbacks");
    }
    else
    {
        desired_state_callback = iotHubClientInstance->desired_state_callback;
        event_confirm_callback = iotHubClientInstance->event_confirm_callback;
        reported_state_callback = iotHubClientInstance->reported_state_callback;
        connection_status_callback = iotHubClientInstance->connection_status_callback;
        device_method_callback = iotHubClientInstance->device_method_callback;
        inbound_device_method_callback = iotHubClientInstance->inbound_device_method_callback;
        message_callback = iotHubClientInstance->message_callback;
        if (iotHubClientInstance->method_user_context)
        {
            method_user_context_handle = iotHubClientInstance->method_user_context->iotHubClientHandle;
        }
        if (iotHubClientInstance->message_user_context)
        {
            message_user_context_handle = iotHubClientInstance->message_user_context->iotHubClientHandle;
        }

        device_stream_request_callback = iotHubClientInstance->stream_request_callback;

        (void)Unlock(iotHubClientInstance->LockHandle);
    }


    for (index = 0; index < callbacks_length; index++)
    {
        USER_CALLBACK_INFO* queued_cb = (USER_CALLBACK_INFO*)VECTOR_element(call_backs, index);
        if (queued_cb == NULL)
        {
            LogError("VECTOR_element at index %zd is NULL.", index);
        }
        else
        {
            switch (queued_cb->type)
            {
            case CALLBACK_TYPE_DEVICE_TWIN:
            {
                // Callback if for GetTwinAsync
                if (queued_cb->iothub_callback.dev_twin_cb_info.userCallback)
                {
                    queued_cb->iothub_callback.dev_twin_cb_info.userCallback(
                        queued_cb->iothub_callback.dev_twin_cb_info.update_state,
                        queued_cb->iothub_callback.dev_twin_cb_info.payLoad,
                        queued_cb->iothub_callback.dev_twin_cb_info.size,
                        queued_cb->iothub_callback.dev_twin_cb_info.userContext
                    );
                }
                // Callback if for Desired properties.
                else if (desired_state_callback)
                {
                    desired_state_callback(queued_cb->iothub_callback.dev_twin_cb_info.update_state, queued_cb->iothub_callback.dev_twin_cb_info.payLoad, queued_cb->iothub_callback.dev_twin_cb_info.size, queued_cb->userContextCallback);
                }

                if (queued_cb->iothub_callback.dev_twin_cb_info.payLoad)
                {
                    free(queued_cb->iothub_callback.dev_twin_cb_info.payLoad);
                }
                break;
            }
            case CALLBACK_TYPE_EVENT_CONFIRM:
                if (event_confirm_callback)
                {
                    event_confirm_callback(queued_cb->iothub_callback.event_confirm_cb_info.confirm_result, queued_cb->userContextCallback);
                }
                break;
            case CALLBACK_TYPE_REPORTED_STATE:
                if (reported_state_callback)
                {
                    reported_state_callback(queued_cb->iothub_callback.reported_state_cb_info.status_code, queued_cb->userContextCallback);
                }
                break;
            case CALLBACK_TYPE_CONNECTION_STATUS:
                if (connection_status_callback)
                {
                    connection_status_callback(queued_cb->iothub_callback.connection_status_cb_info.connection_status, queued_cb->iothub_callback.connection_status_cb_info.status_reason, queued_cb->userContextCallback);
                }
                break;
            case CALLBACK_TYPE_DEVICE_METHOD:
                if (device_method_callback)
                {
                    const char* method_name = STRING_c_str(queued_cb->iothub_callback.method_cb_info.method_name);
                    const unsigned char* payload = BUFFER_u_char(queued_cb->iothub_callback.method_cb_info.payload);
                    size_t payload_len = BUFFER_length(queued_cb->iothub_callback.method_cb_info.payload);

                    unsigned char* payload_resp = NULL;
                    size_t response_size = 0;
                    int status = device_method_callback(method_name, payload, payload_len, &payload_resp, &response_size, queued_cb->userContextCallback);

                    if (payload_resp && (response_size > 0))
                    {
                        IOTHUB_CLIENT_RESULT result = IoTHubClientCore_DeviceMethodResponse(method_user_context_handle, queued_cb->iothub_callback.method_cb_info.method_id, (const unsigned char*)payload_resp, response_size, status);
                        if (result != IOTHUB_CLIENT_OK)
                        {
                            LogError("IoTHubClientCore_LL_DeviceMethodResponse failed");
                        }
                    }

                    BUFFER_delete(queued_cb->iothub_callback.method_cb_info.payload);
                    STRING_delete(queued_cb->iothub_callback.method_cb_info.method_name);

                    if (payload_resp)
                    {
                        free(payload_resp);
                    }
                }
                break;
            case CALLBACK_TYPE_INBOUD_DEVICE_METHOD:
                if (inbound_device_method_callback)
                {
                    const char* method_name = STRING_c_str(queued_cb->iothub_callback.method_cb_info.method_name);
                    const unsigned char* payload = BUFFER_u_char(queued_cb->iothub_callback.method_cb_info.payload);
                    size_t payload_len = BUFFER_length(queued_cb->iothub_callback.method_cb_info.payload);

                    inbound_device_method_callback(method_name, payload, payload_len, queued_cb->iothub_callback.method_cb_info.method_id, queued_cb->userContextCallback);

                    BUFFER_delete(queued_cb->iothub_callback.method_cb_info.payload);
                    STRING_delete(queued_cb->iothub_callback.method_cb_info.method_name);
                }
                break;
            case CALLBACK_TYPE_MESSAGE:
                if (message_callback && message_user_context_handle)
                {
                    IOTHUBMESSAGE_DISPOSITION_RESULT disposition = message_callback(queued_cb->iothub_callback.message_cb_info->messageHandle, queued_cb->userContextCallback);

                    if (Lock(message_user_context_handle->LockHandle) == LOCK_OK)
                    {
                        IOTHUB_CLIENT_RESULT result = IoTHubClientCore_LL_SendMessageDisposition(message_user_context_handle->IoTHubClientLLHandle, queued_cb->iothub_callback.message_cb_info, disposition);
                        (void)Unlock(message_user_context_handle->LockHandle);
                        if (result != IOTHUB_CLIENT_OK)
                        {
                            LogError("IoTHubClientCore_LL_SendMessageDisposition failed");
                        }
                    }
                    else
                    {
                        LogError("Lock failed");
                    }
                }
                break;

            case CALLBACK_TYPE_INPUTMESSAGE:
                {
                    const INPUTMESSAGE_CALLBACK_INFO *inputmessage_cb_info = &queued_cb->iothub_callback.inputmessage_cb_info;
                    IOTHUBMESSAGE_DISPOSITION_RESULT disposition = inputmessage_cb_info->eventHandlerCallback(inputmessage_cb_info->message_cb_info->messageHandle, queued_cb->userContextCallback);

                    if (Lock(iotHubClientInstance->LockHandle) == LOCK_OK)
                    {
                        IOTHUB_CLIENT_RESULT result = IoTHubClientCore_LL_SendMessageDisposition(iotHubClientInstance->IoTHubClientLLHandle, inputmessage_cb_info->message_cb_info, disposition);
                        (void)Unlock(iotHubClientInstance->LockHandle);
                        if (result != IOTHUB_CLIENT_OK)
                        {
                            LogError("IoTHubClient_LL_SendMessageDisposition failed");
                        }
                    }
                    else
                    {
                        LogError("Lock failed");
                    }
                }
                break;

            case CALLBACK_TYPE_DEVICE_STREAM:
            {
                if (device_stream_request_callback)
                {
                    DEVICE_STREAM_C2D_RESPONSE* response = device_stream_request_callback(queued_cb->iothub_callback.dev_stream_cb_info.request, queued_cb->userContextCallback);

                    if (IoTHubClientCore_LL_SendStreamResponse(iotHubClientInstance->IoTHubClientLLHandle, response) != IOTHUB_CLIENT_OK)
                    {
                        LogError("Failed sending stream response");
                    }

                    stream_c2d_response_destroy(response);
                }

                if (queued_cb->iothub_callback.dev_stream_cb_info.request)
                {
                    stream_c2d_request_destroy(queued_cb->iothub_callback.dev_stream_cb_info.request);
                }
                break;
            }

            default:
                LogError("Invalid callback type '%s'", MU_ENUM_TO_STRING(USER_CALLBACK_TYPE, queued_cb->type));
                break;
            }
        }
    }
    VECTOR_destroy(call_backs);
}

static void ScheduleWork_Thread_ForMultiplexing(void* iotHubClientHandle)
{
    IOTHUB_CLIENT_CORE_INSTANCE* iotHubClientInstance = (IOTHUB_CLIENT_CORE_INSTANCE*)iotHubClientHandle;

    garbageCollectorImpl(iotHubClientInstance);
    if (Lock(iotHubClientInstance->LockHandle) == LOCK_OK)
    {
        VECTOR_HANDLE call_backs = VECTOR_move(iotHubClientInstance->saved_user_callback_list);
        (void)Unlock(iotHubClientInstance->LockHandle);

        if (call_backs == NULL)
        {
            LogError("Failed moving user callbacks");
        }
        else
        {
            dispatch_user_callbacks(iotHubClientInstance, call_backs);
        }
    }
    else
    {
        LogError("failed locking for ScheduleWork_Thread_ForMultiplexing");
    }
}

static int ScheduleWork_Thread(void* threadArgument)
{
    IOTHUB_CLIENT_CORE_INSTANCE* iotHubClientInstance = (IOTHUB_CLIENT_CORE_INSTANCE*)threadArgument;
    unsigned int sleeptime_in_ms = DO_WORK_FREQ_DEFAULT;
    while (1)
    {
        if (Lock(iotHubClientInstance->LockHandle) == LOCK_OK)
        {
            /*Codes_SRS_IOTHUBCLIENT_01_038: [ The thread shall exit when IoTHubClient_Destroy is called. ]*/
            if (iotHubClientInstance->StopThread)
            {
                (void)Unlock(iotHubClientInstance->LockHandle);
                break; /*gets out of the thread*/
            }
            else
            {
                /* Codes_SRS_IOTHUBCLIENT_01_037: [The thread created by IoTHubClient_SendEvent or IoTHubClient_SetMessageCallback shall call IoTHubClientCore_LL_DoWork every 1 ms by default.] */
                /* Codes_SRS_IOTHUBCLIENT_01_039: [All calls to IoTHubClientCore_LL_DoWork shall be protected by the lock created in IotHubClient_Create.] */
                IoTHubClientCore_LL_DoWork(iotHubClientInstance->IoTHubClientLLHandle);

                garbageCollectorImpl(iotHubClientInstance);
                VECTOR_HANDLE call_backs = VECTOR_move(iotHubClientInstance->saved_user_callback_list);
                sleeptime_in_ms = (unsigned int)iotHubClientInstance->do_work_freq_ms; // Update the sleepval within the locked thread.
                (void)Unlock(iotHubClientInstance->LockHandle);
                if (call_backs == NULL)
                {
                    LogError("VECTOR_move failed");
                }
                else
                {
                    dispatch_user_callbacks(iotHubClientInstance, call_backs);
                }


            }
        }
        else
        {
            /*Codes_SRS_IOTHUBCLIENT_01_040: [If acquiring the lock fails, IoTHubClientCore_LL_DoWork shall not be called.]*/
            /*no code, shall retry*/
        }
        /* Codes_SRS_IOTHUBCLIENT_041_02: [The thread shall sleep for a specified time in ms as provided through IoTHubClientCore_SetOption, with a default of 1 ms ] */
        (void)ThreadAPI_Sleep(sleeptime_in_ms);
    }

    ThreadAPI_Exit(0);
    return 0;
}

static IOTHUB_CLIENT_RESULT StartWorkerThreadIfNeeded(IOTHUB_CLIENT_CORE_INSTANCE* iotHubClientInstance)
{
    IOTHUB_CLIENT_RESULT result;
    if (iotHubClientInstance->TransportHandle == NULL)
    {
        if (iotHubClientInstance->ThreadHandle == NULL)
        {
            iotHubClientInstance->StopThread = 0;
            if (ThreadAPI_Create(&iotHubClientInstance->ThreadHandle, ScheduleWork_Thread, iotHubClientInstance) != THREADAPI_OK)
            {
                LogError("ThreadAPI_Create failed");
                iotHubClientInstance->ThreadHandle = NULL;
                result = IOTHUB_CLIENT_ERROR;
            }
            else
            {
                result = IOTHUB_CLIENT_OK;
            }
        }
        else
        {
            result = IOTHUB_CLIENT_OK;
        }
    }
    else
    {
        /*Codes_SRS_IOTHUBCLIENT_17_012: [ If the transport connection is shared, the thread shall be started by calling IoTHubTransport_StartWorkerThread. ]*/
        /*Codes_SRS_IOTHUBCLIENT_17_011: [ If the transport connection is shared, the thread shall be started by calling IoTHubTransport_StartWorkerThread*/
        result = IoTHubTransport_StartWorkerThread(iotHubClientInstance->TransportHandle, iotHubClientInstance, ScheduleWork_Thread_ForMultiplexing);
    }
    return result;
}

static IOTHUB_CLIENT_CORE_INSTANCE* create_iothub_instance(CREATE_HUB_INSTANCE_TYPE create_hub_instance_type, const IOTHUB_CLIENT_CONFIG* config, TRANSPORT_HANDLE transportHandle, const char* connectionString, IOTHUB_CLIENT_TRANSPORT_PROVIDER protocol, const char* iothub_uri, const char* device_id)
{
    /* Codes_SRS_IOTHUBCLIENT_12_020: [** `IoTHubClient_CreateFromDeviceAuth` shall allocate a new `IoTHubClient` instance. **] */
    IOTHUB_CLIENT_CORE_INSTANCE* result = (IOTHUB_CLIENT_CORE_INSTANCE*)malloc(sizeof(IOTHUB_CLIENT_CORE_INSTANCE));
    (void)create_hub_instance_type;

    /* Codes_SRS_IOTHUBCLIENT_12_021: [** If allocating memory for the new `IoTHubClient` instance fails, then `IoTHubClient_CreateFromDeviceAuth` shall return `NULL`. **] */
    /* Codes_SRS_IOTHUBCLIENT_01_004: [If allocating memory for the new IoTHubClient instance fails, then IoTHubClient_Create shall return NULL.] */
    if (result != NULL)
    {
        memset((void *)result, 0, sizeof(IOTHUB_CLIENT_CORE_INSTANCE));

        /* Codes_SRS_IOTHUBCLIENT_41_02 [] */
        result->do_work_freq_ms = DO_WORK_FREQ_DEFAULT;
        /* Default currentMessageTimeout to NULL until it is set by SetOption */
        result->currentMessageTimeout = 0;

        /* Codes_SRS_IOTHUBCLIENT_01_029: [IoTHubClient_Create shall create a lock object to be used later for serializing IoTHubClient calls.] */
        if ((result->saved_user_callback_list = VECTOR_create(sizeof(USER_CALLBACK_INFO))) == NULL)
        {
            LogError("Failed creating VECTOR");
            free(result);
            result = NULL;
        }
        else
        {
            /*Codes_SRS_IOTHUBCLIENT_02_060: [ IoTHubClient_Create shall create a SINGLYLINKEDLIST_HANDLE containing THREAD_HANDLE (created by future calls to IoTHubClient_UploadToBlobAsync). ]*/
            if ((result->httpWorkerThreadInfoList = singlylinkedlist_create()) == NULL)
            {
                /*Codes_SRS_IOTHUBCLIENT_02_061: [ If creating the SINGLYLINKEDLIST_HANDLE fails then IoTHubClient_Create shall fail and return NULL. ]*/
                LogError("unable to singlylinkedlist_create");
                VECTOR_destroy(result->saved_user_callback_list);
                free(result);
                result = NULL;
            }
            else
            {
                result->TransportHandle = transportHandle;
                result->created_with_transport_handle = 0;
                if (config != NULL)
                {
                    if (transportHandle != NULL)
                    {
                        /*Codes_SRS_IOTHUBCLIENT_17_005: [ IoTHubClient_CreateWithTransport shall call IoTHubTransport_GetLock to get the transport lock to be used later for serializing IoTHubClient calls. ]*/
                        result->LockHandle = IoTHubTransport_GetLock(transportHandle);
                        if (result->LockHandle == NULL)
                        {
                            LogError("unable to IoTHubTransport_GetLock");
                            result->IoTHubClientLLHandle = NULL;
                        }
                        else
                        {
                            IOTHUB_CLIENT_DEVICE_CONFIG deviceConfig;
                            deviceConfig.deviceId = config->deviceId;
                            deviceConfig.deviceKey = config->deviceKey;
                            deviceConfig.protocol = config->protocol;
                            deviceConfig.deviceSasToken = config->deviceSasToken;

                            /*Codes_SRS_IOTHUBCLIENT_17_003: [ IoTHubClient_CreateWithTransport shall call IoTHubTransport_GetLLTransport on transportHandle to get lower layer transport. ]*/
                            deviceConfig.transportHandle = IoTHubTransport_GetLLTransport(transportHandle);
                            if (deviceConfig.transportHandle == NULL)
                            {
                                LogError("unable to IoTHubTransport_GetLLTransport");
                                result->IoTHubClientLLHandle = NULL;
                            }
                            else
                            {
                                if (Lock(result->LockHandle) != LOCK_OK)
                                {
                                    LogError("unable to Lock");
                                    result->IoTHubClientLLHandle = NULL;
                                }
                                else
                                {
                                    /*Codes_SRS_IOTHUBCLIENT_17_007: [ IoTHubClient_CreateWithTransport shall instantiate a new IoTHubClientCore_LL instance by calling IoTHubClientCore_LL_CreateWithTransport and passing the lower layer transport and config argument. ]*/
                                    result->IoTHubClientLLHandle = IoTHubClientCore_LL_CreateWithTransport(&deviceConfig);
                                    result->created_with_transport_handle = 1;
                                    if (Unlock(result->LockHandle) != LOCK_OK)
                                    {
                                        LogError("unable to Unlock");
                                        result->IoTHubClientLLHandle = NULL;
                                    }
                                }
                            }
                        }
                    }
                    else
                    {
                        result->LockHandle = Lock_Init();
                        if (result->LockHandle == NULL)
                        {
                            /* Codes_SRS_IOTHUBCLIENT_01_030: [If creating the lock fails, then IoTHubClient_Create shall return NULL.] */
                            /* Codes_SRS_IOTHUBCLIENT_01_031: [If IoTHubClient_Create fails, all resources allocated by it shall be freed.] */
                            LogError("Failure creating Lock object");
                            result->IoTHubClientLLHandle = NULL;
                        }
                        else
                        {
                            /* Codes_SRS_IOTHUBCLIENT_01_002: [IoTHubClient_Create shall instantiate a new IoTHubClientCore_LL instance by calling IoTHubClientCore_LL_Create and passing the config argument.] */
                            result->IoTHubClientLLHandle = IoTHubClientCore_LL_Create(config);
                        }
                    }
                }
                else if (iothub_uri != NULL)
                {
#ifdef USE_PROV_MODULE
                    /* Codes_SRS_IOTHUBCLIENT_12_022: [** `IoTHubClient_CreateFromDeviceAuth` shall create a lock object to be used later for serializing IoTHubClient calls. **] */
                    result->LockHandle = Lock_Init();
                    if (result->LockHandle == NULL)
                    {
                        /* Codes_SRS_IOTHUBCLIENT_12_023: [** If creating the lock fails, then IoTHubClient_CreateFromDeviceAuth shall return NULL. **] */
                        LogError("Failure creating Lock object");
                        result->IoTHubClientLLHandle = NULL;
                    }
                    else
                    {
                        /* Codes_SRS_IOTHUBCLIENT_12_025: [** `IoTHubClient_CreateFromDeviceAuth` shall instantiate a new `IoTHubClientCore_LL` instance by calling `IoTHubClientCore_LL_CreateFromDeviceAuth` and passing iothub_uri, device_id and protocol argument.  **] */
                        result->IoTHubClientLLHandle = IoTHubClientCore_LL_CreateFromDeviceAuth(iothub_uri, device_id, protocol);
                    }
#else
                    (void)device_id;
                    LogError("Provisioning is not enabled for the build");
                    result->IoTHubClientLLHandle = NULL;
#endif
                }
#ifdef USE_EDGE_MODULES
                else if (create_hub_instance_type == CREATE_HUB_INSTANCE_FROM_EDGE_ENVIRONMENT)
                {
                    result->LockHandle = Lock_Init();
                    if (result->LockHandle == NULL)
                    {
                        /* Codes_SRS_IOTHUBCLIENT_01_030: [If creating the lock fails, then IoTHubClient_Create shall return NULL.] */
                        /* Codes_SRS_IOTHUBCLIENT_01_031: [If IoTHubClient_Create fails, all resources allocated by it shall be freed.] */
                        LogError("Failure creating Lock object");
                        result->IoTHubClientLLHandle = NULL;
                    }
                    else
                    {
                        result->IoTHubClientLLHandle = IoTHubClientCore_LL_CreateFromEnvironment(protocol);
                    }
                }
#endif
                else
                {
                    result->LockHandle = Lock_Init();
                    if (result->LockHandle == NULL)
                    {
                        /* Codes_SRS_IOTHUBCLIENT_01_030: [If creating the lock fails, then IoTHubClient_Create shall return NULL.] */
                        /* Codes_SRS_IOTHUBCLIENT_01_031: [If IoTHubClient_Create fails, all resources allocated by it shall be freed.] */
                        LogError("Failure creating Lock object");
                        result->IoTHubClientLLHandle = NULL;
                    }
                    else
                    {
                        result->IoTHubClientLLHandle = IoTHubClientCore_LL_CreateFromConnectionString(connectionString, protocol);
                    }
                }

                if (result->IoTHubClientLLHandle == NULL)
                {
                    /* Codes_SRS_IOTHUBCLIENT_01_003: [If IoTHubClientCore_LL_Create fails, then IoTHubClient_Create shall return NULL.] */
                    /* Codes_SRS_IOTHUBCLIENT_01_031: [If IoTHubClient_Create fails, all resources allocated by it shall be freed.] */
                    /* Codes_SRS_IOTHUBCLIENT_17_006: [ If IoTHubTransport_GetLock fails, then IoTHubClient_CreateWithTransport shall return NULL. ]*/
                    if ((transportHandle == NULL) && (result->LockHandle != NULL))
                    {
                        Lock_Deinit(result->LockHandle);
                    }
                    singlylinkedlist_destroy(result->httpWorkerThreadInfoList);
                    LogError("Failure creating iothub handle");
                    VECTOR_destroy(result->saved_user_callback_list);
                    free(result);
                    result = NULL;
                }
                else
                {
                    result->ThreadHandle = NULL;
                    result->desired_state_callback = NULL;
                    result->event_confirm_callback = NULL;
                    result->reported_state_callback = NULL;
                    result->devicetwin_user_context = NULL;
                    result->connection_status_callback = NULL;
                    result->connection_status_user_context = NULL;
                    result->message_callback = NULL;
                    result->message_user_context = NULL;
                    result->method_user_context = NULL;
                }
            }
        }
    }
    return result;
}

IOTHUB_CLIENT_CORE_HANDLE IoTHubClientCore_CreateFromConnectionString(const char* connectionString, IOTHUB_CLIENT_TRANSPORT_PROVIDER protocol)
{
    IOTHUB_CLIENT_CORE_INSTANCE* result;

    if (connectionString == NULL)
    {
        LogError("Input parameter is NULL: connectionString");
        result = NULL;
    }
    else if (protocol == NULL)
    {
        LogError("Input parameter is NULL: protocol");
        result = NULL;
    }
    else
    {
        result = create_iothub_instance(CREATE_HUB_INSTANCE_FROM_CONNECTION_STRING, NULL, NULL, connectionString, protocol, NULL, NULL);
    }
    return result;
}

IOTHUB_CLIENT_CORE_HANDLE IoTHubClientCore_Create(const IOTHUB_CLIENT_CONFIG* config)
{
    IOTHUB_CLIENT_CORE_INSTANCE* result;
    if (config == NULL)
    {
        LogError("Input parameter is NULL: IOTHUB_CLIENT_CONFIG");
        result = NULL;
    }
    else
    {
        result = create_iothub_instance(CREATE_HUB_INSTANCE_FROM_CLIENT_CONFIG, config, NULL, NULL, NULL, NULL, NULL);
    }
    return result;
}

IOTHUB_CLIENT_CORE_HANDLE IoTHubClientCore_CreateWithTransport(TRANSPORT_HANDLE transportHandle, const IOTHUB_CLIENT_CONFIG* config)
{
    IOTHUB_CLIENT_CORE_INSTANCE* result;
    /*Codes_SRS_IOTHUBCLIENT_17_013: [ IoTHubClient_CreateWithTransport shall return NULL if transportHandle is NULL. ]*/
    /*Codes_SRS_IOTHUBCLIENT_17_014: [ IoTHubClient_CreateWithTransport shall return NULL if config is NULL. ]*/
    if (transportHandle == NULL || config == NULL)
    {
        LogError("invalid parameter TRANSPORT_HANDLE transportHandle=%p, const IOTHUB_CLIENT_CONFIG* config=%p", transportHandle, config);
        result = NULL;
    }
    else
    {
        result = create_iothub_instance(CREATE_HUB_INSTANCE_FROM_TRANSPORT, config, transportHandle, NULL, NULL, NULL, NULL);
    }
    return result;
}

IOTHUB_CLIENT_CORE_HANDLE IoTHubClientCore_CreateFromDeviceAuth(const char* iothub_uri, const char* device_id, IOTHUB_CLIENT_TRANSPORT_PROVIDER protocol)
{
    IOTHUB_CLIENT_CORE_INSTANCE* result;

    /* Codes_SRS_IOTHUBCLIENT_12_019: [** `IoTHubClient_CreateFromDeviceAuth` shall verify the input parameters and if any of them `NULL` then return `NULL`. **] */
    if (iothub_uri == NULL)
    {
        LogError("Input parameter is NULL: iothub_uri");
        result = NULL;
    }
    else if (device_id == NULL)
    {
        LogError("Input parameter is NULL: device_id");
        result = NULL;
    }
    else if (protocol == NULL)
    {
        LogError("Input parameter is NULL: protocol");
        result = NULL;
    }
    else
    {
        /* Codes_SRS_IOTHUBCLIENT_12_020: [** `IoTHubClient_CreateFromDeviceAuth` shall allocate a new `IoTHubClient` instance. **] */
        /* Codes_SRS_IOTHUBCLIENT_12_021: [** If allocating memory for the new `IoTHubClient` instance fails, then `IoTHubClient_CreateFromDeviceAuth` shall return `NULL`. **] */
        /* Codes_SRS_IOTHUBCLIENT_12_022: [** `IoTHubClient_CreateFromDeviceAuth` shall create a lock object to be used later for serializing IoTHubClient calls. **] */
        /* Codes_SRS_IOTHUBCLIENT_12_023: [** If creating the lock fails, then IoTHubClient_CreateFromDeviceAuth shall return NULL. **] */
        /* Codes_SRS_IOTHUBCLIENT_12_024: [** If IoTHubClient_CreateFromDeviceAuth fails, all resources allocated by it shall be freed. **] */
        /* Codes_SRS_IOTHUBCLIENT_12_025: [** `IoTHubClient_CreateFromDeviceAuth` shall instantiate a new `IoTHubClientCore_LL` instance by calling `IoTHubClientCore_LL_CreateFromDeviceAuth` and passing iothub_uri, device_id and protocol argument.  **] */
        result = create_iothub_instance(CREATE_HUB_INSTANCE_FROM_DEVICE_AUTH, NULL, NULL, NULL, protocol, iothub_uri, device_id);
    }
    return result;
}

#ifdef USE_EDGE_MODULES
IOTHUB_CLIENT_CORE_HANDLE IoTHubClientCore_CreateFromEnvironment(IOTHUB_CLIENT_TRANSPORT_PROVIDER protocol)
{
    return create_iothub_instance(CREATE_HUB_INSTANCE_FROM_EDGE_ENVIRONMENT, NULL, NULL, NULL, protocol, NULL, NULL);
}
#endif


/* Codes_SRS_IOTHUBCLIENT_01_005: [IoTHubClient_Destroy shall free all resources associated with the iotHubClientHandle instance.] */
void IoTHubClientCore_Destroy(IOTHUB_CLIENT_CORE_HANDLE iotHubClientHandle)
{
    /* Codes_SRS_IOTHUBCLIENT_01_008: [IoTHubClient_Destroy shall do nothing if parameter iotHubClientHandle is NULL.] */
    if (iotHubClientHandle != NULL)
    {
        bool joinClientThread;
        bool joinTransportThread;
        size_t vector_size;

        IOTHUB_CLIENT_CORE_INSTANCE* iotHubClientInstance = (IOTHUB_CLIENT_CORE_INSTANCE*)iotHubClientHandle;

        if (iotHubClientInstance->TransportHandle != NULL)
        {
            /*Codes_SRS_IOTHUBCLIENT_01_007: [ The thread created as part of executing IoTHubClient_SendEventAsync or IoTHubClient_SetNotificationMessageCallback shall be joined. ]*/
            joinTransportThread = IoTHubTransport_SignalEndWorkerThread(iotHubClientInstance->TransportHandle, iotHubClientHandle);
        }
        else
        {
            joinTransportThread = false;
        }

        /*Codes_SRS_IOTHUBCLIENT_02_043: [ IoTHubClient_Destroy shall lock the serializing lock and signal the worker thread (if any) to end ]*/
        if (Lock(iotHubClientInstance->LockHandle) != LOCK_OK)
        {
            LogError("unable to Lock - - will still proceed to try to end the thread without locking");
        }

        if (iotHubClientInstance->ThreadHandle != NULL)
        {
            iotHubClientInstance->StopThread = 1;
            joinClientThread = true;
        }
        else
        {
            joinClientThread = false;
        }

        /*Codes_SRS_IOTHUBCLIENT_02_045: [ IoTHubClient_Destroy shall unlock the serializing lock. ]*/
        if (Unlock(iotHubClientInstance->LockHandle) != LOCK_OK)
        {
            LogError("unable to Unlock");
        }

        if (joinClientThread == true)
        {
            int res;
            /*Codes_SRS_IOTHUBCLIENT_01_007: [ The thread created as part of executing IoTHubClient_SendEventAsync or IoTHubClient_SetNotificationMessageCallback shall be joined. ]*/
            if (ThreadAPI_Join(iotHubClientInstance->ThreadHandle, &res) != THREADAPI_OK)
            {
                LogError("ThreadAPI_Join failed");
            }
        }

        if (joinTransportThread == true)
        {
            /*Codes_SRS_IOTHUBCLIENT_01_007: [ The thread created as part of executing IoTHubClient_SendEventAsync or IoTHubClient_SetNotificationMessageCallback shall be joined. ]*/
            IoTHubTransport_JoinWorkerThread(iotHubClientInstance->TransportHandle, iotHubClientHandle);
        }

        if (Lock(iotHubClientInstance->LockHandle) != LOCK_OK)
        {
            LogError("unable to Lock - - will still proceed to try to end the thread without locking");
        }

        /*Codes_SRS_IOTHUBCLIENT_02_069: [ IoTHubClient_Destroy shall free all data created by IoTHubClient_UploadToBlobAsync ]*/
        /*wait for all uploading threads to finish*/
        while (singlylinkedlist_get_head_item(iotHubClientInstance->httpWorkerThreadInfoList) != NULL)
        {
            garbageCollectorImpl(iotHubClientInstance);
        }

        if (iotHubClientInstance->httpWorkerThreadInfoList != NULL)
        {
            singlylinkedlist_destroy(iotHubClientInstance->httpWorkerThreadInfoList);
        }

        /* Codes_SRS_IOTHUBCLIENT_01_006: [That includes destroying the IoTHubClientCore_LL instance by calling IoTHubClientCore_LL_Destroy.] */
        IoTHubClientCore_LL_Destroy(iotHubClientInstance->IoTHubClientLLHandle);

        if (Unlock(iotHubClientInstance->LockHandle) != LOCK_OK)
        {
            LogError("unable to Unlock");
        }


        vector_size = VECTOR_size(iotHubClientInstance->saved_user_callback_list);
        size_t index = 0;
        for (index = 0; index < vector_size; index++)
        {
            USER_CALLBACK_INFO* queue_cb_info = (USER_CALLBACK_INFO*)VECTOR_element(iotHubClientInstance->saved_user_callback_list, index);
            if (queue_cb_info != NULL)
            {
                if ((queue_cb_info->type == CALLBACK_TYPE_DEVICE_METHOD) || (queue_cb_info->type == CALLBACK_TYPE_INBOUD_DEVICE_METHOD))
                {
                    STRING_delete(queue_cb_info->iothub_callback.method_cb_info.method_name);
                    BUFFER_delete(queue_cb_info->iothub_callback.method_cb_info.payload);
                }
                else if (queue_cb_info->type == CALLBACK_TYPE_DEVICE_TWIN)
                {
                    if (queue_cb_info->iothub_callback.dev_twin_cb_info.payLoad != NULL)
                    {
                        free(queue_cb_info->iothub_callback.dev_twin_cb_info.payLoad);
                    }
                }
                else if (queue_cb_info->type == CALLBACK_TYPE_EVENT_CONFIRM)
                {
                    if (iotHubClientInstance->event_confirm_callback)
                    {
                        iotHubClientInstance->event_confirm_callback(queue_cb_info->iothub_callback.event_confirm_cb_info.confirm_result, queue_cb_info->userContextCallback);
                    }
                }
                else if (queue_cb_info->type == CALLBACK_TYPE_DEVICE_STREAM)
                {
                    if (queue_cb_info->iothub_callback.dev_stream_cb_info.request != NULL)
                    {
                        stream_c2d_request_destroy(queue_cb_info->iothub_callback.dev_stream_cb_info.request);
                    }
                }
            }
        }
        VECTOR_destroy(iotHubClientInstance->saved_user_callback_list);

        if (iotHubClientInstance->TransportHandle == NULL)
        {
            /* Codes_SRS_IOTHUBCLIENT_01_032: [If the lock was allocated in IoTHubClient_Create, it shall be also freed..] */
            Lock_Deinit(iotHubClientInstance->LockHandle);
        }
        if (iotHubClientInstance->devicetwin_user_context != NULL)
        {
            free(iotHubClientInstance->devicetwin_user_context);
        }
        if (iotHubClientInstance->connection_status_user_context != NULL)
        {
            free(iotHubClientInstance->connection_status_user_context);
        }
        if (iotHubClientInstance->message_user_context != NULL)
        {
            free(iotHubClientInstance->message_user_context);
        }
        if (iotHubClientInstance->method_user_context != NULL)
        {
            free(iotHubClientInstance->method_user_context);
        }
        if (iotHubClientInstance->stream_user_context != NULL)
        {
            free(iotHubClientInstance->stream_user_context);
        }
        free(iotHubClientInstance);
    }
}

IOTHUB_CLIENT_RESULT IoTHubClientCore_SendEventAsync(IOTHUB_CLIENT_CORE_HANDLE iotHubClientHandle, IOTHUB_MESSAGE_HANDLE eventMessageHandle, IOTHUB_CLIENT_EVENT_CONFIRMATION_CALLBACK eventConfirmationCallback, void* userContextCallback)
{
    IOTHUB_CLIENT_RESULT result;

    if (iotHubClientHandle == NULL)
    {
        /* Codes_SRS_IOTHUBCLIENT_01_011: [If iotHubClientHandle is NULL, IoTHubClient_SendEventAsync shall return IOTHUB_CLIENT_INVALID_ARG.] */
        result = IOTHUB_CLIENT_INVALID_ARG;
        LogError("NULL iothubClientHandle");
    }
    else
    {
        IOTHUB_CLIENT_CORE_INSTANCE* iotHubClientInstance = (IOTHUB_CLIENT_CORE_INSTANCE*)iotHubClientHandle;

        /* Codes_SRS_IOTHUBCLIENT_01_009: [IoTHubClient_SendEventAsync shall start the worker thread if it was not previously started.] */
        if ((result = StartWorkerThreadIfNeeded(iotHubClientInstance)) != IOTHUB_CLIENT_OK)
        {
            /* Codes_SRS_IOTHUBCLIENT_01_010: [If starting the thread fails, IoTHubClient_SendEventAsync shall return IOTHUB_CLIENT_ERROR.] */
            result = IOTHUB_CLIENT_ERROR;
            LogError("Could not start worker thread");
        }
        else
        {
            /* Codes_SRS_IOTHUBCLIENT_01_025: [IoTHubClient_SendEventAsync shall be made thread-safe by using the lock created in IoTHubClient_Create.] */
            if (Lock(iotHubClientInstance->LockHandle) != LOCK_OK)
            {
                /* Codes_SRS_IOTHUBCLIENT_01_026: [If acquiring the lock fails, IoTHubClient_SendEventAsync shall return IOTHUB_CLIENT_ERROR.] */
                result = IOTHUB_CLIENT_ERROR;
                LogError("Could not acquire lock");
            }
            else
            {
                if (iotHubClientInstance->created_with_transport_handle == 0)
                {
                    iotHubClientInstance->event_confirm_callback = eventConfirmationCallback;
                }

                if (iotHubClientInstance->created_with_transport_handle != 0 || eventConfirmationCallback == NULL)
                {
                    result = IoTHubClientCore_LL_SendEventAsync(iotHubClientInstance->IoTHubClientLLHandle, eventMessageHandle, eventConfirmationCallback, userContextCallback);
                }
                else
                {
                    /* Codes_SRS_IOTHUBCLIENT_07_001: [ IoTHubClient_SendEventAsync shall allocate a IOTHUB_QUEUE_CONTEXT object to be sent to the IoTHubClientCore_LL_SendEventAsync function as a user context. ] */
                    IOTHUB_QUEUE_CONTEXT* queue_context = (IOTHUB_QUEUE_CONTEXT*)malloc(sizeof(IOTHUB_QUEUE_CONTEXT));
                    if (queue_context == NULL)
                    {
                        result = IOTHUB_CLIENT_ERROR;
                        LogError("Failed allocating QUEUE_CONTEXT");
                    }
                    else
                    {
                        queue_context->iotHubClientHandle = iotHubClientInstance;
                        queue_context->userContextCallback = userContextCallback;
                        /* Codes_SRS_IOTHUBCLIENT_01_012: [IoTHubClient_SendEventAsync shall call IoTHubClientCore_LL_SendEventAsync, while passing the IoTHubClientCore_LL handle created by IoTHubClient_Create and the parameters eventMessageHandle, eventConfirmationCallback and userContextCallback.] */
                        /* Codes_SRS_IOTHUBCLIENT_01_013: [When IoTHubClientCore_LL_SendEventAsync is called, IoTHubClient_SendEventAsync shall return the result of IoTHubClientCore_LL_SendEventAsync.] */
                        result = IoTHubClientCore_LL_SendEventAsync(iotHubClientInstance->IoTHubClientLLHandle, eventMessageHandle, iothub_ll_event_confirm_callback, queue_context);
                        if (result != IOTHUB_CLIENT_OK)
                        {
                            LogError("IoTHubClientCore_LL_SendEventAsync failed");
                            free(queue_context);
                        }
                    }
                }

                /* Codes_SRS_IOTHUBCLIENT_01_025: [IoTHubClient_SendEventAsync shall be made thread-safe by using the lock created in IoTHubClient_Create.] */
                (void)Unlock(iotHubClientInstance->LockHandle);
            }
        }
    }

    return result;
}

IOTHUB_CLIENT_RESULT IoTHubClientCore_GetSendStatus(IOTHUB_CLIENT_CORE_HANDLE iotHubClientHandle, IOTHUB_CLIENT_STATUS *iotHubClientStatus)
{
    IOTHUB_CLIENT_RESULT result;

    if (iotHubClientHandle == NULL)
    {
        /* Codes_SRS_IOTHUBCLIENT_01_023: [If iotHubClientHandle is NULL, IoTHubClient_ GetSendStatus shall return IOTHUB_CLIENT_INVALID_ARG.] */
        result = IOTHUB_CLIENT_INVALID_ARG;
        LogError("NULL iothubClientHandle");
    }
    else
    {
        IOTHUB_CLIENT_CORE_INSTANCE* iotHubClientInstance = (IOTHUB_CLIENT_CORE_INSTANCE*)iotHubClientHandle;

        /* Codes_SRS_IOTHUBCLIENT_01_033: [IoTHubClient_GetSendStatus shall be made thread-safe by using the lock created in IoTHubClient_Create.] */
        if (Lock(iotHubClientInstance->LockHandle) != LOCK_OK)
        {
            /* Codes_SRS_IOTHUBCLIENT_01_034: [If acquiring the lock fails, IoTHubClient_GetSendStatus shall return IOTHUB_CLIENT_ERROR.] */
            result = IOTHUB_CLIENT_ERROR;
            LogError("Could not acquire lock");
        }
        else
        {
            /* Codes_SRS_IOTHUBCLIENT_01_022: [IoTHubClient_GetSendStatus shall call IoTHubClientCore_LL_GetSendStatus, while passing the IoTHubClientCore_LL handle created by IoTHubClient_Create and the parameter iotHubClientStatus.] */
            /* Codes_SRS_IOTHUBCLIENT_01_024: [Otherwise, IoTHubClient_GetSendStatus shall return the result of IoTHubClientCore_LL_GetSendStatus.] */
            result = IoTHubClientCore_LL_GetSendStatus(iotHubClientInstance->IoTHubClientLLHandle, iotHubClientStatus);

            /* Codes_SRS_IOTHUBCLIENT_01_033: [IoTHubClient_GetSendStatus shall be made thread-safe by using the lock created in IoTHubClient_Create.] */
            (void)Unlock(iotHubClientInstance->LockHandle);
        }
    }

    return result;
}

IOTHUB_CLIENT_RESULT IoTHubClientCore_SetMessageCallback(IOTHUB_CLIENT_CORE_HANDLE iotHubClientHandle, IOTHUB_CLIENT_MESSAGE_CALLBACK_ASYNC messageCallback, void* userContextCallback)
{
    IOTHUB_CLIENT_RESULT result;

    if (iotHubClientHandle == NULL)
    {
        /* Codes_SRS_IOTHUBCLIENT_01_016: [If iotHubClientHandle is NULL, IoTHubClient_SetMessageCallback shall return IOTHUB_CLIENT_INVALID_ARG.] */
        result = IOTHUB_CLIENT_INVALID_ARG;
        LogError("NULL iothubClientHandle");
    }
    else
    {
        IOTHUB_CLIENT_CORE_INSTANCE* iotHubClientInstance = (IOTHUB_CLIENT_CORE_INSTANCE*)iotHubClientHandle;

        /* Codes_SRS_IOTHUBCLIENT_01_014: [IoTHubClient_SetMessageCallback shall start the worker thread if it was not previously started.] */
        if ((result = StartWorkerThreadIfNeeded(iotHubClientInstance)) != IOTHUB_CLIENT_OK)
        {
            /* Codes_SRS_IOTHUBCLIENT_01_015: [If starting the thread fails, IoTHubClient_SetMessageCallback shall return IOTHUB_CLIENT_ERROR.] */
            result = IOTHUB_CLIENT_ERROR;
            LogError("Could not start worker thread");
        }
        else
        {
            /* Codes_SRS_IOTHUBCLIENT_01_027: [IoTHubClient_SetMessageCallback shall be made thread-safe by using the lock created in IoTHubClient_Create.] */
            if (Lock(iotHubClientInstance->LockHandle) != LOCK_OK)
            {
                /* Codes_SRS_IOTHUBCLIENT_01_028: [If acquiring the lock fails, IoTHubClient_SetMessageCallback shall return IOTHUB_CLIENT_ERROR.] */
                result = IOTHUB_CLIENT_ERROR;
                LogError("Could not acquire lock");
            }
            else
            {
                if (iotHubClientInstance->created_with_transport_handle == 0)
                {
                    iotHubClientInstance->message_callback = messageCallback;
                }
                if (iotHubClientInstance->message_user_context != NULL)
                {
                    free(iotHubClientInstance->message_user_context);
                    iotHubClientInstance->message_user_context = NULL;
                }
                if (messageCallback == NULL)
                {
                    result = IoTHubClientCore_LL_SetMessageCallback_Ex(iotHubClientInstance->IoTHubClientLLHandle, NULL, iotHubClientInstance->message_user_context);
                }
                else if (iotHubClientInstance->created_with_transport_handle != 0)
                {
                    result = IoTHubClientCore_LL_SetMessageCallback(iotHubClientInstance->IoTHubClientLLHandle, messageCallback, userContextCallback);
                }
                else
                {
                    iotHubClientInstance->message_user_context = (IOTHUB_QUEUE_CONTEXT*)malloc(sizeof(IOTHUB_QUEUE_CONTEXT));
                    if (iotHubClientInstance->message_user_context == NULL)
                    {
                        result = IOTHUB_CLIENT_ERROR;
                        LogError("Failed allocating QUEUE_CONTEXT");
                    }
                    else
                    {
                        iotHubClientInstance->message_user_context->iotHubClientHandle = iotHubClientHandle;
                        iotHubClientInstance->message_user_context->userContextCallback = userContextCallback;

                        /* Codes_SRS_IOTHUBCLIENT_01_017: [IoTHubClient_SetMessageCallback shall call IoTHubClientCore_LL_SetMessageCallback_Ex, while passing the IoTHubClientCore_LL handle created by IoTHubClient_Create and the local iothub_ll_message_callback wrapper of messageCallback and userContextCallback.] */
                        /* Codes_SRS_IOTHUBCLIENT_01_018: [When IoTHubClientCore_LL_SetMessageCallback_Ex is called, IoTHubClient_SetMessageCallback shall return the result of IoTHubClientCore_LL_SetMessageCallback_Ex.] */
                        result = IoTHubClientCore_LL_SetMessageCallback_Ex(iotHubClientInstance->IoTHubClientLLHandle, iothub_ll_message_callback, iotHubClientInstance->message_user_context);
                        if (result != IOTHUB_CLIENT_OK)
                        {
                            LogError("IoTHubClientCore_LL_SetMessageCallback failed");
                            free(iotHubClientInstance->message_user_context);
                            iotHubClientInstance->message_user_context = NULL;
                        }
                    }
                }

                /* Codes_SRS_IOTHUBCLIENT_01_027: [IoTHubClient_SetMessageCallback shall be made thread-safe by using the lock created in IoTHubClient_Create.] */
                (void)Unlock(iotHubClientInstance->LockHandle);
            }
        }
    }

    return result;
}

IOTHUB_CLIENT_RESULT IoTHubClientCore_SetConnectionStatusCallback(IOTHUB_CLIENT_CORE_HANDLE iotHubClientHandle, IOTHUB_CLIENT_CONNECTION_STATUS_CALLBACK connectionStatusCallback, void * userContextCallback)
{
    IOTHUB_CLIENT_RESULT result;

    if (iotHubClientHandle == NULL)
    {
        /* Codes_SRS_IOTHUBCLIENT_25_076: [** If `iotHubClientHandle` is `NULL`, `IoTHubClient_SetRetryPolicy` shall return `IOTHUB_CLIENT_INVALID_ARG`. ] */
        result = IOTHUB_CLIENT_INVALID_ARG;
        LogError("NULL iothubClientHandle");
    }
    else
    {
        IOTHUB_CLIENT_CORE_INSTANCE* iotHubClientInstance = (IOTHUB_CLIENT_CORE_INSTANCE*)iotHubClientHandle;

        /* Codes_SRS_IOTHUBCLIENT_25_081: [ `IoTHubClient_SetConnectionStatusCallback` shall start the worker thread if it was not previously started. ]*/
        if ((result = StartWorkerThreadIfNeeded(iotHubClientInstance)) != IOTHUB_CLIENT_OK)
        {
            /* Codes_SRS_IOTHUBCLIENT_25_083: [ If starting the thread fails, `IoTHubClient_SetConnectionStatusCallback` shall return `IOTHUB_CLIENT_ERROR`. ]*/
            result = IOTHUB_CLIENT_ERROR;
            LogError("Could not start worker thread");
        }
        else
        {
            /* Codes_SRS_IOTHUBCLIENT_25_087: [ `IoTHubClient_SetConnectionStatusCallback` shall be made thread-safe by using the lock created in `IoTHubClient_Create`. ] */
            if (Lock(iotHubClientInstance->LockHandle) != LOCK_OK)
            {
                /* Codes_SRS_IOTHUBCLIENT_25_088: [ If acquiring the lock fails, `IoTHubClient_SetConnectionStatusCallback` shall return `IOTHUB_CLIENT_ERROR`. ]*/
                result = IOTHUB_CLIENT_ERROR;
                LogError("Could not acquire lock");
            }
            else
            {
                if (iotHubClientInstance->created_with_transport_handle == 0)
                {
                    iotHubClientInstance->connection_status_callback = connectionStatusCallback;
                }

                if (iotHubClientInstance->created_with_transport_handle != 0 || connectionStatusCallback == NULL)
                {
                    /* Codes_SRS_IOTHUBCLIENT_25_085: [ `IoTHubClient_SetConnectionStatusCallback` shall call `IoTHubClientCore_LL_SetConnectionStatusCallback`, while passing the `IoTHubClientCore_LL` handle created by `IoTHubClient_Create` and the parameters `connectionStatusCallback` and `userContextCallback`. ]*/
                    result = IoTHubClientCore_LL_SetConnectionStatusCallback(iotHubClientInstance->IoTHubClientLLHandle, connectionStatusCallback, userContextCallback);
                }
                else
                {
                    if (iotHubClientInstance->connection_status_user_context != NULL)
                    {
                        free(iotHubClientInstance->connection_status_user_context);
                    }
                    iotHubClientInstance->connection_status_user_context = (IOTHUB_QUEUE_CONTEXT*)malloc(sizeof(IOTHUB_QUEUE_CONTEXT));
                    if (iotHubClientInstance->connection_status_user_context == NULL)
                    {
                        result = IOTHUB_CLIENT_ERROR;
                        LogError("Failed allocating QUEUE_CONTEXT");
                    }
                    else
                    {
                        iotHubClientInstance->connection_status_user_context->iotHubClientHandle = iotHubClientInstance;
                        iotHubClientInstance->connection_status_user_context->userContextCallback = userContextCallback;

                        /* Codes_SRS_IOTHUBCLIENT_25_085: [ `IoTHubClient_SetConnectionStatusCallback` shall call `IoTHubClientCore_LL_SetConnectionStatusCallback`, while passing the `IoTHubClientCore_LL` handle created by `IoTHubClient_Create` and the parameters `connectionStatusCallback` and `userContextCallback`. ]*/
                        result = IoTHubClientCore_LL_SetConnectionStatusCallback(iotHubClientInstance->IoTHubClientLLHandle, iothub_ll_connection_status_callback, iotHubClientInstance->connection_status_user_context);
                        if (result != IOTHUB_CLIENT_OK)
                        {
                            LogError("IoTHubClientCore_LL_SetConnectionStatusCallback failed");
                            free(iotHubClientInstance->connection_status_user_context);
                            iotHubClientInstance->connection_status_user_context = NULL;
                        }
                    }
                }
                (void)Unlock(iotHubClientInstance->LockHandle);
            }
        }
    }
    return result;
}

IOTHUB_CLIENT_RESULT IoTHubClientCore_SetRetryPolicy(IOTHUB_CLIENT_CORE_HANDLE iotHubClientHandle, IOTHUB_CLIENT_RETRY_POLICY retryPolicy, size_t retryTimeoutLimitInSeconds)
{
    IOTHUB_CLIENT_RESULT result;

    if (iotHubClientHandle == NULL)
    {
        /* Codes_SRS_IOTHUBCLIENT_25_076: [** If `iotHubClientHandle` is `NULL`, `IoTHubClient_SetRetryPolicy` shall return `IOTHUB_CLIENT_INVALID_ARG`. ] */
        result = IOTHUB_CLIENT_INVALID_ARG;
        LogError("NULL iothubClientHandle");
    }
    else
    {
        IOTHUB_CLIENT_CORE_INSTANCE* iotHubClientInstance = (IOTHUB_CLIENT_CORE_INSTANCE*)iotHubClientHandle;

        /* Codes_SRS_IOTHUBCLIENT_25_073: [ `IoTHubClient_SetRetryPolicy` shall start the worker thread if it was not previously started. ] */
        if ((result = StartWorkerThreadIfNeeded(iotHubClientInstance)) != IOTHUB_CLIENT_OK)
        {
            /* Codes_SRS_IOTHUBCLIENT_25_075: [ If starting the thread fails, `IoTHubClient_SetRetryPolicy` shall return `IOTHUB_CLIENT_ERROR`. ]*/
            result = IOTHUB_CLIENT_ERROR;
            LogError("Could not start worker thread");
        }
        else
        {
            /* Codes_SRS_IOTHUBCLIENT_25_079: [ `IoTHubClient_SetRetryPolicy` shall be made thread-safe by using the lock created in `IoTHubClient_Create`.] */
            if (Lock(iotHubClientInstance->LockHandle) != LOCK_OK)
            {
                /* Codes_SRS_IOTHUBCLIENT_25_080: [ If acquiring the lock fails, `IoTHubClient_SetRetryPolicy` shall return `IOTHUB_CLIENT_ERROR`. ]*/
                result = IOTHUB_CLIENT_ERROR;
                LogError("Could not acquire lock");
            }
            else
            {
                /* Codes_SRS_IOTHUBCLIENT_25_077: [ `IoTHubClient_SetRetryPolicy` shall call `IoTHubClientCore_LL_SetRetryPolicy`, while passing the `IoTHubClientCore_LL` handle created by `IoTHubClient_Create` and the parameters `retryPolicy` and `retryTimeoutLimitinSeconds`.]*/
                result = IoTHubClientCore_LL_SetRetryPolicy(iotHubClientInstance->IoTHubClientLLHandle, retryPolicy, retryTimeoutLimitInSeconds);
                (void)Unlock(iotHubClientInstance->LockHandle);
            }

        }
    }

    return result;
}

IOTHUB_CLIENT_RESULT IoTHubClientCore_GetRetryPolicy(IOTHUB_CLIENT_CORE_HANDLE iotHubClientHandle, IOTHUB_CLIENT_RETRY_POLICY* retryPolicy, size_t* retryTimeoutLimitInSeconds)
{
    IOTHUB_CLIENT_RESULT result;

    if (iotHubClientHandle == NULL)
    {
        /* Codes_SRS_IOTHUBCLIENT_25_092: [ If `iotHubClientHandle` is `NULL`, `IoTHubClient_GetRetryPolicy` shall return `IOTHUB_CLIENT_INVALID_ARG`. ]*/
        result = IOTHUB_CLIENT_INVALID_ARG;
        LogError("NULL iothubClientHandle");
    }
    else
    {
        IOTHUB_CLIENT_CORE_INSTANCE* iotHubClientInstance = (IOTHUB_CLIENT_CORE_INSTANCE*)iotHubClientHandle;

        /* Codes_SRS_IOTHUBCLIENT_25_089: [ `IoTHubClient_GetRetryPolicy` shall start the worker thread if it was not previously started.]*/
        if ((result = StartWorkerThreadIfNeeded(iotHubClientInstance)) != IOTHUB_CLIENT_OK)
        {
            /* Codes_SRS_IOTHUBCLIENT_25_091: [ If starting the thread fails, `IoTHubClient_GetRetryPolicy` shall return `IOTHUB_CLIENT_ERROR`.]*/
            result = IOTHUB_CLIENT_ERROR;
            LogError("Could not start worker thread");
        }
        else
        {
            /* Codes_SRS_IOTHUBCLIENT_25_095: [ `IoTHubClient_GetRetryPolicy` shall be made thread-safe by using the lock created in `IoTHubClient_Create`. ]*/
            if (Lock(iotHubClientInstance->LockHandle) != LOCK_OK)
            {
                /* Codes_SRS_IOTHUBCLIENT_25_096: [ If acquiring the lock fails, `IoTHubClient_GetRetryPolicy` shall return `IOTHUB_CLIENT_ERROR`. ]*/
                result = IOTHUB_CLIENT_ERROR;
                LogError("Could not acquire lock");
            }
            else
            {
                /* Codes_SRS_IOTHUBCLIENT_25_093: [ `IoTHubClient_GetRetryPolicy` shall call `IoTHubClientCore_LL_GetRetryPolicy`, while passing the `IoTHubClientCore_LL` handle created by `IoTHubClient_Create` and the parameters `connectionStatusCallback` and `userContextCallback`.]*/
                result = IoTHubClientCore_LL_GetRetryPolicy(iotHubClientInstance->IoTHubClientLLHandle, retryPolicy, retryTimeoutLimitInSeconds);
                (void)Unlock(iotHubClientInstance->LockHandle);
            }
        }
    }

    return result;
}

IOTHUB_CLIENT_RESULT IoTHubClientCore_GetLastMessageReceiveTime(IOTHUB_CLIENT_CORE_HANDLE iotHubClientHandle, time_t* lastMessageReceiveTime)
{
    IOTHUB_CLIENT_RESULT result;

    if (iotHubClientHandle == NULL)
    {
        /* Codes_SRS_IOTHUBCLIENT_01_020: [If iotHubClientHandle is NULL, IoTHubClient_GetLastMessageReceiveTime shall return IOTHUB_CLIENT_INVALID_ARG.] */
        result = IOTHUB_CLIENT_INVALID_ARG;
        LogError("NULL iothubClientHandle");
    }
    else
    {
        IOTHUB_CLIENT_CORE_INSTANCE* iotHubClientInstance = (IOTHUB_CLIENT_CORE_INSTANCE*)iotHubClientHandle;

        /* Codes_SRS_IOTHUBCLIENT_01_035: [IoTHubClient_GetLastMessageReceiveTime shall be made thread-safe by using the lock created in IoTHubClient_Create.] */
        if (Lock(iotHubClientInstance->LockHandle) != LOCK_OK)
        {
            /* Codes_SRS_IOTHUBCLIENT_01_036: [If acquiring the lock fails, IoTHubClient_GetLastMessageReceiveTime shall return IOTHUB_CLIENT_ERROR.] */
            result = IOTHUB_CLIENT_ERROR;
            LogError("Could not acquire lock");
        }
        else
        {
            /* Codes_SRS_IOTHUBCLIENT_01_019: [IoTHubClient_GetLastMessageReceiveTime shall call IoTHubClientCore_LL_GetLastMessageReceiveTime, while passing the IoTHubClientCore_LL handle created by IoTHubClient_Create and the parameter lastMessageReceiveTime.] */
            /* Codes_SRS_IOTHUBCLIENT_01_021: [Otherwise, IoTHubClient_GetLastMessageReceiveTime shall return the result of IoTHubClientCore_LL_GetLastMessageReceiveTime.] */
            result = IoTHubClientCore_LL_GetLastMessageReceiveTime(iotHubClientInstance->IoTHubClientLLHandle, lastMessageReceiveTime);

            /* Codes_SRS_IOTHUBCLIENT_01_035: [IoTHubClient_GetLastMessageReceiveTime shall be made thread-safe by using the lock created in IoTHubClient_Create.] */
            (void)Unlock(iotHubClientInstance->LockHandle);
        }
    }

    return result;
}

IOTHUB_CLIENT_RESULT IoTHubClientCore_SetOption(IOTHUB_CLIENT_CORE_HANDLE iotHubClientHandle, const char* optionName, const void* value)
{
    IOTHUB_CLIENT_RESULT result;
    /*Codes_SRS_IOTHUBCLIENT_02_034: [If parameter iotHubClientHandle is NULL then IoTHubClient_SetOption shall return IOTHUB_CLIENT_INVALID_ARG.] */
    /*Codes_SRS_IOTHUBCLIENT_02_035: [ If parameter optionName is NULL then IoTHubClient_SetOption shall return IOTHUB_CLIENT_INVALID_ARG. ]*/
    /*Codes_SRS_IOTHUBCLIENT_02_036: [ If parameter value is NULL then IoTHubClient_SetOption shall return IOTHUB_CLIENT_INVALID_ARG. ]*/
    if (
        (iotHubClientHandle == NULL) ||
        (optionName == NULL) ||
        (value == NULL)
        )
    {
        result = IOTHUB_CLIENT_INVALID_ARG;
        LogError("invalid arg (NULL)");
    }
    else
    {
        IOTHUB_CLIENT_CORE_INSTANCE* iotHubClientInstance = (IOTHUB_CLIENT_CORE_INSTANCE*)iotHubClientHandle;

        /* Codes_SRS_IOTHUBCLIENT_01_041: [ IoTHubClient_SetOption shall be made thread-safe by using the lock created in IoTHubClient_Create. ]*/
        if (Lock(iotHubClientInstance->LockHandle) != LOCK_OK)
        {
            /* Codes_SRS_IOTHUBCLIENT_01_042: [ If acquiring the lock fails, IoTHubClient_SetOption shall return IOTHUB_CLIENT_ERROR. ]*/
            result = IOTHUB_CLIENT_ERROR;
            LogError("Could not acquire lock");
        }
        else
        {
            /* Codes_SRS_IOTHUBCLIENT_41_001 [ If parameter `optionName` is `OPTION_DO_WORK_FREQUENCY_IN_MS` then `IoTHubClient_SetOption` shall set `do_work_freq_ms` parameter of `IoTHubClientInstance` ]*/
            if (strcmp(OPTION_DO_WORK_FREQUENCY_IN_MS, optionName) == 0)
            {
                /* Codes_SRS_IOTHUBCLIENT_41_003: [ The value for `OPTION_DO_WORK_FREQUENCY_IN_MS` shall be limited to 100 to follow SDK best practices by not reducing the DoWork frequency below 10 Hz ]*/
                if (0 < * (unsigned int *)value && * (unsigned int *)value <= 100)
                {
                    /* Codes_SRS_IOTHUBCLIENT_41_004: [ If `currentMessageTimeout` is not greater than `do_work_freq_ms`, `IotHubClientCore_SetOption` shall return `IOTHUB_CLIENT_INVALID_ARG` ]*/
                    /* Codes_SRS_IOTHUBCLIENT_41_007: [** If parameter `optionName` is `OPTION_DO_WORK_FREQUENCY_IN_MS` then `value` should be of type `tickcounter_ms_t *`. **]*/
                    if ((!iotHubClientInstance->currentMessageTimeout) || ( * (tickcounter_ms_t *)value < iotHubClientInstance->currentMessageTimeout))
                    {
                        iotHubClientInstance->do_work_freq_ms = * (tickcounter_ms_t *)value;
                        result = IOTHUB_CLIENT_OK;
                    }
                    else
                    {
                        result = IOTHUB_CLIENT_INVALID_ARG;
                        LogError("Invalid value: OPTION_DO_WORK_FREQUENCY_IN_MS cannot exceed that of OPTION_MESSAGE_TIMEOUT.");
                    }
                }
                else
                {
                    result = IOTHUB_CLIENT_INVALID_ARG;
                    LogError("Invalid value: OPTION_DO_WORK_FREQUENCY_IN_MS cannot exceed 100 ms. If you wish to reduce the frequency further, consider using the LL layer.");
                }
            }
            /* Codes_SRS_IOTHUBCLIENT_41_005: [ If parameter `optionName` is `OPTION_MESSAGE_TIMEOUT` then `IoTHubClientCore_SetOption` shall set `currentMessageTimeout` parameter of `IoTHubClientInstance` ]*/
            else if (strcmp(OPTION_MESSAGE_TIMEOUT, optionName) == 0)
            {
                iotHubClientInstance->currentMessageTimeout = * (tickcounter_ms_t *)value;

                /* Codes_SRS_IOTHUBCLIENT_41_004: [ If `currentMessageTimeout` is not greater than `do_work_freq_ms`, `IotHubClientCore_SetOption` shall return `IOTHUB_CLIENT_INVALID_ARG` ]*/
				if (iotHubClientInstance->do_work_freq_ms < iotHubClientInstance->currentMessageTimeout)
                {
                    /*Codes_SRS_IOTHUBCLIENT_41_006: [ If parameter `optionName` is `OPTION_MESSAGE_TIMEOUT` then `IoTHubClientCore_SetOption` shall call `IoTHubClientCore_LL_SetOption` passing the same parameters and return what IoTHubClientCore_LL_SetOption returns. ] */
                    result = IoTHubClientCore_LL_SetOption(iotHubClientInstance->IoTHubClientLLHandle, optionName, value);
                    if (result != IOTHUB_CLIENT_OK)
                    {
                        LogError("IoTHubClientCore_LL_SetOption failed");
                    }
                }
                else
                {
                    result = IOTHUB_CLIENT_INVALID_ARG;
                    LogError("invalid value: OPTION_MESSAGE_TIMEOUT cannot exceed the value of OPTION_DO_WORK_FREQUENCY_IN_MS ");
                }
            }
            else
            {
                /*Codes_SRS_IOTHUBCLIENT_02_038: [If optionName doesn't match one of the options handled by this module then IoTHubClient_SetOption shall call IoTHubClientCore_LL_SetOption passing the same parameters and return what IoTHubClientCore_LL_SetOption returns.] */
                result = IoTHubClientCore_LL_SetOption(iotHubClientInstance->IoTHubClientLLHandle, optionName, value);
                if (result != IOTHUB_CLIENT_OK)
                {
                    LogError("IoTHubClientCore_LL_SetOption failed");
                }
            }
            (void)Unlock(iotHubClientInstance->LockHandle);
        }
    }
    return result;
}

IOTHUB_CLIENT_RESULT IoTHubClientCore_SetDeviceTwinCallback(IOTHUB_CLIENT_CORE_HANDLE iotHubClientHandle, IOTHUB_CLIENT_DEVICE_TWIN_CALLBACK deviceTwinCallback, void* userContextCallback)
{
    IOTHUB_CLIENT_RESULT result;

    /*Codes_SRS_IOTHUBCLIENT_10_001: [** `IoTHubClient_SetDeviceTwinCallback` shall fail and return `IOTHUB_CLIENT_INVALID_ARG` if parameter `iotHubClientHandle` is `NULL`. ]*/
    if (iotHubClientHandle == NULL)
    {
        result = IOTHUB_CLIENT_INVALID_ARG;
        LogError("invalid arg (NULL)");
    }
    else
    {
        IOTHUB_CLIENT_CORE_INSTANCE* iotHubClientInstance = (IOTHUB_CLIENT_CORE_INSTANCE*)iotHubClientHandle;

        /*Codes_SRS_IOTHUBCLIENT_10_003: [** If the transport connection is shared, the thread shall be started by calling `IoTHubTransport_StartWorkerThread`. ]*/
        if ((result = StartWorkerThreadIfNeeded(iotHubClientInstance)) != IOTHUB_CLIENT_OK)
        {
            /*Codes_SRS_IOTHUBCLIENT_10_004: [** If starting the thread fails, `IoTHubClient_SetDeviceTwinCallback` shall return `IOTHUB_CLIENT_ERROR`. ]*/
            result = IOTHUB_CLIENT_ERROR;
            LogError("Could not start worker thread");
        }
        else
        {
            /*Codes_SRS_IOTHUBCLIENT_10_020: [** `IoTHubClient_SetDeviceTwinCallback` shall be made thread - safe by using the lock created in IoTHubClient_Create. ]*/
            if (Lock(iotHubClientInstance->LockHandle) != LOCK_OK)
            {
                /*Codes_SRS_IOTHUBCLIENT_10_002: [** If acquiring the lock fails, `IoTHubClient_SetDeviceTwinCallback` shall return `IOTHUB_CLIENT_ERROR`. ]*/
                result = IOTHUB_CLIENT_ERROR;
                LogError("Could not acquire lock");
            }
            else
            {
                if (iotHubClientInstance->created_with_transport_handle == 0)
                {
                    iotHubClientInstance->desired_state_callback = deviceTwinCallback;
                }

                if (iotHubClientInstance->created_with_transport_handle != 0 || deviceTwinCallback == NULL)
                {
                    /*Codes_SRS_IOTHUBCLIENT_10_005: [** `IoTHubClientCore_LL_SetDeviceTwinCallback` shall call `IoTHubClientCore_LL_SetDeviceTwinCallback`, while passing the `IoTHubClientCore_LL handle` created by `IoTHubClientCore_LL_Create` along with the parameters `reportedStateCallback` and `userContextCallback`. ]*/
                    result = IoTHubClientCore_LL_SetDeviceTwinCallback(iotHubClientInstance->IoTHubClientLLHandle, deviceTwinCallback, userContextCallback);
                }
                else
                {
                    if (iotHubClientInstance->devicetwin_user_context != NULL)
                    {
                        free(iotHubClientInstance->devicetwin_user_context);
                    }

                    /*Codes_SRS_IOTHUBCLIENT_07_002: [ IoTHubClient_SetDeviceTwinCallback shall allocate a IOTHUB_QUEUE_CONTEXT object to be sent to the IoTHubClientCore_LL_SetDeviceTwinCallback function as a user context. ]*/
                    iotHubClientInstance->devicetwin_user_context = (IOTHUB_QUEUE_CONTEXT*)malloc(sizeof(IOTHUB_QUEUE_CONTEXT));
                    if (iotHubClientInstance->devicetwin_user_context == NULL)
                    {
                        result = IOTHUB_CLIENT_ERROR;
                        LogError("Failed allocating QUEUE_CONTEXT");
                    }
                    else
                    {
                        /*Codes_SRS_IOTHUBCLIENT_10_005: [** `IoTHubClientCore_LL_SetDeviceTwinCallback` shall call `IoTHubClientCore_LL_SetDeviceTwinCallback`, while passing the `IoTHubClientCore_LL handle` created by `IoTHubClientCore_LL_Create` along with the parameters `iothub_ll_device_twin_callback` and IOTHUB_QUEUE_CONTEXT variable. ]*/
                        iotHubClientInstance->devicetwin_user_context->iotHubClientHandle = iotHubClientInstance;
                        iotHubClientInstance->devicetwin_user_context->userContextCallback = userContextCallback;
                        result = IoTHubClientCore_LL_SetDeviceTwinCallback(iotHubClientInstance->IoTHubClientLLHandle, iothub_ll_device_twin_callback, iotHubClientInstance->devicetwin_user_context);
                        if (result != IOTHUB_CLIENT_OK)
                        {
                            LogError("IoTHubClientCore_LL_SetDeviceTwinCallback failed");
                            free(iotHubClientInstance->devicetwin_user_context);
                            iotHubClientInstance->devicetwin_user_context = NULL;
                        }
                    }
                }

                (void)Unlock(iotHubClientInstance->LockHandle);
            }
        }
    }
    return result;
}

IOTHUB_CLIENT_RESULT IoTHubClientCore_SendReportedState(IOTHUB_CLIENT_CORE_HANDLE iotHubClientHandle, const unsigned char* reportedState, size_t size, IOTHUB_CLIENT_REPORTED_STATE_CALLBACK reportedStateCallback, void* userContextCallback)
{
    IOTHUB_CLIENT_RESULT result;

    /*Codes_SRS_IOTHUBCLIENT_10_013: [** If `iotHubClientHandle` is `NULL`, `IoTHubClient_SendReportedState` shall return `IOTHUB_CLIENT_INVALID_ARG`. ]*/
    if (iotHubClientHandle == NULL)
    {
        result = IOTHUB_CLIENT_INVALID_ARG;
        LogError("invalid arg (NULL)");
    }
    else
    {
        IOTHUB_CLIENT_CORE_INSTANCE* iotHubClientInstance = (IOTHUB_CLIENT_CORE_INSTANCE*)iotHubClientHandle;

        /*Codes_SRS_IOTHUBCLIENT_10_015: [** If the transport connection is shared, the thread shall be started by calling `IoTHubTransport_StartWorkerThread`. ]*/
        if ((result = StartWorkerThreadIfNeeded(iotHubClientInstance)) != IOTHUB_CLIENT_OK)
        {
            /*Codes_SRS_IOTHUBCLIENT_10_016: [** If starting the thread fails, `IoTHubClient_SendReportedState` shall return `IOTHUB_CLIENT_ERROR`. ]*/
            result = IOTHUB_CLIENT_ERROR;
            LogError("Could not start worker thread");
        }
        else
        {
            /*Codes_SRS_IOTHUBCLIENT_10_021: [** `IoTHubClient_SendReportedState` shall be made thread-safe by using the lock created in IoTHubClient_Create. ]*/
            if (Lock(iotHubClientInstance->LockHandle) != LOCK_OK)
            {
                /*Codes_SRS_IOTHUBCLIENT_10_014: [** If acquiring the lock fails, `IoTHubClient_SendReportedState` shall return `IOTHUB_CLIENT_ERROR`. ]*/
                result = IOTHUB_CLIENT_ERROR;
                LogError("Could not acquire lock");
            }
            else
            {
                if (iotHubClientInstance->created_with_transport_handle == 0)
                {
                    iotHubClientInstance->reported_state_callback = reportedStateCallback;
                }

                if (iotHubClientInstance->created_with_transport_handle != 0 || reportedStateCallback == NULL)
                {
                    /*Codes_SRS_IOTHUBCLIENT_10_017: [** `IoTHubClient_SendReportedState` shall call `IoTHubClientCore_LL_SendReportedState`, while passing the `IoTHubClientCore_LL handle` created by `IoTHubClientCore_LL_Create` along with the parameters `reportedState`, `size`, `reportedStateCallback`, and `userContextCallback`. ]*/
                    /*Codes_SRS_IOTHUBCLIENT_10_018: [** When `IoTHubClientCore_LL_SendReportedState` is called, `IoTHubClient_SendReportedState` shall return the result of `IoTHubClientCore_LL_SendReportedState`. **]*/
                    result = IoTHubClientCore_LL_SendReportedState(iotHubClientInstance->IoTHubClientLLHandle, reportedState, size, reportedStateCallback, userContextCallback);
                }
                else
                {
                    /* Codes_SRS_IOTHUBCLIENT_07_003: [ IoTHubClient_SendReportedState shall allocate a IOTHUB_QUEUE_CONTEXT object to be sent to the IoTHubClientCore_LL_SendReportedState function as a user context. ] */
                    IOTHUB_QUEUE_CONTEXT* queue_context = (IOTHUB_QUEUE_CONTEXT*)malloc(sizeof(IOTHUB_QUEUE_CONTEXT));
                    if (queue_context == NULL)
                    {
                        result = IOTHUB_CLIENT_ERROR;
                        LogError("Failed allocating QUEUE_CONTEXT");
                    }
                    else
                    {
                        queue_context->iotHubClientHandle = iotHubClientInstance;
                        queue_context->userContextCallback = userContextCallback;
                        /*Codes_SRS_IOTHUBCLIENT_10_017: [** `IoTHubClient_SendReportedState` shall call `IoTHubClientCore_LL_SendReportedState`, while passing the `IoTHubClientCore_LL handle` created by `IoTHubClientCore_LL_Create` along with the parameters `reportedState`, `size`, `iothub_ll_reported_state_callback` and IOTHUB_QUEUE_CONTEXT variable. ]*/
                        /*Codes_SRS_IOTHUBCLIENT_10_018: [** When `IoTHubClientCore_LL_SendReportedState` is called, `IoTHubClient_SendReportedState` shall return the result of `IoTHubClientCore_LL_SendReportedState`. **]*/
                        result = IoTHubClientCore_LL_SendReportedState(iotHubClientInstance->IoTHubClientLLHandle, reportedState, size, iothub_ll_reported_state_callback, queue_context);
                        if (result != IOTHUB_CLIENT_OK)
                        {
                            LogError("IoTHubClientCore_LL_SendReportedState failed");
                            free(queue_context);
                        }
                    }
                }

                (void)Unlock(iotHubClientInstance->LockHandle);
            }
        }
    }
    return result;
}

IOTHUB_CLIENT_RESULT IoTHubClientCore_GetTwinAsync(IOTHUB_CLIENT_CORE_HANDLE iotHubClientHandle, IOTHUB_CLIENT_DEVICE_TWIN_CALLBACK deviceTwinCallback, void* userContextCallback)
{
    IOTHUB_CLIENT_RESULT result;

    // Codes_SRS_IOTHUBCLIENT_09_009: [ If `iotHubClientHandle` or `deviceTwinCallback` are `NULL`, `IoTHubClientCore_GetTwinAsync` shall return `IOTHUB_CLIENT_INVALID_ARG`. ]
    if (iotHubClientHandle == NULL || deviceTwinCallback == NULL)
    {
        result = IOTHUB_CLIENT_INVALID_ARG;
        LogError("Invalid argument (iotHubClientHandle=%p, deviceTwinCallback=%p)", iotHubClientHandle, deviceTwinCallback);
    }
    else
    {
        IOTHUB_CLIENT_CORE_INSTANCE* iotHubClientInstance = (IOTHUB_CLIENT_CORE_INSTANCE*)iotHubClientHandle;

        // Codes_SRS_IOTHUBCLIENT_09_010: [ The thread that executes the client  I/O shall be started if not running already. ]
        if ((result = StartWorkerThreadIfNeeded(iotHubClientInstance)) != IOTHUB_CLIENT_OK)
        {
            // Codes_SRS_IOTHUBCLIENT_09_011: [ If starting the thread fails, `IoTHubClientCore_GetTwinAsync` shall return `IOTHUB_CLIENT_ERROR`. ]
            result = IOTHUB_CLIENT_ERROR;
            LogError("Could not start worker thread");
        }
        else
        {
            IOTHUB_QUEUE_CONSOLIDATED_CONTEXT* queueContext;

            if ((queueContext = (IOTHUB_QUEUE_CONSOLIDATED_CONTEXT*)malloc(sizeof(IOTHUB_QUEUE_CONSOLIDATED_CONTEXT))) == NULL)
            {
                LogError("Failed creating queue context");
                result = IOTHUB_CLIENT_ERROR;
            }
            else
            {
                queueContext->iotHubClientHandle = iotHubClientHandle;
                queueContext->userCallback.getTwin = deviceTwinCallback;
                queueContext->userContext = userContextCallback;

                // Codes_SRS_IOTHUBCLIENT_09_012: [ `IoTHubClientCore_GetTwinAsync` shall be made thread-safe by using the lock created in IoTHubClient_Create. ]
                if (Lock(iotHubClientInstance->LockHandle) != LOCK_OK)
                {
                    // Codes_SRS_IOTHUBCLIENT_09_013: [ If acquiring the lock fails, `IoTHubClientCore_GetTwinAsync` shall return `IOTHUB_CLIENT_ERROR`. ]
                    result = IOTHUB_CLIENT_ERROR;
                    LogError("Could not acquire lock");
                    free(queueContext);
                }
                else
                {
                    // Codes_SRS_IOTHUBCLIENT_09_014: [ `IoTHubClientCore_GetTwinAsync` shall call `IoTHubClientCore_LL_GetTwinAsync`, passing the `IoTHubClient_LL handle`, `deviceTwinCallback` and `userContextCallback` as arguments ]
                    // Codes_SRS_IOTHUBCLIENT_09_015: [ When `IoTHubClientCore_LL_GetTwinAsync` is called, `IoTHubClientCore_GetTwinAsync` shall return the result of `IoTHubClientCore_LL_GetTwinAsync`. ]
                    result = IoTHubClientCore_LL_GetTwinAsync(iotHubClientInstance->IoTHubClientLLHandle, iothub_ll_get_device_twin_async_callback, queueContext);

                    if (result != IOTHUB_CLIENT_OK)
                    {
                        LogError("IoTHubClientCore_LL_GetTwinAsync failed");
                        free(queueContext);
                    }

                    (void)Unlock(iotHubClientInstance->LockHandle);
                }
            }
        }
    }
    return result;
}

IOTHUB_CLIENT_RESULT IoTHubClientCore_SetDeviceMethodCallback(IOTHUB_CLIENT_CORE_HANDLE iotHubClientHandle, IOTHUB_CLIENT_DEVICE_METHOD_CALLBACK_ASYNC deviceMethodCallback, void* userContextCallback)
{
    IOTHUB_CLIENT_RESULT result;

    /*Codes_SRS_IOTHUBCLIENT_12_012: [ If iotHubClientHandle is NULL, IoTHubClient_SetDeviceMethodCallback shall return IOTHUB_CLIENT_INVALID_ARG. ]*/
    if (iotHubClientHandle == NULL)
    {
        result = IOTHUB_CLIENT_INVALID_ARG;
        LogError("invalid arg (NULL)");
    }
    else
    {
        IOTHUB_CLIENT_CORE_INSTANCE* iotHubClientInstance = (IOTHUB_CLIENT_CORE_INSTANCE*)iotHubClientHandle;

        /*Codes_SRS_IOTHUBCLIENT_12_014: [ If the transport handle is null and the worker thread is not initialized, the thread shall be started by calling IoTHubTransport_StartWorkerThread. ]*/
        if ((result = StartWorkerThreadIfNeeded(iotHubClientInstance)) != IOTHUB_CLIENT_OK)
        {
            /*Codes_SRS_IOTHUBCLIENT_12_015: [ If starting the thread fails, IoTHubClient_SetDeviceMethodCallback shall return IOTHUB_CLIENT_ERROR. ]*/
            result = IOTHUB_CLIENT_ERROR;
            LogError("Could not start worker thread");
        }
        else
        {
            /*Codes_SRS_IOTHUBCLIENT_12_018: [ IoTHubClient_SetDeviceMethodCallback shall be made thread-safe by using the lock created in IoTHubClient_Create. ]*/
            if (Lock(iotHubClientInstance->LockHandle) != LOCK_OK)
            {
                /*Codes_SRS_IOTHUBCLIENT_12_013: [ If acquiring the lock fails, IoTHubClient_SetDeviceMethodCallback shall return IOTHUB_CLIENT_ERROR. ]*/
                result = IOTHUB_CLIENT_ERROR;
                LogError("Could not acquire lock");
            }
            else
            {
                if (iotHubClientInstance->created_with_transport_handle == 0)
                {
                    iotHubClientInstance->device_method_callback = deviceMethodCallback;
                }

                if (iotHubClientInstance->method_user_context)
                {
                    free(iotHubClientInstance->method_user_context);
                    iotHubClientInstance->method_user_context = NULL;
                }
                if (deviceMethodCallback == NULL)
                {
                    result = IoTHubClientCore_LL_SetDeviceMethodCallback_Ex(iotHubClientInstance->IoTHubClientLLHandle, NULL, NULL);
                }
                else
                {
                    iotHubClientInstance->method_user_context = (IOTHUB_QUEUE_CONTEXT*)malloc(sizeof(IOTHUB_QUEUE_CONTEXT));
                    if (iotHubClientInstance->method_user_context == NULL)
                    {
                        result = IOTHUB_CLIENT_ERROR;
                        LogError("Failed allocating QUEUE_CONTEXT");
                    }
                    else
                    {
                        iotHubClientInstance->method_user_context->iotHubClientHandle = iotHubClientHandle;
                        iotHubClientInstance->method_user_context->userContextCallback = userContextCallback;

                        /*Codes_SRS_IOTHUBCLIENT_12_016: [ IoTHubClient_SetDeviceMethodCallback shall call IoTHubClientCore_LL_SetDeviceMethodCallback, while passing the IoTHubClientCore_LL_handle created by IoTHubClientCore_LL_Create along with the parameters deviceMethodCallback and userContextCallback. ]*/
                        /*Codes_SRS_IOTHUBCLIENT_12_017: [ When IoTHubClientCore_LL_SetDeviceMethodCallback is called, IoTHubClient_SetDeviceMethodCallback shall return the result of IoTHubClientCore_LL_SetDeviceMethodCallback. ]*/
                        result = IoTHubClientCore_LL_SetDeviceMethodCallback_Ex(iotHubClientInstance->IoTHubClientLLHandle, iothub_ll_device_method_callback, iotHubClientInstance->method_user_context);
                        if (result != IOTHUB_CLIENT_OK)
                        {
                            LogError("IoTHubClientCore_LL_SetDeviceMethodCallback_Ex failed");
                            free(iotHubClientInstance->method_user_context);
                            iotHubClientInstance->method_user_context = NULL;
                        }
                        else
                        {
                            iotHubClientInstance->device_method_callback = deviceMethodCallback;
                        }
                    }
                }

                (void)Unlock(iotHubClientInstance->LockHandle);
            }

        }
    }
    return result;
}

IOTHUB_CLIENT_RESULT IoTHubClientCore_SetDeviceMethodCallback_Ex(IOTHUB_CLIENT_CORE_HANDLE iotHubClientHandle, IOTHUB_CLIENT_INBOUND_DEVICE_METHOD_CALLBACK inboundDeviceMethodCallback, void* userContextCallback)
{
    IOTHUB_CLIENT_RESULT result;

    /*Codes_SRS_IOTHUBCLIENT_07_001: [ If iotHubClientHandle is NULL, IoTHubClient_SetDeviceMethodCallback_Ex shall return IOTHUB_CLIENT_INVALID_ARG. ]*/
    if (iotHubClientHandle == NULL)
    {
        result = IOTHUB_CLIENT_INVALID_ARG;
        LogError("invalid arg (NULL)");
    }
    else
    {
        IOTHUB_CLIENT_CORE_INSTANCE* iotHubClientInstance = (IOTHUB_CLIENT_CORE_INSTANCE*)iotHubClientHandle;

        /*Codes_SRS_IOTHUBCLIENT_07_003: [ If the transport handle is NULL and the worker thread is not initialized, the thread shall be started by calling IoTHubTransport_StartWorkerThread. ]*/
        if ((result = StartWorkerThreadIfNeeded(iotHubClientInstance)) != IOTHUB_CLIENT_OK)
        {
            /*Codes_SRS_IOTHUBCLIENT_07_004: [ If starting the thread fails, IoTHubClient_SetDeviceMethodCallback_Ex shall return IOTHUB_CLIENT_ERROR. ]*/
            result = IOTHUB_CLIENT_ERROR;
            LogError("Could not start worker thread");
        }
        else
        {
            /*Codes_SRS_IOTHUBCLIENT_07_007: [ IoTHubClient_SetDeviceMethodCallback_Ex shall be made thread-safe by using the lock created in IoTHubClient_Create. ]*/
            if (Lock(iotHubClientInstance->LockHandle) != LOCK_OK)
            {
                /*Codes_SRS_IOTHUBCLIENT_07_002: [ If acquiring the lock fails, IoTHubClient_SetDeviceMethodCallback_Ex shall return IOTHUB_CLIENT_ERROR. ]*/
                result = IOTHUB_CLIENT_ERROR;
                LogError("Could not acquire lock");
            }
            else
            {
                if (iotHubClientInstance->created_with_transport_handle == 0)
                {
                    iotHubClientInstance->inbound_device_method_callback = inboundDeviceMethodCallback;
                }

                if (iotHubClientInstance->method_user_context)
                {
                    free(iotHubClientInstance->method_user_context);
                    iotHubClientInstance->method_user_context = NULL;
                }
                if (inboundDeviceMethodCallback == NULL)
                {
                    /* Codes_SRS_IOTHUBCLIENT_07_008: [ If inboundDeviceMethodCallback is NULL, IoTHubClient_SetDeviceMethodCallback_Ex shall call IoTHubClientCore_LL_SetDeviceMethodCallback_Ex, passing NULL for the iothub_ll_inbound_device_method_callback. ] */
                    result = IoTHubClientCore_LL_SetDeviceMethodCallback_Ex(iotHubClientInstance->IoTHubClientLLHandle, NULL, NULL);
                }
                else
                {
                    iotHubClientInstance->method_user_context = (IOTHUB_QUEUE_CONTEXT*)malloc(sizeof(IOTHUB_QUEUE_CONTEXT));
                    if (iotHubClientInstance->method_user_context == NULL)
                    {
                        result = IOTHUB_CLIENT_ERROR;
                        LogError("Failed allocating QUEUE_CONTEXT");
                    }
                    else
                    {
                        /*Codes_SRS_IOTHUBCLIENT_07_005: [ IoTHubClient_SetDeviceMethodCallback_Ex shall call IoTHubClientCore_LL_SetDeviceMethodCallback_Ex, while passing the IoTHubClientCore_LL_handle created by IoTHubClientCore_LL_Create along with the parameters iothub_ll_inbound_device_method_callback and IOTHUB_QUEUE_CONTEXT. ]*/
                        iotHubClientInstance->method_user_context->iotHubClientHandle = iotHubClientHandle;
                        iotHubClientInstance->method_user_context->userContextCallback = userContextCallback;

                        /* Codes_SRS_IOTHUBCLIENT_07_006: [ When IoTHubClientCore_LL_SetDeviceMethodCallback_Ex is called, IoTHubClient_SetDeviceMethodCallback_Ex shall return the result of IoTHubClientCore_LL_SetDeviceMethodCallback_Ex. ] */
                        result = IoTHubClientCore_LL_SetDeviceMethodCallback_Ex(iotHubClientInstance->IoTHubClientLLHandle, iothub_ll_inbound_device_method_callback, iotHubClientInstance->method_user_context);
                        if (result != IOTHUB_CLIENT_OK)
                        {
                            LogError("IoTHubClientCore_LL_SetDeviceMethodCallback_Ex failed");
                            free(iotHubClientInstance->method_user_context);
                            iotHubClientInstance->method_user_context = NULL;
                        }
                        else
                        {
                            iotHubClientInstance->inbound_device_method_callback = inboundDeviceMethodCallback;
                        }
                    }
                }

                (void)Unlock(iotHubClientInstance->LockHandle);
            }
        }
    }
    return result;
}

IOTHUB_CLIENT_RESULT IoTHubClientCore_DeviceMethodResponse(IOTHUB_CLIENT_CORE_HANDLE iotHubClientHandle, METHOD_HANDLE methodId, const unsigned char* response, size_t respSize, int statusCode)
{
    IOTHUB_CLIENT_RESULT result;

    /*Codes_SRS_IOTHUBCLIENT_12_012: [ If iotHubClientHandle is NULL, IoTHubClient_SetDeviceMethodCallback shall return IOTHUB_CLIENT_INVALID_ARG. ]*/
    if (iotHubClientHandle == NULL)
    {
        result = IOTHUB_CLIENT_INVALID_ARG;
        LogError("invalid arg (NULL)");
    }
    else
    {
        IOTHUB_CLIENT_CORE_INSTANCE* iotHubClientInstance = (IOTHUB_CLIENT_CORE_INSTANCE*)iotHubClientHandle;

        /*Codes_SRS_IOTHUBCLIENT_12_018: [ IoTHubClient_SetDeviceMethodCallback shall be made thread-safe by using the lock created in IoTHubClient_Create. ]*/
        if (Lock(iotHubClientInstance->LockHandle) != LOCK_OK)
        {
            /*Codes_SRS_IOTHUBCLIENT_12_013: [ If acquiring the lock fails, IoTHubClient_SetDeviceMethodCallback shall return IOTHUB_CLIENT_ERROR. ]*/
            result = IOTHUB_CLIENT_ERROR;
            LogError("Could not acquire lock");
        }
        else
        {
            result = IoTHubClientCore_LL_DeviceMethodResponse(iotHubClientInstance->IoTHubClientLLHandle, methodId, response, respSize, statusCode);
            if (result != IOTHUB_CLIENT_OK)
            {
                LogError("IoTHubClientCore_LL_DeviceMethodResponse failed");
            }
            (void)Unlock(iotHubClientInstance->LockHandle);
        }
    }
    return result;
}

#if !defined(DONT_USE_UPLOADTOBLOB) || defined(USE_EDGE_MODULES)
static IOTHUB_CLIENT_RESULT startHttpWorkerThread(IOTHUB_CLIENT_CORE_HANDLE iotHubClientHandle, HTTPWORKER_THREAD_INFO* threadInfo, THREAD_START_FUNC httpWorkerThreadFunc)
{
    IOTHUB_CLIENT_RESULT result;

    LIST_ITEM_HANDLE item;

    // StartWorkerThreadIfNeeded creates the "main" worker thread used for transports.  Though its not used
    // for these HTTP based worker threads (see ThreadAPI_Create call below) the main one is needed for garbage collection.
    if ((result = StartWorkerThreadIfNeeded(iotHubClientHandle)) != IOTHUB_CLIENT_OK)
    {
        /*Codes_SRS_IOTHUBCLIENT_02_053: [ If copying to the structure or spawning the thread fails, then IoTHubClient_UploadToBlobAsync shall fail and return IOTHUB_CLIENT_ERROR. ]*/
        LogError("Could not start worker thread");
    }
    else if (Lock(threadInfo->iotHubClientHandle->LockHandle) != LOCK_OK)
    {
        LogError("Lock failed");
        result = IOTHUB_CLIENT_ERROR;
    }
    else
    {
        if ((item = singlylinkedlist_add(threadInfo->iotHubClientHandle->httpWorkerThreadInfoList, threadInfo)) == NULL)
        {
            LogError("Adding item to list failed");
            result = IOTHUB_CLIENT_ERROR;
        }
        else if (ThreadAPI_Create(&threadInfo->threadHandle, httpWorkerThreadFunc, threadInfo) != THREADAPI_OK)
        {
            /*Codes_SRS_IOTHUBCLIENT_02_053: [ If copying to the structure or spawning the thread fails, then IoTHubClient_UploadToBlobAsync shall fail and return IOTHUB_CLIENT_ERROR. ]*/
            LogError("unable to ThreadAPI_Create");
            // Remove the item from linked list here, while we're still under lock.  Final garbage collector also does it under lock.
            (void)singlylinkedlist_remove(threadInfo->iotHubClientHandle->httpWorkerThreadInfoList, item);
            result = IOTHUB_CLIENT_ERROR;
        }
        else
        {
            result = IOTHUB_CLIENT_OK;
        }
        (void)Unlock(threadInfo->iotHubClientHandle->LockHandle);
    }

    return result;
}

static int markThreadReadyToBeGarbageCollected(HTTPWORKER_THREAD_INFO* threadInfo)
{
    /*Codes_SRS_IOTHUBCLIENT_02_071: [ The thread shall mark itself as disposable. ]*/
    if (Lock(threadInfo->lockGarbage) != LOCK_OK)
    {
        LogError("unable to Lock - trying anyway");
        threadInfo->canBeGarbageCollected = 1;
    }
    else
    {
        threadInfo->canBeGarbageCollected = 1;

        if (Unlock(threadInfo->lockGarbage) != LOCK_OK)
        {
            LogError("unable to Unlock after locking");
        }
    }

    ThreadAPI_Exit(0);
    return 0;
}

#endif // !defined(DONT_USE_UPLOADTOBLOB) || defined(USE_EDGE_MODULES)

#if !defined(DONT_USE_UPLOADTOBLOB)
static HTTPWORKER_THREAD_INFO* allocateUploadToBlob(const char* destinationFileName, IOTHUB_CLIENT_CORE_HANDLE iotHubClientHandle, void* context)
{
    HTTPWORKER_THREAD_INFO* threadInfo = (HTTPWORKER_THREAD_INFO*)malloc(sizeof(HTTPWORKER_THREAD_INFO));
    if (threadInfo == NULL)
    {
        LogError("unable to allocate thread object");
    }
    else
    {
        memset(threadInfo, 0, sizeof(HTTPWORKER_THREAD_INFO));
        threadInfo->workerThreadType = HTTPWORKER_THREAD_UPLOAD_TO_BLOB;
        threadInfo->iotHubClientHandle = iotHubClientHandle;
        threadInfo->context = context;

        if (mallocAndStrcpy_s(&threadInfo->destinationFileName, destinationFileName) != 0)
        {
            /*Codes_SRS_IOTHUBCLIENT_02_053: [ If copying to the structure or spawning the thread fails, then IoTHubClient_UploadToBlobAsync shall fail and return IOTHUB_CLIENT_ERROR. ]*/
            LogError("unable to mallocAndStrcpy_s");
            freeHttpWorkerThreadInfo(threadInfo);
            threadInfo = NULL;
        }
        else if ((threadInfo->lockGarbage = Lock_Init()) == NULL)
        {
            LogError("unable to allocate a lock");
            freeHttpWorkerThreadInfo(threadInfo);
            threadInfo = NULL;
        }
    }

    return threadInfo;
}


static IOTHUB_CLIENT_RESULT initializeUploadToBlobData(HTTPWORKER_THREAD_INFO* threadInfo, const unsigned char* source, size_t size, IOTHUB_CLIENT_FILE_UPLOAD_CALLBACK iotHubClientFileUploadCallback)
{
    IOTHUB_CLIENT_RESULT result;

    threadInfo->uploadBlobSavedData.size = size;
    threadInfo->uploadBlobSavedData.iotHubClientFileUploadCallback = iotHubClientFileUploadCallback;

    if (size != 0)
    {
        if ((threadInfo->uploadBlobSavedData.source = (unsigned char*)malloc(size)) == NULL)
        {
            LogError("Cannot allocate source field");
            result = IOTHUB_CLIENT_ERROR;
        }
        else
        {
            memcpy(threadInfo->uploadBlobSavedData.source, source, size);
            result = IOTHUB_CLIENT_OK;
        }
    }
    else
    {
        result = IOTHUB_CLIENT_OK;
    }

    return result;
}


static int uploadingThread(void *data)
{
    IOTHUB_CLIENT_FILE_UPLOAD_RESULT upload_result;
    HTTPWORKER_THREAD_INFO* threadInfo = (HTTPWORKER_THREAD_INFO*)data;

    /*it so happens that IoTHubClientCore_LL_UploadToBlob is thread-safe because there's no saved state in the handle and there are no globals, so no need to protect it*/
    /*not having it protected means multiple simultaneous uploads can happen*/
    /*Codes_SRS_IOTHUBCLIENT_02_054: [ The thread shall call IoTHubClientCore_LL_UploadToBlob passing the information packed in the structure. ]*/
    if (IoTHubClientCore_LL_UploadToBlob(threadInfo->iotHubClientHandle->IoTHubClientLLHandle, threadInfo->destinationFileName, threadInfo->uploadBlobSavedData.source, threadInfo->uploadBlobSavedData.size) == IOTHUB_CLIENT_OK)
    {
        upload_result = FILE_UPLOAD_OK;
    }
    else
    {
        LogError("unable to IoTHubClientCore_LL_UploadToBlob");
        upload_result = FILE_UPLOAD_ERROR;
    }

    if (threadInfo->uploadBlobSavedData.iotHubClientFileUploadCallback != NULL)
    {
        /*Codes_SRS_IOTHUBCLIENT_02_055: [ If IoTHubClientCore_LL_UploadToBlob fails then the thread shall call iotHubClientFileUploadCallbackInternal passing as result FILE_UPLOAD_ERROR and as context the structure from SRS IOTHUBCLIENT 02 051. ]*/
        threadInfo->uploadBlobSavedData.iotHubClientFileUploadCallback(upload_result, threadInfo->context);
    }

    return markThreadReadyToBeGarbageCollected(threadInfo);
}

IOTHUB_CLIENT_RESULT IoTHubClientCore_UploadToBlobAsync(IOTHUB_CLIENT_CORE_HANDLE iotHubClientHandle, const char* destinationFileName, const unsigned char* source, size_t size, IOTHUB_CLIENT_FILE_UPLOAD_CALLBACK iotHubClientFileUploadCallback, void* context)
{
    IOTHUB_CLIENT_RESULT result;
    /*Codes_SRS_IOTHUBCLIENT_02_047: [ If iotHubClientHandle is NULL then IoTHubClient_UploadToBlobAsync shall fail and return IOTHUB_CLIENT_INVALID_ARG. ]*/
    /*Codes_SRS_IOTHUBCLIENT_02_048: [ If destinationFileName is NULL then IoTHubClient_UploadToBlobAsync shall fail and return IOTHUB_CLIENT_INVALID_ARG. ]*/
    /*Codes_SRS_IOTHUBCLIENT_02_049: [ If source is NULL and size is greated than 0 then IoTHubClient_UploadToBlobAsync shall fail and return IOTHUB_CLIENT_INVALID_ARG. ]*/
    if (
        (iotHubClientHandle == NULL) ||
        (destinationFileName == NULL) ||
        ((source == NULL) && (size > 0))
        )
    {
        LogError("invalid parameters IOTHUB_CLIENT_CORE_HANDLE iotHubClientHandle = %p , const char* destinationFileName = %s, const unsigned char* source= %p, size_t size = %lu, IOTHUB_CLIENT_FILE_UPLOAD_CALLBACK iotHubClientFileUploadCallback = %p, void* context = %p",
            iotHubClientHandle,
            destinationFileName,
            source,
            (unsigned long)size,
            iotHubClientFileUploadCallback,
            context
        );
        result = IOTHUB_CLIENT_INVALID_ARG;
    }
    else
    {
        /*Codes_SRS_IOTHUBCLIENT_02_051: [IoTHubClient_UploadToBlobAsync shall copy the souce, size, iotHubClientFileUploadCallback, context into a structure.]*/
        HTTPWORKER_THREAD_INFO *threadInfo = allocateUploadToBlob(destinationFileName, iotHubClientHandle, context);
        if (threadInfo == NULL)
        {
            /*Codes_SRS_IOTHUBCLIENT_02_053: [ If copying to the structure or spawning the thread fails, then IoTHubClient_UploadToBlobAsync shall fail and return IOTHUB_CLIENT_ERROR. ]*/
            LogError("unable to create upload thread info");
            result = IOTHUB_CLIENT_ERROR;
        }
        else if ((result = initializeUploadToBlobData(threadInfo, source, size, iotHubClientFileUploadCallback)) != IOTHUB_CLIENT_OK)
        {
            /*Codes_SRS_IOTHUBCLIENT_02_053: [ If copying to the structure or spawning the thread fails, then IoTHubClient_UploadToBlobAsync shall fail and return IOTHUB_CLIENT_ERROR. ]*/
            LogError("unable to initialize upload blob info");
            result = IOTHUB_CLIENT_ERROR;
        }
        /*Codes_SRS_IOTHUBCLIENT_02_052: [ IoTHubClient_UploadToBlobAsync shall spawn a thread passing the structure build in SRS IOTHUBCLIENT 02 051 as thread data.]*/
        else if ((result = startHttpWorkerThread(iotHubClientHandle, threadInfo, uploadingThread)) != IOTHUB_CLIENT_OK)
        {
            /*Codes_SRS_IOTHUBCLIENT_02_053: [ If copying to the structure or spawning the thread fails, then IoTHubClient_UploadToBlobAsync shall fail and return IOTHUB_CLIENT_ERROR. ]*/
            LogError("unable to start upload thread");
            freeHttpWorkerThreadInfo(threadInfo);
        }
        else
        {
            result = IOTHUB_CLIENT_OK;
        }
    }

    return result;
}

static int uploadMultipleBlock_thread(void* data)
{
    HTTPWORKER_THREAD_INFO* threadInfo = (HTTPWORKER_THREAD_INFO*)data;
    IOTHUB_CLIENT_CORE_LL_HANDLE llHandle = threadInfo->iotHubClientHandle->IoTHubClientLLHandle;

    /*Codes_SRS_IOTHUBCLIENT_99_078: [ The thread shall call `IoTHubClientCore_LL_UploadMultipleBlocksToBlob` or `IoTHubClientCore_LL_UploadMultipleBlocksToBlobEx` passing the information packed in the structure. ]*/
    IOTHUB_CLIENT_RESULT result;

    if (threadInfo->uploadBlobMultiblockSavedData.getDataCallback != NULL)
    {
        result = IoTHubClientCore_LL_UploadMultipleBlocksToBlob(llHandle, threadInfo->destinationFileName, threadInfo->uploadBlobMultiblockSavedData.getDataCallback, threadInfo->context);
    }
    else
    {
        result = IoTHubClientCore_LL_UploadMultipleBlocksToBlobEx(llHandle, threadInfo->destinationFileName, threadInfo->uploadBlobMultiblockSavedData.getDataCallbackEx, threadInfo->context);
    }
    (void)markThreadReadyToBeGarbageCollected(threadInfo);

    return result;
}

IOTHUB_CLIENT_RESULT IoTHubClientCore_UploadMultipleBlocksToBlobAsync(IOTHUB_CLIENT_CORE_HANDLE iotHubClientHandle, const char* destinationFileName, IOTHUB_CLIENT_FILE_UPLOAD_GET_DATA_CALLBACK getDataCallback, IOTHUB_CLIENT_FILE_UPLOAD_GET_DATA_CALLBACK_EX getDataCallbackEx, void* context)
{
    IOTHUB_CLIENT_RESULT result;

    /*Codes_SRS_IOTHUBCLIENT_99_072: [ If `iotHubClientHandle` is `NULL` then `IoTHubClient_UploadMultipleBlocksToBlobAsync(Ex)` shall fail and return `IOTHUB_CLIENT_INVALID_ARG`. ]*/
    /*Codes_SRS_IOTHUBCLIENT_99_073: [ If `destinationFileName` is `NULL` then `IoTHubClient_UploadMultipleBlocksToBlobAsync(Ex)` shall fail and return `IOTHUB_CLIENT_INVALID_ARG`. ]*/
    /*Codes_SRS_IOTHUBCLIENT_99_074: [ If `getDataCallback` is `NULL` then `IoTHubClient_UploadMultipleBlocksToBlobAsync(Ex)` shall fail and return `IOTHUB_CLIENT_INVALID_ARG`. ]*/
    if (
        (iotHubClientHandle == NULL) ||
        (destinationFileName == NULL) ||
        ((getDataCallback == NULL) && (getDataCallbackEx == NULL))
        )
    {
        LogError("invalid parameters iotHubClientHandle = %p , destinationFileName = %p, getDataCallback = %p, getDataCallbackEx = %p",
            iotHubClientHandle,
            destinationFileName,
            getDataCallback,
            getDataCallbackEx
        );
        result = IOTHUB_CLIENT_INVALID_ARG;
    }
    else
    {
        /*Codes_SRS_IOTHUBCLIENT_99_075: [ `IoTHubClient_UploadMultipleBlocksToBlobAsync(Ex)` shall copy the `destinationFileName`, `getDataCallback`, `context`  and `iotHubClientHandle` into a structure. ]*/
        HTTPWORKER_THREAD_INFO *threadInfo = allocateUploadToBlob(destinationFileName, iotHubClientHandle, context);
        if (threadInfo == NULL)
        {
            /*Codes_SRS_IOTHUBCLIENT_02_053: [ If copying to the structure or spawning the thread fails, then IoTHubClient_UploadToBlobAsync shall fail and return IOTHUB_CLIENT_ERROR. ]*/
            LogError("unable to create upload thread info");
            result = IOTHUB_CLIENT_ERROR;
        }
        else
        {
            /*Codes_SRS_IOTHUBCLIENT_99_075: [ `IoTHubClient_UploadMultipleBlocksToBlobAsync(Ex)` shall copy the `destinationFileName`, `getDataCallback`, `context`  and `iotHubClientHandle` into a structure. ]*/
            threadInfo->uploadBlobMultiblockSavedData.getDataCallback = getDataCallback;
            threadInfo->uploadBlobMultiblockSavedData.getDataCallbackEx = getDataCallbackEx;

            if ((result = startHttpWorkerThread(iotHubClientHandle, threadInfo, uploadMultipleBlock_thread)) != IOTHUB_CLIENT_OK)
            {
                /*Codes_SRS_IOTHUBCLIENT_02_053: [ If copying to the structure or spawning the thread fails, then IoTHubClient_UploadToBlobAsync shall fail and return IOTHUB_CLIENT_ERROR. ]*/
                LogError("unable to start upload thread");
                freeHttpWorkerThreadInfo(threadInfo);
            }
            else
            {
                /*Codes_SRS_IOTHUBCLIENT_99_077: [ If copying to the structure and spawning the thread succeeds, then `IoTHubClient_UploadMultipleBlocksToBlobAsync(Ex)` shall return `IOTHUB_CLIENT_OK`. ]*/
                result = IOTHUB_CLIENT_OK;
            }
        }
    }
    return result;
}

#endif /*DONT_USE_UPLOADTOBLOB*/

IOTHUB_CLIENT_RESULT IoTHubClientCore_SendEventToOutputAsync(IOTHUB_CLIENT_CORE_HANDLE iotHubClientHandle, IOTHUB_MESSAGE_HANDLE eventMessageHandle, const char* outputName, IOTHUB_CLIENT_EVENT_CONFIRMATION_CALLBACK eventConfirmationCallback, void* userContextCallback)
{
    IOTHUB_CLIENT_RESULT result;

    if ((iotHubClientHandle == NULL) || (outputName == NULL) || (eventMessageHandle == NULL))
    {
        // Codes_SRS_IOTHUBCLIENT_31_100: [ If `iotHubClientHandle`, `outputName`, or `eventConfirmationCallback` is `NULL`, `IoTHubClient_SendEventToOutputAsync` shall return `IOTHUB_CLIENT_INVALID_ARG`. ]
        LogError("Invalid argument (iotHubClientHandle=%p, outputName=%p, eventMessageHandle=%p)", iotHubClientHandle, outputName, eventMessageHandle);
        result = IOTHUB_CLIENT_INVALID_ARG;
    }
    else
    {
        // Codes_SRS_IOTHUBCLIENT_31_101: [ `IoTHubClient_SendEventToOutputAsync` shall set the outputName of the message to send. ]
        if (IoTHubMessage_SetOutputName(eventMessageHandle, outputName) != IOTHUB_MESSAGE_OK)
        {
            LogError("IoTHubMessage_SetOutputName failed");
            result = IOTHUB_CLIENT_ERROR;
        }
        // Codes_SRS_IOTHUBCLIENT_31_102: [ `IoTHubClient_SendEventToOutputAsync` shall invoke `IoTHubClient_SendEventAsync` to send the message. ]
        else if ((result = IoTHubClientCore_SendEventAsync(iotHubClientHandle, eventMessageHandle, eventConfirmationCallback, userContextCallback)) != IOTHUB_CLIENT_OK)
        {
            LogError("Call into IoTHubClient_SendEventAsync failed, result=%d", result);
        }
    }

    return result;
}


IOTHUB_CLIENT_RESULT IoTHubClientCore_SetInputMessageCallback(IOTHUB_CLIENT_CORE_HANDLE iotHubClientHandle, const char* inputName, IOTHUB_CLIENT_MESSAGE_CALLBACK_ASYNC eventHandlerCallback, void* userContextCallback)
{
    IOTHUB_CLIENT_RESULT result;

    if (iotHubClientHandle == NULL)
    {
        result = IOTHUB_CLIENT_INVALID_ARG;
        LogError("NULL iothubClientHandle");
    }
    else
    {
        IOTHUB_CLIENT_CORE_INSTANCE* iotHubClientInstance = (IOTHUB_CLIENT_CORE_INSTANCE*)iotHubClientHandle;

        // Codes_SRS_IOTHUBCLIENT_31_098: [ `IoTHubClient_SetMessageCallback` shall start the worker thread if it was not previously started. ]
        if ((result = StartWorkerThreadIfNeeded(iotHubClientInstance)) != IOTHUB_CLIENT_OK)
        {
            result = IOTHUB_CLIENT_ERROR;
            LogError("Could not start worker thread");
        }
        else
        {
            if (Lock(iotHubClientInstance->LockHandle) != LOCK_OK)
            {
                result = IOTHUB_CLIENT_ERROR;
                LogError("Could not acquire lock");
            }
            else
            {
                // Codes_SRS_IOTHUBCLIENT_31_099: [ `IoTHubClient_SetMessageCallback` shall call `IoTHubClient_LL_SetInputMessageCallback`, passing its input arguments ]
                IOTHUB_INPUTMESSAGE_CALLBACK_CONTEXT inputMessageCallbackContext;
                inputMessageCallbackContext.iotHubClientHandle = iotHubClientHandle;
                inputMessageCallbackContext.eventHandlerCallback = eventHandlerCallback;
                inputMessageCallbackContext.userContextCallback = userContextCallback;

                result = IoTHubClientCore_LL_SetInputMessageCallbackEx(iotHubClientInstance->IoTHubClientLLHandle, inputName, iothub_ll_inputmessage_callback, (void*)&inputMessageCallbackContext, sizeof(inputMessageCallbackContext));
                (void)Unlock(iotHubClientInstance->LockHandle);
            }
        }
    }

    return result;
}

#ifdef USE_EDGE_MODULES

HTTPWORKER_THREAD_INFO * allocateMethodInvoke(IOTHUB_CLIENT_CORE_HANDLE iotHubClientHandle, const char* deviceId, const char* moduleId, const char* methodName, const char* methodPayload, unsigned int timeout, IOTHUB_METHOD_INVOKE_CALLBACK methodInvokeCallback, void* context)
{
    HTTPWORKER_THREAD_INFO* threadInfo = (HTTPWORKER_THREAD_INFO*)malloc(sizeof(HTTPWORKER_THREAD_INFO));
    if (threadInfo == NULL)
    {
        LogError("unable to allocate thread object");
    }
    else
    {
        memset(threadInfo, 0, sizeof(HTTPWORKER_THREAD_INFO));
        threadInfo->workerThreadType = HTTPWORKER_THREAD_INVOKE_METHOD;
        threadInfo->iotHubClientHandle = iotHubClientHandle;
        threadInfo->context = context;

        threadInfo->invokeMethodSavedData.timeout = timeout;
        threadInfo->invokeMethodSavedData.methodInvokeCallback = methodInvokeCallback;

        if ((mallocAndStrcpy_s((char**)&threadInfo->invokeMethodSavedData.deviceId, deviceId) != 0) ||
            ((moduleId != NULL) && mallocAndStrcpy_s((char**)&threadInfo->invokeMethodSavedData.moduleId, moduleId) != 0) ||
            (mallocAndStrcpy_s((char**)&threadInfo->invokeMethodSavedData.methodName, methodName) != 0) ||
            (mallocAndStrcpy_s((char**)&threadInfo->invokeMethodSavedData.methodPayload, methodPayload) != 0))
        {
            LogError("Allocating resources failed");
            freeHttpWorkerThreadInfo(threadInfo);
            threadInfo = NULL;
        }
        else if ((threadInfo->lockGarbage = Lock_Init()) == NULL)
        {
            LogError("unable to allocate a lock");
            freeHttpWorkerThreadInfo(threadInfo);
            threadInfo = NULL;
        }
    }

    return threadInfo;
}

static int uploadMethodInvoke_thread(void* data)
{
    IOTHUB_CLIENT_RESULT result;

    HTTPWORKER_THREAD_INFO* threadInfo = (HTTPWORKER_THREAD_INFO*)data;

    int responseStatus;
    unsigned char* responsePayload = NULL;
    size_t responsePayloadSize;

    result = IoTHubClientCore_LL_GenericMethodInvoke(threadInfo->iotHubClientHandle->IoTHubClientLLHandle,
                                                     threadInfo->invokeMethodSavedData.deviceId,
                                                     threadInfo->invokeMethodSavedData.moduleId,
                                                     threadInfo->invokeMethodSavedData.methodName,
                                                     threadInfo->invokeMethodSavedData.methodPayload,
                                                     threadInfo->invokeMethodSavedData.timeout,
                                                     &responseStatus,
                                                     &responsePayload,
                                                     &responsePayloadSize);

    if (threadInfo->invokeMethodSavedData.methodInvokeCallback != NULL)
    {
        threadInfo->invokeMethodSavedData.methodInvokeCallback(result, responseStatus, responsePayload, responsePayloadSize, threadInfo->context);
    }

    if (responsePayload != NULL)
    {
        free(responsePayload);
    }

    (void)markThreadReadyToBeGarbageCollected(threadInfo);
    return result;
}


IOTHUB_CLIENT_RESULT IoTHubClientCore_GenericMethodInvoke(IOTHUB_CLIENT_CORE_HANDLE iotHubClientHandle, const char* deviceId, const char* moduleId, const char* methodName, const char* methodPayload, unsigned int timeout, IOTHUB_METHOD_INVOKE_CALLBACK methodInvokeCallback, void* context)
{
    IOTHUB_CLIENT_RESULT result;
    HTTPWORKER_THREAD_INFO *threadInfo;

    if ((iotHubClientHandle == NULL) || (deviceId == NULL) || (methodName == NULL) || (methodPayload == NULL))
    {
        LogError("Invalid argument (iotHubClientHandle=%p, deviceId=%p, methodName=%p, methodPayload=%p)", iotHubClientHandle, deviceId, methodName, methodPayload);
        result = IOTHUB_CLIENT_INVALID_ARG;
    }
    else if ((threadInfo = allocateMethodInvoke(iotHubClientHandle, deviceId, moduleId, methodName, methodPayload, timeout, methodInvokeCallback, context)) == NULL)
    {
        LogError("failed allocating method invoke thread info");
        result = IOTHUB_CLIENT_ERROR;
    }
    else if ((result = startHttpWorkerThread(iotHubClientHandle, threadInfo, uploadMethodInvoke_thread)) != IOTHUB_CLIENT_OK)
    {
        LogError("unable to start method invoke thread");
        freeHttpWorkerThreadInfo(threadInfo);
    }
    else
    {
        result = IOTHUB_CLIENT_OK;
    }
    return result;
}
#endif /* USE_EDGE_MODULES */

<<<<<<< HEAD
IOTHUB_CLIENT_RESULT IoTHubClientCore_EnablePolicyConfiguration(IOTHUB_CLIENT_CORE_HANDLE iotHubClientHandle, POLICY_CONFIGURATION_TYPE policyType, bool enablePolicyConfiguration)
{
    IOTHUB_CLIENT_RESULT result;
    if (iotHubClientHandle == NULL)
    {
        LogError("Invalid argument (iotHubClientHandle=%p)", iotHubClientHandle);
=======
static DEVICE_STREAM_C2D_RESPONSE* iothub_ll_device_stream_request_callback(DEVICE_STREAM_C2D_REQUEST* request, void* context)
{
    DEVICE_STREAM_C2D_RESPONSE* result;

    // Codes_SRS_IOTHUBCLIENT_09_017: [ If `request` or `context` are `NULL` the function shall fail and return a response rejecting the stream request. ]
    if (context == NULL || request == NULL)
    {
        LogError("Invalid argument (context=%p, request=%p)", context, request);
        result = request != NULL ? stream_c2d_response_create(request, false) : NULL;
    }
    else
    {
        IOTHUB_QUEUE_CONTEXT* queue_context = (IOTHUB_QUEUE_CONTEXT*)context;

        // Codes_SRS_IOTHUBCLIENT_09_018: [ The stream request and user context shall be added to the user callback list for async dispatching ]
        USER_CALLBACK_INFO queue_cb_info;
        queue_cb_info.type = CALLBACK_TYPE_DEVICE_STREAM;
        queue_cb_info.userContextCallback = queue_context->userContextCallback;
        queue_cb_info.iothub_callback.dev_stream_cb_info.request = stream_c2d_request_clone(request);

        if (queue_cb_info.iothub_callback.dev_stream_cb_info.request == NULL)
        {
            // Codes_SRS_IOTHUBCLIENT_09_019: [ If the stream request fails to be added to the callback list, the function shall fail and return a response rejecting the stream request. ]
            LogError("Failed to clone the device stream request");
            result = stream_c2d_response_create(request, false);
        }
        else if (VECTOR_push_back(queue_context->iotHubClientHandle->saved_user_callback_list, &queue_cb_info, 1) != 0)
        {
            // Codes_SRS_IOTHUBCLIENT_09_019: [ If the stream request fails to be added to the callback list, the function shall fail and return a response rejecting the stream request. ]
            LogError("Failed to push the device stream callback into the vector");
            result = stream_c2d_response_create(request, false);
            stream_c2d_request_destroy(queue_cb_info.iothub_callback.dev_stream_cb_info.request);
        }
        else
        {
            // Means it will be provided in an async way, in a separate function call.
            result = NULL;
        }
    }

    return result;
}

IOTHUB_CLIENT_RESULT IoTHubClientCore_SetStreamRequestCallback(IOTHUB_CLIENT_CORE_HANDLE iotHubClientHandle, DEVICE_STREAM_C2D_REQUEST_CALLBACK streamRequestCallback, void* context)
{
    IOTHUB_CLIENT_RESULT result;

    // Codes_SRS_IOTHUBCLIENT_09_001: [ If `iotHubClientHandle` is `NULL` the function shall fail and return `IOTHUB_CLIENT_INVALID_ARG`. ]
    if (iotHubClientHandle == NULL)
    {
        LogError("Invalid argument (iotHubClientHandle is NULL)");
>>>>>>> 12a69f87
        result = IOTHUB_CLIENT_INVALID_ARG;
    }
    else
    {
        IOTHUB_CLIENT_CORE_INSTANCE* iotHubClientInstance = (IOTHUB_CLIENT_CORE_INSTANCE*)iotHubClientHandle;
<<<<<<< HEAD
        
        /*Codes_SRS_IOTHUBCLIENT_38_001: [ IoTHubClientCore_EnablePolicyConfiguration shall be made thread-safe by using the lock created in IoTHubClient_Create. ]*/
        if (Lock(iotHubClientInstance->LockHandle) != LOCK_OK)
        {
            /*Codes_SRS_IOTHUBCLIENT_38_002: [ If acquiring the lock fails, IoTHubClientCore_EnablePolicyConfiguration shall return IOTHUB_CLIENT_ERROR. ]*/
            result = IOTHUB_CLIENT_ERROR;
            LogError("Could not acquire lock");
        }
        else
        {
            result = IoTHubClientCore_LL_EnablePolicyConfiguration(iotHubClientHandle->IoTHubClientLLHandle, policyType, enablePolicyConfiguration);
            (void)Unlock(iotHubClientInstance->LockHandle);
        }
    }

    return result;
}
=======

        // Codes_SRS_IOTHUBCLIENT_09_002: [ `IoTHubClientCore_SetStreamRequestCallback` shall start the worker thread if it was not previously started. ]
        if ((result = StartWorkerThreadIfNeeded(iotHubClientInstance)) != IOTHUB_CLIENT_OK)
        {
            // Codes_SRS_IOTHUBCLIENT_09_003: [ If starting the thread fails, `IoTHubClientCore_SetStreamRequestCallback` shall return `IOTHUB_CLIENT_ERROR`. ]
            LogError("Could not start worker thread");
            result = IOTHUB_CLIENT_ERROR;
        }
        else
        {
            // Codes_SRS_IOTHUBCLIENT_09_004: [ The function shall acquire the lock to make the following block thread-safe. ]
            if (Lock(iotHubClientInstance->LockHandle) != LOCK_OK)
            {
                // Codes_SRS_IOTHUBCLIENT_09_005: [ If acquiring the lock fails, `IoTHubClientCore_SetStreamRequestCallback` shall return `IOTHUB_CLIENT_ERROR`. ]
                LogError("Could not acquire lock");
                result = IOTHUB_CLIENT_ERROR;
            }
            else
            {
                iotHubClientInstance->stream_request_callback = streamRequestCallback;

                if (streamRequestCallback == NULL)
                {
                    result = IoTHubClientCore_LL_SetStreamRequestCallback(iotHubClientInstance->IoTHubClientLLHandle, NULL, NULL);
                    free(iotHubClientInstance->stream_user_context);
                    iotHubClientInstance->stream_user_context = NULL;
                }
                else
                {
                    IOTHUB_QUEUE_CONTEXT* previous_user_context = iotHubClientInstance->stream_user_context;
                    iotHubClientInstance->stream_user_context = (IOTHUB_QUEUE_CONTEXT*)malloc(sizeof(IOTHUB_QUEUE_CONTEXT));
                    
                    if (iotHubClientInstance->stream_user_context == NULL)
                    {
                        LogError("Failed allocating QUEUE_CONTEXT");
                        iotHubClientInstance->stream_user_context = previous_user_context;
                        result = IOTHUB_CLIENT_ERROR;
                    }
                    else
                    {
                        iotHubClientInstance->stream_user_context->iotHubClientHandle = iotHubClientHandle;
                        iotHubClientInstance->stream_user_context->userContextCallback = context;

                        // Codes_SRS_IOTHUBCLIENT_09_006: [ `IoTHubClientCore_SetStreamRequestCallback` shall call `IoTHubClient_LL_SetStreamRequestCallback`, passing the `iothub_ll_device_stream_request_callback` ]
                        result = IoTHubClientCore_LL_SetStreamRequestCallback(iotHubClientInstance->IoTHubClientLLHandle, iothub_ll_device_stream_request_callback, iotHubClientInstance->stream_user_context);

                        if (result != IOTHUB_CLIENT_OK)
                        {
                            LogError("IoTHubClientCore_LL_SetStreamRequestCallback failed");
                            free(iotHubClientInstance->stream_user_context);
                            iotHubClientInstance->stream_user_context = previous_user_context;
                        }
                        else if (previous_user_context != NULL)
                        {
                            free(previous_user_context);
                        }
                    }
                }

                // Codes_SRS_IOTHUBCLIENT_09_008: [ `IoTHubClientCore_SetStreamRequestCallback` shall release the thread lock. ]
                if (Unlock(iotHubClientInstance->LockHandle) != LOCK_OK)
                {
                    LogError("Failed to release lock");
                }
            }
        }
    }

    // Codes_SRS_IOTHUBCLIENT_09_007: [ `IoTHubClientCore_SetStreamRequestCallback` shall return the result of `IoTHubClientCore_LL_SetStreamRequestCallback`. ]
    return result;
}
>>>>>>> 12a69f87
<|MERGE_RESOLUTION|>--- conflicted
+++ resolved
@@ -2693,14 +2693,35 @@
 }
 #endif /* USE_EDGE_MODULES */
 
-<<<<<<< HEAD
 IOTHUB_CLIENT_RESULT IoTHubClientCore_EnablePolicyConfiguration(IOTHUB_CLIENT_CORE_HANDLE iotHubClientHandle, POLICY_CONFIGURATION_TYPE policyType, bool enablePolicyConfiguration)
 {
     IOTHUB_CLIENT_RESULT result;
     if (iotHubClientHandle == NULL)
     {
         LogError("Invalid argument (iotHubClientHandle=%p)", iotHubClientHandle);
-=======
+        result = IOTHUB_CLIENT_INVALID_ARG;
+    }
+    else
+    {
+        IOTHUB_CLIENT_CORE_INSTANCE* iotHubClientInstance = (IOTHUB_CLIENT_CORE_INSTANCE*)iotHubClientHandle;
+        
+        /*Codes_SRS_IOTHUBCLIENT_38_001: [ IoTHubClientCore_EnablePolicyConfiguration shall be made thread-safe by using the lock created in IoTHubClient_Create. ]*/
+        if (Lock(iotHubClientInstance->LockHandle) != LOCK_OK)
+        {
+            /*Codes_SRS_IOTHUBCLIENT_38_002: [ If acquiring the lock fails, IoTHubClientCore_EnablePolicyConfiguration shall return IOTHUB_CLIENT_ERROR. ]*/
+            result = IOTHUB_CLIENT_ERROR;
+            LogError("Could not acquire lock");
+        }
+        else
+        {
+            result = IoTHubClientCore_LL_EnablePolicyConfiguration(iotHubClientHandle->IoTHubClientLLHandle, policyType, enablePolicyConfiguration);
+            (void)Unlock(iotHubClientInstance->LockHandle);
+        }
+    }
+
+    return result;
+}
+
 static DEVICE_STREAM_C2D_RESPONSE* iothub_ll_device_stream_request_callback(DEVICE_STREAM_C2D_REQUEST* request, void* context)
 {
     DEVICE_STREAM_C2D_RESPONSE* result;
@@ -2752,31 +2773,11 @@
     if (iotHubClientHandle == NULL)
     {
         LogError("Invalid argument (iotHubClientHandle is NULL)");
->>>>>>> 12a69f87
         result = IOTHUB_CLIENT_INVALID_ARG;
     }
     else
     {
         IOTHUB_CLIENT_CORE_INSTANCE* iotHubClientInstance = (IOTHUB_CLIENT_CORE_INSTANCE*)iotHubClientHandle;
-<<<<<<< HEAD
-        
-        /*Codes_SRS_IOTHUBCLIENT_38_001: [ IoTHubClientCore_EnablePolicyConfiguration shall be made thread-safe by using the lock created in IoTHubClient_Create. ]*/
-        if (Lock(iotHubClientInstance->LockHandle) != LOCK_OK)
-        {
-            /*Codes_SRS_IOTHUBCLIENT_38_002: [ If acquiring the lock fails, IoTHubClientCore_EnablePolicyConfiguration shall return IOTHUB_CLIENT_ERROR. ]*/
-            result = IOTHUB_CLIENT_ERROR;
-            LogError("Could not acquire lock");
-        }
-        else
-        {
-            result = IoTHubClientCore_LL_EnablePolicyConfiguration(iotHubClientHandle->IoTHubClientLLHandle, policyType, enablePolicyConfiguration);
-            (void)Unlock(iotHubClientInstance->LockHandle);
-        }
-    }
-
-    return result;
-}
-=======
 
         // Codes_SRS_IOTHUBCLIENT_09_002: [ `IoTHubClientCore_SetStreamRequestCallback` shall start the worker thread if it was not previously started. ]
         if ((result = StartWorkerThreadIfNeeded(iotHubClientInstance)) != IOTHUB_CLIENT_OK)
@@ -2847,5 +2848,4 @@
 
     // Codes_SRS_IOTHUBCLIENT_09_007: [ `IoTHubClientCore_SetStreamRequestCallback` shall return the result of `IoTHubClientCore_LL_SetStreamRequestCallback`. ]
     return result;
-}
->>>>>>> 12a69f87
+}