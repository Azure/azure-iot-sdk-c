// Copyright (c) Microsoft. All rights reserved.
// Licensed under the MIT license. See LICENSE file in the project root for full license information.

#include <stdlib.h>
#include <string.h>
#include "azure_c_shared_utility/optimize_size.h"
#include "azure_c_shared_utility/gballoc.h"
#include "azure_c_shared_utility/string_tokenizer.h"
#include "azure_c_shared_utility/doublylinkedlist.h"
#include "azure_c_shared_utility/xlogging.h"
#include "azure_c_shared_utility/tickcounter.h"
#include "azure_c_shared_utility/constbuffer.h"
#include "azure_c_shared_utility/platform.h"
#include "azure_c_shared_utility/envvariable.h"

#include "iothub_client_core_ll.h"
#include "internal/iothub_client_authorization.h"
#include "iothub_module_client_ll.h"
#include "iothub_transport_ll.h"
#include "internal/iothub_client_private.h"
#include "iothub_client_options.h"
#include "iothub_client_version.h"
#include <stdint.h>

#ifndef DONT_USE_UPLOADTOBLOB
#include "internal/iothub_client_ll_uploadtoblob.h"
#endif

#ifdef USE_EDGE_MODULES
#include "internal/iothub_client_edge.h"
#endif

typedef struct IOTHUB_MODULE_CLIENT_LL_HANDLE_DATA_TAG
{
    IOTHUB_CLIENT_CORE_LL_HANDLE coreHandle;
#ifdef USE_EDGE_MODULES
    IOTHUB_CLIENT_EDGE_HANDLE methodHandle;
#endif
} IOTHUB_MODULE_CLIENT_LL_HANDLE_DATA;


IOTHUB_MODULE_CLIENT_LL_HANDLE IoTHubModuleClient_LL_CreateFromConnectionString(const char* connectionString, IOTHUB_CLIENT_TRANSPORT_PROVIDER protocol)
{
    IOTHUB_MODULE_CLIENT_LL_HANDLE_DATA* result;

    if ((result = malloc(sizeof(IOTHUB_MODULE_CLIENT_LL_HANDLE_DATA))) == NULL)
    {
        LogError("Failed to allocate module client ll handle");
    }
    else
    {
        memset(result, 0, sizeof(IOTHUB_MODULE_CLIENT_LL_HANDLE_DATA));

        if ((result->coreHandle = IoTHubClientCore_LL_CreateFromConnectionString(connectionString, protocol)) == NULL)
        {
            LogError("Failed to create core handle");
            IoTHubModuleClient_LL_Destroy(result);
            result = NULL;
        }
        //Edge handle is not added
    }

    return result;
}

void IoTHubModuleClient_LL_Destroy(IOTHUB_MODULE_CLIENT_LL_HANDLE iotHubModuleClientHandle)
{
    if (iotHubModuleClientHandle != NULL)
    {
        IoTHubClientCore_LL_Destroy(iotHubModuleClientHandle->coreHandle);
        //Note that we don't have to free the module method handle because it's (currently, until major refactor) owned by the core
        free(iotHubModuleClientHandle);
    }
}

IOTHUB_CLIENT_RESULT IoTHubModuleClient_LL_SendEventAsync(IOTHUB_MODULE_CLIENT_LL_HANDLE iotHubModuleClientHandle, IOTHUB_MESSAGE_HANDLE eventMessageHandle, IOTHUB_CLIENT_EVENT_CONFIRMATION_CALLBACK eventConfirmationCallback, void* userContextCallback)
{
    IOTHUB_CLIENT_RESULT result;
    if (iotHubModuleClientHandle != NULL)
    {
        result = IoTHubClientCore_LL_SendEventAsync(iotHubModuleClientHandle->coreHandle, eventMessageHandle, eventConfirmationCallback, userContextCallback);
    }
    else
    {
        LogError("Input parameter cannot be NULL");
        result = IOTHUB_CLIENT_INVALID_ARG;
    }
    return result;
}

IOTHUB_CLIENT_RESULT IoTHubModuleClient_LL_GetSendStatus(IOTHUB_MODULE_CLIENT_LL_HANDLE iotHubModuleClientHandle, IOTHUB_CLIENT_STATUS *iotHubClientStatus)
{
    IOTHUB_CLIENT_RESULT result;
    if (iotHubModuleClientHandle != NULL)
    {
        result = IoTHubClientCore_LL_GetSendStatus(iotHubModuleClientHandle->coreHandle, iotHubClientStatus);
    }
    else
    {
        LogError("Input parameter cannot be NULL");
        result = IOTHUB_CLIENT_INVALID_ARG;
    }
    return result;
}

IOTHUB_CLIENT_RESULT IoTHubModuleClient_LL_SetMessageCallback(IOTHUB_MODULE_CLIENT_LL_HANDLE iotHubModuleClientHandle, IOTHUB_CLIENT_MESSAGE_CALLBACK_ASYNC messageCallback, void* userContextCallback)
{
    IOTHUB_CLIENT_RESULT result;
    if (iotHubModuleClientHandle != NULL)
    {
        result = IoTHubClientCore_LL_SetInputMessageCallback(iotHubModuleClientHandle->coreHandle, NULL, messageCallback, userContextCallback);
    }
    else
    {
        LogError("Input parameter cannot be NULL");
        result = IOTHUB_CLIENT_INVALID_ARG;
    }
    return result;
}

IOTHUB_CLIENT_RESULT IoTHubModuleClient_LL_SetConnectionStatusCallback(IOTHUB_MODULE_CLIENT_LL_HANDLE iotHubModuleClientHandle, IOTHUB_CLIENT_CONNECTION_STATUS_CALLBACK connectionStatusCallback, void * userContextCallback)
{
    IOTHUB_CLIENT_RESULT result;
    if (iotHubModuleClientHandle != NULL)
    {
        result = IoTHubClientCore_LL_SetConnectionStatusCallback(iotHubModuleClientHandle->coreHandle, connectionStatusCallback, userContextCallback);
    }
    else
    {
        LogError("Input parameter cannot be NULL");
        result = IOTHUB_CLIENT_INVALID_ARG;
    }
    return result;
}

IOTHUB_CLIENT_RESULT IoTHubModuleClient_LL_SetRetryPolicy(IOTHUB_MODULE_CLIENT_LL_HANDLE iotHubModuleClientHandle, IOTHUB_CLIENT_RETRY_POLICY retryPolicy, size_t retryTimeoutLimitInSeconds)
{
    IOTHUB_CLIENT_RESULT result;
    if (iotHubModuleClientHandle != NULL)
    {
        result = IoTHubClientCore_LL_SetRetryPolicy(iotHubModuleClientHandle->coreHandle, retryPolicy, retryTimeoutLimitInSeconds);
    }
    else
    {
        LogError("Input parameter cannot be NULL");
        result = IOTHUB_CLIENT_INVALID_ARG;
    }
    return result;
}

IOTHUB_CLIENT_RESULT IoTHubModuleClient_LL_GetRetryPolicy(IOTHUB_MODULE_CLIENT_LL_HANDLE iotHubModuleClientHandle, IOTHUB_CLIENT_RETRY_POLICY* retryPolicy, size_t* retryTimeoutLimitInSeconds)
{
    IOTHUB_CLIENT_RESULT result;
    if (iotHubModuleClientHandle != NULL)
    {
        result = IoTHubClientCore_LL_GetRetryPolicy(iotHubModuleClientHandle->coreHandle, retryPolicy, retryTimeoutLimitInSeconds);
    }
    else
    {
        LogError("Input parameter cannot be NULL");
        result = IOTHUB_CLIENT_INVALID_ARG;
    }
    return result;
}

IOTHUB_CLIENT_RESULT IoTHubModuleClient_LL_GetLastMessageReceiveTime(IOTHUB_MODULE_CLIENT_LL_HANDLE iotHubModuleClientHandle, time_t* lastMessageReceiveTime)
{
    IOTHUB_CLIENT_RESULT result;
    if (iotHubModuleClientHandle != NULL)
    {
        result = IoTHubClientCore_LL_GetLastMessageReceiveTime(iotHubModuleClientHandle->coreHandle, lastMessageReceiveTime);
    }
    else
    {
        LogError("Input parameter cannot be NULL");
        result = IOTHUB_CLIENT_INVALID_ARG;
    }
    return result;
}

void IoTHubModuleClient_LL_DoWork(IOTHUB_MODULE_CLIENT_LL_HANDLE iotHubModuleClientHandle)
{
    if (iotHubModuleClientHandle != NULL)
    {
        IoTHubClientCore_LL_DoWork(iotHubModuleClientHandle->coreHandle);
    }
}

IOTHUB_CLIENT_RESULT IoTHubModuleClient_LL_SetOption(IOTHUB_MODULE_CLIENT_LL_HANDLE iotHubModuleClientHandle, const char* optionName, const void* value)
{
    IOTHUB_CLIENT_RESULT result;
    if (iotHubModuleClientHandle != NULL)
    {
        result = IoTHubClientCore_LL_SetOption(iotHubModuleClientHandle->coreHandle, optionName, value);
    }
    else
    {
        LogError("Input parameter cannot be NULL");
        result = IOTHUB_CLIENT_INVALID_ARG;
    }
    return result;
}

IOTHUB_CLIENT_RESULT IoTHubModuleClient_LL_SetModuleTwinCallback(IOTHUB_MODULE_CLIENT_LL_HANDLE iotHubModuleClientHandle, IOTHUB_CLIENT_DEVICE_TWIN_CALLBACK moduleTwinCallback, void* userContextCallback)
{
    IOTHUB_CLIENT_RESULT result;
    if (iotHubModuleClientHandle != NULL)
    {
        result = IoTHubClientCore_LL_SetDeviceTwinCallback(iotHubModuleClientHandle->coreHandle, moduleTwinCallback, userContextCallback);
    }
    else
    {
        LogError("Input parameter cannot be NULL");
        result = IOTHUB_CLIENT_INVALID_ARG;
    }
    return result;
}

IOTHUB_CLIENT_RESULT IoTHubModuleClient_LL_SendReportedState(IOTHUB_MODULE_CLIENT_LL_HANDLE iotHubModuleClientHandle, const unsigned char* reportedState, size_t size, IOTHUB_CLIENT_REPORTED_STATE_CALLBACK reportedStateCallback, void* userContextCallback)
{
    IOTHUB_CLIENT_RESULT result;
    if (iotHubModuleClientHandle != NULL)
    {
        result = IoTHubClientCore_LL_SendReportedState(iotHubModuleClientHandle->coreHandle, reportedState, size, reportedStateCallback, userContextCallback);
    }
    else
    {
        LogError("Input parameter cannot be NULL");
        result = IOTHUB_CLIENT_INVALID_ARG;
    }
    return result;
}

IOTHUB_CLIENT_RESULT IoTHubModuleClient_LL_GetTwinAsync(IOTHUB_MODULE_CLIENT_LL_HANDLE iotHubModuleClientHandle, IOTHUB_CLIENT_DEVICE_TWIN_CALLBACK moduleTwinCallback, void* userContextCallback)
{
    IOTHUB_CLIENT_RESULT result;
    if (iotHubModuleClientHandle != NULL)
    {
        result = IoTHubClientCore_LL_GetTwinAsync(iotHubModuleClientHandle->coreHandle, moduleTwinCallback, userContextCallback);
    }
    else
    {
        LogError("Input parameter cannot be NULL");
        result = IOTHUB_CLIENT_INVALID_ARG;
    }
    return result;
}

IOTHUB_CLIENT_RESULT IoTHubModuleClient_LL_SetModuleMethodCallback(IOTHUB_MODULE_CLIENT_LL_HANDLE iotHubModuleClientHandle, IOTHUB_CLIENT_DEVICE_METHOD_CALLBACK_ASYNC moduleMethodCallback, void* userContextCallback)
{
    IOTHUB_CLIENT_RESULT result;
    if (iotHubModuleClientHandle != NULL)
    {
        result = IoTHubClientCore_LL_SetDeviceMethodCallback(iotHubModuleClientHandle->coreHandle, moduleMethodCallback, userContextCallback);
    }
    else
    {
        LogError("Input parameter cannot be NULL");
        result = IOTHUB_CLIENT_INVALID_ARG;
    }
    return result;
}

IOTHUB_CLIENT_RESULT IoTHubModuleClient_LL_SendEventToOutputAsync(IOTHUB_MODULE_CLIENT_LL_HANDLE iotHubModuleClientHandle, IOTHUB_MESSAGE_HANDLE eventMessageHandle, const char* outputName, IOTHUB_CLIENT_EVENT_CONFIRMATION_CALLBACK eventConfirmationCallback, void* userContextCallback)
{
    IOTHUB_CLIENT_RESULT result;
    if (iotHubModuleClientHandle != NULL)
    {
        result = IoTHubClientCore_LL_SendEventToOutputAsync(iotHubModuleClientHandle->coreHandle, eventMessageHandle, outputName, eventConfirmationCallback, userContextCallback);
    }
    else
    {
        LogError("Input parameter cannot be NULL");
        result = IOTHUB_CLIENT_INVALID_ARG;
    }
    return result;
}

IOTHUB_CLIENT_RESULT IoTHubModuleClient_LL_SetInputMessageCallback(IOTHUB_MODULE_CLIENT_LL_HANDLE iotHubModuleClientHandle, const char* inputName, IOTHUB_CLIENT_MESSAGE_CALLBACK_ASYNC eventHandlerCallback, void* userContextCallback)
{
    IOTHUB_CLIENT_RESULT result;
    if (iotHubModuleClientHandle != NULL)
    {
        result = IoTHubClientCore_LL_SetInputMessageCallback(iotHubModuleClientHandle->coreHandle, inputName, eventHandlerCallback, userContextCallback);
    }
    else
    {
        LogError("Input parameter cannot be NULL");
        result = IOTHUB_CLIENT_INVALID_ARG;
    }
    return result;
}

IOTHUB_CLIENT_RESULT IoTHubModuleClient_LL_SendMessageDisposition(IOTHUB_MODULE_CLIENT_LL_HANDLE iotHubModuleClientHandle, IOTHUB_MESSAGE_HANDLE message, IOTHUBMESSAGE_DISPOSITION_RESULT disposition)
{
    IOTHUB_CLIENT_RESULT result;
    if (iotHubModuleClientHandle != NULL)
    {
        result = IoTHubClientCore_LL_SendMessageDisposition(iotHubModuleClientHandle->coreHandle, message, disposition);
    }
    else
    {
        LogError("iotHubModuleClientHandle cannot be NULL");
        result = IOTHUB_CLIENT_INVALID_ARG;
    }
    return result;
}

#ifdef USE_EDGE_MODULES

IOTHUB_MODULE_CLIENT_LL_HANDLE IoTHubModuleClient_LL_CreateFromEnvironment(IOTHUB_CLIENT_TRANSPORT_PROVIDER protocol)
{
    IOTHUB_MODULE_CLIENT_LL_HANDLE_DATA* result;

    if ((result = malloc(sizeof(IOTHUB_MODULE_CLIENT_LL_HANDLE_DATA))) == NULL)
    {
        LogError("Failed to allocate module client ll handle");
    }
    else
    {
        memset(result, 0, sizeof(IOTHUB_MODULE_CLIENT_LL_HANDLE_DATA));

        if ((result->coreHandle = IoTHubClientCore_LL_CreateFromEnvironment(protocol)) == NULL)
        {
            LogError("Failed to create core handle");
            IoTHubModuleClient_LL_Destroy(result);
            result = NULL;
        }
        else if ((result->methodHandle = IoTHubClientCore_LL_GetEdgeHandle(result->coreHandle)) == NULL)
        {
            LogError("Failed to get module method handle");
            IoTHubModuleClient_LL_Destroy(result);
            result = NULL;
        }
    }

    return result;
}

IOTHUB_CLIENT_RESULT IoTHubModuleClient_LL_DeviceMethodInvoke(IOTHUB_MODULE_CLIENT_LL_HANDLE iotHubModuleClientHandle, const char* deviceId, const char* methodName, const char* methodPayload, unsigned int timeout, int* responseStatus, unsigned char** responsePayload, size_t* responsePayloadSize)
{
    IOTHUB_CLIENT_RESULT result;

    if (iotHubModuleClientHandle != NULL)
    {
        result = IoTHubClient_Edge_DeviceMethodInvoke(iotHubModuleClientHandle->methodHandle, deviceId, methodName, methodPayload, timeout, responseStatus, responsePayload, responsePayloadSize);
    }
    else
    {
        LogError("Input parameter cannot be NULL");
        result = IOTHUB_CLIENT_INVALID_ARG;
    }
    return result;
}

IOTHUB_CLIENT_RESULT IoTHubModuleClient_LL_ModuleMethodInvoke(IOTHUB_MODULE_CLIENT_LL_HANDLE iotHubModuleClientHandle, const char* deviceId, const char* moduleId, const char* methodName, const char* methodPayload, unsigned int timeout, int* responseStatus, unsigned char** responsePayload, size_t* responsePayloadSize)
{
    IOTHUB_CLIENT_RESULT result;

    if (iotHubModuleClientHandle != NULL)
    {
        result = IoTHubClient_Edge_ModuleMethodInvoke(iotHubModuleClientHandle->methodHandle, deviceId, moduleId, methodName, methodPayload, timeout, responseStatus, responsePayload, responsePayloadSize);
    }
    else
    {
        LogError("Input parameter cannot be NULL");
        result = IOTHUB_CLIENT_INVALID_ARG;
    }
    return result;
}
#endif /*USE_EDGE_MODULES*/

<<<<<<< HEAD
#endif /*USE_EDGE_MODULES*/

IOTHUB_CLIENT_RESULT IoTHubModuleClient_LL_SetStreamRequestCallback(IOTHUB_MODULE_CLIENT_LL_HANDLE iotHubModuleClientHandle, DEVICE_STREAM_C2D_REQUEST_CALLBACK streamRequestCallback, void* context)
{
    IOTHUB_CLIENT_RESULT result;

    if (iotHubModuleClientHandle != NULL)
    {
        result = IoTHubClientCore_LL_SetStreamRequestCallback(iotHubModuleClientHandle->coreHandle, streamRequestCallback, context);
    }
    else
    {
        LogError("Input parameter cannot be NULL");
=======
IOTHUB_CLIENT_RESULT IoTHubModuleClient_LL_SendTelemetryAsync(IOTHUB_MODULE_CLIENT_LL_HANDLE iotHubModuleClientHandle,  IOTHUB_MESSAGE_HANDLE telemetryMessageHandle, IOTHUB_CLIENT_TELEMETRY_CALLBACK telemetryConfirmationCallback, void* userContextCallback)
{
    IOTHUB_CLIENT_RESULT result;
    if (iotHubModuleClientHandle != NULL)
    {
        result = IoTHubClientCore_LL_SendEventAsync(iotHubModuleClientHandle->coreHandle, telemetryMessageHandle, (IOTHUB_CLIENT_EVENT_CONFIRMATION_CALLBACK)telemetryConfirmationCallback, userContextCallback);
    }
    else
    {
        LogError("iotHubModuleClientHandle parameter cannot be NULL");
        result = IOTHUB_CLIENT_INVALID_ARG;
    }
    return result;
}

IOTHUB_CLIENT_RESULT IoTHubModuleClient_LL_SendPropertiesAsync(IOTHUB_MODULE_CLIENT_LL_HANDLE iotHubModuleClientHandle, const unsigned char* properties, size_t propertiesLength, IOTHUB_CLIENT_PROPERTY_ACKNOWLEDGED_CALLBACK propertyAcknowledgedCallback, void* userContextCallback)
{
    IOTHUB_CLIENT_RESULT result;
    if (iotHubModuleClientHandle != NULL)
    {
        result = IoTHubClientCore_LL_SendReportedState(iotHubModuleClientHandle->coreHandle, properties, propertiesLength, (IOTHUB_CLIENT_REPORTED_STATE_CALLBACK)propertyAcknowledgedCallback, userContextCallback);
    }
    else
    {
        LogError("iotHubModuleClientHandle parameter cannot be NULL");
        result = IOTHUB_CLIENT_INVALID_ARG;
    }
    return result;
}

IOTHUB_CLIENT_RESULT IoTHubModuleClient_LL_SubscribeToCommands(IOTHUB_MODULE_CLIENT_LL_HANDLE iotHubModuleClientHandle, IOTHUB_CLIENT_COMMAND_CALLBACK_ASYNC commandCallback, void* userContextCallback)
{
    IOTHUB_CLIENT_RESULT result;
    if (iotHubModuleClientHandle != NULL)
    {
        result = IoTHubClientCore_LL_SubscribeToCommands(iotHubModuleClientHandle->coreHandle, commandCallback, userContextCallback);
    }
    else
    {
        LogError("iotHubModuleClientHandle parameter cannot be NULL");
        result = IOTHUB_CLIENT_INVALID_ARG;
    }
    return result;
}

IOTHUB_CLIENT_RESULT IoTHubModuleClient_LL_GetPropertiesAsync(IOTHUB_MODULE_CLIENT_LL_HANDLE iotHubModuleClientHandle,  IOTHUB_CLIENT_PROPERTIES_RECEIVED_CALLBACK propertyCallback,  void* userContextCallback)
{
    IOTHUB_CLIENT_RESULT result;
    if (iotHubModuleClientHandle != NULL)
    {
        result = IoTHubClientCore_LL_GetTwinAsync(iotHubModuleClientHandle->coreHandle, (IOTHUB_CLIENT_DEVICE_TWIN_CALLBACK)propertyCallback, userContextCallback);
    }
    else
    {
        LogError("iotHubModuleClientHandle parameter cannot be NULL");
        result = IOTHUB_CLIENT_INVALID_ARG;
    }
    return result;
}

IOTHUB_CLIENT_RESULT IoTHubModuleClient_LL_GetPropertiesAndSubscribeToUpdatesAsync(IOTHUB_MODULE_CLIENT_LL_HANDLE iotHubModuleClientHandle, IOTHUB_CLIENT_PROPERTIES_RECEIVED_CALLBACK propertiesCallback, void* userContextCallback)
{
    IOTHUB_CLIENT_RESULT result;
    if (iotHubModuleClientHandle != NULL)
    {
        result = IoTHubClientCore_LL_SetDeviceTwinCallback(iotHubModuleClientHandle->coreHandle, (IOTHUB_CLIENT_DEVICE_TWIN_CALLBACK)propertiesCallback, userContextCallback);
    }
    else
    {
        LogError("iotHubModuleClientHandle parameter cannot be NULL");
>>>>>>> 35914cf7
        result = IOTHUB_CLIENT_INVALID_ARG;
    }
    return result;
}<|MERGE_RESOLUTION|>--- conflicted
+++ resolved
@@ -370,9 +370,6 @@
 }
 #endif /*USE_EDGE_MODULES*/
 
-<<<<<<< HEAD
-#endif /*USE_EDGE_MODULES*/
-
 IOTHUB_CLIENT_RESULT IoTHubModuleClient_LL_SetStreamRequestCallback(IOTHUB_MODULE_CLIENT_LL_HANDLE iotHubModuleClientHandle, DEVICE_STREAM_C2D_REQUEST_CALLBACK streamRequestCallback, void* context)
 {
     IOTHUB_CLIENT_RESULT result;
@@ -384,7 +381,12 @@
     else
     {
         LogError("Input parameter cannot be NULL");
-=======
+        result = IOTHUB_CLIENT_INVALID_ARG;
+    }
+
+    return result;
+}
+
 IOTHUB_CLIENT_RESULT IoTHubModuleClient_LL_SendTelemetryAsync(IOTHUB_MODULE_CLIENT_LL_HANDLE iotHubModuleClientHandle,  IOTHUB_MESSAGE_HANDLE telemetryMessageHandle, IOTHUB_CLIENT_TELEMETRY_CALLBACK telemetryConfirmationCallback, void* userContextCallback)
 {
     IOTHUB_CLIENT_RESULT result;
@@ -455,7 +457,6 @@
     else
     {
         LogError("iotHubModuleClientHandle parameter cannot be NULL");
->>>>>>> 35914cf7
         result = IOTHUB_CLIENT_INVALID_ARG;
     }
     return result;
