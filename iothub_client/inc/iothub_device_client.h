--- conflicted
+++ resolved
@@ -371,19 +371,6 @@
     MOCKABLE_FUNCTION(, IOTHUB_CLIENT_RESULT, IoTHubDeviceClient_SendMessageDisposition, IOTHUB_DEVICE_CLIENT_HANDLE, iotHubClientHandle, IOTHUB_MESSAGE_HANDLE, message, IOTHUBMESSAGE_DISPOSITION_RESULT, disposition);
 
     /**
-<<<<<<< HEAD
-    * @brief    Subscribes/unsubscribes for cloud-to-device stream requests.
-    *
-    * @param    iotHubClientHandle      Handle to the device client instance.
-    *
-    * @param    streamRequestCallback   Callback to be invoked when a new stream request is received. To unsubscribe for incoming requests please provide NULL as its value.
-    *
-    * @param    context                 User-defined context to be provided to streamRequestCallback when it is invoked.
-    *
-    * @return   IOTHUB_CLIENT_OK if the subscription/unsubscription suceeds, or another value if any error occurs.
-    */
-    MOCKABLE_FUNCTION(, IOTHUB_CLIENT_RESULT, IoTHubDeviceClient_SetStreamRequestCallback, IOTHUB_DEVICE_CLIENT_HANDLE, iotHubClientHandle, DEVICE_STREAM_C2D_REQUEST_CALLBACK, streamRequestCallback, void*, context);
-=======
      * @brief    This API enables the device to use specific IoTHub features that are configured via device twins.
      *
      * @param    iotHubClientHandle        The handle created by a call to the create function.
@@ -394,7 +381,39 @@
      * @return    IOTHUB_CLIENT_OK upon success or an error code upon failure.
      */
     MOCKABLE_FUNCTION(, IOTHUB_CLIENT_RESULT, IoTHubDeviceClient_EnablePolicyConfiguration, IOTHUB_DEVICE_CLIENT_HANDLE, iotHubClientHandle, POLICY_CONFIGURATION_TYPE, policyType, bool, enablePolicyConfiguration);
->>>>>>> 762a6dca
+
+    /**
+    * @brief    This API sends an acknowledgement to Azure IoT Hub that a cloud-to-device message has been received and frees resources associated with the message.
+    *
+    * @param    iotHubClientHandle              The handle created by a call to a create function.
+    * @param    message                         The cloud-to-device message received through the callback provided to IoTHubDeviceClient_SetMessageCallback.
+    * @param    disposition                     Acknowledgement option for the message.
+    *
+    * @warning  This function is to be used only when IOTHUBMESSAGE_ASYNC_ACK is used in the callback for incoming cloud-to-device messages.
+    * @remarks
+    *           If your cloud-to-device message callback returned IOTHUBMESSAGE_ASYNC_ACK, it MUST call this API eventually.
+    *           Beyond sending acknowledgment to the service, this method also handles freeing message's memory.
+    *           Not calling this function will result in memory leaks.
+    *           Depending on the protocol used, this API will acknowledge cloud-to-device messages differently:
+    *           AMQP: A MESSAGE DISPOSITION is sent using the `disposition` option provided.
+    *           MQTT: A PUBACK is sent if `disposition` is `IOTHUBMESSAGE_ACCEPTED`. Passing any other option results in no PUBACK sent for the message.
+    *           HTTP: A HTTP request is sent using the `disposition` option provided.
+    * @return   IOTHUB_CLIENT_OK upon success, or an error code upon failure.
+    */
+    MOCKABLE_FUNCTION(, IOTHUB_CLIENT_RESULT, IoTHubDeviceClient_SendMessageDisposition, IOTHUB_DEVICE_CLIENT_HANDLE, iotHubClientHandle, IOTHUB_MESSAGE_HANDLE, message, IOTHUBMESSAGE_DISPOSITION_RESULT, disposition);
+
+    /**
+    * @brief    Subscribes/unsubscribes for cloud-to-device stream requests.
+    *
+    * @param    iotHubClientHandle      Handle to the device client instance.
+    *
+    * @param    streamRequestCallback   Callback to be invoked when a new stream request is received. To unsubscribe for incoming requests please provide NULL as its value.
+    *
+    * @param    context                 User-defined context to be provided to streamRequestCallback when it is invoked.
+    *
+    * @return   IOTHUB_CLIENT_OK if the subscription/unsubscription suceeds, or another value if any error occurs.
+    */
+    MOCKABLE_FUNCTION(, IOTHUB_CLIENT_RESULT, IoTHubDeviceClient_SetStreamRequestCallback, IOTHUB_DEVICE_CLIENT_HANDLE, iotHubClientHandle, DEVICE_STREAM_C2D_REQUEST_CALLBACK, streamRequestCallback, void*, context);
 
 #ifdef __cplusplus
 }
