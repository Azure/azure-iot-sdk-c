// Copyright (c) Microsoft. All rights reserved.
// Licensed under the MIT license. See LICENSE file in the project root for full license information.

/** @file iothub_device_client.h
*    @brief Extends the IoTHubCLient_LL with additional features.
*
*    @details IoTHubDeviceClient extends the IoTHubDeviceClient_LL
*             with 2 features:
*                - scheduling the work for the IoTHubDeviceClient from a
*                  thread, so that the user does not need to create their
*                  own thread
*                - thread-safe APIs
*/

#ifndef IOTHUB_DEVICE_CLIENT_H
#define IOTHUB_DEVICE_CLIENT_H

#include <stddef.h>
#include <stdint.h>

#include "umock_c/umock_c_prod.h"
#include "iothub_transport_ll.h"
#include "iothub_client_core_ll.h"
#include "iothub_client_core.h"
#include "iothub_device_client_ll.h"

#ifndef IOTHUB_DEVICE_CLIENT_INSTANCE_TYPE
typedef IOTHUB_CLIENT_CORE_HANDLE IOTHUB_DEVICE_CLIENT_HANDLE;
#define IOTHUB_DEVICE_CLIENT_INSTANCE_TYPE
#endif // IOTHUB_CLIENT_INSTANCE


#ifdef __cplusplus
extern "C"
{
#endif

    /**
    * @brief    Creates a IoT Hub client for communication with an existing
    *           IoT Hub using the specified connection string parameter.
    *
    * @param    connectionString    Pointer to a character string
    * @param    protocol            Function pointer for protocol implementation
    *
    *            Sample connection string:
    *                <blockquote>
    *                    <pre>HostName=[IoT Hub name goes here].[IoT Hub suffix goes here, e.g., private.azure-devices-int.net];DeviceId=[Device ID goes here];SharedAccessKey=[Device key goes here];</pre>
    *                   <pre>HostName=[IoT Hub name goes here].[IoT Hub suffix goes here, e.g., private.azure-devices-int.net];DeviceId=[Device ID goes here];SharedAccessSignature=SharedAccessSignature sr=[IoT Hub name goes here].[IoT Hub suffix goes here, e.g., private.azure-devices-int.net]/devices/[Device ID goes here]&sig=[SAS Token goes here]&se=[Expiry Time goes here];</pre>
    *                </blockquote>
    *
    * @return    A non-NULL @c IOTHUB_DEVICE_CLIENT_HANDLE value that is used when
    *             invoking other functions for IoT Hub client and @c NULL on failure.
    */
    MOCKABLE_FUNCTION(, IOTHUB_DEVICE_CLIENT_HANDLE, IoTHubDeviceClient_CreateFromConnectionString, const char*, connectionString, IOTHUB_CLIENT_TRANSPORT_PROVIDER, protocol);

    /**
    * @brief    Creates a IoT Hub client for communication with an existing IoT
    *           Hub using the specified parameters.
    *
    * @param    config    Pointer to an @c IOTHUB_CLIENT_CONFIG structure
    *
    *           The API does not allow sharing of a connection across multiple
    *           devices. This is a blocking call.
    *
    * @return   A non-NULL @c IOTHUB_DEVICE_CLIENT_HANDLE value that is used when
    *           invoking other functions for IoT Hub client and @c NULL on failure.
    */
    MOCKABLE_FUNCTION(, IOTHUB_DEVICE_CLIENT_HANDLE, IoTHubDeviceClient_Create, const IOTHUB_CLIENT_CONFIG*, config);

    /**
    * @brief    Creates a IoT Hub client for communication with an existing IoT
    *           Hub using the specified parameters.
    *
    * @param    transportHandle     TRANSPORT_HANDLE which represents a connection.
    * @param    config              Pointer to an @c IOTHUB_CLIENT_CONFIG structure
    *
    *           The API allows sharing of a connection across multiple
    *           devices. This is a blocking call.
    *
    * @return   A non-NULL @c IOTHUB_DEVICE_CLIENT_HANDLE value that is used when
    *           invoking other functions for IoT Hub client and @c NULL on failure.
    */
    MOCKABLE_FUNCTION(, IOTHUB_DEVICE_CLIENT_HANDLE, IoTHubDeviceClient_CreateWithTransport, TRANSPORT_HANDLE, transportHandle, const IOTHUB_CLIENT_CONFIG*, config);

    /**
    * @brief    Creates a IoT Hub client for communication with an existing IoT
    *           Hub using the device auth.
    *
    * @param    iothub_uri      Pointer to an ioThub hostname received in the registration process
    * @param    device_id       Pointer to the device Id of the device
    * @param    protocol        Function pointer for protocol implementation
    *
    * @return    A non-NULL @c IOTHUB_DEVICE_CLIENT_HANDLE value that is used when
    *            invoking other functions for IoT Hub client and @c NULL on failure.
    */
    MOCKABLE_FUNCTION(, IOTHUB_DEVICE_CLIENT_HANDLE, IoTHubDeviceClient_CreateFromDeviceAuth, const char*, iothub_uri, const char*, device_id, IOTHUB_CLIENT_TRANSPORT_PROVIDER, protocol);

    /**
    * @brief    Disposes of resources allocated by the IoT Hub client. This is a
    *           blocking call.
    *
    * @param    iotHubClientHandle    The handle created by a call to the create function.
    */
    MOCKABLE_FUNCTION(, void, IoTHubDeviceClient_Destroy, IOTHUB_DEVICE_CLIENT_HANDLE, iotHubClientHandle);

    /**
    * @brief    Asynchronous call to send the message specified by @p eventMessageHandle.
    *
    * @param    iotHubClientHandle              The handle created by a call to the create function.
    * @param    eventMessageHandle              The handle to an IoT Hub message.
    * @param    eventConfirmationCallback       The callback specified by the device for receiving
    *                                           confirmation of the delivery of the IoT Hub message.
    *                                           This callback can be expected to invoke the
    *                                           IoTHubDeviceClient_SendEventAsync function for the
    *                                           same message in an attempt to retry sending a failing
    *                                           message. The user can specify a @c NULL value here to
    *                                           indicate that no callback is required.
    * @param    userContextCallback             User specified context that will be provided to the
    *                                           callback. This can be @c NULL.
    *
    *           @b NOTE: The application behavior is undefined if the user calls
    *           the IoTHubDeviceClient_Destroy function from within any callback.
    * @remarks
    *           The IOTHUB_MESSAGE_HANDLE instance provided as argument is copied by the function,
    *           so this argument can be destroyed by the calling application right after IoTHubDeviceClient_SendEventAsync returns.
    *           The copy of @c eventMessageHandle is later destroyed by the iothub client when the message is effectively sent, if a failure sending it occurs, or if the client is destroyed.
    * @return   IOTHUB_CLIENT_OK upon success or an error code upon failure.
    */
    MOCKABLE_FUNCTION(, IOTHUB_CLIENT_RESULT, IoTHubDeviceClient_SendEventAsync, IOTHUB_DEVICE_CLIENT_HANDLE, iotHubClientHandle, IOTHUB_MESSAGE_HANDLE, eventMessageHandle, IOTHUB_CLIENT_EVENT_CONFIRMATION_CALLBACK, eventConfirmationCallback, void*, userContextCallback);

    /**
    * @brief    This function returns the current sending status for IoTHubClient.
    *
    * @param    iotHubClientHandle        The handle created by a call to the create function.
    * @param    iotHubClientStatus        The sending state is populated at the address pointed
    *                                     at by this parameter. The value will be set to
    *                                     @c IOTHUB_CLIENT_SEND_STATUS_IDLE if there is currently
    *                                     no item to be sent and @c IOTHUB_CLIENT_SEND_STATUS_BUSY
    *                                     if there are.
    *
    * @remark    Does not return information related to uploads initiated by IoTHubDeviceClient_UploadToBlob or IoTHubDeviceClient_UploadMultipleBlocksToBlob.
    *
    * @return    IOTHUB_CLIENT_OK upon success or an error code upon failure.
    */
    MOCKABLE_FUNCTION(, IOTHUB_CLIENT_RESULT, IoTHubDeviceClient_GetSendStatus, IOTHUB_DEVICE_CLIENT_HANDLE, iotHubClientHandle, IOTHUB_CLIENT_STATUS*, iotHubClientStatus);

    /**
    * @brief    Sets up the message callback to be invoked when IoT Hub issues a
    *           message to the device. This is a blocking call.
    *
    * @param    iotHubClientHandle          The handle created by a call to the create function.
    * @param    messageCallback             The callback specified by the device for receiving
    *                                       messages from IoT Hub.
    * @param    userContextCallback         User specified context that will be provided to the
    *                                       callback. This can be @c NULL.
    *
    *           @b NOTE: The application behavior is undefined if the user calls
    *           the IoTHubDeviceClient_Destroy function from within any callback.
    *
    * @return   IOTHUB_CLIENT_OK upon success or an error code upon failure.
    */
    MOCKABLE_FUNCTION(, IOTHUB_CLIENT_RESULT, IoTHubDeviceClient_SetMessageCallback, IOTHUB_DEVICE_CLIENT_HANDLE, iotHubClientHandle, IOTHUB_CLIENT_MESSAGE_CALLBACK_ASYNC, messageCallback, void*, userContextCallback);

    /**
    * @brief    Sets up the connection status callback to be invoked representing the status of
    *           the connection to IOT Hub. This is a blocking call.
    *
    * @param    iotHubClientHandle              The handle created by a call to the create function.
    * @param    connectionStatusCallback        The callback specified by the device for receiving
    *                                           updates about the status of the connection to IoT Hub.
    * @param    userContextCallback             User specified context that will be provided to the
    *                                           callback. This can be @c NULL.
    *
    *           @b NOTE: The application behavior is undefined if the user calls
    *           the IoTHubDeviceClient_Destroy function from within any callback.
    *
    * @remark   Callback specified will not receive connection status change notifications for upload connections created with IoTHubDeviceClient_UploadToBlob or IoTHubDeviceClient_UploadMultipleBlocksToBlob.
    *
    * @return   IOTHUB_CLIENT_OK upon success or an error code upon failure.
    */
    MOCKABLE_FUNCTION(, IOTHUB_CLIENT_RESULT, IoTHubDeviceClient_SetConnectionStatusCallback, IOTHUB_DEVICE_CLIENT_HANDLE, iotHubClientHandle, IOTHUB_CLIENT_CONNECTION_STATUS_CALLBACK, connectionStatusCallback, void*, userContextCallback);

    /**
    * @brief    Sets up the connection status callback to be invoked representing the status of
    *           the connection to IOT Hub. This is a blocking call.
    *
    * @param    iotHubClientHandle              The handle created by a call to the create function.
    * @param    retryPolicy                     The policy to use to reconnect to IoT Hub when a
    *                                           connection drops.
    * @param    retryTimeoutLimitInSeconds      Maximum amount of time(seconds) to attempt reconnection when a
    *                                           connection drops to IOT Hub.
    *
    *           @b NOTE: The application behavior is undefined if the user calls
    *           the IoTHubDeviceClient_Destroy function from within any callback.
    *
    * @remark   Uploads initiated by IoTHubDeviceClient_UploadToBlob or IoTHubDeviceClient_UploadMultipleBlocksToBlob do not have automatic retries and do not honor the retryPolicy settings.
    *
    * @return   IOTHUB_CLIENT_OK upon success or an error code upon failure.
    */
    MOCKABLE_FUNCTION(, IOTHUB_CLIENT_RESULT, IoTHubDeviceClient_SetRetryPolicy, IOTHUB_DEVICE_CLIENT_HANDLE, iotHubClientHandle, IOTHUB_CLIENT_RETRY_POLICY, retryPolicy, size_t, retryTimeoutLimitInSeconds);

    /**
    * @brief    Sets up the connection status callback to be invoked representing the status of
    * the connection to IOT Hub. This is a blocking call.
    *
    * @param    iotHubClientHandle              The handle created by a call to the create function.
    * @param    retryPolicy                     Out parameter containing the policy to use to reconnect to IoT Hub.
    * @param    retryTimeoutLimitInSeconds      Out parameter containing maximum amount of time in seconds to attempt reconnection
    *                                           to IOT Hub.
    *
    *           @b NOTE: The application behavior is undefined if the user calls
    *           the IoTHubDeviceClient_Destroy function from within any callback.
    *
    * @return   IOTHUB_CLIENT_OK upon success or an error code upon failure.
    */
    MOCKABLE_FUNCTION(, IOTHUB_CLIENT_RESULT, IoTHubDeviceClient_GetRetryPolicy, IOTHUB_DEVICE_CLIENT_HANDLE, iotHubClientHandle, IOTHUB_CLIENT_RETRY_POLICY*, retryPolicy, size_t*, retryTimeoutLimitInSeconds);

    /**
    * @brief    This function returns in the out parameter @p lastMessageReceiveTime
    *           what was the value of the @c time function when the last message was
    *           received at the client.
    *
    * @param    iotHubClientHandle           The handle created by a call to the create function.
    * @param    lastMessageReceiveTime       Out parameter containing the value of @c time function
    *                                        when the last message was received.
    *
    * @return   IOTHUB_CLIENT_OK upon success or an error code upon failure.
    */
    MOCKABLE_FUNCTION(, IOTHUB_CLIENT_RESULT, IoTHubDeviceClient_GetLastMessageReceiveTime, IOTHUB_DEVICE_CLIENT_HANDLE, iotHubClientHandle, time_t*, lastMessageReceiveTime);

    /**
    * @brief    This API sets a runtime option identified by parameter @p optionName
    *           to a value pointed to by @p value. @p optionName and the data type
    *           @p value is pointing to are specific for every option.
    *
    * @param    iotHubClientHandle      The handle created by a call to the create function.
    * @param    optionName              Name of the option.
    * @param    value                   The value.
    *
    * @remarks  Documentation for configuration options is available at https://github.com/Azure/azure-iot-sdk-c/blob/master/doc/Iothub_sdk_options.md.
    * 
    * @return   IOTHUB_CLIENT_OK upon success or an error code upon failure.
    */
    MOCKABLE_FUNCTION(, IOTHUB_CLIENT_RESULT, IoTHubDeviceClient_SetOption, IOTHUB_DEVICE_CLIENT_HANDLE, iotHubClientHandle, const char*, optionName, const void*, value);

    /**
    * @brief    This API specifies a callback to be used when the device receives a state update.
    *
    * @param    iotHubClientHandle          The handle created by a call to the create function.
    * @param    deviceTwinCallback          The callback specified by the device client to be used for updating
    *                                       the desired state. The callback will be called in response to a
    *                                       request send by the IoTHub services. The payload will be passed to the
    *                                       callback, along with two version numbers:
    *                                           - Desired:
    *                                           - LastSeenReported:
    * @param    userContextCallback         User specified context that will be provided to the
    *                                       callback. This can be @c NULL.
    *
    *           @b NOTE: The application behavior is undefined if the user calls
    *           the IoTHubDeviceClient_Destroy function from within any callback.
    *
    * @return   IOTHUB_CLIENT_OK upon success or an error code upon failure.
    */
    MOCKABLE_FUNCTION(, IOTHUB_CLIENT_RESULT, IoTHubDeviceClient_SetDeviceTwinCallback, IOTHUB_DEVICE_CLIENT_HANDLE, iotHubClientHandle, IOTHUB_CLIENT_DEVICE_TWIN_CALLBACK, deviceTwinCallback, void*, userContextCallback);

    /**
    * @brief    This API sends a report of the device's properties and their current values.
    *
    * @param    iotHubClientHandle          The handle created by a call to the create function.
    * @param    reportedState               The current device property values to be 'reported' to the IoTHub.
    * @param    reportedStateCallback       The callback specified by the device client to be called with the
    *                                       result of the transaction.
    * @param    userContextCallback         User specified context that will be provided to the
    *                                       callback. This can be @c NULL.
    *
    *           @b NOTE: The application behavior is undefined if the user calls
    *           the IoTHubDeviceClient_Destroy function from within any callback.
    *
    * @return   IOTHUB_CLIENT_OK upon success or an error code upon failure.
    */
    MOCKABLE_FUNCTION(, IOTHUB_CLIENT_RESULT, IoTHubDeviceClient_SendReportedState, IOTHUB_DEVICE_CLIENT_HANDLE, iotHubClientHandle, const unsigned char*, reportedState, size_t, size, IOTHUB_CLIENT_REPORTED_STATE_CALLBACK, reportedStateCallback, void*, userContextCallback);

    /**
    * @brief    This API provides a way to retrieve the complete device Twin properties on-demand.
    *
    * @param    iotHubClientHandle       The handle created by a call to the create function.
    * @param    deviceTwinCallback       The callback invoked to provide the complete Device Twin properties once its retrieval is completed by the client.
    *                                    If any failures occur, the callback is invoked passing @c NULL as payLoad and zero as size.
    * @param    userContextCallback      User specified context that will be provided to the
    *                                    callback. This can be @c NULL.
    *
    *            @b NOTE: The application behavior is undefined if the user calls
    *            the IoTHubDeviceClient_Destroy function from within any callback.
    *
    * @return    IOTHUB_CLIENT_OK upon success or an error code upon failure.
    */
    MOCKABLE_FUNCTION(, IOTHUB_CLIENT_RESULT, IoTHubDeviceClient_GetTwinAsync, IOTHUB_DEVICE_CLIENT_HANDLE, iotHubClientHandle, IOTHUB_CLIENT_DEVICE_TWIN_CALLBACK, deviceTwinCallback, void*, userContextCallback);

    /**
    * @brief    This API sets the callback for async cloud to device method calls.
    *
    * @param    iotHubClientHandle              The handle created by a call to the create function.
    * @param    inboundDeviceMethodCallback     The callback which will be called by IoTHub.
    * @param    userContextCallback             User specified context that will be provided to the
    *                                           callback. This can be @c NULL.
    *
    * @return   IOTHUB_CLIENT_OK upon success or an error code upon failure.
    */
    MOCKABLE_FUNCTION(, IOTHUB_CLIENT_RESULT, IoTHubDeviceClient_SetDeviceMethodCallback, IOTHUB_DEVICE_CLIENT_HANDLE, iotHubClientHandle, IOTHUB_CLIENT_DEVICE_METHOD_CALLBACK_ASYNC, deviceMethodCallback, void*, userContextCallback);

    /**
    * @brief    This API responds to an asnyc method callback identified the methodId.
    *
    * @param    iotHubClientHandle      The handle created by a call to the create function.
    * @param    methodId                The methodId of the Device Method callback.
    * @param    response                The response data for the method callback.
    * @param    response_size           The size of the response data buffer.
    * @param    status_response         The status response of the method callback.
    *
    * @return   IOTHUB_CLIENT_OK upon success or an error code upon failure.
    */
    MOCKABLE_FUNCTION(, IOTHUB_CLIENT_RESULT, IoTHubDeviceClient_DeviceMethodResponse, IOTHUB_DEVICE_CLIENT_HANDLE, iotHubClientHandle, METHOD_HANDLE, methodId, const unsigned char*, response, size_t, response_size, int, statusCode);

#ifndef DONT_USE_UPLOADTOBLOB
    /**
    * @brief    IoTHubDeviceClient_UploadToBlobAsync uploads data from memory to a file in Azure Blob Storage.
    *
    * @param    iotHubClientHandle                  The handle created by a call to the IoTHubDeviceClient_Create function.
    * @param    destinationFileName                 The name of the file to be created in Azure Blob Storage.
    * @param    source                              The source of data.
    * @param    size                                The size of data.
    * @param    iotHubClientFileUploadCallback      A callback to be invoked when the file upload operation has finished.
    * @param    context                             A user-provided context to be passed to the file upload callback.
    *
    * @return   IOTHUB_CLIENT_OK upon success or an error code upon failure.
    */
    MOCKABLE_FUNCTION(, IOTHUB_CLIENT_RESULT, IoTHubDeviceClient_UploadToBlobAsync, IOTHUB_DEVICE_CLIENT_HANDLE, iotHubClientHandle, const char*, destinationFileName, const unsigned char*, source, size_t, size, IOTHUB_CLIENT_FILE_UPLOAD_CALLBACK, iotHubClientFileUploadCallback, void*, context);

    /**
    * @brief                          Uploads a file to a Blob storage in chunks, fed through the callback function provided by the user.
    * @remarks                        This function allows users to upload large files in chunks, not requiring the whole file content to be passed in memory.
    * @param iotHubClientHandle       The handle created by a call to the IoTHubDeviceClient_Create function.
    * @param destinationFileName      The name of the file to be created in Azure Blob Storage.
    * @param getDataCallbackEx        A callback to be invoked to acquire the file chunks to be uploaded, as well as to indicate the status of the upload of the previous block.
    * @param context                  Any data provided by the user to serve as context on getDataCallback.
    * @returns                        An IOTHUB_CLIENT_RESULT value indicating the success or failure of the API call.
    */
    MOCKABLE_FUNCTION(, IOTHUB_CLIENT_RESULT, IoTHubDeviceClient_UploadMultipleBlocksToBlobAsync, IOTHUB_DEVICE_CLIENT_HANDLE, iotHubClientHandle, const char*, destinationFileName, IOTHUB_CLIENT_FILE_UPLOAD_GET_DATA_CALLBACK_EX, getDataCallbackEx, void*, context);

#endif /* DONT_USE_UPLOADTOBLOB */

    /**
    * @brief    This API sends an acknowledgement to Azure IoT Hub that a cloud-to-device message has been received and frees resources associated with the message.
    *
    * @param    iotHubClientHandle              The handle created by a call to a create function.
    * @param    message                         The cloud-to-device message received through the callback provided to IoTHubDeviceClient_SetMessageCallback.
    * @param    disposition                     Acknowledgement option for the message.
    *
    * @warning  This function is to be used only when IOTHUBMESSAGE_ASYNC_ACK is used in the callback for incoming cloud-to-device messages.
    * @remarks
    *           If your cloud-to-device message callback returned IOTHUBMESSAGE_ASYNC_ACK, it MUST call this API eventually.
    *           Beyond sending acknowledgment to the service, this method also handles freeing message's memory.
    *           Not calling this function will result in memory leaks.
    *           Depending on the protocol used, this API will acknowledge cloud-to-device messages differently:
    *           AMQP: A MESSAGE DISPOSITION is sent using the `disposition` option provided.
    *           MQTT: A PUBACK is sent if `disposition` is `IOTHUBMESSAGE_ACCEPTED`. Passing any other option results in no PUBACK sent for the message.
    *           HTTP: A HTTP request is sent using the `disposition` option provided.
    * @return   IOTHUB_CLIENT_OK upon success, or an error code upon failure.
    */
    MOCKABLE_FUNCTION(, IOTHUB_CLIENT_RESULT, IoTHubDeviceClient_SendMessageDisposition, IOTHUB_DEVICE_CLIENT_HANDLE, iotHubClientHandle, IOTHUB_MESSAGE_HANDLE, message, IOTHUBMESSAGE_DISPOSITION_RESULT, disposition);

<<<<<<< HEAD
=======
    /**
     * @brief    This API enables the device to use specific IoTHub features that are configured via device twins.
     *
     * @param    iotHubClientHandle        The handle created by a call to the create function.
     * @param    policyType                The policy type that will be accepted from Azure IoT Hub.
     * @param    enablePolicyConfiguration   True to enable parsing device twin for specific feature configuration.
                                           Default is false.
     *
     * @return    IOTHUB_CLIENT_OK upon success or an error code upon failure.
     */
    MOCKABLE_FUNCTION(, IOTHUB_CLIENT_RESULT, IoTHubDeviceClient_EnablePolicyConfiguration, IOTHUB_DEVICE_CLIENT_HANDLE, iotHubClientHandle, POLICY_CONFIGURATION_TYPE, policyType, bool, enablePolicyConfiguration);

>>>>>>> 18aa9056
#ifdef __cplusplus
}
#endif

#endif /* IOTHUB_DEVICE_CLIENT_H */<|MERGE_RESOLUTION|>--- conflicted
+++ resolved
@@ -369,8 +369,6 @@
     */
     MOCKABLE_FUNCTION(, IOTHUB_CLIENT_RESULT, IoTHubDeviceClient_SendMessageDisposition, IOTHUB_DEVICE_CLIENT_HANDLE, iotHubClientHandle, IOTHUB_MESSAGE_HANDLE, message, IOTHUBMESSAGE_DISPOSITION_RESULT, disposition);
 
-<<<<<<< HEAD
-=======
     /**
      * @brief    This API enables the device to use specific IoTHub features that are configured via device twins.
      *
@@ -383,7 +381,6 @@
      */
     MOCKABLE_FUNCTION(, IOTHUB_CLIENT_RESULT, IoTHubDeviceClient_EnablePolicyConfiguration, IOTHUB_DEVICE_CLIENT_HANDLE, iotHubClientHandle, POLICY_CONFIGURATION_TYPE, policyType, bool, enablePolicyConfiguration);
 
->>>>>>> 18aa9056
 #ifdef __cplusplus
 }
 #endif
