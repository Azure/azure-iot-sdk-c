// Copyright (c) Microsoft. All rights reserved.
// Licensed under the MIT license. See LICENSE file in the project root for full license information.

/** @file iothub_device_client.h
*    @brief Extends the IoTHubCLient_LL with additional features.
*
*    @details IoTHubDeviceClient extends the IoTHubDeviceClient_LL
*             with 2 features:
*                - scheduling the work for the IoTHubDeviceClient from a
*                  thread, so that the user does not need to create their
*                  own thread
*                - thread-safe APIs
*/

#ifndef IOTHUB_DEVICE_CLIENT_H
#define IOTHUB_DEVICE_CLIENT_H

#include <stddef.h>
#include <stdint.h>

#include "umock_c/umock_c_prod.h"
#include "iothub_transport_ll.h"
#include "iothub_client_core_ll.h"
#include "iothub_client_core.h"
#include "iothub_device_client_ll.h"

#ifndef IOTHUB_DEVICE_CLIENT_INSTANCE_TYPE
typedef IOTHUB_CLIENT_CORE_HANDLE IOTHUB_DEVICE_CLIENT_HANDLE;
#define IOTHUB_DEVICE_CLIENT_INSTANCE_TYPE
#endif // IOTHUB_CLIENT_INSTANCE


#ifdef __cplusplus
extern "C"
{
#endif

    /**
    * @brief    Creates a IoT Hub client for communication with an existing
    *           IoT Hub using the specified connection string parameter.
    *
    * @param    connectionString    Pointer to a character string
    * @param    protocol            Function pointer for protocol implementation
    *
    *            Sample connection string:
    *                <blockquote>
    *                    <pre>HostName=[IoT Hub name goes here].[IoT Hub suffix goes here, e.g., private.azure-devices-int.net];DeviceId=[Device ID goes here];SharedAccessKey=[Device key goes here];</pre>
    *                   <pre>HostName=[IoT Hub name goes here].[IoT Hub suffix goes here, e.g., private.azure-devices-int.net];DeviceId=[Device ID goes here];SharedAccessSignature=SharedAccessSignature sr=[IoT Hub name goes here].[IoT Hub suffix goes here, e.g., private.azure-devices-int.net]/devices/[Device ID goes here]&sig=[SAS Token goes here]&se=[Expiry Time goes here];</pre>
    *                </blockquote>
    *
    * @return    A non-NULL @c IOTHUB_DEVICE_CLIENT_HANDLE value that is used when
    *             invoking other functions for IoT Hub client and @c NULL on failure.
    */
    MOCKABLE_FUNCTION(, IOTHUB_DEVICE_CLIENT_HANDLE, IoTHubDeviceClient_CreateFromConnectionString, const char*, connectionString, IOTHUB_CLIENT_TRANSPORT_PROVIDER, protocol);

    /**
    * @brief    Creates a IoT Hub client for communication with an existing IoT
    *           Hub using the specified parameters.
    *
    * @param    config    Pointer to an @c IOTHUB_CLIENT_CONFIG structure
    *
    *           The API does not allow sharing of a connection across multiple
    *           devices. This is a blocking call.
    *
    * @return   A non-NULL @c IOTHUB_DEVICE_CLIENT_HANDLE value that is used when
    *           invoking other functions for IoT Hub client and @c NULL on failure.
    */
    MOCKABLE_FUNCTION(, IOTHUB_DEVICE_CLIENT_HANDLE, IoTHubDeviceClient_Create, const IOTHUB_CLIENT_CONFIG*, config);

    /**
    * @brief    Creates a IoT Hub client for communication with an existing IoT
    *           Hub using the specified parameters.
    *
    * @param    transportHandle     TRANSPORT_HANDLE which represents a connection.
    * @param    config              Pointer to an @c IOTHUB_CLIENT_CONFIG structure
    *
    *           The API allows sharing of a connection across multiple
    *           devices. This is a blocking call.
    *
    * @return   A non-NULL @c IOTHUB_DEVICE_CLIENT_HANDLE value that is used when
    *           invoking other functions for IoT Hub client and @c NULL on failure.
    */
    MOCKABLE_FUNCTION(, IOTHUB_DEVICE_CLIENT_HANDLE, IoTHubDeviceClient_CreateWithTransport, TRANSPORT_HANDLE, transportHandle, const IOTHUB_CLIENT_CONFIG*, config);

    /**
    * @brief    Creates a IoT Hub client for communication with an existing IoT
    *           Hub using the device auth.
    *
    * @param    iothub_uri      Pointer to an ioThub hostname received in the registration process
    * @param    device_id       Pointer to the device Id of the device
    * @param    protocol        Function pointer for protocol implementation
    *
    * @return    A non-NULL @c IOTHUB_DEVICE_CLIENT_HANDLE value that is used when
    *            invoking other functions for IoT Hub client and @c NULL on failure.
    */
    MOCKABLE_FUNCTION(, IOTHUB_DEVICE_CLIENT_HANDLE, IoTHubDeviceClient_CreateFromDeviceAuth, const char*, iothub_uri, const char*, device_id, IOTHUB_CLIENT_TRANSPORT_PROVIDER, protocol);

    /**
    * @brief    Disposes of resources allocated by the IoT Hub client. This is a
    *           blocking call.
    *
    * @param    iotHubClientHandle    The handle created by a call to the create function.
    */
    MOCKABLE_FUNCTION(, void, IoTHubDeviceClient_Destroy, IOTHUB_DEVICE_CLIENT_HANDLE, iotHubClientHandle);

    /**
    * @brief    Asynchronous call to send the message specified by @p eventMessageHandle.
    *
    * @param    iotHubClientHandle              The handle created by a call to the create function.
    * @param    eventMessageHandle              The handle to an IoT Hub message.
    * @param    eventConfirmationCallback       The callback specified by the device for receiving
    *                                           confirmation of the delivery of the IoT Hub message.
    *                                           This callback can be expected to invoke the
    *                                           IoTHubDeviceClient_SendEventAsync function for the
    *                                           same message in an attempt to retry sending a failing
    *                                           message. The user can specify a @c NULL value here to
    *                                           indicate that no callback is required.
    * @param    userContextCallback             User specified context that will be provided to the
    *                                           callback. This can be @c NULL.
    *
    *           @b NOTE: The application behavior is undefined if the user calls
<<<<<<< HEAD
    *           the ::IoTHubDeviceClient_Destroy function from within any callback.
=======
    *           the IoTHubDeviceClient_Destroy function from within any callback.
>>>>>>> 7f30cb95
    * @remarks
    *           The IOTHUB_MESSAGE_HANDLE instance provided as argument is copied by the function,
    *           so this argument can be destroyed by the calling application right after IoTHubDeviceClient_SendEventAsync returns.
    *           The copy of @c eventMessageHandle is later destroyed by the iothub client when the message is effectively sent, if a failure sending it occurs, or if the client is destroyed.
    * @return   IOTHUB_CLIENT_OK upon success or an error code upon failure.
    */
    MOCKABLE_FUNCTION(, IOTHUB_CLIENT_RESULT, IoTHubDeviceClient_SendEventAsync, IOTHUB_DEVICE_CLIENT_HANDLE, iotHubClientHandle, IOTHUB_MESSAGE_HANDLE, eventMessageHandle, IOTHUB_CLIENT_EVENT_CONFIRMATION_CALLBACK, eventConfirmationCallback, void*, userContextCallback);

    /**
    * @brief    This function returns the current sending status for IoTHubClient.
    *
    * @param    iotHubClientHandle        The handle created by a call to the create function.
    * @param    iotHubClientStatus        The sending state is populated at the address pointed
    *                                     at by this parameter. The value will be set to
    *                                     @c IOTHUB_CLIENT_SEND_STATUS_IDLE if there is currently
    *                                     no item to be sent and @c IOTHUB_CLIENT_SEND_STATUS_BUSY
    *                                     if there are.
    *
    * @remark    Does not return information related to uploads initiated by IoTHubDeviceClient_UploadToBlob or IoTHubDeviceClient_UploadMultipleBlocksToBlob.
    *
    * @return    IOTHUB_CLIENT_OK upon success or an error code upon failure.
    */
    MOCKABLE_FUNCTION(, IOTHUB_CLIENT_RESULT, IoTHubDeviceClient_GetSendStatus, IOTHUB_DEVICE_CLIENT_HANDLE, iotHubClientHandle, IOTHUB_CLIENT_STATUS*, iotHubClientStatus);

    /**
    * @brief    Sets up the message callback to be invoked when IoT Hub issues a
    *           message to the device. This is a blocking call.
    *
    * @param    iotHubClientHandle          The handle created by a call to the create function.
    * @param    messageCallback             The callback specified by the device for receiving
    *                                       messages from IoT Hub.
    * @param    userContextCallback         User specified context that will be provided to the
    *                                       callback. This can be @c NULL.
    *
    *           @b NOTE: The application behavior is undefined if the user calls
    *           the IoTHubDeviceClient_Destroy function from within any callback.
    *
    * @return   IOTHUB_CLIENT_OK upon success or an error code upon failure.
    */
    MOCKABLE_FUNCTION(, IOTHUB_CLIENT_RESULT, IoTHubDeviceClient_SetMessageCallback, IOTHUB_DEVICE_CLIENT_HANDLE, iotHubClientHandle, IOTHUB_CLIENT_MESSAGE_CALLBACK_ASYNC, messageCallback, void*, userContextCallback);

    /**
    * @brief    Sets up the connection status callback to be invoked representing the status of
    *           the connection to IOT Hub. This is a blocking call.
    *
    * @param    iotHubClientHandle              The handle created by a call to the create function.
    * @param    connectionStatusCallback        The callback specified by the device for receiving
    *                                           updates about the status of the connection to IoT Hub.
    * @param    userContextCallback             User specified context that will be provided to the
    *                                           callback. This can be @c NULL.
    *
    *           @b NOTE: The application behavior is undefined if the user calls
    *           the IoTHubDeviceClient_Destroy function from within any callback.
    *
    * @remark   Callback specified will not receive connection status change notifications for upload connections created with IoTHubDeviceClient_UploadToBlob or IoTHubDeviceClient_UploadMultipleBlocksToBlob.
    *
    * @return   IOTHUB_CLIENT_OK upon success or an error code upon failure.
    */
    MOCKABLE_FUNCTION(, IOTHUB_CLIENT_RESULT, IoTHubDeviceClient_SetConnectionStatusCallback, IOTHUB_DEVICE_CLIENT_HANDLE, iotHubClientHandle, IOTHUB_CLIENT_CONNECTION_STATUS_CALLBACK, connectionStatusCallback, void*, userContextCallback);

    /**
    * @brief    Sets up the connection status callback to be invoked representing the status of
    *           the connection to IOT Hub. This is a blocking call.
    *
    * @param    iotHubClientHandle              The handle created by a call to the create function.
    * @param    retryPolicy                     The policy to use to reconnect to IoT Hub when a
    *                                           connection drops.
    * @param    retryTimeoutLimitInSeconds      Maximum amount of time(seconds) to attempt reconnection when a
    *                                           connection drops to IOT Hub.
    *
    *           @b NOTE: The application behavior is undefined if the user calls
    *           the IoTHubDeviceClient_Destroy function from within any callback.
    *
    * @remark   Uploads initiated by IoTHubDeviceClient_UploadToBlob or IoTHubDeviceClient_UploadMultipleBlocksToBlob do not have automatic retries and do not honor the retryPolicy settings.
    *
    * @return   IOTHUB_CLIENT_OK upon success or an error code upon failure.
    */
    MOCKABLE_FUNCTION(, IOTHUB_CLIENT_RESULT, IoTHubDeviceClient_SetRetryPolicy, IOTHUB_DEVICE_CLIENT_HANDLE, iotHubClientHandle, IOTHUB_CLIENT_RETRY_POLICY, retryPolicy, size_t, retryTimeoutLimitInSeconds);

    /**
    * @brief    Sets up the connection status callback to be invoked representing the status of
    * the connection to IOT Hub. This is a blocking call.
    *
    * @param    iotHubClientHandle              The handle created by a call to the create function.
    * @param    retryPolicy                     Out parameter containing the policy to use to reconnect to IoT Hub.
    * @param    retryTimeoutLimitInSeconds      Out parameter containing maximum amount of time in seconds to attempt reconnection
    *                                           to IOT Hub.
    *
    *           @b NOTE: The application behavior is undefined if the user calls
    *           the IoTHubDeviceClient_Destroy function from within any callback.
    *
    * @return   IOTHUB_CLIENT_OK upon success or an error code upon failure.
    */
    MOCKABLE_FUNCTION(, IOTHUB_CLIENT_RESULT, IoTHubDeviceClient_GetRetryPolicy, IOTHUB_DEVICE_CLIENT_HANDLE, iotHubClientHandle, IOTHUB_CLIENT_RETRY_POLICY*, retryPolicy, size_t*, retryTimeoutLimitInSeconds);

    /**
    * @brief    This function returns in the out parameter @p lastMessageReceiveTime
    *           what was the value of the @c time function when the last message was
    *           received at the client.
    *
    * @param    iotHubClientHandle           The handle created by a call to the create function.
    * @param    lastMessageReceiveTime       Out parameter containing the value of @c time function
    *                                        when the last message was received.
    *
    * @return   IOTHUB_CLIENT_OK upon success or an error code upon failure.
    */
    MOCKABLE_FUNCTION(, IOTHUB_CLIENT_RESULT, IoTHubDeviceClient_GetLastMessageReceiveTime, IOTHUB_DEVICE_CLIENT_HANDLE, iotHubClientHandle, time_t*, lastMessageReceiveTime);

    /**
    * @brief    This API sets a runtime option identified by parameter @p optionName
    *           to a value pointed to by @p value. @p optionName and the data type
    *           @p value is pointing to are specific for every option.
    *
    * @param    iotHubClientHandle      The handle created by a call to the create function.
    * @param    optionName              Name of the option.
    * @param    value                   The value.
    *
    * @remarks  Documentation for configuration options is available at https://github.com/Azure/azure-iot-sdk-c/blob/master/doc/Iothub_sdk_options.md.
    * 
    * @return   IOTHUB_CLIENT_OK upon success or an error code upon failure.
    */
    MOCKABLE_FUNCTION(, IOTHUB_CLIENT_RESULT, IoTHubDeviceClient_SetOption, IOTHUB_DEVICE_CLIENT_HANDLE, iotHubClientHandle, const char*, optionName, const void*, value);

    /**
    * @brief    This API specifies a callback to be used when the device receives a state update.
    *
    * @param    iotHubClientHandle          The handle created by a call to the create function.
    * @param    deviceTwinCallback          The callback specified by the device client to be used for updating
    *                                       the desired state. The callback will be called in response to a
    *                                       request send by the IoTHub services. The payload will be passed to the
    *                                       callback, along with two version numbers:
    *                                           - Desired:
    *                                           - LastSeenReported:
    * @param    userContextCallback         User specified context that will be provided to the
    *                                       callback. This can be @c NULL.
    *
    *           @b NOTE: The application behavior is undefined if the user calls
    *           the IoTHubDeviceClient_Destroy function from within any callback.
    *
    * @return   IOTHUB_CLIENT_OK upon success or an error code upon failure.
    */
    MOCKABLE_FUNCTION(, IOTHUB_CLIENT_RESULT, IoTHubDeviceClient_SetDeviceTwinCallback, IOTHUB_DEVICE_CLIENT_HANDLE, iotHubClientHandle, IOTHUB_CLIENT_DEVICE_TWIN_CALLBACK, deviceTwinCallback, void*, userContextCallback);

    /**
    * @brief    This API sends a report of the device's properties and their current values.
    *
    * @param    iotHubClientHandle          The handle created by a call to the create function.
    * @param    reportedState               The current device property values to be 'reported' to the IoTHub.
    * @param    reportedStateCallback       The callback specified by the device client to be called with the
    *                                       result of the transaction.
    * @param    userContextCallback         User specified context that will be provided to the
    *                                       callback. This can be @c NULL.
    *
    *           @b NOTE: The application behavior is undefined if the user calls
    *           the IoTHubDeviceClient_Destroy function from within any callback.
    *
    * @return   IOTHUB_CLIENT_OK upon success or an error code upon failure.
    */
    MOCKABLE_FUNCTION(, IOTHUB_CLIENT_RESULT, IoTHubDeviceClient_SendReportedState, IOTHUB_DEVICE_CLIENT_HANDLE, iotHubClientHandle, const unsigned char*, reportedState, size_t, size, IOTHUB_CLIENT_REPORTED_STATE_CALLBACK, reportedStateCallback, void*, userContextCallback);

    /**
    * @brief    This API provides a way to retrieve the complete device Twin properties on-demand.
    *
    * @param    iotHubClientHandle       The handle created by a call to the create function.
    * @param    deviceTwinCallback       The callback invoked to provide the complete Device Twin properties once its retrieval is completed by the client.
    *                                    If any failures occur, the callback is invoked passing @c NULL as payLoad and zero as size.
    * @param    userContextCallback      User specified context that will be provided to the
    *                                    callback. This can be @c NULL.
    *
    *            @b NOTE: The application behavior is undefined if the user calls
    *            the IoTHubDeviceClient_Destroy function from within any callback.
    *
    * @return    IOTHUB_CLIENT_OK upon success or an error code upon failure.
    */
    MOCKABLE_FUNCTION(, IOTHUB_CLIENT_RESULT, IoTHubDeviceClient_GetTwinAsync, IOTHUB_DEVICE_CLIENT_HANDLE, iotHubClientHandle, IOTHUB_CLIENT_DEVICE_TWIN_CALLBACK, deviceTwinCallback, void*, userContextCallback);

    /**
    * @brief    This API sets the callback for async cloud to device method calls.
    *
    * @param    iotHubClientHandle              The handle created by a call to the create function.
    * @param    inboundDeviceMethodCallback     The callback which will be called by IoTHub.
    * @param    userContextCallback             User specified context that will be provided to the
    *                                           callback. This can be @c NULL.
    *
    * @return   IOTHUB_CLIENT_OK upon success or an error code upon failure.
    */
    MOCKABLE_FUNCTION(, IOTHUB_CLIENT_RESULT, IoTHubDeviceClient_SetDeviceMethodCallback, IOTHUB_DEVICE_CLIENT_HANDLE, iotHubClientHandle, IOTHUB_CLIENT_DEVICE_METHOD_CALLBACK_ASYNC, deviceMethodCallback, void*, userContextCallback);

    /**
    * @brief    This API responds to an asnyc method callback identified the methodId.
    *
    * @param    iotHubClientHandle      The handle created by a call to the create function.
    * @param    methodId                The methodId of the Device Method callback.
    * @param    response                The response data for the method callback.
    * @param    response_size           The size of the response data buffer.
    * @param    status_response         The status response of the method callback.
    *
    * @return   IOTHUB_CLIENT_OK upon success or an error code upon failure.
    */
    MOCKABLE_FUNCTION(, IOTHUB_CLIENT_RESULT, IoTHubDeviceClient_DeviceMethodResponse, IOTHUB_DEVICE_CLIENT_HANDLE, iotHubClientHandle, METHOD_HANDLE, methodId, const unsigned char*, response, size_t, response_size, int, statusCode);

#ifndef DONT_USE_UPLOADTOBLOB
    /**
    * @brief    IoTHubDeviceClient_UploadToBlobAsync uploads data from memory to a file in Azure Blob Storage.
    *
    * @param    iotHubClientHandle                  The handle created by a call to the IoTHubDeviceClient_Create function.
    * @param    destinationFileName                 The name of the file to be created in Azure Blob Storage.
    * @param    source                              The source of data.
    * @param    size                                The size of data.
    * @param    iotHubClientFileUploadCallback      A callback to be invoked when the file upload operation has finished.
    * @param    context                             A user-provided context to be passed to the file upload callback.
    *
    * @return   IOTHUB_CLIENT_OK upon success or an error code upon failure.
    */
    MOCKABLE_FUNCTION(, IOTHUB_CLIENT_RESULT, IoTHubDeviceClient_UploadToBlobAsync, IOTHUB_DEVICE_CLIENT_HANDLE, iotHubClientHandle, const char*, destinationFileName, const unsigned char*, source, size_t, size, IOTHUB_CLIENT_FILE_UPLOAD_CALLBACK, iotHubClientFileUploadCallback, void*, context);

    /**
    * @brief                          Uploads a file to a Blob storage in chunks, fed through the callback function provided by the user.
    * @remarks                        This function allows users to upload large files in chunks, not requiring the whole file content to be passed in memory.
    * @param iotHubClientHandle       The handle created by a call to the IoTHubDeviceClient_Create function.
    * @param destinationFileName      The name of the file to be created in Azure Blob Storage.
    * @param getDataCallbackEx        A callback to be invoked to acquire the file chunks to be uploaded, as well as to indicate the status of the upload of the previous block.
    * @param context                  Any data provided by the user to serve as context on getDataCallback.
    * @returns                        An IOTHUB_CLIENT_RESULT value indicating the success or failure of the API call.
    */
    MOCKABLE_FUNCTION(, IOTHUB_CLIENT_RESULT, IoTHubDeviceClient_UploadMultipleBlocksToBlobAsync, IOTHUB_DEVICE_CLIENT_HANDLE, iotHubClientHandle, const char*, destinationFileName, IOTHUB_CLIENT_FILE_UPLOAD_GET_DATA_CALLBACK_EX, getDataCallbackEx, void*, context);

#endif /* DONT_USE_UPLOADTOBLOB */

    /**
     * @brief    This API enables the device to use specific IoTHub features that are configured via device twins.
     *
     * @param    iotHubClientHandle        The handle created by a call to the create function.
     * @param    policyType                The policy type that will be accepted from Azure IoT Hub.
     * @param    enablePolicyConfiguration   True to enable parsing device twin for specific feature configuration.
                                           Default is false.
     *
     * @return    IOTHUB_CLIENT_OK upon success or an error code upon failure.
     */
    MOCKABLE_FUNCTION(, IOTHUB_CLIENT_RESULT, IoTHubDeviceClient_EnablePolicyConfiguration, IOTHUB_DEVICE_CLIENT_HANDLE, iotHubClientHandle, POLICY_CONFIGURATION_TYPE, policyType, bool, enablePolicyConfiguration);

#ifdef __cplusplus
}
#endif

#endif /* IOTHUB_DEVICE_CLIENT_H */<|MERGE_RESOLUTION|>--- conflicted
+++ resolved
@@ -119,11 +119,7 @@
     *                                           callback. This can be @c NULL.
     *
     *           @b NOTE: The application behavior is undefined if the user calls
-<<<<<<< HEAD
-    *           the ::IoTHubDeviceClient_Destroy function from within any callback.
-=======
-    *           the IoTHubDeviceClient_Destroy function from within any callback.
->>>>>>> 7f30cb95
+    *           the IoTHubDeviceClient_Destroy function from within any callback.
     * @remarks
     *           The IOTHUB_MESSAGE_HANDLE instance provided as argument is copied by the function,
     *           so this argument can be destroyed by the calling application right after IoTHubDeviceClient_SendEventAsync returns.
