--- conflicted
+++ resolved
@@ -82,31 +82,7 @@
     MOCKABLE_FUNCTION(, IOTHUB_CLIENT_RESULT, IoTHubClient_LL_GetSendStatus, IOTHUB_CLIENT_LL_HANDLE, iotHubClientHandle, IOTHUB_CLIENT_STATUS*, iotHubClientStatus);
 
     /**
-<<<<<<< HEAD
-    * @brief    Asynchronous call to send the message specified by @p eventMessageHandle.
-    *
-    * @param    iotHubClientHandle               The handle created by a call to the create function.
-    * @param    eventMessageHandle               The handle to an IoT Hub message.
-    * @param    eventConfirmationCallback      The callback specified by the device for receiving
-    *                                         confirmation of the delivery of the IoT Hub message.
-    *                                         This callback can be expected to invoke the
-    *                                         ::IoTHubClient_LL_SendEventAsync function for the
-    *                                         same message in an attempt to retry sending a failing
-    *                                         message. The user can specify a @c NULL value here to
-    *                                         indicate that no callback is required.
-    * @param    userContextCallback            User specified context that will be provided to the
-    *                                         callback. This can be @c NULL.
-    *
-    *            @b NOTE: The application behavior is undefined if the user calls
-    *            the ::IoTHubClient_LL_Destroy function from within any callback.
-    * @remarks
-    *            The IOTHUB_MESSAGE_HANDLE instance provided as argument is copied by the function,
-    *            so this argument can be destroyed by the calling application right after IoTHubClient_LL_SendEventAsync returns.
-    *            The copy of @c eventMessageHandle is later destroyed by the iothub client when the message is effectively sent, if a failure sending it occurs, or if the client is destroyed.
-    * @return    IOTHUB_CLIENT_OK upon success or an error code upon failure.
-=======
     * @deprecated IoTHubClient_LL_SetMessageCallback is deprecated.  Use IoTHubDeviceClient_LL_SetMessageCallback instead.
->>>>>>> 7f30cb95
     */
     MOCKABLE_FUNCTION(, IOTHUB_CLIENT_RESULT, IoTHubClient_LL_SetMessageCallback, IOTHUB_CLIENT_LL_HANDLE, iotHubClientHandle, IOTHUB_CLIENT_MESSAGE_CALLBACK_ASYNC, messageCallback, void*, userContextCallback);
 
