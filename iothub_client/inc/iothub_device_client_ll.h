// Copyright (c) Microsoft. All rights reserved.
// Licensed under the MIT license. See LICENSE file in the project root for full license information.

/** @file iothub_device_client_ll.h
*    @brief     APIs that allow a user (usually a device) to communicate
*             with an Azure IoTHub.
*
*    @details IoTHubDeviceClient_LL allows a user (usually a
*             device) to communicate with an Azure IoTHub. It can send events
*             and receive messages. At any given moment in time there can only
*             be at most 1 message callback function.
*
*             This API surface contains a set of APIs that allows the user to
*             interact with the lower layer portion of the IoTHubClient. These APIs
*             contain @c _LL_ in their name, but retain the same functionality like the
*             @c IoTHubDeviceClient_... APIs, with one difference. If the @c _LL_ APIs are
*             used then the user is responsible for scheduling when the actual work done
*             by the IoTHubClient happens (when the data is sent/received on/from the network).
*             This is useful for constrained devices where spinning a separate thread is
*             often not desired.
*/

#ifndef IOTHUB_DEVICE_CLIENT_LL_H
#define IOTHUB_DEVICE_CLIENT_LL_H

#include <stddef.h>
#include <stdint.h>

#include "azure_macro_utils/macro_utils.h"
#include "umock_c/umock_c_prod.h"

#include "iothub_transport_ll.h"
#include "iothub_client_core_ll.h"

#ifdef __cplusplus
extern "C"
{
#endif

typedef struct IOTHUB_CLIENT_CORE_LL_HANDLE_DATA_TAG* IOTHUB_DEVICE_CLIENT_LL_HANDLE;


    /**
    * @brief    Creates a IoT Hub client for communication with an existing
    *           IoT Hub using the specified connection string parameter.
    *
    * @param    connectionString    Pointer to a character string
    * @param    protocol            Function pointer for protocol implementation
    *
    *            Sample connection string:
    *                <blockquote>
    *                    <pre>HostName=[IoT Hub name goes here].[IoT Hub suffix goes here, e.g., private.azure-devices-int.net];DeviceId=[Device ID goes here];SharedAccessKey=[Device key goes here];</pre>
    *                </blockquote>
    *
    * @return    A non-NULL @c IOTHUB_DEVICE_CLIENT_LL_HANDLE value that is used when
    *             invoking other functions for IoT Hub client and @c NULL on failure.
    */
     MOCKABLE_FUNCTION(, IOTHUB_DEVICE_CLIENT_LL_HANDLE, IoTHubDeviceClient_LL_CreateFromConnectionString, const char*, connectionString, IOTHUB_CLIENT_TRANSPORT_PROVIDER, protocol);

    /**
    * @brief    Creates a IoT Hub client for communication with an existing IoT
    *           Hub using the specified parameters.
    *
    * @param    config    Pointer to an @c IOTHUB_CLIENT_CONFIG structure
    *
    *           The API does not allow sharing of a connection across multiple
    *           devices. This is a blocking call.
    *
    * @return    A non-NULL @c IOTHUB_DEVICE_CLIENT_LL_HANDLE value that is used when
    *            invoking other functions for IoT Hub client and @c NULL on failure.
    */
     MOCKABLE_FUNCTION(, IOTHUB_DEVICE_CLIENT_LL_HANDLE, IoTHubDeviceClient_LL_Create, const IOTHUB_CLIENT_CONFIG*, config);

    /**
    * @brief    Creates a IoT Hub client for communication with an existing IoT
    *           Hub using an existing transport.
    *
    * @param    config    Pointer to an @c IOTHUB_CLIENT_DEVICE_CONFIG structure
    *
    *           The API *allows* sharing of a connection across multiple
    *           devices. This is a blocking call.
    *
    * @return   A non-NULL @c IOTHUB_DEVICE_CLIENT_LL_HANDLE value that is used when
    *           invoking other functions for IoT Hub client and @c NULL on failure.
    */
     MOCKABLE_FUNCTION(, IOTHUB_DEVICE_CLIENT_LL_HANDLE, IoTHubDeviceClient_LL_CreateWithTransport, const IOTHUB_CLIENT_DEVICE_CONFIG*, config);

     /**
     * @brief    Creates a IoT Hub client for communication with an existing IoT
     *           Hub using the device auth.
     *
     * @param    iothub_uri             Pointer to an ioThub hostname received in the registration process
     * @param    device_id              Pointer to the device Id of the device
     * @param    device_auth_handle     A device auth handle used to generate the connection string
     * @param    protocol               Function pointer for protocol implementation
     *
     * @return   A non-NULL @c IOTHUB_DEVICE_CLIENT_LL_HANDLE value that is used when
     *           invoking other functions for IoT Hub client and @c NULL on failure.
     */
     MOCKABLE_FUNCTION(, IOTHUB_DEVICE_CLIENT_LL_HANDLE, IoTHubDeviceClient_LL_CreateFromDeviceAuth, const char*, iothub_uri, const char*, device_id, IOTHUB_CLIENT_TRANSPORT_PROVIDER, protocol);

    /**
    * @brief    Disposes of resources allocated by the IoT Hub client. This is a
    *           blocking call.
    *
    * @param    iotHubClientHandle    The handle created by a call to the create function.
    */
     MOCKABLE_FUNCTION(, void, IoTHubDeviceClient_LL_Destroy, IOTHUB_DEVICE_CLIENT_LL_HANDLE, iotHubClientHandle);

    /**
    * @brief    Asynchronous call to send the message specified by @p eventMessageHandle.
    *
    * @param    iotHubClientHandle              The handle created by a call to the create function.
    * @param    eventMessageHandle              The handle to an IoT Hub message.
    * @param    eventConfirmationCallback       The callback specified by the device for receiving
    *                                           confirmation of the delivery of the IoT Hub message.
    *                                           This callback can be expected to invoke the
    *                                           IoTHubDeviceClient_LL_SendEventAsync function for the
    *                                           same message in an attempt to retry sending a failing
    *                                           message. The user can specify a @c NULL value here to
    *                                           indicate that no callback is required.
    * @param    userContextCallback             User specified context that will be provided to the
    *                                           callback. This can be @c NULL.
    *
    *           @b NOTE: The application behavior is undefined if the user calls
    *           the IoTHubDeviceClient_LL_Destroy function from within any callback.
    * @remarks
    *           The IOTHUB_MESSAGE_HANDLE instance provided as argument is copied by the function,
    *           so this argument can be destroyed by the calling application right after IoTHubDeviceClient_LL_SendEventAsync returns.
    *           The copy of @c eventMessageHandle is later destroyed by the iothub client when the message is effectively sent, if a failure sending it occurs, or if the client is destroyed.
    * @return   IOTHUB_CLIENT_OK upon success or an error code upon failure.
    */
     MOCKABLE_FUNCTION(, IOTHUB_CLIENT_RESULT, IoTHubDeviceClient_LL_SendEventAsync, IOTHUB_DEVICE_CLIENT_LL_HANDLE, iotHubClientHandle, IOTHUB_MESSAGE_HANDLE, eventMessageHandle, IOTHUB_CLIENT_EVENT_CONFIRMATION_CALLBACK, eventConfirmationCallback, void*, userContextCallback);

    /**
    * @brief    This function returns the current sending status for IoTHubClient.
    *
    * @param    iotHubClientHandle        The handle created by a call to the create function.
    * @param    iotHubClientStatus        The sending state is populated at the address pointed
    *                                     at by this parameter. The value will be set to
    *                                     @c IOTHUB_CLIENT_SEND_STATUS_IDLE if there is currently
    *                                     no item to be sent and @c IOTHUB_CLIENT_SEND_STATUS_BUSY
    *                                     if there are.
    *
    * @remark    Does not return information related to uploads initiated by IoTHubDeviceClient_LL_UploadToBlob or IoTHubDeviceClient_LL_UploadMultipleBlocksToBlob.
    *
    * @return    IOTHUB_CLIENT_OK upon success or an error code upon failure.
    */
     MOCKABLE_FUNCTION(, IOTHUB_CLIENT_RESULT, IoTHubDeviceClient_LL_GetSendStatus, IOTHUB_DEVICE_CLIENT_LL_HANDLE, iotHubClientHandle, IOTHUB_CLIENT_STATUS*, iotHubClientStatus);

    /**
    * @brief    Sets up the message callback to be invoked when IoT Hub issues a
    *           message to the device. This is a blocking call.
    *
    * @param    iotHubClientHandle              The handle created by a call to the create function.
    * @param    messageCallback                 The callback specified by the device for receiving
    *                                           messages from IoT Hub.
    * @param    userContextCallback             User specified context that will be provided to the
    *                                           callback. This can be @c NULL.
    *
    *           @b NOTE: The application behavior is undefined if the user calls
    *           the IoTHubDeviceClient_LL_Destroy function from within any callback.
    *
    * @return   IOTHUB_CLIENT_OK upon success or an error code upon failure.
    */
     MOCKABLE_FUNCTION(, IOTHUB_CLIENT_RESULT, IoTHubDeviceClient_LL_SetMessageCallback, IOTHUB_DEVICE_CLIENT_LL_HANDLE, iotHubClientHandle, IOTHUB_CLIENT_MESSAGE_CALLBACK_ASYNC, messageCallback, void*, userContextCallback);

    /**
    * @brief    Sets up the connection status callback to be invoked representing the status of
    * the connection to IOT Hub. This is a blocking call.
    *
    * @param    iotHubClientHandle              The handle created by a call to the create function.
    * @param    connectionStatusCallback        The callback specified by the device for receiving
    *                                           updates about the status of the connection to IoT Hub.
    * @param    userContextCallback             User specified context that will be provided to the
    *                                           callback. This can be @c NULL.
    *
    *           @b NOTE: The application behavior is undefined if the user calls
    *           the IoTHubDeviceClient_LL_Destroy function from within any callback.
    *
    * @remark   Callback specified will not receive connection status change notifications for upload connections created with IoTHubDeviceClient_LL_UploadToBlob or IoTHubDeviceClient_LL_UploadMultipleBlocksToBlob.
    *
    * @return   IOTHUB_CLIENT_OK upon success or an error code upon failure.
    */
     MOCKABLE_FUNCTION(, IOTHUB_CLIENT_RESULT, IoTHubDeviceClient_LL_SetConnectionStatusCallback, IOTHUB_DEVICE_CLIENT_LL_HANDLE, iotHubClientHandle, IOTHUB_CLIENT_CONNECTION_STATUS_CALLBACK, connectionStatusCallback, void*, userContextCallback);

    /**
    * @brief    Sets up the connection status callback to be invoked representing the status of
    * the connection to IOT Hub. This is a blocking call.
    *
    * @param    iotHubClientHandle              The handle created by a call to the create function.
    * @param    retryPolicy                     The policy to use to reconnect to IoT Hub when a
    *                                           connection drops.
    * @param    retryTimeoutLimitInSeconds      Maximum amount of time(seconds) to attempt reconnection when a
    *                                           connection drops to IOT Hub.
    *
    *           @b NOTE: The application behavior is undefined if the user calls
    *           the IoTHubDeviceClient_LL_Destroy function from within any callback.
    *
    * @remark   Uploads initiated by IoTHubDeviceClient_LL_UploadToBlob or IoTHubDeviceClient_LL_UploadMultipleBlocksToBlob do not have automatic retries and do not honor the retryPolicy settings.
    *
    * @return   IOTHUB_CLIENT_OK upon success or an error code upon failure.
    */
     MOCKABLE_FUNCTION(, IOTHUB_CLIENT_RESULT, IoTHubDeviceClient_LL_SetRetryPolicy, IOTHUB_DEVICE_CLIENT_LL_HANDLE, iotHubClientHandle, IOTHUB_CLIENT_RETRY_POLICY, retryPolicy, size_t, retryTimeoutLimitInSeconds);


    /**
    * @brief    Sets up the connection status callback to be invoked representing the status of
    * the connection to IOT Hub. This is a blocking call.
    *
    * @param    iotHubClientHandle                  The handle created by a call to the create function.
    * @param    retryPolicy                         Out parameter containing the policy to use to reconnect to IoT Hub.
    * @param    retryTimeoutLimitInSeconds          Out parameter containing maximum amount of time in seconds to attempt reconnection
                                                    to IOT Hub.
    *
    *           @b NOTE: The application behavior is undefined if the user calls
    *           the IoTHubDeviceClient_LL_Destroy function from within any callback.
    *
    * @return   IOTHUB_CLIENT_OK upon success or an error code upon failure.
    */
     MOCKABLE_FUNCTION(, IOTHUB_CLIENT_RESULT, IoTHubDeviceClient_LL_GetRetryPolicy, IOTHUB_DEVICE_CLIENT_LL_HANDLE, iotHubClientHandle, IOTHUB_CLIENT_RETRY_POLICY*, retryPolicy, size_t*, retryTimeoutLimitInSeconds);

    /**
    * @brief    This function returns in the out parameter @p lastMessageReceiveTime
    *           what was the value of the @c time function when the last message was
    *           received at the client.
    *
    * @param    iotHubClientHandle          The handle created by a call to the create function.
    * @param    lastMessageReceiveTime      Out parameter containing the value of @c time function
    *                                       when the last message was received.
    *
    * @return   IOTHUB_CLIENT_OK upon success or an error code upon failure.
    */
     MOCKABLE_FUNCTION(, IOTHUB_CLIENT_RESULT, IoTHubDeviceClient_LL_GetLastMessageReceiveTime, IOTHUB_DEVICE_CLIENT_LL_HANDLE, iotHubClientHandle, time_t*, lastMessageReceiveTime);

    /**
    * @brief    This function MUST be called by the user so work (sending/receiving data on the network,
    *           computing and enforcing timeout controls, managing the connection to the IoT Hub) can
    *           be done by the IoTHubClient.
    *           The recommended call frequency is at least once every 100 milliseconds.
    *
    * @param    iotHubClientHandle    The handle created by a call to the create function.
    *
    *           All IoTHubClient interactions (in regards to network traffic
    *           and/or user level callbacks) are the effect of calling this
    *           function and they take place synchronously inside _DoWork.
    */
     MOCKABLE_FUNCTION(, void, IoTHubDeviceClient_LL_DoWork, IOTHUB_DEVICE_CLIENT_LL_HANDLE, iotHubClientHandle);

    /**
    * @brief    This API sets a runtime option identified by parameter @p optionName
    *           to a value pointed to by @p value. @p optionName and the data type
    *           @p value is pointing to are specific for every option.
    *
    * @param    iotHubClientHandle      The handle created by a call to the create function.
    * @param    optionName              Name of the option.
    * @param    value                   The value.
    *
    * @remarks  Documentation for configuration options is available at https://github.com/Azure/azure-iot-sdk-c/blob/master/doc/Iothub_sdk_options.md.
    *
    * @return   IOTHUB_CLIENT_OK upon success or an error code upon failure.
    */
     MOCKABLE_FUNCTION(, IOTHUB_CLIENT_RESULT, IoTHubDeviceClient_LL_SetOption, IOTHUB_DEVICE_CLIENT_LL_HANDLE, iotHubClientHandle, const char*, optionName, const void*, value);

    /**
    * @brief   This API specifies a callback to be used when the device receives a desired state update.
    *
    * @param   iotHubClientHandle        The handle created by a call to the create function.
    * @param   deviceTwinCallback        The callback specified by the device client to be used for updating
    *                                    the desired state. The callback will be called in response to patch
    *                                    request send by the IoTHub services. The payload will be passed to the
    *                                    callback, along with two version numbers:
    *                                        - Desired:
    *                                        - LastSeenReported:
    * @param   userContextCallback       User specified context that will be provided to the
    *                                    callback. This can be @c NULL.
    *
    *           @b NOTE: The application behavior is undefined if the user calls
    *           the IoTHubDeviceClient_LL_Destroy function from within any callback.
    *
    * @return   IOTHUB_CLIENT_OK upon success or an error code upon failure.
    */
     MOCKABLE_FUNCTION(, IOTHUB_CLIENT_RESULT, IoTHubDeviceClient_LL_SetDeviceTwinCallback, IOTHUB_DEVICE_CLIENT_LL_HANDLE, iotHubClientHandle, IOTHUB_CLIENT_DEVICE_TWIN_CALLBACK, deviceTwinCallback, void*, userContextCallback);

    /**
    * @brief    This API sends a report of the device's properties and their current values.
    *
    * @param    iotHubClientHandle        The handle created by a call to the create function.
    * @param    reportedState             The current device property values to be 'reported' to the IoTHub.
    * @param    reportedStateCallback     The callback specified by the device client to be called with the
    *                                     result of the transaction.
    * @param    userContextCallback       User specified context that will be provided to the
    *                                     callback. This can be @c NULL.
    *
    *            @b NOTE: The application behavior is undefined if the user calls
    *            the IoTHubDeviceClient_LL_Destroy function from within any callback.
    *
    * @return    IOTHUB_CLIENT_OK upon success or an error code upon failure.
    */
     MOCKABLE_FUNCTION(, IOTHUB_CLIENT_RESULT, IoTHubDeviceClient_LL_SendReportedState, IOTHUB_DEVICE_CLIENT_LL_HANDLE, iotHubClientHandle, const unsigned char*, reportedState, size_t, size, IOTHUB_CLIENT_REPORTED_STATE_CALLBACK, reportedStateCallback, void*, userContextCallback);

     /**
     * @brief	This API enabled the device to request the full device twin (with all the desired and reported properties) on demand.
     *
     * @param	iotHubClientHandle		The handle created by a call to the create function.
     * @param	deviceTwinCallback	    The callback specified by the device client to receive the Twin document.
     * @param	userContextCallback		User specified context that will be provided to the
     * 									callback. This can be @c NULL.
     *
     *			@b NOTE: The application behavior is undefined if the user calls
     *			the IoTHubClient_LL_Destroy function from within any callback.
     *
     * @return	IOTHUB_CLIENT_OK upon success or an error code upon failure.
     */
     MOCKABLE_FUNCTION(, IOTHUB_CLIENT_RESULT, IoTHubDeviceClient_LL_GetTwinAsync, IOTHUB_DEVICE_CLIENT_LL_HANDLE, iotHubClientHandle, IOTHUB_CLIENT_DEVICE_TWIN_CALLBACK, deviceTwinCallback, void*, userContextCallback);

     /**
     * @brief    This API sets the callback for async cloud to device method calls.
     *
     * @param    iotHubClientHandle                 The handle created by a call to the create function.
     * @param    inboundDeviceMethodCallback        The callback which will be called by IoTHub.
     * @param    userContextCallback                User specified context that will be provided to the
     *                                              callback. This can be @c NULL.
     *
     * @return   IOTHUB_CLIENT_OK upon success or an error code upon failure.
     */
     MOCKABLE_FUNCTION(, IOTHUB_CLIENT_RESULT, IoTHubDeviceClient_LL_SetDeviceMethodCallback, IOTHUB_DEVICE_CLIENT_LL_HANDLE, iotHubClientHandle, IOTHUB_CLIENT_DEVICE_METHOD_CALLBACK_ASYNC, deviceMethodCallback, void*, userContextCallback);

     /**
     * @brief    This API responds to an asnyc method callback identified the methodId.
     *
     * @param    iotHubClientHandle      The handle created by a call to the create function.
     * @param    methodId                The methodId of the Device Method callback.
     * @param    response                The response data for the method callback.
     * @param    response_size           The size of the response data buffer.
     * @param    status_response         The status response of the method callback.
     *
     * @return   IOTHUB_CLIENT_OK upon success or an error code upon failure.
     */
     MOCKABLE_FUNCTION(, IOTHUB_CLIENT_RESULT, IoTHubDeviceClient_LL_DeviceMethodResponse, IOTHUB_DEVICE_CLIENT_LL_HANDLE, iotHubClientHandle, METHOD_HANDLE, methodId, const unsigned char*, response, size_t, respSize, int, statusCode);

#ifndef DONT_USE_UPLOADTOBLOB
    /**
    * @brief    This API uploads to Azure Storage the content pointed to by @p source having the size @p size
    *           under the blob name devicename/@pdestinationFileName
    *
    * @param    iotHubClientHandle      The handle created by a call to the create function.
    * @param    destinationFileName     name of the file.
    * @param    source                  pointer to the source for file content (can be NULL)
    * @param    size                    the size of the source in memory (if @p source is NULL then size needs to be 0).
    * 
    * @warning  Other _LL_ functions such as IoTHubDeviceClient_LL_SendEventAsync queue work to be performed later and do not block.  IoTHubDeviceClient_LL_UploadToBlob
    *           will block however until the upload is completed or fails, which may take a while.
    *
    * @return   IOTHUB_CLIENT_OK upon success or an error code upon failure.
    */
     MOCKABLE_FUNCTION(, IOTHUB_CLIENT_RESULT, IoTHubDeviceClient_LL_UploadToBlob, IOTHUB_DEVICE_CLIENT_LL_HANDLE, iotHubClientHandle, const char*, destinationFileName, const unsigned char*, source, size_t, size);

     /**
     * @brief    This API uploads to Azure Storage the content provided block by block by @p getDataCallback
     *           under the blob name devicename/@pdestinationFileName
     *
     * @param    iotHubClientHandle      The handle created by a call to the create function.
     * @param    destinationFileName     name of the file.
     * @param    getDataCallbackEx       A callback to be invoked to acquire the file chunks to be uploaded, as well as to indicate the status of the upload of the previous block.
     * @param    context                 Any data provided by the user to serve as context on getDataCallback.
     *
     * @warning  Other _LL_ functions such as IoTHubDeviceClient_LL_SendEventAsync queue work to be performed later and do not block.  IoTHubDeviceClient_LL_UploadMultipleBlocksToBlob
     *           will block however until the upload is completed or fails, which may take a while.
     *
     * @return   IOTHUB_CLIENT_OK upon success or an error code upon failure.
     */
     MOCKABLE_FUNCTION(, IOTHUB_CLIENT_RESULT, IoTHubDeviceClient_LL_UploadMultipleBlocksToBlob, IOTHUB_DEVICE_CLIENT_LL_HANDLE, iotHubClientHandle, const char*, destinationFileName, IOTHUB_CLIENT_FILE_UPLOAD_GET_DATA_CALLBACK_EX, getDataCallbackEx, void*, context);

#endif /*DONT_USE_UPLOADTOBLOB*/

    /**
    * @brief    This API sends an acknowledgement to Azure IoT Hub that a cloud-to-device message has been received and frees resources associated with the message.
    *
    * @param    device_ll_handle                The handle created by a call to a create function.
    * @param    message                         The cloud-to-device message received through the callback provided to IoTHubDeviceClient_LL_SetMessageCallback.
    * @param    disposition                     Acknowledgement option for the message.
    *
    * @warning  This function is to be used only when IOTHUBMESSAGE_ASYNC_ACK is used in the callback for incoming cloud-to-device messages.
    * @remarks
    *           If your cloud-to-device message callback returned IOTHUBMESSAGE_ASYNC_ACK, it MUST call this API eventually.
    *           Beyond sending acknowledgment to the service, this method also handles freeing message's memory.
    *           Not calling this function will result in memory leaks.
    *           Depending on the protocol used, this API will acknowledge cloud-to-device messages differently:
    *           AMQP: A MESSAGE DISPOSITION is sent using the `disposition` option provided.
    *           MQTT: A PUBACK is sent if `disposition` is `IOTHUBMESSAGE_ACCEPTED`. Passing any other option results in no PUBACK sent for the message.
    *           HTTP: A HTTP request is sent using the `disposition` option provided.
    * @return   IOTHUB_CLIENT_OK upon success, or an error code upon failure.
    */
     MOCKABLE_FUNCTION(, IOTHUB_CLIENT_RESULT, IoTHubDeviceClient_LL_SendMessageDisposition, IOTHUB_DEVICE_CLIENT_LL_HANDLE, device_ll_handle, IOTHUB_MESSAGE_HANDLE, message, IOTHUBMESSAGE_DISPOSITION_RESULT, disposition);

<<<<<<< HEAD
=======
     /**
     * @brief    This API enables the device to use specific IoTHub features that are configured via device twins.
     *
     * @param    iotHubClientHandle        The handle created by a call to the create function.
     * @param    policyType                The policy type that will be accepted from Azure IoT Hub.
     * @param    enablePolicyConfiguration   True to enable parsing device twin for specific feature configuration.
                                           Default is false.
     *
     * @return    IOTHUB_CLIENT_OK upon success or an error code upon failure.
     */
     MOCKABLE_FUNCTION(, IOTHUB_CLIENT_RESULT, IoTHubDeviceClient_LL_EnablePolicyConfiguration, IOTHUB_DEVICE_CLIENT_LL_HANDLE, iotHubClientHandle, POLICY_CONFIGURATION_TYPE, policyType, bool, enablePolicyConfiguration);

>>>>>>> 18aa9056
#ifdef __cplusplus
}
#endif

#endif /* IOTHUB_DEVICE_CLIENT_LL_H */<|MERGE_RESOLUTION|>--- conflicted
+++ resolved
@@ -394,8 +394,6 @@
     */
      MOCKABLE_FUNCTION(, IOTHUB_CLIENT_RESULT, IoTHubDeviceClient_LL_SendMessageDisposition, IOTHUB_DEVICE_CLIENT_LL_HANDLE, device_ll_handle, IOTHUB_MESSAGE_HANDLE, message, IOTHUBMESSAGE_DISPOSITION_RESULT, disposition);
 
-<<<<<<< HEAD
-=======
      /**
      * @brief    This API enables the device to use specific IoTHub features that are configured via device twins.
      *
@@ -408,7 +406,6 @@
      */
      MOCKABLE_FUNCTION(, IOTHUB_CLIENT_RESULT, IoTHubDeviceClient_LL_EnablePolicyConfiguration, IOTHUB_DEVICE_CLIENT_LL_HANDLE, iotHubClientHandle, POLICY_CONFIGURATION_TYPE, policyType, bool, enablePolicyConfiguration);
 
->>>>>>> 18aa9056
 #ifdef __cplusplus
 }
 #endif
