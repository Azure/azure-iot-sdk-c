--- conflicted
+++ resolved
@@ -65,23 +65,14 @@
     */
     MU_DEFINE_ENUM_WITHOUT_INVALID(IOTHUB_CLIENT_STATUS, IOTHUB_CLIENT_STATUS_VALUES);
 
-<<<<<<< HEAD
-#define IOTHUB_IDENTITY_TYPE_VALUE      \
-    IOTHUB_TYPE_TELEMETRY,              \
-    IOTHUB_TYPE_DEVICE_TWIN,            \
-    IOTHUB_TYPE_DEVICE_METHODS,         \
-    IOTHUB_TYPE_EVENT_QUEUE,            \
-    IOTHUB_TYPE_DEVICE_STREAM_REQUEST,  \
-    IOTHUB_TYPE_DEVICE_STREAM_RESPONSE
-    MU_DEFINE_ENUM(IOTHUB_IDENTITY_TYPE, IOTHUB_IDENTITY_TYPE_VALUE);
-=======
 #define IOTHUB_IDENTITY_TYPE_VALUE  \
     IOTHUB_TYPE_TELEMETRY,          \
     IOTHUB_TYPE_DEVICE_TWIN,        \
     IOTHUB_TYPE_DEVICE_METHODS,     \
-    IOTHUB_TYPE_EVENT_QUEUE
+    IOTHUB_TYPE_EVENT_QUEUE,        \
+    IOTHUB_TYPE_DEVICE_STREAM_REQUEST,  \
+    IOTHUB_TYPE_DEVICE_STREAM_RESPONSE
     MU_DEFINE_ENUM_WITHOUT_INVALID(IOTHUB_IDENTITY_TYPE, IOTHUB_IDENTITY_TYPE_VALUE);
->>>>>>> 79958b15
 
 #define IOTHUB_PROCESS_ITEM_RESULT_VALUE    \
     IOTHUB_PROCESS_OK,                      \
