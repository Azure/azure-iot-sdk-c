--- conflicted
+++ resolved
@@ -55,11 +55,7 @@
 // So we will send telemetry every (g_sendTelemetryPollInterval * g_sleepBetweenPollsMs) milliseconds; 60 seconds as currently configured.
 static const int g_sendTelemetryPollInterval = 600;
 
-<<<<<<< HEAD
-// Whether tracing at the IoTHub client is enabled or not.
-=======
 // Whether tracing at the IoT Hub client is enabled or not.
->>>>>>> 01f0d50e
 static bool g_hubClientTraceEnabled = true;
 
 // DTMI indicating this device's model identifier.
@@ -80,13 +76,6 @@
 static const char g_thermostatComponent2Name[] = "thermostat2";
 static const char g_deviceInfoComponentName[] = "deviceInformation";
 
-<<<<<<< HEAD
-=======
-// All components modeled by this device.
-static const char* g_modeledComponents[] = {g_thermostatComponent1Name, g_thermostatComponent2Name, g_deviceInfoComponentName};
-static const size_t g_numModeledComponents = sizeof(g_modeledComponents) / sizeof(g_modeledComponents[0]);
-
->>>>>>> 01f0d50e
 // Command implemented by the TemperatureControl component itself to implement reboot.
 static const char g_rebootCommand[] = "reboot";
 
@@ -152,7 +141,6 @@
 
 //
 // PnP_TempControlComponent_InvokeRebootCommand processes the reboot command on the root component.
-<<<<<<< HEAD
 //
 static int PnP_TempControlComponent_InvokeRebootCommand(JSON_Value* rootValue)
 {
@@ -177,35 +165,8 @@
 //
 // PnP_TempControlComponent_CommandCallback is invoked by IoT SDK when a command arrives.
 //
-static int PnP_TempControlComponent_CommandCallback(const char* componentName, const char* commandName, const unsigned char* payload, size_t size, const char* payloadContentType, unsigned char** response, size_t* responseSize, void* userContextCallback)
-=======
-//
-static int PnP_TempControlComponent_InvokeRebootCommand(JSON_Value* rootValue)
-{
-    int result;
-
-    if (json_value_get_type(rootValue) != JSONNumber)
-    {
-        LogError("Delay payload is not a number");
-        result = PNP_STATUS_BAD_FORMAT;
-    }
-    else
-    {
-        // See caveats section in ../readme.md; we don't actually respect the delay value to keep the sample simple.
-        int delayInSeconds = (int)json_value_get_number(rootValue);
-        LogInfo("Temperature controller 'reboot' command invoked with delay %d seconds", delayInSeconds);
-        result = PNP_STATUS_SUCCESS;
-    }
-    
-    return result;
-}
-
-//
-// PnP_TempControlComponent_CommandCallback is invoked by IoT SDK when a command arrives.
-//
 static int PnP_TempControlComponent_CommandCallback(const char* componentName, const char* commandName, const unsigned char* payload, size_t size, const char* payloadContentType,
                                                     unsigned char** response, size_t* responseSize, void* userContextCallback)
->>>>>>> 01f0d50e
 {
     (void)userContextCallback;
     // payloadContentType is guaranteed to be "application/json".  Future versions of the IoT Hub SDK might enable additional
@@ -294,21 +255,12 @@
 
     // The properties arrive as a raw JSON buffer (which is not null-terminated).  IoTHubClient_Deserialize_Properties_CreateIterator parses 
     // this into a more convenient form to allow property-by-property enumeration over the updated properties.
-<<<<<<< HEAD
     if ((clientResult = IoTHubClient_Deserialize_Properties_CreateIterator(payloadType, payload, payloadLength, &propertyIterator)) != IOTHUB_CLIENT_OK)
     {
         LogError("IoTHubClient_Deserialize_Properties failed, error=%d", clientResult);
     }
     else if ((clientResult = IoTHubClient_Deserialize_Properties_GetVersion(propertyIterator, &propertiesVersion)) != IOTHUB_CLIENT_OK)
     {
-=======
-    if ((clientResult = IoTHubClient_Deserialize_Properties_CreateIterator(payloadType, payload, payloadLength, g_modeledComponents, g_numModeledComponents, &propertyIterator)) != IOTHUB_CLIENT_OK)
-    {
-        LogError("IoTHubClient_Deserialize_Properties failed, error=%d", clientResult);
-    }
-    else if ((clientResult = IoTHubClient_Deserialize_Properties_GetVersion(propertyIterator, &propertiesVersion)) != IOTHUB_CLIENT_OK)
-    {
->>>>>>> 01f0d50e
         LogError("IoTHubClient_Deserialize_Properties_GetVersion failed, error=%d", clientResult);
     }
     else
@@ -431,11 +383,7 @@
 }
 
 //
-<<<<<<< HEAD
-// CreateDeviceClientLLHandle does the creates the IOTHUB_DEVICE_CLIENT_LL_HANDLE based on environment configuration.
-=======
 // CreateDeviceClientLLHandle creates the IOTHUB_DEVICE_CLIENT_LL_HANDLE based on environment configuration.
->>>>>>> 01f0d50e
 // If PNP_CONNECTION_SECURITY_TYPE_DPS is used, the call will block until DPS provisions the device.
 //
 static IOTHUB_DEVICE_CLIENT_LL_HANDLE CreateDeviceClientLLHandle(void)
@@ -446,11 +394,7 @@
     {
         if ((deviceClient = IoTHubDeviceClient_LL_CreateFromConnectionString(g_pnpDeviceConfiguration.u.connectionString, MQTT_Protocol)) == NULL)
         {
-<<<<<<< HEAD
-            LogError("Failure creating IotHub client.  Hint: Check your connection string");
-=======
             LogError("Failure creating Iot Hub client.  Hint: Check your connection string");
->>>>>>> 01f0d50e
         }
     }
 #ifdef USE_PROV_MODULE_FULL
@@ -475,11 +419,7 @@
     int iothubInitResult;
     bool result;
 
-<<<<<<< HEAD
-    // Before invoking any IoTHub Device SDK functionality, IoTHub_Init must be invoked.
-=======
     // Before invoking any IoT Hub Device SDK functionality, IoTHub_Init must be invoked.
->>>>>>> 01f0d50e
     if ((iothubInitResult = IoTHub_Init()) != 0)
     {
         LogError("Failure to initialize client, error=%d", iothubInitResult);
@@ -488,11 +428,7 @@
     // Create the deviceClient.
     else if ((deviceClient = CreateDeviceClientLLHandle()) == NULL)
     {
-<<<<<<< HEAD
-        LogError("Failure creating IotHub client.  Hint: Check your connection string or DPS configuration");
-=======
         LogError("Failure creating Iot Hub client.  Hint: Check your connection string or DPS configuration");
->>>>>>> 01f0d50e
         result = false;
     }
     // Sets verbosity level.
@@ -538,21 +474,6 @@
     else
     {
         result = true;
-<<<<<<< HEAD
-    }
-
-    if (result == false)
-    {
-        IoTHubDeviceClient_LL_Destroy(deviceClient);
-        deviceClient = NULL;
-    }
-
-    if ((result == false) &&  (iothubInitResult == 0))
-    {
-        IoTHub_Deinit();
-    }
-
-=======
     }
 
     if (result == false)
@@ -566,7 +487,6 @@
         }
     }
 
->>>>>>> 01f0d50e
     return deviceClient;
 }
 
@@ -614,7 +534,6 @@
 
     // First determine the IoT Hub / credentials / device to use.
     if (GetConnectionSettingsFromEnvironment(&g_pnpDeviceConfiguration) == false)
-<<<<<<< HEAD
     {
         LogError("Cannot read required environment variable(s)");
     }
@@ -627,8 +546,6 @@
     // Create a handle to device client handle.  Note that this call may block
     // for extended periods of time when using DPS.
     else if ((deviceClient = CreateAndConfigureDeviceClientHandleForPnP()) == NULL)
-=======
->>>>>>> 01f0d50e
     {
         LogError("Cannot read required environment variable(s)");
     }
@@ -675,11 +592,7 @@
         }
 
         // The remainder of the code is used for cleaning up our allocated resources. It won't be executed in this 
-<<<<<<< HEAD
-        // sample (because the loop above is infinite and // is only broken out of by Control-C of the program), but 
-=======
         // sample (because the loop above is infinite and is only broken out of by Control-C of the program), but 
->>>>>>> 01f0d50e
         // it is included for reference.
 
         // Free the memory allocated to track simulated thermostat.
