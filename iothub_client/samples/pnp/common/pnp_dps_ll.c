--- conflicted
+++ resolved
@@ -53,11 +53,7 @@
 // maximum number of characters for an ID is 128.  We reserve extra space for the JSON envelope.
 #define PNP_DPS_REGISTRATION_MAX_PAYLOAD_SIZE (128 + 16)
 // snprintf style format for building the payload for Prov_Device_LL_Set_Provisioning_Payload() call.
-<<<<<<< HEAD
-static const char PNP_DPS_REGISTRATION_FMT[] =  "{\"modelId\":\"%s\"}";
-=======
 static const char PNP_DPS_REGISTRATION_FMT[] = "{\"modelId\":\"%s\"}";
->>>>>>> 01f0d50e
 
 //
 // provisioningRegisterCallback is called by the DPS client when the DPS server has either succeeded or failed the DPS
@@ -102,12 +98,7 @@
     g_pnpDpsRegistrationStatus = PNP_DPS_REGISTRATION_NOT_COMPLETE;
 
     // Initial DPS setup and handle creation.
-    if (snprintf(modelIdPayload, sizeof(modelIdPayload), PNP_DPS_REGISTRATION_FMT, pnpDeviceConfiguration->modelId) < 0)
-    {
-        LogError("building modelId payload unsuccessful");
-        result = false;
-    }
-    else if ((prov_dev_set_symmetric_key_info(pnpDeviceConfiguration->u.dpsConnectionAuth.deviceId, pnpDeviceConfiguration->u.dpsConnectionAuth.deviceKey) != 0))
+    if ((prov_dev_set_symmetric_key_info(pnpDeviceConfiguration->u.dpsConnectionAuth.deviceId, pnpDeviceConfiguration->u.dpsConnectionAuth.deviceKey) != 0))
     {
         LogError("prov_dev_set_symmetric_key_info failed.");
         result = false;
@@ -127,14 +118,11 @@
         LogError("Setting provisioning tracing on failed, error=%d", provDeviceResult);
         result = false;
     }
-<<<<<<< HEAD
-=======
     else if (snprintf(modelIdPayload, sizeof(modelIdPayload), PNP_DPS_REGISTRATION_FMT, pnpDeviceConfiguration->modelId) < 0)
     {
         LogError("building modelId payload unsuccessful");
         result = false;
     }
->>>>>>> 01f0d50e
     else if ((provDeviceResult = Prov_Device_LL_Set_Provisioning_Payload(provDeviceClient, modelIdPayload)) != PROV_DEVICE_RESULT_OK)
     {
         LogError("Failed setting provisioning data, error=%d", provDeviceResult);
