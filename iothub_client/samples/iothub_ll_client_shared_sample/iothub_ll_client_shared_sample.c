// Copyright (c) Microsoft. All rights reserved.
// Licensed under the MIT license. See LICENSE file in the project root for full license information.

// CAVEAT: This sample is to demonstrate azure IoT client concepts only and is not a guide design principles or style
// Checking of return codes and error values shall be omitted for brevity.  Please practice sound engineering practices
// when writing production code.

#include <stdio.h>
#include <stdlib.h>
#include <time.h>

#include "azure_c_shared_utility/threadapi.h"
#include "azure_c_shared_utility/shared_util_options.h"

#include "iothub.h"
#include "iothub_device_client.h"
#include "iothub_message.h"
#include "iothub_client_options.h"
#ifdef SET_TRUSTED_CERT_IN_SAMPLES
#include "certs.h"
#endif // SET_TRUSTED_CERT_IN_SAMPLES

#define SAMPLE_AMQP
//#define SAMPLE_AMQP_OVER_WEBSOCKETS
//#define SAMPLE_HTTP

#ifdef SAMPLE_AMQP
#include "iothubtransportamqp.h"
#endif // SAMPLE_AMQP
#ifdef SAMPLE_AMQP_OVER_WEBSOCKETS
#include "iothubtransportamqp_websockets.h"
#endif // SAMPLE_AMQP_OVER_WEBSOCKETS
#ifdef SAMPLE_HTTP
#include "iothubtransporthttp.h"
#endif // SAMPLE_HTTP

#define sizeofarray(x) (sizeof(x)/sizeof(x[0]))

typedef struct DEVICE_CREDENTIAL_TAG
{
    const char* id;
    const char* key;
} DEVICE_CREDENTIAL;

typedef struct DEVICE_STATE_TAG
{
    const DEVICE_CREDENTIAL* credential;
    IOTHUB_DEVICE_CLIENT_LL_HANDLE client_handle;
    size_t messages_received;
} DEVICE_STATE;

static const char* hubName = "<iot hub name>";
static const char* hubSuffix = "azure-devices.net";

static const DEVICE_CREDENTIAL g_deviceCredentials[] = {
    { .id = "<device id 1>", .key = "<device key 1>" },
    { .id = "<device id 2>", .key = "<device key 2>" }
};

#define NUMBER_OF_DEVICES sizeofarray(g_deviceCredentials)

static DEVICE_STATE g_device_states[NUMBER_OF_DEVICES];

static bool g_continueRunning;
static char msgText[1024];
static char propText[1024];
#define MESSAGE_COUNT       5
#define DOWORK_LOOP_NUM     3

static IOTHUBMESSAGE_DISPOSITION_RESULT ReceiveMessageCallback(IOTHUB_MESSAGE_HANDLE message, void* userContextCallback)
{
    DEVICE_STATE* device_state = (DEVICE_STATE*)userContextCallback;
    const unsigned char* buffer = NULL;
    size_t size = 0;
    const char* messageId;
    const char* correlationId;

    // Message properties
    if ((messageId = IoTHubMessage_GetMessageId(message)) == NULL)
    {
        messageId = "<null>";
    }

    if ((correlationId = IoTHubMessage_GetCorrelationId(message)) == NULL)
    {
        correlationId = "<null>";
    }

    // Increment the counter
    device_state->messages_received++;

    // Message content
    IOTHUBMESSAGE_CONTENT_TYPE contentType = IoTHubMessage_GetContentType(message);
    if (contentType == IOTHUBMESSAGE_BYTEARRAY)
    {
        if (IoTHubMessage_GetByteArray(message, &buffer, &size) == IOTHUB_MESSAGE_OK)
        {
            (void)printf("Received Message [%s; %zu]\r\n Message ID: %s\r\n Correlation ID: %s\r\n BINARY Data: <<<%.*s>>> & Size=%d\r\n", 
                device_state->credential->id, device_state->messages_received, messageId, correlationId, (int)size, buffer, (int)size);
        }
        else
        {
            (void)printf("Failed getting the BINARY body of the message received.\r\n");
        }
    }
    else if (contentType == IOTHUBMESSAGE_STRING)
    {
        if ((buffer = (const unsigned char*)IoTHubMessage_GetString(message)) != NULL && (size = strlen((const char*)buffer)) > 0)
        {
            (void)printf("Received Message [%s; %zu]\r\n Message ID: %s\r\n Correlation ID: %s\r\n STRING Data: <<<%.*s>>> & Size=%d\r\n", 
                device_state->credential->id, device_state->messages_received, messageId, correlationId, (int)size, buffer, (int)size);

            // If we receive the work 'quit' then we stop running
        }
        else
        {
            (void)printf("Failed getting the STRING body of the message received.\r\n");
        }
    }
    else
    {
        (void)printf("Failed getting the body of the message received (type %i).\r\n", contentType);
    }

    // Retrieve properties from the message
    const char* property_key = "property_key";
    const char* property_value = IoTHubMessage_GetProperty(message, property_key);
    if (property_value != NULL)
    {
        printf("\r\nMessage Properties:\r\n");
        printf("\tKey: %s Value: %s\r\n", property_key, property_value);
    }
    if (memcmp(buffer, "quit", size) == 0)
    {
        g_continueRunning = false;
    }
    /* Some device specific action code goes here... */
    return IOTHUBMESSAGE_ACCEPTED;
}

static void SendConfirmationCallback(IOTHUB_CLIENT_CONFIRMATION_RESULT result, void* userContextCallback)
{
    DEVICE_STATE* device_state = (DEVICE_STATE*)userContextCallback;
    (void)printf("Confirmation message received from device %s with result = %s\r\n", device_state->credential->id, MU_ENUM_TO_STRING(IOTHUB_CLIENT_CONFIRMATION_RESULT, result));
    /* Some device specific action code goes here... */
}

static IOTHUB_MESSAGE_HANDLE create_events(const DEVICE_STATE* device_state)
{
    IOTHUB_MESSAGE_HANDLE message_handle;

    srand((unsigned int)time(NULL));
    double avgWindSpeed = 10.0;
    double minTemperature = 20.0;
    double minHumidity = 60.0;
    double temperature = 0;
    double humidity = 0;

    temperature = minTemperature + (rand() % 10);
    humidity = minHumidity +  (rand() % 20);

<<<<<<< HEAD
    (void)sprintf_s(msgText, sizeof(msgText), "{\"deviceId\":\"%s\",\"windSpeed\":%.2f,\"temperature\":%.2f,\"humidity\":%.2f}", event_info->deviceId, avgWindSpeed + ((double)(rand() % 4) + 2.0), temperature, humidity);
=======
    (void)sprintf_s(msgText, sizeof(msgText), "{\"deviceId\":\"%s\",\"windSpeed\":%.2f,\"temperature\":%.2f,\"humidity\":%.2f}", device_state->credential->id, avgWindSpeed + ((double)(rand() % 4) + 2.0), temperature, humidity);
>>>>>>> 7f30cb95
    message_handle = IoTHubMessage_CreateFromString(msgText);

    (void)sprintf_s(propText, sizeof(propText), temperature > 28 ? "true" : "false");
    (void)IoTHubMessage_SetProperty(message_handle, "temperatureAlert", propText);

    return message_handle;
}

int main(void)
{
    TRANSPORT_HANDLE transport_handle;
    IOTHUB_CLIENT_TRANSPORT_PROVIDER protocol;

    for (int i = 0; i < NUMBER_OF_DEVICES; i++)
    {
        g_device_states[i].credential = &g_deviceCredentials[i];
        g_device_states[i].client_handle = NULL;
        g_device_states[i].messages_received = 0;
    }

#ifdef SAMPLE_AMQP
    protocol = AMQP_Protocol;
#endif // SAMPLE_AMQP
#ifdef SAMPLE_AMQP_OVER_WEBSOCKETS
    protocol = AMQP_Protocol_over_WebSocketsTls;
#endif // SAMPLE_AMQP_OVER_WEBSOCKETS
#ifdef SAMPLE_HTTP
    protocol = HTTP_Protocol;
#endif // SAMPLE_HTTP

    g_continueRunning = true;

    (void)printf("Starting the IoTHub client shared sample.  Send `quit` message to either device to close...\r\n");

    // Used to initialize IoTHub SDK subsystem
    (void)IoTHub_Init();

    if ((transport_handle = IoTHubTransport_Create(protocol, hubName, hubSuffix)) == NULL)
    {
        printf("Failed to creating the protocol handle.\r\n");
    }
    else
    {
        bool setup_ok = true;

        for (int i = 0; i < NUMBER_OF_DEVICES && setup_ok; i++)
        {
<<<<<<< HEAD
            (void)printf("ERROR: iotHubClientHandle1 is NULL!\r\n");
        }
        else if ((device_ll_handle2 = IoTHubDeviceClient_LL_CreateWithTransport(&config2)) == NULL)
        {
            (void)printf("ERROR: iotHubClientHandle1 is NULL!\r\n");
        }
        else
        {
            // Set any option that are neccessary.
            // For available options please see the iothub_sdk_options.md documentation
            //bool traceOn = true;
            //IoTHubDeviceClient_LL_SetOption(device_ll_handle1, OPTION_LOG_TRACE, &traceOn);
            //IoTHubDeviceClient_LL_SetOption(device_ll_handle2, OPTION_LOG_TRACE, &traceOn);
#ifdef SET_TRUSTED_CERT_IN_SAMPLES
            // Setting the Trusted Certificate. This is only necessary on systems without
            // built in certificate stores.
            IoTHubDeviceClient_LL_SetOption(device_ll_handle1, OPTION_TRUSTED_CERT, certificates);
            IoTHubDeviceClient_LL_SetOption(device_ll_handle2, OPTION_TRUSTED_CERT, certificates);
#endif // SET_TRUSTED_CERT_IN_SAMPLES

#ifdef SAMPLE_HTTP
            unsigned int timeout = 241000;
            // Because it can poll "after 9 seconds" polls will happen effectively // at ~10 seconds.
            // Note that for scalabilty, the default value of minimumPollingTime
            // is 25 minutes. For more information, see:
            // https://azure.microsoft.com/documentation/articles/iot-hub-devguide/#messaging
            unsigned int minimumPollingTime = 9;
            IoTHubDeviceClient_LL_SetOption(device_ll_handle1, OPTION_MIN_POLLING_TIME, &minimumPollingTime);
            IoTHubDeviceClient_LL_SetOption(device_ll_handle1, OPTION_HTTP_TIMEOUT, &timeout);
            IoTHubDeviceClient_LL_SetOption(device_ll_handle2, OPTION_MIN_POLLING_TIME, &minimumPollingTime);
            IoTHubDeviceClient_LL_SetOption(device_ll_handle2, OPTION_HTTP_TIMEOUT, &timeout);
#endif // SAMPLE_HTTP
=======
            IOTHUB_CLIENT_DEVICE_CONFIG config = { 0 };
            config.deviceId = g_device_states[i].credential->id;
            config.deviceKey = g_device_states[i].credential->key;
            config.deviceSasToken = NULL;
            config.protocol = protocol;
            config.transportHandle = IoTHubTransport_GetLLTransport(transport_handle);

            if ((g_device_states[i].client_handle = IoTHubDeviceClient_LL_CreateWithTransport(&config)) == NULL)
            {
                (void)printf("ERROR: iotHubClientHandle is NULL (%s)!\r\n", config.deviceId);
                setup_ok = false;
            }
            else
            {            
                bool traceOn = true;
                
    #ifdef SAMPLE_HTTP
                unsigned int timeout = 241000;
                // Because it can poll "after 9 seconds" polls will happen effectively // at ~10 seconds.
                // Note that for scalabilty, the default value of minimumPollingTime
                // is 25 minutes. For more information, see:
                // https://azure.microsoft.com/documentation/articles/iot-hub-devguide/#messaging
                unsigned int minimumPollingTime = 9;
    #endif
                
                if (IoTHubDeviceClient_LL_SetOption(g_device_states[i].client_handle, OPTION_LOG_TRACE, &traceOn) != IOTHUB_CLIENT_OK)
                {
                    (void)printf("Failed setting log tracing (%s)!\r\n", config.deviceId);
                    setup_ok = false;
                }
    #ifdef SET_TRUSTED_CERT_IN_SAMPLES
                // Setting the Trusted Certificate. This is only necessary on systems without
                // built in certificate stores.
                else if (IoTHubDeviceClient_LL_SetOption(g_device_states[i].client_handle, OPTION_TRUSTED_CERT, certificates) != IOTHUB_CLIENT_OK)
                {
                    (void)printf("Failed setting log tracing (%s)!\r\n", config.deviceId);
                    setup_ok = false;
                }
    #endif // SET_TRUSTED_CERT_IN_SAMPLES
>>>>>>> 7f30cb95

    #ifdef SAMPLE_HTTP
                else if (IoTHubDeviceClient_LL_SetOption(g_device_states[i].client_handle, OPTION_MIN_POLLING_TIME, &minimumPollingTime) != IOTHUB_CLIENT_OK)
                {
                    (void)printf("Failed setting log tracing (%s)!\r\n", config.deviceId);
                    setup_ok = false;
                }
                else if (IoTHubDeviceClient_LL_SetOption(g_device_states[i].client_handle, OPTION_HTTP_TIMEOUT, &timeout) != IOTHUB_CLIENT_OK)
                {
                    (void)printf("Failed setting log tracing (%s)!\r\n", config.deviceId);
                    setup_ok = false;
                }
    #endif // SAMPLE_HTTP
                /* Setting Message call back, so we can receive Commands. */
                else if (IoTHubDeviceClient_LL_SetMessageCallback(g_device_states[i].client_handle, ReceiveMessageCallback, &g_device_states[i]) != IOTHUB_CLIENT_OK)
                {
                    (void)printf("Failed setting cloud-to-device message callback (%s)!\r\n", config.deviceId);
                    setup_ok = false;
                }
            }
        }

        if (setup_ok)
        {
            /* Now that we are ready to receive commands, let's send some messages */
            size_t messages_sent = 0;
            size_t send_frequency_ms = 3000;
            size_t sleep_ms = 100;
            size_t counter = send_frequency_ms;
            IOTHUB_MESSAGE_HANDLE message_handle;
            do
            {
                if (counter >= send_frequency_ms && messages_sent < MESSAGE_COUNT)
                {
                    for (int i = 0; i < NUMBER_OF_DEVICES; i++)
                    {
                        // Create the event hub message
                        message_handle = create_events(&g_device_states[i]);
                        (void)IoTHubDeviceClient_LL_SendEventAsync(g_device_states[i].client_handle, message_handle, SendConfirmationCallback, &g_device_states[i]);
                        // The message is copied to the sdk so the we can destroy it
                        IoTHubMessage_Destroy(message_handle);
                    }                    

                    messages_sent++;
                    counter = 0;
                }

                for (int i = 0; i < NUMBER_OF_DEVICES; i++)
                {
                    IoTHubDeviceClient_LL_DoWork(g_device_states[i].client_handle);
                }
                ThreadAPI_Sleep((unsigned int)sleep_ms);
                counter += sleep_ms;

                g_continueRunning = !(messages_sent > MESSAGE_COUNT);
            } while (g_continueRunning);

            (void)printf("client_amqp_shared_sample has received a quit message, call DoWork %d more time to complete final sending...\r\n", DOWORK_LOOP_NUM);
            for (size_t index = 0; index < DOWORK_LOOP_NUM; index++)
            {
                for (int i = 0; i < NUMBER_OF_DEVICES; i++)
                {
                    IoTHubDeviceClient_LL_DoWork(g_device_states[i].client_handle);
                }
                ThreadAPI_Sleep(1);
            }
        }

        // Clean up the iothub sdk handle
        for (int i = 0; i < NUMBER_OF_DEVICES; i++)
        {
            IoTHubDeviceClient_LL_Destroy(g_device_states[i].client_handle);
        }

        IoTHubTransport_Destroy(transport_handle);

        // Free all the sdk subsystem
        IoTHub_Deinit();
    }
    return 0;
}<|MERGE_RESOLUTION|>--- conflicted
+++ resolved
@@ -159,11 +159,7 @@
     temperature = minTemperature + (rand() % 10);
     humidity = minHumidity +  (rand() % 20);
 
-<<<<<<< HEAD
-    (void)sprintf_s(msgText, sizeof(msgText), "{\"deviceId\":\"%s\",\"windSpeed\":%.2f,\"temperature\":%.2f,\"humidity\":%.2f}", event_info->deviceId, avgWindSpeed + ((double)(rand() % 4) + 2.0), temperature, humidity);
-=======
     (void)sprintf_s(msgText, sizeof(msgText), "{\"deviceId\":\"%s\",\"windSpeed\":%.2f,\"temperature\":%.2f,\"humidity\":%.2f}", device_state->credential->id, avgWindSpeed + ((double)(rand() % 4) + 2.0), temperature, humidity);
->>>>>>> 7f30cb95
     message_handle = IoTHubMessage_CreateFromString(msgText);
 
     (void)sprintf_s(propText, sizeof(propText), temperature > 28 ? "true" : "false");
@@ -211,40 +207,6 @@
 
         for (int i = 0; i < NUMBER_OF_DEVICES && setup_ok; i++)
         {
-<<<<<<< HEAD
-            (void)printf("ERROR: iotHubClientHandle1 is NULL!\r\n");
-        }
-        else if ((device_ll_handle2 = IoTHubDeviceClient_LL_CreateWithTransport(&config2)) == NULL)
-        {
-            (void)printf("ERROR: iotHubClientHandle1 is NULL!\r\n");
-        }
-        else
-        {
-            // Set any option that are neccessary.
-            // For available options please see the iothub_sdk_options.md documentation
-            //bool traceOn = true;
-            //IoTHubDeviceClient_LL_SetOption(device_ll_handle1, OPTION_LOG_TRACE, &traceOn);
-            //IoTHubDeviceClient_LL_SetOption(device_ll_handle2, OPTION_LOG_TRACE, &traceOn);
-#ifdef SET_TRUSTED_CERT_IN_SAMPLES
-            // Setting the Trusted Certificate. This is only necessary on systems without
-            // built in certificate stores.
-            IoTHubDeviceClient_LL_SetOption(device_ll_handle1, OPTION_TRUSTED_CERT, certificates);
-            IoTHubDeviceClient_LL_SetOption(device_ll_handle2, OPTION_TRUSTED_CERT, certificates);
-#endif // SET_TRUSTED_CERT_IN_SAMPLES
-
-#ifdef SAMPLE_HTTP
-            unsigned int timeout = 241000;
-            // Because it can poll "after 9 seconds" polls will happen effectively // at ~10 seconds.
-            // Note that for scalabilty, the default value of minimumPollingTime
-            // is 25 minutes. For more information, see:
-            // https://azure.microsoft.com/documentation/articles/iot-hub-devguide/#messaging
-            unsigned int minimumPollingTime = 9;
-            IoTHubDeviceClient_LL_SetOption(device_ll_handle1, OPTION_MIN_POLLING_TIME, &minimumPollingTime);
-            IoTHubDeviceClient_LL_SetOption(device_ll_handle1, OPTION_HTTP_TIMEOUT, &timeout);
-            IoTHubDeviceClient_LL_SetOption(device_ll_handle2, OPTION_MIN_POLLING_TIME, &minimumPollingTime);
-            IoTHubDeviceClient_LL_SetOption(device_ll_handle2, OPTION_HTTP_TIMEOUT, &timeout);
-#endif // SAMPLE_HTTP
-=======
             IOTHUB_CLIENT_DEVICE_CONFIG config = { 0 };
             config.deviceId = g_device_states[i].credential->id;
             config.deviceKey = g_device_states[i].credential->key;
@@ -284,7 +246,6 @@
                     setup_ok = false;
                 }
     #endif // SET_TRUSTED_CERT_IN_SAMPLES
->>>>>>> 7f30cb95
 
     #ifdef SAMPLE_HTTP
                 else if (IoTHubDeviceClient_LL_SetOption(g_device_states[i].client_handle, OPTION_MIN_POLLING_TIME, &minimumPollingTime) != IOTHUB_CLIENT_OK)
