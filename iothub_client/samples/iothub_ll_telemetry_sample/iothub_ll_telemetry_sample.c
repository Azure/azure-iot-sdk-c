// Copyright (c) Microsoft. All rights reserved.
// Licensed under the MIT license. See LICENSE file in the project root for full license information.

// CAVEAT: This sample is to demonstrate azure IoT client concepts only and is not a guide design principles or style
// Checking of return codes and error values shall be omitted for brevity.  Please practice sound engineering practices
// when writing production code.

#include <stdio.h>
#include <stdlib.h>

#include "iothub.h"
#include "iothub_device_client_ll.h"
#include "iothub_client_options.h"
#include "iothub_message.h"
#include "azure_c_shared_utility/threadapi.h"
#include "azure_c_shared_utility/crt_abstractions.h"
#include "azure_c_shared_utility/shared_util_options.h"

#ifdef SET_TRUSTED_CERT_IN_SAMPLES
#include "certs.h"
#endif // SET_TRUSTED_CERT_IN_SAMPLES

/* This sample uses the _LL APIs of iothub_client for example purposes.
Simply changing the using the convenience layer (functions not having _LL)
and removing calls to _DoWork will yield the same results. */

// The protocol you wish to use should be uncommented
//
#define SAMPLE_MQTT
//#define SAMPLE_MQTT_OVER_WEBSOCKETS
//#define SAMPLE_AMQP
//#define SAMPLE_AMQP_OVER_WEBSOCKETS
//#define SAMPLE_HTTP

#ifdef SAMPLE_MQTT
    #include "iothubtransportmqtt.h"
#endif // SAMPLE_MQTT
#ifdef SAMPLE_MQTT_OVER_WEBSOCKETS
    #include "iothubtransportmqtt_websockets.h"
#endif // SAMPLE_MQTT_OVER_WEBSOCKETS
#ifdef SAMPLE_AMQP
    #include "iothubtransportamqp.h"
#endif // SAMPLE_AMQP
#ifdef SAMPLE_AMQP_OVER_WEBSOCKETS
    #include "iothubtransportamqp_websockets.h"
#endif // SAMPLE_AMQP_OVER_WEBSOCKETS
#ifdef SAMPLE_HTTP
    #include "iothubtransporthttp.h"
#endif // SAMPLE_HTTP


/* Paste in the your iothub connection string  */
static const char* connectionString = "[device connection string]";
#define MESSAGE_COUNT        5
static bool g_continueRunning = true;
static size_t g_message_count_send_confirmations = 0;

static void send_confirm_callback(IOTHUB_CLIENT_CONFIRMATION_RESULT result, void* userContextCallback)
{
    (void)userContextCallback;
    // When a message is sent this callback will get envoked
    g_message_count_send_confirmations++;
    (void)printf("Confirmation callback received for message %lu with result %s\r\n", (unsigned long)g_message_count_send_confirmations, MU_ENUM_TO_STRING(IOTHUB_CLIENT_CONFIRMATION_RESULT, result));
}

static void connection_status_callback(IOTHUB_CLIENT_CONNECTION_STATUS result, IOTHUB_CLIENT_CONNECTION_STATUS_REASON reason, void* user_context)
{
    (void)reason;
    (void)user_context;
    // This sample DOES NOT take into consideration network outages.
    if (result == IOTHUB_CLIENT_CONNECTION_AUTHENTICATED)
    {
        (void)printf("The device client is connected to iothub\r\n");
    }
    else
    {
        (void)printf("The device client has been disconnected\r\n");
    }
}

int main(void)
{
    IOTHUB_CLIENT_TRANSPORT_PROVIDER protocol;
    IOTHUB_MESSAGE_HANDLE message_handle;
    size_t messages_sent = 0;
    const char* telemetry_msg = "test_message";

    // Select the Protocol to use with the connection
#ifdef SAMPLE_MQTT
    protocol = MQTT_Protocol;
#endif // SAMPLE_MQTT
#ifdef SAMPLE_MQTT_OVER_WEBSOCKETS
    protocol = MQTT_WebSocket_Protocol;
#endif // SAMPLE_MQTT_OVER_WEBSOCKETS
#ifdef SAMPLE_AMQP
    protocol = AMQP_Protocol;
#endif // SAMPLE_AMQP
#ifdef SAMPLE_AMQP_OVER_WEBSOCKETS
    protocol = AMQP_Protocol_over_WebSocketsTls;
#endif // SAMPLE_AMQP_OVER_WEBSOCKETS
#ifdef SAMPLE_HTTP
    protocol = HTTP_Protocol;
#endif // SAMPLE_HTTP

    // Used to initialize IoTHub SDK subsystem
    (void)IoTHub_Init();

    IOTHUB_DEVICE_CLIENT_LL_HANDLE device_ll_handle;

    (void)printf("Creating IoTHub Device handle\r\n");
    // Create the iothub handle here
    device_ll_handle = IoTHubDeviceClient_LL_CreateFromConnectionString(connectionString, protocol);
    if (device_ll_handle == NULL)
    {
        (void)printf("Failure creating IotHub device. Hint: Check your connection string.\r\n");
    }
    else
    {
        // Set any option that are neccessary.
        // For available options please see the iothub_sdk_options.md documentation

#ifndef SAMPLE_HTTP
        // Can not set this options in HTTP
        bool traceOn = true;
        IoTHubDeviceClient_LL_SetOption(device_ll_handle, OPTION_LOG_TRACE, &traceOn);
#endif

#ifdef SET_TRUSTED_CERT_IN_SAMPLES
        // Setting the Trusted Certificate. This is only necessary on systems without
        // built in certificate stores.
            IoTHubDeviceClient_LL_SetOption(device_ll_handle, OPTION_TRUSTED_CERT, certificates);
#endif // SET_TRUSTED_CERT_IN_SAMPLES

#if defined SAMPLE_MQTT || defined SAMPLE_MQTT_OVER_WEBSOCKETS
        //Setting the auto URL Encoder (recommended for MQTT). Please use this option unless
        //you are URL Encoding inputs yourself.
        //ONLY valid for use with MQTT
<<<<<<< HEAD
        //bool urlEncodeOn = true;
        //IoTHubDeviceClient_LL_SetOption(device_ll_handle, OPTION_AUTO_URL_ENCODE_DECODE, &urlEncodeOn);
=======
        bool urlEncodeOn = true;
        (void)IoTHubDeviceClient_LL_SetOption(device_ll_handle, OPTION_AUTO_URL_ENCODE_DECODE, &urlEncodeOn);
>>>>>>> 7f30cb95
#endif

        // Setting connection status callback to get indication of connection to iothub
        (void)IoTHubDeviceClient_LL_SetConnectionStatusCallback(device_ll_handle, connection_status_callback, NULL);

        do
        {
            if (messages_sent < MESSAGE_COUNT)
            {
                // Construct the iothub message from a string or a byte array
                message_handle = IoTHubMessage_CreateFromString(telemetry_msg);
                //message_handle = IoTHubMessage_CreateFromByteArray((const unsigned char*)msgText, strlen(msgText)));

                // Set Message property
                /*
                (void)IoTHubMessage_SetMessageId(message_handle, "MSG_ID");
                (void)IoTHubMessage_SetCorrelationId(message_handle, "CORE_ID");
                (void)IoTHubMessage_SetContentTypeSystemProperty(message_handle, "application%2fjson");
                (void)IoTHubMessage_SetContentEncodingSystemProperty(message_handle, "utf-8");
                (void)IoTHubMessage_SetMessageCreationTimeUtcSystemProperty(message_handle, "2020-07-01T01:00:00.346Z");
                */


                // Add custom properties to message
                (void)IoTHubMessage_SetProperty(message_handle, "property_key", "property_value");

                (void)printf("Sending message %d to IoTHub\r\n", (int)(messages_sent + 1));
                IoTHubDeviceClient_LL_SendEventAsync(device_ll_handle, message_handle, send_confirm_callback, NULL);

                // The message is copied to the sdk so the we can destroy it
                IoTHubMessage_Destroy(message_handle);

                messages_sent++;
            }
            else if (g_message_count_send_confirmations >= MESSAGE_COUNT)
            {
                // After all messages are all received stop running
                g_continueRunning = false;
            }

            IoTHubDeviceClient_LL_DoWork(device_ll_handle);
            ThreadAPI_Sleep(1);

        } while (g_continueRunning);

        // Clean up the iothub sdk handle
        IoTHubDeviceClient_LL_Destroy(device_ll_handle);
    }
    // Free all the sdk subsystem
    IoTHub_Deinit();

    printf("Press any key to continue");
    (void)getchar();

    return 0;
}<|MERGE_RESOLUTION|>--- conflicted
+++ resolved
@@ -135,13 +135,8 @@
         //Setting the auto URL Encoder (recommended for MQTT). Please use this option unless
         //you are URL Encoding inputs yourself.
         //ONLY valid for use with MQTT
-<<<<<<< HEAD
-        //bool urlEncodeOn = true;
-        //IoTHubDeviceClient_LL_SetOption(device_ll_handle, OPTION_AUTO_URL_ENCODE_DECODE, &urlEncodeOn);
-=======
         bool urlEncodeOn = true;
         (void)IoTHubDeviceClient_LL_SetOption(device_ll_handle, OPTION_AUTO_URL_ENCODE_DECODE, &urlEncodeOn);
->>>>>>> 7f30cb95
 #endif
 
         // Setting connection status callback to get indication of connection to iothub
