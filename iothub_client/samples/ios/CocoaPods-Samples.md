--- conflicted
+++ resolved
@@ -22,21 +22,6 @@
 Change your current directory to the iOS sample directory.
 
 `cd azure-iot-samples-ios/quickstart/sample-device/`
-<<<<<<< HEAD
-
-#### 3. Update the Podfile
-
-Note: Make sure that XCode does not already have the sample project open. If
-it does, the CocoaPods may not install properly.
-
-Edit the Podfile in a text editor and ensure that the pods are specified with these versions or later:
-
-`'AzureIoTHubClient', '=1.3.8a'`
-`'AzureIoTUtility', '=1.3.8a'`
-`'AzureIoTuMqtt', '=1.3.8a'`
-`'AzureIoTuAmqp', '=1.3.8a'`
-=======
->>>>>>> 7f30cb95
 
 #### 3. Install the CocoaPods
 
@@ -49,31 +34,13 @@
 
 This will cause CocoaPods to read the `Podfile` and install the pods accordingly.
 
-<<<<<<< HEAD
-#### 5. Open the XCode workspace
-=======
 #### 4. Open the XCode workspace
->>>>>>> 7f30cb95
 
 Double-click the `MQTT Client Sample.xcworkspace` workspace file (**not** the project file) to
 open XCode and select your build target device (iPhone 7 simulator works well).
 
 Make sure you open the workspace, and not the similarly-named (without the `WS` suffix) project.
 
-<<<<<<< HEAD
-#### 4. Modify your sample file
-
-1. Select the MQTT Cleint Sample project, open the MQTT Client Sample folder, and open the ViewController.swift
-2. Add your iot device Connection String to the `private let connectionString` by replacing the empty quotes with your connection string.
-3. Below the connectionString variable, select a single protocol that you want to use, and assign it to the `iotProtocol` variable:
-    * HTTP_Protocol
-    * MQTT_Protocol
-    * AMQP_Protocol
-    Note: HTTP_Protocol does work as well. 
-
-#### 5. Run the app in the simulator
-
-=======
 #### 5. Modify your sample file
 
 1. Select the MQTT Cleint Sample project, open the MQTT Client Sample folder, and open the ViewController.swift
@@ -86,5 +53,4 @@
 
 #### 6. Run the app in the simulator
 
->>>>>>> 7f30cb95
 Start the project (command-R). 
