# Azure IoT C SDK Samples

The Azure IoT C SDK contains components that can operate independently that are separated into directories at the top level of the repo.

The samples for these components live with them in the directory tree, not in a global **samples** directory.

The samples available throughout the tree are:

* IoTHub Device Client SDK samples are [here](../iothub_client/samples).  *If you're just trying to build an IoT Device that is not Digital Twin enabled, this is going to be the best place to start.*
<<<<<<< HEAD
* Digital Twin Device Client SDK samples are [here](../digitaltwin_client/readme.md).
=======
>>>>>>> a54ee2ea
* IoTHub Service SDK samples are [here](../iothub_service_client/samples)
* Serializer samples are  [here](../serializer/samples).  *Please read and understand the limitations and alternatives to the serializer described [here](../serializer/readme.md) before using the serializer.*
* Provisioning Client SDK samples are [here](../provisioning_client/samples)
* Provisioning Service SDK samples are [here](../provisioning_service_client/samples)

You can find samples for end-to-end samples scenarios [here](solutions).<|MERGE_RESOLUTION|>--- conflicted
+++ resolved
@@ -7,10 +7,6 @@
 The samples available throughout the tree are:
 
 * IoTHub Device Client SDK samples are [here](../iothub_client/samples).  *If you're just trying to build an IoT Device that is not Digital Twin enabled, this is going to be the best place to start.*
-<<<<<<< HEAD
-* Digital Twin Device Client SDK samples are [here](../digitaltwin_client/readme.md).
-=======
->>>>>>> a54ee2ea
 * IoTHub Service SDK samples are [here](../iothub_service_client/samples)
 * Serializer samples are  [here](../serializer/samples).  *Please read and understand the limitations and alternatives to the serializer described [here](../serializer/readme.md) before using the serializer.*
 * Provisioning Client SDK samples are [here](../provisioning_client/samples)
