--- conflicted
+++ resolved
@@ -7,12 +7,7 @@
 include("${CMAKE_CURRENT_LIST_DIR}/configs/azure_iot_sdksFunctions.cmake")
 
 getIoTSDKVersion()
-<<<<<<< HEAD
-message(STATUS "IoT Client SDK Version = ${IOT_SDK_VERSION}")
-message(STATUS "Coming into C SDK file CMAKE_C_FLAGS = ${CMAKE_C_FLAGS}")
-=======
 message("IoT Client SDK Version = ${IOT_SDK_VERSION}")
->>>>>>> de09b352
 
 if (POLICY CMP0042)
     cmake_policy(SET CMP0042 NEW)
@@ -300,9 +295,7 @@
 include_directories(${MACRO_UTILS_INC_FOLDER})
 include_directories(${UMOCK_C_INC_FOLDER})
 
-message(STATUS "Prior to dependencies.cmake invocation CMAKE_C_FLAGS= ${CMAKE_C_FLAGS}")
 include("dependencies.cmake")
-message(STATUS "After dependencies.cmake invocation CMAKE_C_FLAGS = ${CMAKE_C_FLAGS}")
 if (${original_run_e2e_tests} OR ${original_run_unittests} OR ${run_sfc_tests})
     # Used for serializer
     add_subdirectory("${SHARED_UTIL_FOLDER}/testtools/sal")
@@ -470,9 +463,4 @@
         DESTINATION
             ${package_location}
     )
-endif()
-
-<<<<<<< HEAD
-message(STATUS "End of file CMAKE_C_FLAGS = ${CMAKE_C_FLAGS}")
-=======
->>>>>>> de09b352
+endif()