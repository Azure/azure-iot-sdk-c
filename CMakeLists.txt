--- conflicted
+++ resolved
@@ -104,11 +104,7 @@
 endif()
 option(use_mbedtls "set use_mbedtls to ON to use mbedtls." OFF)
 option(use_bearssl "set use_bearssl to ON to use bearssl." OFF)
-<<<<<<< HEAD
-option(use_wolfssl "set use_bearssl to ON to use bearssl." OFF)
-=======
 option(use_wolfssl "set use_wolfssl to ON to use wolfssl." OFF)
->>>>>>> 7f30cb95
 
 # openssl samples on Windows need to have a trusted cert set
 if ((WIN32 AND ${use_openssl}) OR ${use_wolfssl} OR ${use_mbedtls} OR ${use_bearssl})
