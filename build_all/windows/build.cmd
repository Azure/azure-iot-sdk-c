--- conflicted
+++ resolved
@@ -220,11 +220,7 @@
         if !ERRORLEVEL! neq 0 exit /b !ERRORLEVEL!
 
         if %build-platform% neq arm (
-<<<<<<< HEAD
-            ctest -T test --no-compress-output -C "debug" -V -j 16
-=======
             ctest -T test --no-compress-output -C "debug" -V -j 16 --schedule-random
->>>>>>> 7f30cb95
             if not !ERRORLEVEL!==0 exit /b !ERRORLEVEL!
         )
     )
