--- conflicted
+++ resolved
@@ -102,8 +102,6 @@
     exit /b 1
 )
 
-<<<<<<< HEAD
-=======
 rem ensure nuget.exe exists
 where /q nuget.exe
 if not !errorlevel! == 0 (
@@ -119,6 +117,5 @@
 	)
 )
 
->>>>>>> 05803c5b
 nuget.exe pack %package-id%.nuspec
 if not %errorlevel%==0 exit /b %errorlevel%