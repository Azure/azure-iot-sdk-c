// Copyright (c) Microsoft. All rights reserved. 
// Licensed under the MIT license. See LICENSE file in the project root for full license information.

#include <stdio.h>
#include <stdlib.h>

#include "azure_c_shared_utility/threadapi.h"
#include "azure_c_shared_utility/xlogging.h"
#include "azure_c_shared_utility/crt_abstractions.h"
#include "azure_c_shared_utility/gballoc.h"
#include "azure_c_shared_utility/uuid.h"

#include "dt_client_core.h"
#include "internal/dt_interface_private.h"
#include "digitaltwin_client_version.h"


#include "parson.h"

#define DT_INTERFACE_PREFIX "$iotin:"

// When we poll active callbacks to drain while shutting down DigitalTwin Client Core,
// this is the amount of time to sleep between poll intervals.
static const unsigned int pollTimeWaitForCallbacksMilliseconds = 10;

static const char DT_InterfaceIdPrefix[] = "urn:";
static const size_t DT_InterfaceIdPrefixLen = sizeof(DT_InterfaceIdPrefix) - 1;

static const char DT_InterfaceIdUnderscore = '_';
static const char DT_InterfaceIdSeparator = ':';
static const size_t DT_InterfaceMaxLength = 256;

static const char commandSeparator = '*';
static const char* DT_PROPERTY_UPDATE_JSON_VERSON = "$version";
<<<<<<< HEAD
// Using MQTT property directly because we don't support AMQP presently and cannot support HTTP.
=======
// Using MQTT property directly because we don't support AMQP or HTTP.
>>>>>>> 6073ec02
static const char DT_SUBJECT_PROPERTY[] = "$.sub";
static const char DT_MESSAGE_SCHEMA_PROPERTY[] = "$.schema";
static const char DT_JSON_MESSAGE_CONTENT_TYPE[] = "application/json";
static const char DT_JSON_MESSAGE_CONTENT_ENCODING[] = "utf-8";
static const char DT_REQUEST_ID_PROPERTY[] = "iothub-command-request-id";
static const char DT_STATUS_CODE_PROPERTY[] = "iothub-command-statuscode";
static const char DT_COMMAND_NAME_PROPERTY[] = "iothub-command-name";
static const size_t DT_INTERFACE_PREFIX_LENGTH = sizeof(DT_INTERFACE_PREFIX) - 1;
static const char DT_JSON_DESIRED[] = "desired";
static const char DT_JSON_REPORTED[] = "reported";
static const char DT_JSON_COMMAND_REQUEST_ID[] = "commandRequest.requestId";
static const char DT_JSON_COMMAND_REQUEST_PAYLOAD[] = "commandRequest.value";
static const char DT_JSON_NULL[] = "null";

static const char DT_PropertyWithResponseSchema[] =  "{\""  DT_INTERFACE_PREFIX "%s\": { \"%s\": { \"value\":  %.*s, \"ac\": %d, \"ad\": \"%s\", \"av\": %d } } }";
static const char DT_PropertyWithoutResponseSchema[] = "{\""  DT_INTERFACE_PREFIX "%s\": { \"%s\": { \"value\": %.*s } } }";
static const char DT_AsyncResultSchema[] = "asyncResult";

#define DT_MAX_STATUS_CODE_STRINGLEN    16

#define DT_INTERFACE_STATE_VALUES                   \
    DT_INTERFACE_STATE_UNINITIALIZED,               \
    DT_INTERFACE_STATE_CREATED,                     \
    DT_INTERFACE_STATE_BOUND_TO_CLIENT_HANDLE,      \
    DT_INTERFACE_STATE_REGISTERED,                  \
    DT_INTERFACE_STATE_UNBOUND_FROM_CLIENT_HANDLE,  \
    DT_INTERFACE_STATE_PENDING_DESTROY              \

MU_DEFINE_ENUM(DT_INTERFACE_STATE, DT_INTERFACE_STATE_VALUES);
MU_DEFINE_ENUM_STRINGS(DT_INTERFACE_STATE, DT_INTERFACE_STATE_VALUES);

// DT_INTERFACE_CLIENT corresponds to an application level handle (e.g. DIGITALTWIN_INTERFACE_CLIENT_HANDLE).
typedef struct DT_INTERFACE_CLIENT_TAG
{
    bool processingCallback;    // Whether we're in the middle of processing a callback or not.
    DT_INTERFACE_STATE interfaceState;
    DT_LOCK_THREAD_BINDING lockThreadBinding;
    // The remaining fields are read only after DT_InterfaceClientCore_Create and the callback registration.
    // Because they can't be modified(other than at create/delete time), they don't require lock when reading them.
    DT_CLIENT_CORE_HANDLE dtClientCoreHandle;
    void* userInterfaceContext;
    void* commandCallbackContext;
    void* propertyCallbackContext;
    char* interfaceId;
    char* componentName;
    size_t componentNameLen;
    DIGITALTWIN_INTERFACE_REGISTERED_CALLBACK dtInterfaceRegisteredCallback;
    DIGITALTWIN_PROPERTY_UPDATE_CALLBACK propertyUpdatedCallback;
    DIGITALTWIN_COMMAND_EXECUTE_CALLBACK commandExecuteCallback;
} DT_INTERFACE_CLIENT;

typedef struct DT_REPORTED_PROPERTIES_UPDATE_CALLBACK_CONTEXT_TAG
{
    DIGITALTWIN_REPORTED_PROPERTY_UPDATED_CALLBACK dtReportedPropertyCallback;
    void* userContextCallback;
} DT_REPORT_PROPERTIES_UPDATE_CALLBACK_CONTEXT;


// DT_APPLICATION_SEND_TYPE indicates how the application has come to send this telemetry
// message (e.g. via a straight telemetry send or because of updating an async command)
typedef enum DT_APPLICATION_SEND_TYPE_TAG
{
    DT_APPLICATION_SEND_TYPE_TELEMETRY,
    DT_APPLICATION_SEND_TYPE_UPDATE_ASYNC_COMMAND
} DT_APPLICATION_SEND_TYPE;

typedef struct DT_INTERFACE_SEND_TELEMETRY_CALLBACK_CONTEXT_TAG
{
    DT_APPLICATION_SEND_TYPE applicationSendType;
    union
    {
        DIGITALTWIN_CLIENT_TELEMETRY_CONFIRMATION_CALLBACK telemetryConfirmationCallback;
        DIGITALTWIN_CLIENT_UPDATE_ASYNC_COMMAND_CALLBACK updateAsyncCommandCallback;
    } u;
    void* userContextCallback;
} DT_INTERFACE_SEND_TELEMETRY_CALLBACK_CONTEXT;

MU_DEFINE_ENUM_STRINGS(DT_COMMAND_PROCESSOR_RESULT, DT_COMMAND_PROCESSOR_RESULT_VALUES);

// Invokes Lock() (for convenience layer based handles) or else a no-op (for _LL_)
static int InvokeBindingInterfaceLock(DT_INTERFACE_CLIENT* dtInterfaceClient, bool* lockHeld)
{
    LOCK_RESULT lockResult;
    int result;

    if (dtInterfaceClient->lockThreadBinding.dtBindingLockHandle == NULL)
    {
        LogError("Client is not yet bound to a lock binding.");
        result = MU_FAILURE;
    }
    else if ((lockResult = dtInterfaceClient->lockThreadBinding.dtBindingLock(dtInterfaceClient->lockThreadBinding.dtBindingLockHandle)) != LOCK_OK)
    {
        LogError("Unable to grab lock.  Error=%d", lockResult);
        result = MU_FAILURE;
    }
    else
    {
        *lockHeld = true;
        result = 0;
    }

    return result;
}

// InvokeBindingInterfaceLockIfAvailable will attempt to Lock() on our interface lock, if it exists.  There are scenarios
// on destruction however where this handle may be NULL (namely if the interface handle was created but never bound to a client).
// This is not really the way we should do it, but fixing it correctly will be considerably more work including API design.
// https://github.com/Azure/azure-iot-sdk-c-pnp/issues/43 tracks the correct fix.
static int InvokeBindingInterfaceLockIfAvailable(DT_INTERFACE_CLIENT* dtInterfaceClient, bool* lockHeld)
{
    int result;

    if (dtInterfaceClient->lockThreadBinding.dtBindingLockHandle == NULL)
    {
        result = 0;
    }
    else
    {
        result = InvokeBindingInterfaceLock(dtInterfaceClient, lockHeld);
    }
    return result;
}


// Invokes Unlock() (for convenience layer based handles) or else a no-op (for _LL_)
static int InvokeBindingInterfaceUnlock(DT_INTERFACE_CLIENT* dtInterfaceClient, bool* lockHeld)
{
    LOCK_RESULT lockResult;
    int result;
    
    if (*lockHeld == true)
    {
        lockResult = dtInterfaceClient->lockThreadBinding.dtBindingUnlock(dtInterfaceClient->lockThreadBinding.dtBindingLockHandle);
        if (lockResult != LOCK_OK)
        {
            LogError("Unlock failed, result = %d", lockResult);
            result = MU_FAILURE;
        }
        else
        {
            result = 0;
        }
        // Unconditionally mark lock held as false, since even on failure no point re-invoking dtBindingUnlock
        *lockHeld = false;
    }
    else
    {
        result = 0;
    }

    return result;
}

// Invokes Lock_Deinit() (for convenience layer based handles) or else a no-op (for _LL_)
static void InvokeBindingInterfaceLockDeinitIfNeeded(DT_INTERFACE_CLIENT* dtInterfaceClient)
{
    if (dtInterfaceClient->lockThreadBinding.dtBindingLockHandle != NULL)
    {
        dtInterfaceClient->lockThreadBinding.dtBindingLockDeinit(dtInterfaceClient->lockThreadBinding.dtBindingLockHandle);
    }
}

// Invokes Thread_Sleep (for convenience layer based handles) or else a no-op (for _LL_)
static void InvokeBindingInterfaceSleep(DT_INTERFACE_CLIENT* dtInterfaceClient, unsigned int milliseconds)
{
    if (dtInterfaceClient->lockThreadBinding.dtBindingThreadSleep != NULL)
    {
        dtInterfaceClient->lockThreadBinding.dtBindingThreadSleep(milliseconds);
    }
}


// Destroys DT_INTERFACE_CLIENT memory.
static void FreeDTInterface(DT_INTERFACE_CLIENT* dtInterfaceClient)
{
    InvokeBindingInterfaceLockDeinitIfNeeded(dtInterfaceClient);
    free(dtInterfaceClient->interfaceId);
    free(dtInterfaceClient->componentName);
    free(dtInterfaceClient);
}

// BeginInterfaceCallbackProcessing is invoked as the first step when DT_INTERFACE_CLIENT receives
// a callback from the DigitalTwin ClientCore layer.  If client is shutting down it will immediately
// exit out of the callback.  Otherwise mark our state as processing callback, as DigitalTwin_InterfaceClient_Destroy 
// respects this setting.  
static int BeginInterfaceCallbackProcessing(DT_INTERFACE_CLIENT* dtInterfaceClient)
{
    int result;
    bool lockHeld = false;

    if (InvokeBindingInterfaceLock(dtInterfaceClient, &lockHeld) != 0)
    {
        LogError("Unable to obtain lock");
        result = MU_FAILURE;
    }
    else if (dtInterfaceClient->interfaceState == DT_INTERFACE_STATE_PENDING_DESTROY)
    {
        LogError("Cannot process callback for clientCore.  It is in process of being destroyed");
        result = MU_FAILURE;
    }
    else
    {
        dtInterfaceClient->processingCallback = true;
        result = 0;
    }

    (void)InvokeBindingInterfaceUnlock(dtInterfaceClient, &lockHeld);
    return result;
}

// EndInterfaceCallbackProcessing is invoked on completion of a callback function
// to change DT_CLIENT_CORE's state such that it's not processing the callback anymore.
static void EndInterfaceCallbackProcessing(DT_INTERFACE_CLIENT* dtInterfaceClient)
{
    bool lockHeld = false;

    if (InvokeBindingInterfaceLock(dtInterfaceClient, &lockHeld) != 0)
    {
        LogError("Unable to obtain lock");
    }

    // Even if we can't grab the lock, unconditionally set this.
    dtInterfaceClient->processingCallback = false;
    (void)InvokeBindingInterfaceUnlock(dtInterfaceClient, &lockHeld);
}

// Polls for whether there are any active callbacks, because destroying an interface handle
// cannot proceed if there are active workers.  Enters and leaves with lock held.
static void BlockOnActiveInterfaceCallbacks(DT_INTERFACE_CLIENT* dtInterfaceClient, bool *lockHeld)
{
    while (dtInterfaceClient->processingCallback == true)
    {
        (void)InvokeBindingInterfaceUnlock(dtInterfaceClient, lockHeld);
        InvokeBindingInterfaceSleep(dtInterfaceClient, pollTimeWaitForCallbacksMilliseconds);
        (void)InvokeBindingInterfaceLock(dtInterfaceClient, lockHeld);
    }
}

// Implement a local isalpha because some compilers for embedded do not have this
static bool DT_IsAlpha(char c)
{
    return ((c >= 'a' && c <= 'z') ||
            (c >= 'A' && c <= 'Z'));
}

// DT_InterfaceClient_CheckNameValid makes sure that the passed names (specifically on registration) is legal.
// In general the SDK does NOT do policy checking like this, leaving it to the server.  We make an exception
// in this case because an ill-formatted values on registration over MQTT will result in the
// TCP connection being closed.  Because this can be so hard for developer to diagnose interface being
// invalid versus network issues, we provide this check.
int DT_InterfaceClient_CheckNameValid(const char* valueToCheck, bool isInterfaceId)
{
    int result = 0;
    const char* current = valueToCheck;

    if (valueToCheck == NULL)
    {
        LogError("Invalid parameter.  valueToCheck=%p", valueToCheck);
        result = MU_FAILURE;
    }
    else if (strlen(valueToCheck) > DT_InterfaceMaxLength)
    {
        LogError("Name %s is too long, maximum length is %lu", valueToCheck, (unsigned long)DT_InterfaceMaxLength);
        result = MU_FAILURE;
    }
    else if (isInterfaceId)
    {
        if (strncmp(DT_InterfaceIdPrefix, current, DT_InterfaceIdPrefixLen) != 0)
        {
            LogError("ID name must be prefixed with %s.  Actual value=%s", DT_InterfaceIdPrefix, valueToCheck);
            result = MU_FAILURE;
        }
        else
        {
            current += DT_InterfaceIdPrefixLen;
        }
    }

    if (result == 0)
    {
        while (*current != 0)
        {
            if (!ISDIGIT(*current) && !DT_IsAlpha(*current) && (*current != DT_InterfaceIdUnderscore))
            {
                if (isInterfaceId && (*current == DT_InterfaceIdSeparator))
                {
                    // DT_InterfaceIdSeparator is allowed only for id's.
                    ;
                }
                else
                {
                    LogError("Character (char=%c,decimal=%d) in %s is illegal", *current, (int)*current, valueToCheck);
                    result = MU_FAILURE;
                    break;
                }
            }
            current++;
        }
    }

    return result;
}


// Retrieves a shallow copy of the interface ID for caller.
const char* DT_InterfaceClient_GetInterfaceId(DIGITALTWIN_INTERFACE_CLIENT_HANDLE dtInterfaceClientHandle)
{
    const char* result;
    DT_INTERFACE_CLIENT* dtInterfaceClient = (DT_INTERFACE_CLIENT*)dtInterfaceClientHandle;

    if (dtInterfaceClientHandle == NULL)
    {
        LogError("Invalid interfaceClient handle passed");
        result = NULL;
    }
    else
    {
        result = dtInterfaceClient->interfaceId;
    }
    return result;
}

// Retrieves a shallow copy of the interface name for caller.
const char* DT_InterfaceClient_GetComponentName(DIGITALTWIN_INTERFACE_CLIENT_HANDLE dtInterfaceClientHandle)
{
    const char* result;
    DT_INTERFACE_CLIENT* dtInterfaceClient = (DT_INTERFACE_CLIENT*)dtInterfaceClientHandle;

    if (dtInterfaceClientHandle == NULL)
    {
        LogError("Invalid interfaceClient handle passed");
        result = NULL;
    }
    else
    {
        result = dtInterfaceClient->componentName;
    }
    return result;
}

// Determines whether a desired state machine transition is legal based on current state of dtInterfaceClient
static bool IsDesiredInterfaceStateTransitionAllowed(DT_INTERFACE_CLIENT* dtInterfaceClient, DT_INTERFACE_STATE desiredState)
{
    bool result;

    const DT_INTERFACE_STATE currentState = dtInterfaceClient->interfaceState;

    switch (desiredState)
    {
        case DT_INTERFACE_STATE_BOUND_TO_CLIENT_HANDLE:
            // To transition to a bound state, only valid state is directly from creation.  In future we may allow a re-binding
            // (e.g. currentState == DT_INTERFACE_STATE_UNBOUND_FROM_CLIENT_HANDLE would be allowed here) but there is not a 
            // thread safe way to do this with current design.
            result = (currentState == DT_INTERFACE_STATE_CREATED);
            break;

        case DT_INTERFACE_STATE_REGISTERED:
            result = (currentState == DT_INTERFACE_STATE_BOUND_TO_CLIENT_HANDLE);
            break;

        case DT_INTERFACE_STATE_UNBOUND_FROM_CLIENT_HANDLE:
            // To transition to unbound state, we need to have been bound at minimum and potentially registered/failed registered
            result = ((currentState == DT_INTERFACE_STATE_BOUND_TO_CLIENT_HANDLE) ||
                      (currentState == DT_INTERFACE_STATE_REGISTERED));
            break;

        case DT_INTERFACE_STATE_PENDING_DESTROY:
            // We can always transition to pending destroy state.  Caller may or may not be able to immediately cleanup, depending on
            // whether or not there is a clientCore that has a reference to this interface still.
            result = true;
            break;

        default:
            LogError("Unknown desired state %d specified", desiredState);
            result = false;
            break;
    }

    if (result != true)
    {
        LogError("Cannot transition from state %d to %d", dtInterfaceClient->interfaceState, desiredState);
    }

    return result;
}

static void SetInterfaceState(DT_INTERFACE_CLIENT* dtInterfaceClient, DT_INTERFACE_STATE desiredState)
{
    LogInfo("DigitalTwin Interface : Changing interface state on interface %s from %s to %s", dtInterfaceClient->componentName,
                                                                                             MU_ENUM_TO_STRING(DT_INTERFACE_STATE, dtInterfaceClient->interfaceState), 
                                                                                             MU_ENUM_TO_STRING(DT_INTERFACE_STATE, desiredState));
    dtInterfaceClient->interfaceState = desiredState;
}

// DigitalTwin_InterfaceClient_Create initializes a DIGITALTWIN_INTERFACE_CLIENT_HANDLE
DIGITALTWIN_CLIENT_RESULT DigitalTwin_InterfaceClient_Create(const char* interfaceId, const char* componentName, DIGITALTWIN_INTERFACE_REGISTERED_CALLBACK dtInterfaceRegisteredCallback, void* userInterfaceContext, DIGITALTWIN_INTERFACE_CLIENT_HANDLE* dtInterfaceClient)
{
    DIGITALTWIN_CLIENT_RESULT result;
    DT_INTERFACE_CLIENT* dtNewHandle;
        
    if ((interfaceId == NULL) || (componentName == NULL) || (dtInterfaceClient == NULL))
    {
        LogError("Invalid parameter(s): interfaceId=%p, componentName=%p, dtInterfaceClient=%p", interfaceId, componentName, dtInterfaceClient);
        result = DIGITALTWIN_CLIENT_ERROR_INVALID_ARG;
    }
    else if (DT_InterfaceClient_CheckNameValid(interfaceId, true) != 0)
    {
        LogError("Invalid interfaceId %s", interfaceId);
        result = DIGITALTWIN_CLIENT_ERROR_INVALID_ARG;
    }
    else if (DT_InterfaceClient_CheckNameValid(componentName, false) != 0)
    {
        LogError("Invalid componentName %s", componentName);
        result = DIGITALTWIN_CLIENT_ERROR_INVALID_ARG;
    }
    else if ((dtNewHandle = calloc(1, sizeof(DT_INTERFACE_CLIENT))) == NULL)
    {
        LogError("Cannot allocate interface client");
        result = DIGITALTWIN_CLIENT_ERROR_OUT_OF_MEMORY;
    }
    else if (mallocAndStrcpy_s(&dtNewHandle->interfaceId, interfaceId) != 0)
    {
        LogError("Cannot allocate componentName");
        FreeDTInterface(dtNewHandle);
        result = DIGITALTWIN_CLIENT_ERROR_OUT_OF_MEMORY;
    }
    else if (mallocAndStrcpy_s(&dtNewHandle->componentName, componentName) != 0)
    {
        LogError("Cannot allocate componentName");
        FreeDTInterface(dtNewHandle);
        result = DIGITALTWIN_CLIENT_ERROR_OUT_OF_MEMORY;
    }
    else
    {
        SetInterfaceState(dtNewHandle, DT_INTERFACE_STATE_CREATED);
        dtNewHandle->userInterfaceContext = userInterfaceContext;
        dtNewHandle->dtInterfaceRegisteredCallback = dtInterfaceRegisteredCallback;
        dtNewHandle->componentNameLen = strlen(dtNewHandle->componentName);
        *dtInterfaceClient = dtNewHandle;
        result = DIGITALTWIN_CLIENT_OK;
    }

    return result;
}

// DigitalTwin_InterfaceClient_SetPropertiesUpdatedCallback sets the passed dtPropertyUpdatedCallback to the interface.
DIGITALTWIN_CLIENT_RESULT DigitalTwin_InterfaceClient_SetPropertiesUpdatedCallback(DIGITALTWIN_INTERFACE_CLIENT_HANDLE dtInterfaceClientHandle, DIGITALTWIN_PROPERTY_UPDATE_CALLBACK dtPropertyUpdatedCallback, void* propertyCallbackContext)
{
    DT_INTERFACE_CLIENT* dtInterfaceClient = (DT_INTERFACE_CLIENT*)dtInterfaceClientHandle;
    DIGITALTWIN_CLIENT_RESULT result;

    if ((dtInterfaceClientHandle == NULL) || (dtPropertyUpdatedCallback == NULL))
    {
        LogError("Invalid parameter, dtInterfaceClientHandle=%p, dtPropertyUpdatedCallback=%p", dtInterfaceClientHandle, dtPropertyUpdatedCallback);
        result = DIGITALTWIN_CLIENT_ERROR_INVALID_ARG;
    }
    else if (dtInterfaceClient->propertyUpdatedCallback != NULL)
    {
        LogError("PropertyUpdateCallback has already been set for this interface.  Cannot be called multiple times on given interface");
        result = DIGITALTWIN_CLIENT_ERROR_CALLBACK_ALREADY_REGISTERED;
    }
    else if (dtInterfaceClient->interfaceState != DT_INTERFACE_STATE_CREATED)
    {   
        LogError("PropertyUpdateCallback cannot be set after an interface registration has begun.  Current interface state=%s", 
                  MU_ENUM_TO_STRING(DT_INTERFACE_STATE, dtInterfaceClient->interfaceState));
        result = DIGITALTWIN_CLIENT_ERROR_INTERFACE_ALREADY_REGISTERED;
    }
    else
    {
        dtInterfaceClient->propertyUpdatedCallback = dtPropertyUpdatedCallback;
        dtInterfaceClient->propertyCallbackContext = propertyCallbackContext;
        result = DIGITALTWIN_CLIENT_OK;
    }

    return result;
}

// DigitalTwin_InterfaceClient_SetCommandsCallback sets the passed dtCommandExecuteCallback to the interface.
DIGITALTWIN_CLIENT_RESULT DigitalTwin_InterfaceClient_SetCommandsCallback(DIGITALTWIN_INTERFACE_CLIENT_HANDLE dtInterfaceClientHandle, DIGITALTWIN_COMMAND_EXECUTE_CALLBACK dtCommandExecuteCallback, void* commandCallbackContext)
{
    DT_INTERFACE_CLIENT* dtInterfaceClient = (DT_INTERFACE_CLIENT*)dtInterfaceClientHandle;
    DIGITALTWIN_CLIENT_RESULT result;

    if ((dtInterfaceClientHandle == NULL) || (dtCommandExecuteCallback == NULL))
    {
        LogError("Invalid parameter, dtInterfaceClientHandle=%p, dtCommandExecuteCallback=%p", dtInterfaceClientHandle, dtCommandExecuteCallback);
        result = DIGITALTWIN_CLIENT_ERROR_INVALID_ARG;
    }
    else if (dtInterfaceClient->commandExecuteCallback != NULL)
    {
        LogError("CommandCallback has already been set for this interface.  Cannot be called multiple times on given interface");
        result = DIGITALTWIN_CLIENT_ERROR_CALLBACK_ALREADY_REGISTERED;
    }
    else if (dtInterfaceClient->interfaceState != DT_INTERFACE_STATE_CREATED)
    {   
        LogError("CommandCallback cannot be set after an interface registration has begun.  Current interface state=%s", 
                  MU_ENUM_TO_STRING(DT_INTERFACE_STATE, dtInterfaceClient->interfaceState));
        result = DIGITALTWIN_CLIENT_ERROR_INTERFACE_ALREADY_REGISTERED;
    }
    else
    {
        dtInterfaceClient->commandExecuteCallback = dtCommandExecuteCallback;
        dtInterfaceClient->commandCallbackContext = commandCallbackContext;
        result = DIGITALTWIN_CLIENT_OK;
    }

    return result;
}



// Determines whether the dtInterfaceClient can immediately free its resources during destruction, or whether it is bound up to a 
// clientCore caller which has a reference (in which case deletion will be deferred).
static bool IsInterfaceReadyForDestruction(DT_INTERFACE_CLIENT* dtInterfaceClient)
{
    bool result;
    
    switch (dtInterfaceClient->interfaceState)
    {
        case DT_INTERFACE_STATE_BOUND_TO_CLIENT_HANDLE:
        case DT_INTERFACE_STATE_REGISTERED:
        {
            // These states means that the interface still has a reference to a clientCore handle and can't be destroyed yet.
            // Not being able to do this now is not an error, so do not log here.
            result = false;
        }
        break;

        default:
        {
            result = true;
        }
    }

    return result;    
}

// DT_InterfaceClient_BindToClientHandle will establish the link between this DIGITALTWIN_INTERFACE_CLIENT_HANDLE with the DT_CLIENT_CORE_HANDLE that will use it.
DIGITALTWIN_CLIENT_RESULT DT_InterfaceClient_BindToClientHandle(DIGITALTWIN_INTERFACE_CLIENT_HANDLE dtInterfaceClientHandle, DT_CLIENT_CORE_HANDLE dtClientCoreHandle, DT_LOCK_THREAD_BINDING* lockThreadBinding)
{
    DT_INTERFACE_CLIENT* dtInterfaceClient = (DT_INTERFACE_CLIENT*)dtInterfaceClientHandle;
    DIGITALTWIN_CLIENT_RESULT result;
    LOCK_HANDLE lockHandle;

    if ((dtInterfaceClientHandle == NULL) || (dtClientCoreHandle == NULL) || (lockThreadBinding == NULL))
    {
        LogError("Invalid parameter. dtInterfaceClientHandle=%p, dtClientCoreHandle=%p, lockThreadBinding=%p", dtInterfaceClientHandle, dtClientCoreHandle, lockThreadBinding);
        result = DIGITALTWIN_CLIENT_ERROR_INVALID_ARG;
    }
    else if (IsDesiredInterfaceStateTransitionAllowed(dtInterfaceClient, DT_INTERFACE_STATE_BOUND_TO_CLIENT_HANDLE) == false)
    {
        LogError("Interface is in state %d which does not permit BindToClientHandle", dtInterfaceClient->interfaceState);
        result = DIGITALTWIN_CLIENT_ERROR;
    }
    else if ((lockHandle = lockThreadBinding->dtBindingLockInit()) == NULL)
    {
        LogError("Failed initializing lock");
        result = DIGITALTWIN_CLIENT_ERROR;
    }
    else
    {
        SetInterfaceState(dtInterfaceClient, DT_INTERFACE_STATE_BOUND_TO_CLIENT_HANDLE);
        dtInterfaceClient->dtClientCoreHandle = dtClientCoreHandle;
        memcpy(&dtInterfaceClient->lockThreadBinding, lockThreadBinding, sizeof(dtInterfaceClient->lockThreadBinding));
        dtInterfaceClient->lockThreadBinding.dtBindingLockHandle = lockHandle;
        result = DIGITALTWIN_CLIENT_OK;
    }

    return result;
}


// Marks the interface as unregistered; namely that the caller is through using it and it is
// safe to be deleted, either now (if it's already been destroyed) or later (when interface destroy comes)
// Once the caller initiates the unbind, the caller itself is promising that no callbacks will be invoked
// on this object.
void DT_InterfaceClient_UnbindFromClientHandle(DIGITALTWIN_INTERFACE_CLIENT_HANDLE dtInterfaceClientHandle)
{
    DT_INTERFACE_CLIENT* dtInterfaceClient = (DT_INTERFACE_CLIENT*)dtInterfaceClientHandle;
    bool lockHeld = false;

    if (dtInterfaceClientHandle == NULL)
    {
        LogError("Invalid parameter, dtInterfaceClientHandle=%p", dtInterfaceClientHandle);
    }
    else if (InvokeBindingInterfaceLock(dtInterfaceClientHandle, &lockHeld) != 0)
    {
        LogError("bindingLock failed");
    }
    else
    {
        // If we have been marked for a destroy already (via DigitalTwin_InterfaceClient_Destroy) then at this point
        // we are dropping our reference to this object and we can free.
        if (dtInterfaceClient->interfaceState == DT_INTERFACE_STATE_PENDING_DESTROY)
        {
            (void)InvokeBindingInterfaceUnlock(dtInterfaceClient, &lockHeld);
            FreeDTInterface(dtInterfaceClient);
        }
        else if (IsDesiredInterfaceStateTransitionAllowed(dtInterfaceClient, DT_INTERFACE_STATE_UNBOUND_FROM_CLIENT_HANDLE) == false)
        {
            LogError("Interface is in state %d which does not permit unbinding", dtInterfaceClient->interfaceState);
            (void)InvokeBindingInterfaceUnlock(dtInterfaceClient, &lockHeld);
        }
        else
        {

            if (dtInterfaceClient->dtInterfaceRegisteredCallback != NULL)
            {
                (void)InvokeBindingInterfaceUnlock(dtInterfaceClient, &lockHeld);
                dtInterfaceClient->dtInterfaceRegisteredCallback(DIGITALTWIN_CLIENT_ERROR_INTERFACE_UNREGISTERING, dtInterfaceClient->userInterfaceContext);
                (void)InvokeBindingInterfaceLock(dtInterfaceClient, &lockHeld);
            }

            SetInterfaceState(dtInterfaceClient, DT_INTERFACE_STATE_UNBOUND_FROM_CLIENT_HANDLE);
            dtInterfaceClient->dtClientCoreHandle = NULL;
            (void)InvokeBindingInterfaceUnlock(dtInterfaceClient, &lockHeld);

            // After we enter the state DT_INTERFACE_STATE_UNBOUND_FROM_CLIENT_HANDLE and release the lock, 
            // ABSOLUTELY NO calls to this handle must happen on any callbacks.  This is marking
            // this interface as ready for another thread to delete it.
        }
    }
}

// The attempt to register this interface in the Cloud has either succeeded or failed.
void DT_InterfaceClient_RegistrationCompleteCallback(DIGITALTWIN_INTERFACE_CLIENT_HANDLE dtInterfaceClientHandle, DIGITALTWIN_CLIENT_RESULT dtInterfaceStatus)
{
    DT_INTERFACE_CLIENT* dtInterfaceClient = (DT_INTERFACE_CLIENT*)dtInterfaceClientHandle;
    bool lockHeld = false;

    if (dtInterfaceClientHandle == NULL)
    {
        LogError("Invalid parameter, dtInterfaceClientHandle=%p", dtInterfaceClientHandle);
    }
    else if (InvokeBindingInterfaceLock(dtInterfaceClientHandle, &lockHeld) != 0)
    {
        LogError("bindingLock failed");
    }
    else if (IsDesiredInterfaceStateTransitionAllowed(dtInterfaceClient, DT_INTERFACE_STATE_REGISTERED) == false)
    {
        LogError("Interface is in state %d which does not transitioning to %d", dtInterfaceClient->interfaceState, DT_INTERFACE_STATE_REGISTERED);
    }
    else
    {
        if (dtInterfaceStatus != DIGITALTWIN_CLIENT_OK)
        {
            LogError("Interface %s failed on registration with error %s.  Interface is NOT registered, remaining in state=%s", dtInterfaceClient->componentName,
                      MU_ENUM_TO_STRING(DIGITALTWIN_CLIENT_RESULT, dtInterfaceStatus), MU_ENUM_TO_STRING(DT_INTERFACE_STATE, dtInterfaceClient->interfaceState));
        }
        else 
        {
            SetInterfaceState(dtInterfaceClient, DT_INTERFACE_STATE_REGISTERED);
        }

        if (dtInterfaceClient->dtInterfaceRegisteredCallback != NULL)
        {
            // Mark the fact we're in middle of a callback so that if a call to destroy on this handle arrives at same time,
            // we'll block destroy call until we exit.  This is basically what BeginInterfaceCallbackProcessing does, 
            // though this case is different as we have the lock held and are making state checks above already.
            dtInterfaceClient->processingCallback = true;
            (void)InvokeBindingInterfaceUnlock(dtInterfaceClient, &lockHeld);
            
            dtInterfaceClient->dtInterfaceRegisteredCallback(dtInterfaceStatus, dtInterfaceClient->userInterfaceContext);

            (void)InvokeBindingInterfaceLock(dtInterfaceClient, &lockHeld);
            dtInterfaceClient->processingCallback = false;
        }
    }

    (void)InvokeBindingInterfaceUnlock(dtInterfaceClient, &lockHeld);
}

// For specified property, generate appropriate json for updating it.  The json returned is 
// of the form { "IdForThisInterface" : { "propertyName" : propertyValue }.
static DIGITALTWIN_CLIENT_RESULT CreateJsonForPropertyWithoutResponse(DT_INTERFACE_CLIENT* dtInterfaceClient, const char* propertyName, const unsigned char* propertyData, size_t propertyDataLen, STRING_HANDLE* jsonToSend)
{
    DIGITALTWIN_CLIENT_RESULT result;

    // We need to copy propertyData into propertyDataString because the caller didn't necessarily NULL terminate this string.
    if ((*jsonToSend = STRING_construct_sprintf(DT_PropertyWithoutResponseSchema, dtInterfaceClient->componentName, propertyName, (int)propertyDataLen, propertyData)) == NULL)
    {
        LogError("Cannot allocate string handle");
        result = DIGITALTWIN_CLIENT_ERROR_OUT_OF_MEMORY;
    }
    else
    {
        result = DIGITALTWIN_CLIENT_OK;
    }

    return result;
}

// Creates json blob for indicating a property response
static DIGITALTWIN_CLIENT_RESULT CreateJsonForPropertyWithResponse(DT_INTERFACE_CLIENT* dtInterfaceClient, const char* propertyName, const unsigned char* propertyData, size_t propertyDataLen, const DIGITALTWIN_CLIENT_PROPERTY_RESPONSE* dtResponse, STRING_HANDLE* jsonToSend)
{
    DIGITALTWIN_CLIENT_RESULT result;

    // See comments in CreateJsonForPropertyWithoutResponse about why we can't safely use parson to process propertyData.
    if ((*jsonToSend = STRING_construct_sprintf(DT_PropertyWithResponseSchema, 
                                                dtInterfaceClient->componentName, propertyName, (int)propertyDataLen, propertyData, dtResponse->statusCode,
                                                dtResponse->statusDescription, dtResponse->responseVersion)) == NULL)
    {
        LogError("Cannot allocate string handle");
        result = DIGITALTWIN_CLIENT_ERROR_OUT_OF_MEMORY;
    }
    else
    {
        result = DIGITALTWIN_CLIENT_OK;
    }

    return result;
}

// Creates a structure for tracking reported properties context.  We need to manually keep this because
// when we close IoTHub_* handle (and unlike for pending send telemetrys), we do NOT get callbacks for pending
// properties updates that don't get delivered.  That means they must be deleted here.
static DT_REPORT_PROPERTIES_UPDATE_CALLBACK_CONTEXT* CreateReportedPropertiesUpdateCallbackContext(DIGITALTWIN_REPORTED_PROPERTY_UPDATED_CALLBACK dtReportedPropertyCallback, void* userContextCallback)
{
    DT_REPORT_PROPERTIES_UPDATE_CALLBACK_CONTEXT* result;

    if ((result = calloc(1, sizeof(DT_REPORT_PROPERTIES_UPDATE_CALLBACK_CONTEXT))) == NULL)
    {
        LogError("Cannot allocate context for DT_REPORT_PROPERTIES_UPDATE_CALLBACK_CONTEXT");
    }
    else
    {
        result->dtReportedPropertyCallback = dtReportedPropertyCallback;
        result->userContextCallback = userContextCallback;
    }

    return result;
}

// Clients have access to DIGITALTWIN_INTERFACE_CLIENT_HANDLE handles immediately after their creation and they can attempt
// to do things like send telemetry on them right away.  This is NOT permitted, however, until the interface
// has been registered with the cloud (DT_INTERFACE_STATE_REGISTERED).  This function checks the state.
static bool IsInterfaceAvailable(DT_INTERFACE_CLIENT* dtInterfaceClient)
{
    bool result;
    bool lockHeld = false;

    if (InvokeBindingInterfaceLock(dtInterfaceClient, &lockHeld) != 0)
    {
        LogError("Cannot obtain lock");
        result = false;
    }
    else if (dtInterfaceClient->interfaceState != DT_INTERFACE_STATE_REGISTERED)
    {
        LogError("Interface is in state %d.  Cannot process client request.", dtInterfaceClient->interfaceState);
        result = false;
    }
    else
    {
        result = true;
    }

    (void)InvokeBindingInterfaceUnlock(dtInterfaceClient, &lockHeld);
    return result;
}

// CreateJsonForProperty is used to build up the JSON for a given property.
static DIGITALTWIN_CLIENT_RESULT CreateJsonForProperty(DT_INTERFACE_CLIENT* dtInterfaceClient, const char* propertyName, const unsigned char* propertyData, size_t propertyDataLen, const DIGITALTWIN_CLIENT_PROPERTY_RESPONSE* dtResponse, STRING_HANDLE* jsonToSend)
{
    DIGITALTWIN_CLIENT_RESULT result;

    if (dtResponse == NULL)
    {
        result = CreateJsonForPropertyWithoutResponse(dtInterfaceClient, propertyName, propertyData, propertyDataLen, jsonToSend);
    }
    else
    {
        result = CreateJsonForPropertyWithResponse(dtInterfaceClient, propertyName, propertyData, propertyDataLen, dtResponse, jsonToSend);
    }

    return result;
}

// VerifyPropertyResponseIfNeeded verifies that if the property response has been set by caller, then it is valid.
static int VerifyPropertyResponseIfNeeded(const DIGITALTWIN_CLIENT_PROPERTY_RESPONSE* dtResponse)
{
    int result;

    if (dtResponse == NULL)
    {   
        // A NULL is acceptable if the caller does not have values to report here.
        result = 0;
    }
    else if (dtResponse->version != DIGITALTWIN_CLIENT_PROPERTY_RESPONSE_VERSION_1)
    {
        LogError("Invalid DIGITALTWIN_CLIENT_PROPERTY_RESPONSE set.  Caller set it to <%d> but only <%d> is supported", dtResponse->version, DIGITALTWIN_CLIENT_PROPERTY_RESPONSE_VERSION_1);
        result = MU_FAILURE;
    }
    else
    {
        result = 0;
    }

    return result;
}

DIGITALTWIN_CLIENT_RESULT DigitalTwin_InterfaceClient_ReportPropertyAsync(DIGITALTWIN_INTERFACE_CLIENT_HANDLE dtInterfaceClientHandle, const char* propertyName, const unsigned char* propertyData, size_t propertyDataLen, const DIGITALTWIN_CLIENT_PROPERTY_RESPONSE* dtResponse, DIGITALTWIN_REPORTED_PROPERTY_UPDATED_CALLBACK dtReportedPropertyCallback, void* userContextCallback)
{
    STRING_HANDLE jsonToSend = NULL;
    DIGITALTWIN_CLIENT_RESULT result;
    DT_INTERFACE_CLIENT* dtInterfaceClient = (DT_INTERFACE_CLIENT*)dtInterfaceClientHandle;
    DT_REPORT_PROPERTIES_UPDATE_CALLBACK_CONTEXT* sendPropertiesUpdateContext = NULL;

    if ((dtInterfaceClientHandle == NULL) || (propertyName == NULL) || (propertyData == NULL) || (propertyDataLen == 0))
    {
        LogError("Invalid parameter, one or more paramaters is NULL. dtInterfaceClientHandle=%p, propertyName=%p, propertyData=%p, propertyDataLen=%lu", 
                  dtInterfaceClientHandle, propertyName, propertyData, (unsigned long)propertyDataLen);
        result = DIGITALTWIN_CLIENT_ERROR_INVALID_ARG;
    }
    else if (VerifyPropertyResponseIfNeeded(dtResponse) != 0)
    {
        LogError("Invalid property response specified");
        result = DIGITALTWIN_CLIENT_ERROR_INVALID_ARG;
    }
    else if (IsInterfaceAvailable(dtInterfaceClient) == false)
    {
        LogError("Interface not registered with Cloud");
        result = DIGITALTWIN_CLIENT_ERROR_INTERFACE_NOT_REGISTERED;
    }
    else if ((result = CreateJsonForProperty(dtInterfaceClient, propertyName, propertyData, propertyDataLen, dtResponse, &jsonToSend)) != DIGITALTWIN_CLIENT_OK)
    {
        LogError("Error creating json for reported property %s.  err = %d", propertyName, result);
    }
    else if ((sendPropertiesUpdateContext = CreateReportedPropertiesUpdateCallbackContext(dtReportedPropertyCallback, userContextCallback)) == NULL)
    {
        LogError("Cannot create update reportied properties callback context");
        result = DIGITALTWIN_CLIENT_ERROR_OUT_OF_MEMORY;
    }
    else
    {
        unsigned const char* dataToSend = (unsigned const char*)STRING_c_str(jsonToSend);
        size_t dataToSendLen = strlen((const char*)dataToSend);
        if ((result = DT_ClientCoreReportPropertyStatusAsync(dtInterfaceClient->dtClientCoreHandle, dtInterfaceClientHandle, dataToSend, dataToSendLen, sendPropertiesUpdateContext)) != DIGITALTWIN_CLIENT_OK)
        {
            LogError("DT_ClientCoreReportPropertyStatusAsync failed, error = %d", result);
        }
        else
        {
            result = DIGITALTWIN_CLIENT_OK;
        }
    }

    if ((result != DIGITALTWIN_CLIENT_OK) && (sendPropertiesUpdateContext != NULL))
    {
        free(sendPropertiesUpdateContext);
    }

    STRING_delete(jsonToSend);
    return result;

}

// CreateJsonForTelemetryMessage returns a body that has the telemetry name wrapping the message contents
static DIGITALTWIN_CLIENT_RESULT CreateJsonForTelemetryMessage(const char* telemetryName, const unsigned char* messageData, size_t messageDataLen, STRING_HANDLE* jsonToSend)
{
    DIGITALTWIN_CLIENT_RESULT result;

    // See comments in CreateJsonForPropertyWithoutResponse about why we can't safely use parson to process propertyData.
    if ((*jsonToSend = STRING_construct_sprintf("{ \"%s\": %.*s }", telemetryName, (int)messageDataLen, messageData)) == NULL)
    {
        LogError("Cannot allocate string handle for telemetry message");
        result = DIGITALTWIN_CLIENT_ERROR_OUT_OF_MEMORY;
    }
    else
    {
        result = DIGITALTWIN_CLIENT_OK;
    }

    return result;
}

// Allocates a properly setup IOTHUB_MESSAGE_HANDLE for processing onto IoTHub.
DIGITALTWIN_CLIENT_RESULT DT_InterfaceClient_CreateTelemetryMessage(const char* componentName, const char* telemetryName, const unsigned char* messageData, size_t messageDataLen, IOTHUB_MESSAGE_HANDLE* telemetryMessageHandle)
{
    DIGITALTWIN_CLIENT_RESULT result;
    IOTHUB_MESSAGE_RESULT iothubMessageResult;

    if ((componentName == NULL) || (messageData == NULL) || (telemetryMessageHandle == NULL) || (messageDataLen == 0))
    {
        LogError("Invalid parameter(s): componentName=%p, messageData=%p, telemetryMessageHandle=%p, messageDataLen=%lu",
			componentName, messageData, telemetryMessageHandle, (unsigned long)messageDataLen);
        result = DIGITALTWIN_CLIENT_ERROR_INVALID_ARG;
    }
    else
    {
        if ((*telemetryMessageHandle = IoTHubMessage_CreateFromByteArray(messageData, messageDataLen)) == NULL)
        {
            LogError("Cannot allocate IoTHubMessage for telemetry");
            result = DIGITALTWIN_CLIENT_ERROR_OUT_OF_MEMORY;
        }
        else if ((iothubMessageResult = IoTHubMessage_SetProperty(*telemetryMessageHandle, DT_SUBJECT_PROPERTY, componentName)) != IOTHUB_MESSAGE_OK)
        {
            LogError("Cannot set property %s, error = %d", DT_SUBJECT_PROPERTY, iothubMessageResult);
            result = DIGITALTWIN_CLIENT_ERROR;
        }        
        else if ((telemetryName != NULL) && ((iothubMessageResult = IoTHubMessage_SetProperty(*telemetryMessageHandle, DT_MESSAGE_SCHEMA_PROPERTY, telemetryName)) != IOTHUB_MESSAGE_OK))
        {
            LogError("Cannot set property %s, error = %d", DT_MESSAGE_SCHEMA_PROPERTY, iothubMessageResult);
            result = DIGITALTWIN_CLIENT_ERROR;
        }
        else if ((iothubMessageResult = IoTHubMessage_SetContentTypeSystemProperty(*telemetryMessageHandle, DT_JSON_MESSAGE_CONTENT_TYPE)) != IOTHUB_MESSAGE_OK)
        {
            LogError("Cannot set content type system property error = %d", iothubMessageResult);
            result = DIGITALTWIN_CLIENT_ERROR;
        }
        else if ((iothubMessageResult = IoTHubMessage_SetContentEncodingSystemProperty(*telemetryMessageHandle, DT_JSON_MESSAGE_CONTENT_ENCODING)) != IOTHUB_MESSAGE_OK)
        {
            LogError("Cannot set content encoding system property error = %d", iothubMessageResult);
            result = DIGITALTWIN_CLIENT_ERROR;
        }
        else
        {
            result = DIGITALTWIN_CLIENT_OK;
        }
    }

    if (result != DIGITALTWIN_CLIENT_OK)
    {
        if ((telemetryMessageHandle != NULL) && ((*telemetryMessageHandle) != NULL))
        {
            IoTHubMessage_Destroy((*telemetryMessageHandle));
            *telemetryMessageHandle = NULL;
        }
    }

    return result;
}

// Creates a DT_INTERFACE_SEND_TELEMETRY_CALLBACK_CONTEXT item when sending telemetry.
static DT_INTERFACE_SEND_TELEMETRY_CALLBACK_CONTEXT* CreateInterfaceSendTelemetryCallbackContext(DIGITALTWIN_CLIENT_TELEMETRY_CONFIRMATION_CALLBACK telemetryConfirmationCallback, void* userContextCallback)
{
    DT_INTERFACE_SEND_TELEMETRY_CALLBACK_CONTEXT* result;

    if ((result = calloc(1, sizeof(DT_INTERFACE_SEND_TELEMETRY_CALLBACK_CONTEXT))) == NULL)
    {
        LogError("Cannot allocate context for DT_INTERFACE_SEND_TELEMETRY_CALLBACK_CONTEXT");
    }
    else
    {
        result->applicationSendType = DT_APPLICATION_SEND_TYPE_TELEMETRY;
        result->u.telemetryConfirmationCallback = telemetryConfirmationCallback;
        result->userContextCallback = userContextCallback;
    }

    return result;
}

// Creates a DT_INTERFACE_SEND_TELEMETRY_CALLBACK_CONTEXT item when sending an update async command.
static DT_INTERFACE_SEND_TELEMETRY_CALLBACK_CONTEXT* CreateInterfaceAsyncCommandUpdateCallbackContext(DIGITALTWIN_CLIENT_UPDATE_ASYNC_COMMAND_CALLBACK updateAsyncCommandCallback, void* userContextCallback)
{
    DT_INTERFACE_SEND_TELEMETRY_CALLBACK_CONTEXT* result;

    if ((result = calloc(1, sizeof(DT_INTERFACE_SEND_TELEMETRY_CALLBACK_CONTEXT))) == NULL)
    {
        LogError("Cannot allocate context for DT_INTERFACE_SEND_TELEMETRY_CALLBACK_CONTEXT");
    }
    else
    {
        result->applicationSendType = DT_APPLICATION_SEND_TYPE_UPDATE_ASYNC_COMMAND;
        result->u.updateAsyncCommandCallback = updateAsyncCommandCallback;
        result->userContextCallback = userContextCallback;
    }

    return result;
}


// DigitalTwin_InterfaceClient_SendTelemetryAsync sends the specified telemetry to Azure IoTHub in proper DigitalTwin data format.
DIGITALTWIN_CLIENT_RESULT DigitalTwin_InterfaceClient_SendTelemetryAsync(DIGITALTWIN_INTERFACE_CLIENT_HANDLE dtInterfaceClientHandle, const unsigned char* messageData, size_t messageDataLen, DIGITALTWIN_CLIENT_TELEMETRY_CONFIRMATION_CALLBACK telemetryConfirmationCallback, void* userContextCallback)
{
    DIGITALTWIN_CLIENT_RESULT result;
    DT_INTERFACE_CLIENT* dtInterfaceClient = (DT_INTERFACE_CLIENT*)dtInterfaceClientHandle;
    IOTHUB_MESSAGE_HANDLE telemetryMessageHandle = NULL;
    DT_INTERFACE_SEND_TELEMETRY_CALLBACK_CONTEXT* sendTelemetryCallbackContext = NULL;
    STRING_HANDLE jsonToSend = NULL;

    if ((dtInterfaceClientHandle == NULL) || (messageData == NULL) || (messageDataLen == 0))
    {
        LogError("Invalid parameter, one or more paramaters is NULL. dtInterfaceClientHandle=%p, messageData=%p, messageDataLen=%lu",
                 dtInterfaceClientHandle, messageData, (unsigned long)messageDataLen);
        result = DIGITALTWIN_CLIENT_ERROR_INVALID_ARG;
    }
    else if (IsInterfaceAvailable(dtInterfaceClient) == false)
    {
        LogError("Interface not registered with Cloud");
        result = DIGITALTWIN_CLIENT_ERROR_INTERFACE_NOT_REGISTERED;
    }
    else
    {
        if ((result = DT_InterfaceClient_CreateTelemetryMessage(dtInterfaceClient->componentName, NULL, messageData, messageDataLen, &telemetryMessageHandle)) != DIGITALTWIN_CLIENT_OK)
        {
            LogError("Cannot create send telemetry message, error = %d", result);
            result = DIGITALTWIN_CLIENT_ERROR_OUT_OF_MEMORY;
        }
        else if ((sendTelemetryCallbackContext = CreateInterfaceSendTelemetryCallbackContext(telemetryConfirmationCallback, userContextCallback)) == NULL)
        {
            LogError("Cannot create send telemetry message callback context");
            result = DIGITALTWIN_CLIENT_ERROR_OUT_OF_MEMORY;
        }
        else if ((result = DT_ClientCoreSendTelemetryAsync(dtInterfaceClient->dtClientCoreHandle, dtInterfaceClientHandle, telemetryMessageHandle, sendTelemetryCallbackContext)) != DIGITALTWIN_CLIENT_OK)
        {
            LogError("DT_ClientCoreSendTelemetryAsync failed, error = %d", result);
        }
    }

    if ((result != DIGITALTWIN_CLIENT_OK) && (sendTelemetryCallbackContext != NULL))
    {
        free(sendTelemetryCallbackContext);
    }

    IoTHubMessage_Destroy(telemetryMessageHandle);
    STRING_delete(jsonToSend);
    return result;
}

// DigitalTwin_InterfaceClient_Destroy destroys DIGITALTWIN_INTERFACE_CLIENT_HANDLE object.
void DigitalTwin_InterfaceClient_Destroy(DIGITALTWIN_INTERFACE_CLIENT_HANDLE dtInterfaceClientHandle)
{
    DT_INTERFACE_CLIENT* dtInterfaceClient = (DT_INTERFACE_CLIENT*)dtInterfaceClientHandle;
    bool lockHeld = false;

    if (dtInterfaceClientHandle == NULL)
    {
        LogError("Invalid parameter. interfaceClientHandle=%p", dtInterfaceClientHandle);
    }
    else if (InvokeBindingInterfaceLockIfAvailable(dtInterfaceClientHandle, &lockHeld) != 0)
    {
        LogError("bindingLock failed");
    }
    else if (IsDesiredInterfaceStateTransitionAllowed(dtInterfaceClient, DT_INTERFACE_STATE_PENDING_DESTROY) == false)
    {
        LogError("State %d cannot transition to DT_INTERFACE_STATE_PENDING_DESTROY", dtInterfaceClient->interfaceState);
        (void)InvokeBindingInterfaceUnlock(dtInterfaceClient, &lockHeld);
    }
    else
    {
        // If there is a callback active, block until it is complete.  Once this function returns
        // the caller may immediately start freeing resources associated with the handle.  If they're
        // processing a callback while they do that it's a problem.  They could build code to check this 
        // themselves, but easier for SDK to protect them.
        BlockOnActiveInterfaceCallbacks(dtInterfaceClient, &lockHeld);
    
        bool freeInterface = IsInterfaceReadyForDestruction(dtInterfaceClient);
        SetInterfaceState(dtInterfaceClient, DT_INTERFACE_STATE_PENDING_DESTROY);

        (void)InvokeBindingInterfaceUnlock(dtInterfaceClient, &lockHeld);

        if (freeInterface)
        {
            // If the DTDevice doesn't have a reference to this interface, we can delete it now.
            // Otherwise we'll properly delete this object once DigitalTwin device marks us as unregistered.
            FreeDTInterface(dtInterfaceClient);
        }
    }
}

// If available, retrieves a serialized json for given property.
static char* GetPayloadFromProperty(JSON_Object* dtInterfaceJson, const char* propertyName)
{
    char* payLoadForProperty;

    STRING_HANDLE propertyToQuery = STRING_construct_sprintf("%s.%s", propertyName, "value");
    if (propertyToQuery == NULL)
    {
        LogError("Unable to STRING_construct_sprintf for property to query");
        payLoadForProperty = NULL;
    }
    else
    {
        JSON_Value* jsonPropertyValue = json_object_dotget_value(dtInterfaceJson, STRING_c_str(propertyToQuery));
        if (jsonPropertyValue == NULL)
        {
            // Don't log errors in this case, as caller may invoke us not knowing if propertyName is present or not.
            payLoadForProperty = NULL;
        }
        else if ((payLoadForProperty = json_serialize_to_string(jsonPropertyValue)) == NULL)
        {
            LogError("json_serialize_to_string fails");
        }
    }

    STRING_delete(propertyToQuery);
    return payLoadForProperty;
}

// For each high-level property associated with this interface, determine if there is a callback function associated with it.
static void ProcessPropertyUpdateIfNeededFromDesired(DT_INTERFACE_CLIENT* dtInterfaceClient, JSON_Object* dtInterfaceDesiredJson, JSON_Object* dtInterfaceReportedJson, size_t propertyNumber, int jsonVersion)
{
    const char* propertyName;
    if ((propertyName = json_object_get_name(dtInterfaceDesiredJson, propertyNumber)) == NULL)
    {
        LogError("json_object_get_name fails");
    }
    else
    {
        char* payloadForDesiredProperty = NULL; 
        char* payloadForInitialProperty = NULL;

        if ((payloadForDesiredProperty = GetPayloadFromProperty(dtInterfaceDesiredJson, propertyName)) == NULL)
        {
            LogError("Unable to retrieve payload for property %s on interface %s", propertyName, dtInterfaceClient->componentName);
        }
        else
        {
            DIGITALTWIN_CLIENT_PROPERTY_UPDATE dtClientPropertyUpdate;

            dtClientPropertyUpdate.version = DIGITALTWIN_CLIENT_PROPERTY_UPDATE_VERSION_1;
            dtClientPropertyUpdate.propertyName = propertyName;

            if (dtInterfaceReportedJson)
            {
                // If there is a corresponding reported property, the callback will be invoked with it.
                // It is removed from the json to indicate that the callback has been triggered.
                payloadForInitialProperty = GetPayloadFromProperty(dtInterfaceReportedJson, propertyName);
                json_object_remove(dtInterfaceReportedJson, propertyName);
            }
            else
            {
                payloadForInitialProperty = NULL;
            }

            dtClientPropertyUpdate.propertyReported = (unsigned const char*)payloadForInitialProperty;
            dtClientPropertyUpdate.propertyReportedLen = payloadForInitialProperty ? strlen(payloadForInitialProperty) : 0;
            dtClientPropertyUpdate.propertyDesired = (unsigned const char*)payloadForDesiredProperty;
            dtClientPropertyUpdate.propertyDesiredLen = strlen(payloadForDesiredProperty);
            dtClientPropertyUpdate.desiredVersion = jsonVersion;
        
            LogInfo("DigitalTwin Interface : Invoking property callback for interface %s, propertyName=%s, propertyCallbackContext=%p", 
                                dtInterfaceClient->componentName, propertyName, dtInterfaceClient->propertyCallbackContext);
                
            dtInterfaceClient->propertyUpdatedCallback(&dtClientPropertyUpdate, dtInterfaceClient->propertyCallbackContext);

            LogInfo("DigitalTwin Interface: Invoking property callback returned");
        }

        json_free_serialized_string(payloadForDesiredProperty);
        json_free_serialized_string(payloadForInitialProperty);
    }
}

// For each high-level property associated with this interface, determine if there is a callback function associated with it.
static void ProcessPropertyUpdateIfNeededFromReportedOnly(DT_INTERFACE_CLIENT* dtInterfaceClient, JSON_Object* dtInterfaceReportedJson, size_t propertyNumber, int jsonVersion)
{
    const char* propertyName;
    if ((propertyName = json_object_get_name(dtInterfaceReportedJson, propertyNumber)) == NULL)
    {
        LogError("json_object_get_name fails");
    }
    else
    {
        char* payloadForReportedOnlyProperty = NULL;

        if ((payloadForReportedOnlyProperty = GetPayloadFromProperty(dtInterfaceReportedJson, propertyName)) == NULL)
        {
            LogError("Unable to retrieve payload for property %s on interface %s", propertyName, dtInterfaceClient->componentName);
        }
        else
        {
            DIGITALTWIN_CLIENT_PROPERTY_UPDATE dtClientPropertyUpdate;

            dtClientPropertyUpdate.version = DIGITALTWIN_CLIENT_PROPERTY_UPDATE_VERSION_1;
            dtClientPropertyUpdate.propertyName = propertyName;

            dtClientPropertyUpdate.propertyReported = (unsigned const char*)payloadForReportedOnlyProperty;
            dtClientPropertyUpdate.propertyReportedLen = payloadForReportedOnlyProperty ? strlen(payloadForReportedOnlyProperty) : 0;
            dtClientPropertyUpdate.propertyDesired = NULL;
            dtClientPropertyUpdate.propertyDesiredLen = 0;
            dtClientPropertyUpdate.desiredVersion = jsonVersion;

            LogInfo("DigitalTwin Interface : Invoking property callback for interface %s, propertyName=%s, propertyCallbackContext=%p",
                dtInterfaceClient->componentName, propertyName, dtInterfaceClient->propertyCallbackContext);

            dtInterfaceClient->propertyUpdatedCallback(&dtClientPropertyUpdate, dtInterfaceClient->propertyCallbackContext);

            LogInfo("DigitalTwin Interface: Invoking property callback returned");
        }

        json_free_serialized_string(payloadForReportedOnlyProperty);
    }
}

// Process the JSON_Object that represents a device twin's contents and invoke appropriate callbacks.
static void ProcessPropertiesForTwin(DT_INTERFACE_CLIENT* dtInterfaceClient, JSON_Object* desiredObject, JSON_Object* reportedObject)
{
    JSON_Object* dtInterfaceDesiredJson;
    JSON_Object* dtInterfaceReportedJson;

    STRING_HANDLE pathForInterface = NULL;

    // If there are property updates for this interface - which there may or may not be - they will be in the passed in JSON 
    // under the paths built up in 'pathForInterface'.
    if ((pathForInterface = STRING_construct_sprintf("%s%s", DT_INTERFACE_PREFIX, dtInterfaceClient->componentName)) == NULL)
    {   
        LogError("Cannot build pathForInterface string");
    }
    else
    {
        // Now that we have constructed the path to query, actually query the json object itself.
        dtInterfaceDesiredJson = json_object_get_object(desiredObject, STRING_c_str(pathForInterface));
        if (reportedObject != NULL)
        {
            // If we're getting full twin, then it will include reported properties, too.
            dtInterfaceReportedJson = json_object_get_object(reportedObject, STRING_c_str(pathForInterface));
        }
        else
        {
            dtInterfaceReportedJson = NULL;
        }

        if ((dtInterfaceDesiredJson== NULL) && (dtInterfaceReportedJson == NULL))
        {
            ; // Not being able to find this interface's name in json is not an error.
        }
        else
        {
            int jsonVersion = (int)json_object_dotget_number(desiredObject, DT_PROPERTY_UPDATE_JSON_VERSON);
        
            size_t numDesiredChildrenOnInterface = dtInterfaceDesiredJson ? json_object_get_count(dtInterfaceDesiredJson) : 0;
        
            for (size_t i = 0; i < numDesiredChildrenOnInterface; i++)
            {
                ProcessPropertyUpdateIfNeededFromDesired(dtInterfaceClient, dtInterfaceDesiredJson, dtInterfaceReportedJson, i, jsonVersion);
            }

            // After processing the desired properties (and the corresponding reported properties), only reported-only properties are left
            // in the "reported" field of the json.  Further processing is followed.
            size_t numReportedOnlyChildrenOnInterface = dtInterfaceReportedJson ? json_object_get_count(dtInterfaceReportedJson) : 0;

            for (size_t i = 0; i < numReportedOnlyChildrenOnInterface; i++)
            {
                ProcessPropertyUpdateIfNeededFromReportedOnly(dtInterfaceClient, dtInterfaceReportedJson, i, jsonVersion);
            }
        }
    }

    STRING_delete(pathForInterface);
}

// GetDesiredAndReportedJsonObjects will return from rootValue JSON_Object(s) representing desired and (for full twin only) reported of the twin
static int GetDesiredAndReportedJsonObjects(JSON_Value* rootValue, bool fullTwin, JSON_Object** desiredObject, JSON_Object** reportedObject)
{
    int result;

    if (fullTwin)
    {
        JSON_Object* rootObject = NULL;

        if ((rootObject = json_value_get_object(rootValue)) == NULL)
        {
            LogError("json_value_get_object fails");
            result = MU_FAILURE;
        }
        else if ((*desiredObject = json_object_get_object(rootObject, DT_JSON_DESIRED)) == NULL)
        {
            LogError("json_object_get_object fails retrieving %s", DT_JSON_DESIRED);
            result = MU_FAILURE;
        }
        else if ((*reportedObject = json_object_get_object(rootObject, DT_JSON_REPORTED)) == NULL)
        {
            LogError("json_object_get_object fails retrieving %s", DT_JSON_REPORTED);
            result = MU_FAILURE;
        }
        else
        {   
            result = 0;
        }
    }
    else
    {
        // When processing a TWIN PATCH operation, we don't receive explicit "desired" JSON string but this is implied.
        if ((*desiredObject = json_value_get_object(rootValue)) == NULL)
        {
            LogError("json_value_get_object fails for desired on twin update");
            result = MU_FAILURE;
        }
        else
        {
            *reportedObject = NULL;
            result = 0;
        }
    }

    return result;
}

// When a twin arrives from IoTHub_* twin callback layer, this function is invoked per interface to see if there are property callbacks previously registered by the 
// application that need to be notified of change.  Note that this function is called for each DIGITALTWIN_INTERFACE_CLIENT_HANDLE, as the caller does not parse
// the twin payload but instead relies on DT_InterfaceClient_ProcessTwinCallback to process it or silently ignore.
DIGITALTWIN_CLIENT_RESULT DT_InterfaceClient_ProcessTwinCallback(DIGITALTWIN_INTERFACE_CLIENT_HANDLE dtInterfaceClientHandle, bool fullTwin, const unsigned char* payLoad, size_t size)
{
    DT_INTERFACE_CLIENT* dtInterfaceClient = (DT_INTERFACE_CLIENT*)dtInterfaceClientHandle;
    DIGITALTWIN_CLIENT_RESULT result;
    STRING_HANDLE jsonStringHandle = NULL;
    const char* jsonString;

    if ((dtInterfaceClientHandle == NULL) || (payLoad == NULL) || (size == 0))
    {
        LogError("Invalid parameter. dtInterfaceClientHandle=%p, payLoad=%p, size=%lu", dtInterfaceClientHandle, payLoad, (unsigned long)size);
        result = DIGITALTWIN_CLIENT_ERROR_INVALID_ARG;
    }
    else if (dtInterfaceClient->propertyUpdatedCallback == NULL)
    {
        // Not having a callback is not an error.  There's no point in parsing any twin data in this case, though, if 
        // there would be nothing to process it in the first place.
        LogInfo("Component name <%s> does not have a property update callback registered with it.  Skipping twin update processing", dtInterfaceClient->componentName);
        result = DIGITALTWIN_CLIENT_OK;
    }
    else
    {
        JSON_Value* rootValue = NULL;
        JSON_Object* desiredObject = NULL;
        JSON_Object* reportedObject = NULL;

        if ((jsonStringHandle = STRING_from_byte_array(payLoad, size)) == NULL) 
        {
            LogError("STRING_construct_n failed");
            result = DIGITALTWIN_CLIENT_ERROR_OUT_OF_MEMORY;
        }
        else if ((jsonString = STRING_c_str(jsonStringHandle)) == NULL)
        {
            LogError("STRING_c_str failed");
            result = DIGITALTWIN_CLIENT_ERROR_OUT_OF_MEMORY;
        }
        else if ((rootValue = json_parse_string(jsonString)) == NULL)
        {
            LogError("json_parse_string failed");
            result = DIGITALTWIN_CLIENT_ERROR;
        }
        else if (GetDesiredAndReportedJsonObjects(rootValue, fullTwin, &desiredObject, &reportedObject) != 0)
        {
            LogError("GetDesiredAndReportedJsonObjects failed");
            result = DIGITALTWIN_CLIENT_ERROR;
        }
        else if (BeginInterfaceCallbackProcessing(dtInterfaceClient) != 0)
        {
            LogError("Unable to mark callback as being processed for component.  Skipping callback");
            result = DIGITALTWIN_CLIENT_ERROR;
        }
        else
        {
            ProcessPropertiesForTwin(dtInterfaceClient, desiredObject, reportedObject);
            EndInterfaceCallbackProcessing(dtInterfaceClient);
            result = DIGITALTWIN_CLIENT_OK;
        }

        if (rootValue != NULL)
        {
            json_value_free(rootValue);
        }
    }

    STRING_delete(jsonStringHandle);
    return result;
}

// Indicates whether given command is processed by this interface.  Commands arrive in the format
// "<componentName>*<commandOnInterfaceToInvoke>", so we need to match "<componentName>*" here.
static bool IsCommandMatchForComponentName(DT_INTERFACE_CLIENT* dtInterfaceClient, const char* methodName)
{
    bool result;

    if (strncmp(methodName, DT_INTERFACE_PREFIX, DT_INTERFACE_PREFIX_LENGTH) != 0)
    {
        LogError("Method name not prefixed with %s identifier.  Invalid request", DT_INTERFACE_PREFIX);
        result = false;
    }
    else if (strncmp(dtInterfaceClient->componentName, methodName + DT_INTERFACE_PREFIX_LENGTH, dtInterfaceClient->componentNameLen) == 0)
    {
        // If we match on length, still need to check that what's being queried has a command separator as character immediately following.
        result = (methodName[dtInterfaceClient->componentNameLen + DT_INTERFACE_PREFIX_LENGTH] == commandSeparator);
    }
    else
    {
        result = false;
    }

    return result;
}

// Actually invokes user's callback for a DigitalTwin (synchronous) command and fills out results for callee.
static void InvokeDTCommand(DT_INTERFACE_CLIENT* dtInterfaceClient, const char* commandName, const char* requestId, const char* payloadForCallback, unsigned char** response, size_t* response_size, int* responseCode)
{
    DIGITALTWIN_CLIENT_COMMAND_REQUEST dtClientCommandRequest;
    dtClientCommandRequest.version = DIGITALTWIN_CLIENT_COMMAND_REQUEST_VERSION_1;
    dtClientCommandRequest.commandName = commandName;
    dtClientCommandRequest.requestData = (const unsigned char*)payloadForCallback;
    dtClientCommandRequest.requestDataLen = strlen(payloadForCallback);
    dtClientCommandRequest.requestId = requestId;
    
    DIGITALTWIN_CLIENT_COMMAND_RESPONSE dtClientResponse;
    memset(&dtClientResponse, 0, sizeof(dtClientResponse));
    dtClientResponse.version = DIGITALTWIN_CLIENT_COMMAND_RESPONSE_VERSION_1;
    
    LogInfo("DigitalTwin Interface : Invoking callback to process command %s on interface name %s", commandName, dtInterfaceClient->componentName);

    dtInterfaceClient->commandExecuteCallback(&dtClientCommandRequest, &dtClientResponse, dtInterfaceClient->commandCallbackContext);
    
    LogInfo("DigitalTwin Interface: Callback to process command returned.  responseData=%p, responseLen=%lu, responseStatus=%d", 
                        dtClientResponse.responseData, (unsigned long)dtClientResponse.responseDataLen, dtClientResponse.status);

    if (dtClientResponse.responseData == NULL)
    {
        // The application returning NULL for responseData is supported, as not all commands need to have modeling requiring a response.
        // We must return something over the network, however, so setting this to json null.
        if (mallocAndStrcpy_s((char**)&dtClientResponse.responseData, DT_JSON_NULL) == 0)
        {
            dtClientResponse.responseDataLen = strlen((const char*)dtClientResponse.responseData);
        }
        else
        {
            // Not much we can do on failure case, since whole point was to have some data to return.
            LogError("Unable to allocate a `null` response after application.  Because server expects some response, server request will likely timeout");
        }
    }

    // We do NOT free response here.  We instead pass it up to IoTHub Device SDK and the SDK itself is responsible for freeing.
    *response = dtClientResponse.responseData;
    *response_size = dtClientResponse.responseDataLen;
    *responseCode = dtClientResponse.status;
}

//
//  ParseCommandPayload parses the envelope of a payload request
//
static int ParseCommandPayload(const unsigned char* payLoad, size_t size, JSON_Value** rootValue, const char** requestId, const char** payloadForCallback)
{
    STRING_HANDLE jsonStringHandle = NULL;
    JSON_Object* rootObject;
    JSON_Value* payloadForCallbackValue;
    int result;

    if ((jsonStringHandle = STRING_from_byte_array(payLoad, size)) == NULL) 
    {
        LogError("STRING_construct_n failed");
        result = MU_FAILURE;
    }
    else if ((*rootValue = json_parse_string(STRING_c_str(jsonStringHandle))) == NULL)
    {
        LogError("json_parse_string failed");
        result = MU_FAILURE;
    }
    else if ((rootObject = json_value_get_object(*rootValue)) == NULL)
    {
        LogError("json_value_get_object fails");
        result = MU_FAILURE;
    }
    else if ((*requestId = json_object_dotget_string(rootObject, DT_JSON_COMMAND_REQUEST_ID)) == NULL)
    {
        LogError("json value <%s> is not available", DT_JSON_COMMAND_REQUEST_ID);
        result = MU_FAILURE;
    }
    else if ((payloadForCallbackValue = json_object_dotget_value(rootObject, DT_JSON_COMMAND_REQUEST_PAYLOAD)) == NULL)
    {
        LogError("json value <%s> is not available", DT_JSON_COMMAND_REQUEST_PAYLOAD);
        result = MU_FAILURE;
    }
    else if ((*payloadForCallback = json_serialize_to_string(payloadForCallbackValue)) == NULL)
    {
        LogError("json value <%s> is not available", DT_JSON_COMMAND_REQUEST_PAYLOAD);
        result = MU_FAILURE;
    }
    else 
    {
        result = 0;
    }

    if ((result != 0) && (*rootValue != NULL))
    {
        json_value_free(*rootValue);
        *rootValue = NULL;
    }

    STRING_delete(jsonStringHandle);
    return result;
}


// DT_InterfaceClient_InvokeCommandIfSupported is invoked whenever a device_method is received by the calling layer.  Note that 
// it may be invoked even if it's not for the given interface the command is arriving on (because caller has no parsing logic), in 
// which case it will return DT_COMMAND_PROCESSOR_NOT_APPLICABLE to tell the caller to move onto the next DIGITALTWIN_INTERFACE_CLIENT_HANDLE.
DT_COMMAND_PROCESSOR_RESULT DT_InterfaceClient_InvokeCommandIfSupported(DIGITALTWIN_INTERFACE_CLIENT_HANDLE dtInterfaceClientHandle, const char* methodName, const unsigned char* payload, size_t size, unsigned char** response, size_t* response_size, int* responseCode)
{
    DT_COMMAND_PROCESSOR_RESULT result;
    DT_INTERFACE_CLIENT* dtInterfaceClient = (DT_INTERFACE_CLIENT*)dtInterfaceClientHandle;
    JSON_Value* rootValue = NULL;
    const char* requestId = NULL;
    const char* payloadForCallback = NULL;

    if ((dtInterfaceClientHandle == NULL) || (methodName == NULL) || (response == NULL) || (response_size == NULL) || (responseCode == NULL))
    {
        LogError("Invalid parameter(s).  dtInterfaceClientHandle=%p, methodName=%p, response=%p, response_size=%p, responseCode=%p", dtInterfaceClientHandle, methodName, response, response_size, responseCode);
        result = DT_COMMAND_PROCESSOR_ERROR;
    }
    else if (IsCommandMatchForComponentName(dtInterfaceClient, methodName) == false)
    {
        // The method name is coming for a different interface.  There's nothing for us to do but silently ignore in this case.
        result = DT_COMMAND_PROCESSOR_NOT_APPLICABLE;
    }
    else if (dtInterfaceClient->commandExecuteCallback == NULL)
    {
        LogError("Interface <%s> cannot support this command because no callbacks are tied to it", dtInterfaceClient->componentName);
        result = DT_COMMAND_PROCESSOR_NOT_APPLICABLE;
    }
    else if (ParseCommandPayload(payload, size, &rootValue, &requestId, &payloadForCallback) != 0)
    {
        LogError("Payload request <%.*s> is not properly formatted json", (int)size, payload);
        result = DT_COMMAND_PROCESSOR_ERROR;
    }
    else if (BeginInterfaceCallbackProcessing(dtInterfaceClient) != 0)
    {
        LogError("Unable to mark callback as being processed for component.  Skipping callback");
        result = DT_COMMAND_PROCESSOR_ERROR;
    }
    else
    {
        // Skip past the <componentName>* preamble to get the actual command name from DigitalTwin layer to map back to
        const char* commandName = methodName + DT_INTERFACE_PREFIX_LENGTH + dtInterfaceClient->componentNameLen + 1;
        InvokeDTCommand(dtInterfaceClient, commandName, requestId, payloadForCallback, response, response_size, responseCode);

        EndInterfaceCallbackProcessing(dtInterfaceClient);
        result = DT_COMMAND_PROCESSOR_PROCESSED;
    }

    if (payloadForCallback != NULL)
    {
        free((char*)payloadForCallback);
    }

    if (rootValue != NULL)
    {
        json_value_free(rootValue);
    }

    return result;
}

static int VerifyAsyncCommandUpdate(const DIGITALTWIN_CLIENT_ASYNC_COMMAND_UPDATE* dtClientAsyncCommandUpdate)
{
    int result;

    if ((dtClientAsyncCommandUpdate->commandName == NULL) || (dtClientAsyncCommandUpdate->requestId == NULL) ||
        (dtClientAsyncCommandUpdate->propertyData == NULL) || (dtClientAsyncCommandUpdate->version != DIGITALTWIN_CLIENT_ASYNC_COMMAND_UPDATE_VERSION_1))
    {
        LogError("DIGITALTWIN_CLIENT_ASYNC_COMMAND_UPDATE missing required field(s)");
        result = MU_FAILURE;
    }
    else
    {
        result = 0;
    }

    return result;
}

// The async command update is a special telemetry message which requires additional fields.  Add them here.
static DIGITALTWIN_CLIENT_RESULT DT_InterfaceClient_SetAsyncResponseProperties(IOTHUB_MESSAGE_HANDLE telemetryMessageHandle, const DIGITALTWIN_CLIENT_ASYNC_COMMAND_UPDATE* dtClientAsyncCommandUpdate)
{
    DIGITALTWIN_CLIENT_RESULT result;
    IOTHUB_MESSAGE_RESULT iothubMessageResult;
    char statusCodeString[DT_MAX_STATUS_CODE_STRINGLEN];

    if (0 > snprintf(statusCodeString, sizeof(statusCodeString), "%d", dtClientAsyncCommandUpdate->statusCode))
    {
        LogError("Cannot conver status code to a string");
        result = DIGITALTWIN_CLIENT_ERROR;
    }
    else if ((iothubMessageResult = IoTHubMessage_SetProperty(telemetryMessageHandle, DT_STATUS_CODE_PROPERTY, statusCodeString)) != IOTHUB_MESSAGE_OK)
    {
        LogError("Cannot set property %s, error = %d", DT_STATUS_CODE_PROPERTY, iothubMessageResult);
        result = DIGITALTWIN_CLIENT_ERROR;
    } 
    else if ((iothubMessageResult = IoTHubMessage_SetProperty(telemetryMessageHandle, DT_REQUEST_ID_PROPERTY, dtClientAsyncCommandUpdate->requestId)) != IOTHUB_MESSAGE_OK)
    {
        LogError("Cannot set property %s, error = %d", DT_REQUEST_ID_PROPERTY, iothubMessageResult);
        result = DIGITALTWIN_CLIENT_ERROR;
    }
    else if ((iothubMessageResult = IoTHubMessage_SetProperty(telemetryMessageHandle, DT_COMMAND_NAME_PROPERTY, dtClientAsyncCommandUpdate->commandName)) != IOTHUB_MESSAGE_OK)
    {
        LogError("Cannot set property %s, error = %d", DT_COMMAND_NAME_PROPERTY, iothubMessageResult);
        result = DIGITALTWIN_CLIENT_ERROR;
    }
    else
    {
        result = DIGITALTWIN_CLIENT_OK;
    }

    return result;
}

// DigitalTwin_InterfaceClient_UpdateAsyncCommandStatusAsync is invoked by application when an async DigitalTwin command is executing, updating
// DigitalTwin server with status information provided by caller in a specially formatted telemetry message.
DIGITALTWIN_CLIENT_RESULT DigitalTwin_InterfaceClient_UpdateAsyncCommandStatusAsync(DIGITALTWIN_INTERFACE_CLIENT_HANDLE dtInterfaceClientHandle, const DIGITALTWIN_CLIENT_ASYNC_COMMAND_UPDATE* dtClientAsyncCommandUpdate, DIGITALTWIN_CLIENT_UPDATE_ASYNC_COMMAND_CALLBACK dtUpdateAsyncCommandCallback, void* userContextCallback)
{
    DT_INTERFACE_CLIENT* dtInterfaceClient = (DT_INTERFACE_CLIENT*)dtInterfaceClientHandle;
    DIGITALTWIN_CLIENT_RESULT result;
    STRING_HANDLE jsonToSend = NULL;
    IOTHUB_MESSAGE_HANDLE telemetryMessageHandle = NULL;
    DT_INTERFACE_SEND_TELEMETRY_CALLBACK_CONTEXT* sendTelemetryCallbackContext = NULL;

    if ((dtInterfaceClientHandle == NULL) || (dtClientAsyncCommandUpdate == NULL))
    {
        LogError("Invalid parameter(s).  dtInterfaceClientHandle=%p, dtClientAsyncCommandUpdate=%p", dtInterfaceClientHandle, dtClientAsyncCommandUpdate);
        result = DIGITALTWIN_CLIENT_ERROR_INVALID_ARG;
    }
    else if (VerifyAsyncCommandUpdate(dtClientAsyncCommandUpdate) != 0)
    {
        LogError("DIGITALTWIN_CLIENT_ASYNC_COMMAND_UPDATE structure from caller invalid");
        result = DIGITALTWIN_CLIENT_ERROR_INVALID_ARG;            
    }
    else if (IsInterfaceAvailable(dtInterfaceClient) == false)
    {
        LogError("Interface not registered with Cloud");
        result = DIGITALTWIN_CLIENT_ERROR_INTERFACE_NOT_REGISTERED;
    }
    else if ((result = CreateJsonForTelemetryMessage(DT_AsyncResultSchema, dtClientAsyncCommandUpdate->propertyData, dtClientAsyncCommandUpdate->propertyDataLen, &jsonToSend)) != DIGITALTWIN_CLIENT_OK)
    {
        LogError("CreateJsonForTelemetryMessage failed, error = %d", result);
    }
    else if ((result = DT_InterfaceClient_CreateTelemetryMessage(dtInterfaceClient->componentName, DT_AsyncResultSchema, (const unsigned char*)STRING_c_str(jsonToSend), strlen(STRING_c_str(jsonToSend)), &telemetryMessageHandle)) != DIGITALTWIN_CLIENT_OK)
    {
        LogError("Cannot create send telemetry message, error = %d", result);
    }
    else if ((result = DT_InterfaceClient_SetAsyncResponseProperties(telemetryMessageHandle, dtClientAsyncCommandUpdate)) != DIGITALTWIN_CLIENT_OK)
    {
        LogError("Cannot create send telemetry message, error = %d", result);
    }
    else if ((sendTelemetryCallbackContext = CreateInterfaceAsyncCommandUpdateCallbackContext(dtUpdateAsyncCommandCallback, userContextCallback)) == NULL)
    {
        LogError("Cannot create callback context");
        result = DIGITALTWIN_CLIENT_ERROR_OUT_OF_MEMORY;
    }
    else if ((result = DT_ClientCoreSendTelemetryAsync(dtInterfaceClient->dtClientCoreHandle, dtInterfaceClientHandle, telemetryMessageHandle, sendTelemetryCallbackContext)) != DIGITALTWIN_CLIENT_OK)
    {
        LogError("DT_ClientCoreSendTelemetryAsync failed, error = %d", result);
    }
    else
    {
        result = DIGITALTWIN_CLIENT_OK;
    }

    if ((result != DIGITALTWIN_CLIENT_OK) && (sendTelemetryCallbackContext != NULL))
    {
        free(sendTelemetryCallbackContext);
    }

    IoTHubMessage_Destroy(telemetryMessageHandle);
    STRING_delete(jsonToSend);
    return result;
}

void InvokeSendTelemetryCallback(DT_INTERFACE_CLIENT* dtInterfaceClient, DT_INTERFACE_SEND_TELEMETRY_CALLBACK_CONTEXT* sendTelemetryCallbackContext, DIGITALTWIN_CLIENT_RESULT dtSendTelemetryStatus)
{
    if (sendTelemetryCallbackContext->u.updateAsyncCommandCallback == NULL)
    {
        // Caller did not register a callback for this telemetry.  Not an error, no logging needed.
        ;
    }
    else
    {
        (void)dtInterfaceClient; // When logging is disabled, dtInterfaceClient not used and otherwise causes a false positive on -Wunused-variable.
        LogInfo("DigitalTwin Interface: Invoking telemetry confirmation callback for component name=%s, reportedStatus=%s, userContextCallback=%p", 
                   dtInterfaceClient->componentName, MU_ENUM_TO_STRING(DIGITALTWIN_CLIENT_RESULT, dtSendTelemetryStatus), sendTelemetryCallbackContext->userContextCallback);
    
        sendTelemetryCallbackContext->u.telemetryConfirmationCallback(dtSendTelemetryStatus, sendTelemetryCallbackContext->userContextCallback);
    
        LogInfo("DigitalTwin Interface: Invoking telemetry confirmation returned");
    }
}

void InvokeUpdateAsyncCommandStatusCallback(DT_INTERFACE_CLIENT* dtInterfaceClient, DT_INTERFACE_SEND_TELEMETRY_CALLBACK_CONTEXT* sendTelemetryCallbackContext, DIGITALTWIN_CLIENT_RESULT dtSendTelemetryStatus)
{
    if (sendTelemetryCallbackContext->u.updateAsyncCommandCallback == NULL)
    {
        // Caller did not register a callback for this telemetry.  Not an error, no logging needed.
        ;
    }
    else
    {
        (void)dtInterfaceClient; // When logging is disabled, dtInterfaceClient not used and otherwise causes a false positive on -Wunused-variable.
        LogInfo("DigitalTwin Interface: Invoking update async command status confirmation callback for component name=%s, reportedStatus=%s, userContextCallback=%p", 
                   dtInterfaceClient->componentName, MU_ENUM_TO_STRING(DIGITALTWIN_CLIENT_RESULT, dtSendTelemetryStatus), sendTelemetryCallbackContext->userContextCallback);
    
        sendTelemetryCallbackContext->u.updateAsyncCommandCallback(dtSendTelemetryStatus, sendTelemetryCallbackContext->userContextCallback);
    
        LogInfo("DigitalTwin Interface: Invoking update async command status callback returned");
    }
}

// Processes callback for Sending a DigitalTwin Telemetry.
DIGITALTWIN_CLIENT_RESULT DT_InterfaceClient_ProcessTelemetryCallback(DIGITALTWIN_INTERFACE_CLIENT_HANDLE dtInterfaceClientHandle, DIGITALTWIN_CLIENT_RESULT dtSendTelemetryStatus, void* userContextCallback)
{
    DT_INTERFACE_CLIENT* dtInterfaceClient = (DT_INTERFACE_CLIENT*)dtInterfaceClientHandle;
    DIGITALTWIN_CLIENT_RESULT result;

    DT_INTERFACE_SEND_TELEMETRY_CALLBACK_CONTEXT* sendTelemetryCallbackContext = (DT_INTERFACE_SEND_TELEMETRY_CALLBACK_CONTEXT*)userContextCallback;

    if (dtInterfaceClientHandle == NULL)
    {
        LogError("Invalid parameter, dtInterfaceClientHandle=%p", dtInterfaceClientHandle);
        result = DIGITALTWIN_CLIENT_ERROR_INVALID_ARG;
    }
    else if (userContextCallback == NULL)
    {
        // userContextCallback being NULL is not an error as not all telemetry invokers may care about callback notification.
        result = DIGITALTWIN_CLIENT_OK;
    }
    else if (BeginInterfaceCallbackProcessing(dtInterfaceClient) != 0)
    {
        LogError("Unable to mark callback as being processed for component.  Skipping callback");
        result = DIGITALTWIN_CLIENT_ERROR;
    }
    else
    {
        switch (sendTelemetryCallbackContext->applicationSendType)
        {
            case DT_APPLICATION_SEND_TYPE_TELEMETRY:
                InvokeSendTelemetryCallback(dtInterfaceClient, sendTelemetryCallbackContext, dtSendTelemetryStatus);
                result = DIGITALTWIN_CLIENT_OK;
                break;

            case DT_APPLICATION_SEND_TYPE_UPDATE_ASYNC_COMMAND:
                InvokeUpdateAsyncCommandStatusCallback(dtInterfaceClient, sendTelemetryCallbackContext, dtSendTelemetryStatus);
                result = DIGITALTWIN_CLIENT_OK;
                break;

            default:
                LogError("Unknown application sender type %d", sendTelemetryCallbackContext->applicationSendType);
                result = DIGITALTWIN_CLIENT_ERROR;
                break;
        }

        EndInterfaceCallbackProcessing(dtInterfaceClient);
    }

    free(sendTelemetryCallbackContext);
    return result;
}

// Processes callback for reported property callback.
DIGITALTWIN_CLIENT_RESULT DT_InterfaceClient_ProcessReportedPropertiesUpdateCallback(DIGITALTWIN_INTERFACE_CLIENT_HANDLE dtInterfaceClientHandle, DIGITALTWIN_CLIENT_RESULT dtReportedStatus, void* userContextCallback)
{
    DT_INTERFACE_CLIENT* dtInterfaceClient = (DT_INTERFACE_CLIENT*)dtInterfaceClientHandle;
    DIGITALTWIN_CLIENT_RESULT result;

    if (dtInterfaceClientHandle == NULL)
    {
        LogError("Invalid parameter, dtInterfaceClientHandle=%p", dtInterfaceClientHandle);
        result = DIGITALTWIN_CLIENT_ERROR_INVALID_ARG;
    }
    else if (userContextCallback == NULL)
    {
        // Caller signaled a property update but didn't specify callback when the property completed.  This is NOT an
        // error, but means our processing of this callback is done at this point.
        result = DIGITALTWIN_CLIENT_OK;
    }
    else
    {
        DT_REPORT_PROPERTIES_UPDATE_CALLBACK_CONTEXT* dtReportedPropertyCallback = (DT_REPORT_PROPERTIES_UPDATE_CALLBACK_CONTEXT*)userContextCallback;

        if (dtReportedPropertyCallback->dtReportedPropertyCallback == NULL)
        {
            // Caller did not register a callback for this property.  Not an error, no logging needed.
            result = DIGITALTWIN_CLIENT_OK;
        }
        else
        {
            (void)dtInterfaceClient; // When logging is disabled, dtInterfaceClient not used and otherwise causes a false positive on -Wunused-variable.
            LogInfo("DigitalTwin Interface: Invoking reported property update for component name=%s, reportedStatus=%s, userContextCallback=%p", 
                        dtInterfaceClient->componentName, MU_ENUM_TO_STRING(DIGITALTWIN_CLIENT_RESULT, dtReportedStatus), dtReportedPropertyCallback->userContextCallback);
            
            dtReportedPropertyCallback->dtReportedPropertyCallback(dtReportedStatus, dtReportedPropertyCallback->userContextCallback);

            LogInfo("DigitalTwin Interface: Invoking reported property update returned"); 
            result = DIGITALTWIN_CLIENT_OK;
        }

        free(dtReportedPropertyCallback);
    }

    return result;
}
<|MERGE_RESOLUTION|>--- conflicted
+++ resolved
@@ -32,11 +32,7 @@
 
 static const char commandSeparator = '*';
 static const char* DT_PROPERTY_UPDATE_JSON_VERSON = "$version";
-<<<<<<< HEAD
-// Using MQTT property directly because we don't support AMQP presently and cannot support HTTP.
-=======
 // Using MQTT property directly because we don't support AMQP or HTTP.
->>>>>>> 6073ec02
 static const char DT_SUBJECT_PROPERTY[] = "$.sub";
 static const char DT_MESSAGE_SCHEMA_PROPERTY[] = "$.schema";
 static const char DT_JSON_MESSAGE_CONTENT_TYPE[] = "application/json";
