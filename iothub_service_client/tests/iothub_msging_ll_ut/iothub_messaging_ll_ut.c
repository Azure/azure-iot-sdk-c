// Copyright (c) Microsoft. All rights reserved.
// Licensed under the MIT license. See LICENSE file in the project root for full license information.

#ifdef __cplusplus
#include <cstdlib>
#include <cstddef>
#else
#include <stdlib.h>
#include <stddef.h>
#endif

#include "testrunnerswitcher.h"
#include "umock_c.h"
#include "umocktypes_charptr.h"
#include "umock_c_negative_tests.h"
#include "umocktypes_stdint.h"

#define ENABLE_MOCKS
#include "azure_c_shared_utility/strings.h"
#include "azure_c_shared_utility/singlylinkedlist.h"
#include "azure_c_shared_utility/crt_abstractions.h"
#include "azure_c_shared_utility/xlogging.h"
#include "azure_c_shared_utility/tlsio.h"
#include "azure_c_shared_utility/platform.h"
#include "azure_c_shared_utility/sastoken.h"
#include "azure_c_shared_utility/xio.h"
#include "azure_c_shared_utility/buffer_.h"
#include "azure_c_shared_utility/map.h"

#include "azure_uamqp_c/connection.h"
#include "azure_uamqp_c/message_receiver.h"
#include "azure_uamqp_c/message_sender.h"
#include "azure_uamqp_c/messaging.h"
#include "azure_uamqp_c/sasl_mechanism.h"
#include "azure_uamqp_c/saslclientio.h"
#include "azure_uamqp_c/sasl_plain.h"
#include "azure_uamqp_c/cbs.h"
#include "azure_uamqp_c/link.h"

#include "parson.h"
#include "iothub_message.h"

MOCKABLE_FUNCTION(, JSON_Array*, json_array_get_array, const JSON_Array*, array, size_t, index);
MOCKABLE_FUNCTION(, JSON_Value*, json_parse_string, const char *, string);
MOCKABLE_FUNCTION(, const char*, json_object_get_string, const JSON_Object *, object, const char *, name);
MOCKABLE_FUNCTION(, JSON_Object*, json_array_get_object, const JSON_Array*, array, size_t, index);
MOCKABLE_FUNCTION(, JSON_Array*, json_value_get_array, const JSON_Value*, value);
MOCKABLE_FUNCTION(, size_t, json_array_get_count, const JSON_Array*, array);
MOCKABLE_FUNCTION(, JSON_Status, json_array_clear, JSON_Array*, array);
MOCKABLE_FUNCTION(, void, json_value_free, JSON_Value *, value);
#undef ENABLE_MOCKS

#include "iothub_messaging_ll.h"

TEST_DEFINE_ENUM_TYPE(IOTHUB_MESSAGING_RESULT, IOTHUB_MESSAGING_RESULT_VALUES);
IMPLEMENT_UMOCK_C_ENUM_TYPE(IOTHUB_MESSAGING_RESULT, IOTHUB_MESSAGING_RESULT_VALUES);

#define ENABLE_MOCKS
#include "azure_c_shared_utility/umock_c_prod.h"
MOCKABLE_FUNCTION(, void, TEST_FUNC_IOTHUB_OPEN_COMPLETE_CALLBACK, void*, context);
MOCKABLE_FUNCTION(, void, TEST_FUNC_IOTHUB_SEND_COMPLETE_CALLBACK, void*, context, IOTHUB_MESSAGING_RESULT, messagingResult);
MOCKABLE_FUNCTION(, void, TEST_FUNC_IOTHUB_FEEDBACK_MESSAGE_RECEIVED_CALLBACK, void*, context, IOTHUB_SERVICE_FEEDBACK_BATCH*, feedbackBatch);
#undef ENABLE_MOCKS



static TEST_MUTEX_HANDLE g_testByTest;
static TEST_MUTEX_HANDLE g_dllByDll;

static STRING_HANDLE TEST_STRING_HANDLE = (STRING_HANDLE)0x4242;
#define TEST_ASYNC_HANDLE           (ASYNC_OPERATION_HANDLE)0x4246

STRING_HANDLE my_STRING_construct(const char* psz)
{
    (void)psz;
    return (STRING_HANDLE)malloc(1);
}

void my_STRING_delete(STRING_HANDLE handle)
{
    free(handle);
}

static void* my_gballoc_malloc(size_t size)
{
    return (void*)malloc(size);
}

static void my_gballoc_free(void* ptr)
{
    if (ptr != NULL)
    {
        free(ptr);
    }
}

static int my_mallocAndStrcpy_s(char** destination, const char* source)
{
    char* p = (char*)malloc(strlen(source)+1);
    (void)memcpy(p, source, strlen(source) + 1);
    *destination = p;
    return 0;
}

typedef struct LIST_ITEM_INSTANCE_TAG
{
    const void* item;
    void* next;
} LIST_ITEM_INSTANCE;

typedef struct SINGLYLINKEDLIST_INSTANCE_TAG
{
    LIST_ITEM_INSTANCE* head;
} LIST_INSTANCE;

static SINGLYLINKEDLIST_HANDLE my_list_create(void)
{
    LIST_INSTANCE* result;

    result = (LIST_INSTANCE*)malloc(sizeof(LIST_INSTANCE));
    if (result != NULL)
    {
        result->head = NULL;
    }

    return result;
}

static void my_list_destroy(SINGLYLINKEDLIST_HANDLE list)
{
    if (list != NULL)
    {
        LIST_INSTANCE* list_instance = (LIST_INSTANCE*)list;

        while (list_instance->head != NULL)
        {
            LIST_ITEM_INSTANCE* current_item = list_instance->head;
            list_instance->head = (LIST_ITEM_INSTANCE*)current_item->next;
            free(current_item);
        }

        free(list_instance);
    }
}

static LIST_ITEM_HANDLE my_list_add(SINGLYLINKEDLIST_HANDLE list, const void* item)
{
    LIST_ITEM_INSTANCE* result;

    if ((list == NULL) ||
        (item == NULL))
    {
        result = NULL;
    }
    else
    {
        LIST_INSTANCE* list_instance = (LIST_INSTANCE*)list;
        result = (LIST_ITEM_INSTANCE*)malloc(sizeof(LIST_ITEM_INSTANCE));

        if (result == NULL)
        {
            result = NULL;
        }
        else
        {
            result->next = NULL;
            result->item = item;

            if (list_instance->head == NULL)
            {
                list_instance->head = result;
            }
            else
            {
                LIST_ITEM_INSTANCE* current = list_instance->head;
                while (current->next != NULL)
                {
                    current = (LIST_ITEM_INSTANCE*)current->next;
                }

                current->next = result;
            }
        }
    }

    return result;
}

static LIST_ITEM_HANDLE my_list_get_head_item(SINGLYLINKEDLIST_HANDLE list)
{
    LIST_ITEM_HANDLE result;

    if (list == NULL)
    {
        result = NULL;
    }
    else
    {
        LIST_INSTANCE* list_instance = (LIST_INSTANCE*)list;

        result = list_instance->head;
    }

    return result;
}

static LIST_ITEM_HANDLE my_list_get_next_item(LIST_ITEM_HANDLE item_handle)
{
    LIST_ITEM_HANDLE result;

    if (item_handle == NULL)
    {
        result = NULL;
    }
    else
    {
        result = (LIST_ITEM_HANDLE)((LIST_ITEM_INSTANCE*)item_handle)->next;
    }

    return result;
}

static const void* my_list_item_get_value(LIST_ITEM_HANDLE item_handle)
{
    const void* result;

    if (item_handle == NULL)
    {
        result = NULL;
    }
    else
    {
        result = ((LIST_ITEM_INSTANCE*)item_handle)->item;
    }

    return result;
}

static int my_message_get_body_amqp_data_in_place(MESSAGE_HANDLE message, size_t index, BINARY_DATA* binary_data)
{
    (void)index;
    (void)message;
    binary_data->bytes = NULL;
    binary_data->length = 1;
    return 0;
}

static STRING_HANDLE my_SASToken_Create(STRING_HANDLE key, STRING_HANDLE scope, STRING_HANDLE keyName, size_t expiry)
{
    (void)key;
    (void)scope;
    (void)keyName;
    (void)expiry;
    return my_STRING_construct("sas");
}

static ON_MESSAGE_SENDER_STATE_CHANGED onMessageSenderStateChangedCallback;
static MESSAGE_SENDER_HANDLE messagesender_create_return = NULL;

MESSAGE_SENDER_HANDLE my_messagesender_create(LINK_HANDLE link, ON_MESSAGE_SENDER_STATE_CHANGED on_message_sender_state_changed, void* context)
{
    (void)link;
    (void)context;
    onMessageSenderStateChangedCallback = on_message_sender_state_changed;
    messagesender_create_return = (MESSAGE_SENDER_HANDLE)malloc(1);
    return messagesender_create_return;
}

void my_messagesender_destroy(MESSAGE_SENDER_HANDLE message_sender)
{
    if (message_sender != NULL)
    {
        free(message_sender);
    }
}

static MESSAGE_RECEIVER_HANDLE TEST_MESSAGE_RECEIVER_HANDLE = (MESSAGE_RECEIVER_HANDLE)0x5151;
static ON_MESSAGE_RECEIVER_STATE_CHANGED onMessageReceiverStateChangedCallback;
static MESSAGE_RECEIVER_HANDLE messagereceiver_create_return = NULL;

MESSAGE_RECEIVER_HANDLE my_messagereceiver_create(LINK_HANDLE link, ON_MESSAGE_RECEIVER_STATE_CHANGED on_message_receiver_state_changed, void* context)
{
    (void)link;
    (void)context;
    onMessageReceiverStateChangedCallback = on_message_receiver_state_changed;
    messagereceiver_create_return = (MESSAGE_RECEIVER_HANDLE)malloc(2);
    return (MESSAGE_RECEIVER_HANDLE)messagereceiver_create_return;
}

void my_messagereceiver_destroy(MESSAGE_RECEIVER_HANDLE message_receiver)
{
    if (message_receiver != NULL)
    {
        free(message_receiver);
    }
}

static ON_MESSAGE_SEND_COMPLETE onMessageSendCompleteCallback;
static ASYNC_OPERATION_HANDLE my_messagesender_send_async(MESSAGE_SENDER_HANDLE message_sender, MESSAGE_HANDLE message, ON_MESSAGE_SEND_COMPLETE on_message_send_complete, void* callback_context, tickcounter_ms_t timeout)
{
    (void)timeout;
    (void)message;
    (void)message_sender;
    (void)callback_context;
    onMessageSendCompleteCallback = on_message_send_complete;
    return TEST_ASYNC_HANDLE;
}

static ON_MESSAGE_RECEIVED onMessageReceivedCallback;
static int my_messagereceiver_open(MESSAGE_RECEIVER_HANDLE message_receiver, ON_MESSAGE_RECEIVED on_message_received, void* callback_context)
{
    (void)message_receiver;
    (void)callback_context;
    onMessageReceivedCallback = on_message_received;
    return 0;
}

static IOTHUB_FEEDBACK_MESSAGE_RECEIVED_CALLBACK on_feedback_message_received;

static IOTHUB_FEEDBACK_STATUS_CODE receivedFeedbackStatusCode = IOTHUB_FEEDBACK_STATUS_CODE_UNKNOWN;
void f_on_feedback_message_received(void* context, IOTHUB_SERVICE_FEEDBACK_BATCH* feedbackBatch)
{
    (void)context;
    LIST_ITEM_HANDLE feedbackRecord = my_list_get_head_item(feedbackBatch->feedbackRecordList);
    while (feedbackRecord != NULL)
    {
        IOTHUB_SERVICE_FEEDBACK_RECORD* feedback = (IOTHUB_SERVICE_FEEDBACK_RECORD*)my_list_item_get_value(feedbackRecord);
        receivedFeedbackStatusCode = feedback->statusCode;
        feedbackRecord = my_list_get_next_item(feedbackRecord);
    }
}

#define ENABLE_MOCKS
#include "azure_c_shared_utility/gballoc.h"
#undef ENABLE_MOCKS

static const char* TEST_DEVICE_ID = "theDeviceId";
//static const char* TEST_MODULE_ID = "TestModuleId"; // Modules are not supported for sending messages.
static const char* TEST_PRIMARYKEY = "thePrimaryKey";
static const char* TEST_SECONDARYKEY = "theSecondaryKey";
static const char* TEST_GENERATIONID = "theGenerationId";
static const char* TEST_ETAG = "theEtag";

static char* TEST_HOSTNAME = "theHostName";
static char* TEST_IOTHUBNAME = "theIotHubName";
static char* TEST_IOTHUBSUFFIX = "theIotHubSuffix";
static char* TEST_SHAREDACCESSKEY = "theSharedAccessKey";
static char* TEST_SHAREDACCESSKEYNAME = "theSharedAccessKeyName";
      
static int TEST_ISOPENED = false;

static const char* TEST_FEEDBACK_RECORD_KEY_DEVICE_ID = "deviceId";
static const char* TEST_FEEDBACK_RECORD_KEY_DEVICE_GENERATION_ID = "deviceGenerationId";
static const char* TEST_FEEDBACK_RECORD_KEY_DESCRIPTION = "description";
static const char* TEST_FEEDBACK_RECORD_KEY_ENQUED_TIME_UTC = "enqueuedTimeUtc";
static const char* TEST_FEEDBACK_RECORD_KEY_ORIGINAL_MESSAGE_ID = "originalMessageId";

static const char* TEST_MAP_KEYS[] = { "Key1" };
static const char* TEST_MAP_VALUES[] = { "Val1" };
const char* const ** pTEST_MAP_KEYS = (const char* const **)&TEST_MAP_KEYS;
const char* const ** pTEST_MAP_VALUES = (const char* const **)&TEST_MAP_VALUES;

DEFINE_ENUM_STRINGS(UMOCK_C_ERROR_CODE, UMOCK_C_ERROR_CODE_VALUES)

static void on_umock_c_error(UMOCK_C_ERROR_CODE error_code)
{
    char temp_str[256];
    (void)snprintf(temp_str, sizeof(temp_str), "umock_c reported error :%s", ENUM_TO_STRING(UMOCK_C_ERROR_CODE, error_code));
    ASSERT_FAIL(temp_str);
}

static IOTHUB_SERVICE_CLIENT_AUTH TEST_IOTHUB_SERVICE_CLIENT_AUTH;
static IOTHUB_SERVICE_CLIENT_AUTH_HANDLE TEST_IOTHUB_SERVICE_CLIENT_AUTH_HANDLE = &TEST_IOTHUB_SERVICE_CLIENT_AUTH;

typedef struct TEST_SASL_PLAIN_CONFIG_TAG
{
    const char* authcid;
    const char* passwd;
    const char* authzid;
} TEST_SASL_PLAIN_CONFIG;

typedef struct TEST_CALLBACK_TAG
{
    IOTHUB_OPEN_COMPLETE_CALLBACK openCompleteCompleteCallback;
    IOTHUB_SEND_COMPLETE_CALLBACK sendCompleteCallback;
    IOTHUB_FEEDBACK_MESSAGE_RECEIVED_CALLBACK feedbackMessageCallback;
    void* openUserContext;
    void* sendUserContext;
    void* feedbackUserContext;
} TEST_CALLBACK;

typedef struct TEST_IOTHUB_MESSAGING_TAG
{
    int isOpened;
    char* hostname;
    char* iothubName;
    char* iothubSuffix;
    char* sharedAccessKey;
    char* keyName;

    MESSAGE_SENDER_HANDLE message_sender;
    MESSAGE_RECEIVER_HANDLE message_receiver;
    CONNECTION_HANDLE connection;
    SESSION_HANDLE session;
    LINK_HANDLE sender_link;
    LINK_HANDLE receiver_link;
    SASL_MECHANISM_HANDLE sasl_mechanism_handle;
    TEST_SASL_PLAIN_CONFIG sasl_plain_config;
    XIO_HANDLE tls_io;
    XIO_HANDLE sasl_io;

    MESSAGE_SENDER_STATE message_sender_state;
    MESSAGE_RECEIVER_STATE message_receiver_state;

    TEST_CALLBACK* callback_data;
} TEST_IOTHUB_MESSAGING;

static void* TEST_VOID_PTR = (void*)0x5454;
static char* TEST_CHAR_PTR = "TestString";
static const char* TEST_CONST_CHAR_PTR = "TestConstPtrString";
static const char* TEST_MODULE_ID = "TestModuleId";
static TEST_SASL_PLAIN_CONFIG TEST_SASL_PLAIN_CONFIG_DATA;
static TEST_CALLBACK TEST_CALLBACK_DATA;
static TEST_IOTHUB_MESSAGING TEST_IOTHUB_MESSAGING_DATA;

static IOTHUB_MESSAGING_HANDLE TEST_IOTHUB_MESSAGING_HANDLE = (IOTHUB_MESSAGING_HANDLE)&TEST_IOTHUB_MESSAGING_DATA;
static SASL_MECHANISM_INTERFACE_DESCRIPTION* TEST_SASL_MECHANISM_INTERFACE_DESCRIPTION = (SASL_MECHANISM_INTERFACE_DESCRIPTION*)0x4242;
static SASL_MECHANISM_HANDLE TEST_SASL_MECHANISM_HANDLE = (SASL_MECHANISM_HANDLE)0x4343;
static const IO_INTERFACE_DESCRIPTION* TEST_IO_INTERFACE_DESCRIPTION = (const IO_INTERFACE_DESCRIPTION*)0x4444;
static XIO_HANDLE TEST_XIO_HANDLE = (XIO_HANDLE)0x4545;
static CONNECTION_HANDLE TEST_CONNECTION_HANDLE = (CONNECTION_HANDLE)0x4646;
static SESSION_HANDLE TEST_SESSION_HANDLE = (SESSION_HANDLE)0x4747;
static AMQP_VALUE TEST_AMQP_VALUE = (AMQP_VALUE)0x4848;
static AMQP_VALUE TEST_AMQP_VALUE_NULL = (AMQP_VALUE)NULL;
static LINK_HANDLE TEST_LINK_HANDLE = (LINK_HANDLE)0x4949;
static IOTHUB_SEND_COMPLETE_CALLBACK TEST_IOTHUB_SEND_COMPLETE_CALLBACK = (IOTHUB_SEND_COMPLETE_CALLBACK)0x5353;
static BINARY_DATA TEST_BINARY_DATA_INST;
static PROPERTIES_HANDLE TEST_PROPERTIES_HANDLE = (PROPERTIES_HANDLE)0x5656;
static PROPERTIES_HANDLE TEST_PROPERTIES_HANDLE_NULL = (PROPERTIES_HANDLE)NULL;
static MESSAGE_HANDLE TEST_MESSAGE_HANDLE = (MESSAGE_HANDLE)0x5858;
static IOTHUB_OPEN_COMPLETE_CALLBACK TEST_IOTHUB_OPEN_COMPLETE_CALLBACK;
static IOTHUB_FEEDBACK_MESSAGE_RECEIVED_CALLBACK TEST_IOTHUB_FEEDBACK_MESSAGE_RECEIVED_CALLBACK = (IOTHUB_FEEDBACK_MESSAGE_RECEIVED_CALLBACK)0x6060;
static MESSAGE_SENDER_STATE TEST_MESSAGE_SENDER_STATE = (MESSAGE_SENDER_STATE)0x6161;
static IOTHUB_MESSAGING_RESULT TEST_IOTHUB_MESSAGING_RESULT = (IOTHUB_MESSAGING_RESULT)0x6767;
static JSON_Value* TEST_JSON_VALUE = (JSON_Value*)0x5050;
static JSON_Object* TEST_JSON_OBJECT = (JSON_Object*)0x5151;
static JSON_Array* TEST_JSON_ARRAY = (JSON_Array*)0x5252;
static JSON_Status TEST_JSON_STATUS = 0;
static AMQP_VALUE TEST_AMQP_MAP = ((AMQP_VALUE)0x6258);
static MAP_HANDLE TEST_MAP_HANDLE = (MAP_HANDLE)0x103;
static IOTHUB_MESSAGE_HANDLE TEST_IOTHUB_MESSAGE_HANDLE = (IOTHUB_MESSAGE_HANDLE)0x4242;

BEGIN_TEST_SUITE(iothub_messaging_ll_ut)

    TEST_SUITE_INITIALIZE(TestClassInitialize)
    {
        size_t type_size;
        on_feedback_message_received = f_on_feedback_message_received;

        TEST_IOTHUB_MESSAGING_DATA.callback_data = &TEST_CALLBACK_DATA;
        TEST_IOTHUB_MESSAGING_DATA.sasl_plain_config.authcid = NULL;
        TEST_IOTHUB_MESSAGING_DATA.sasl_plain_config.passwd = NULL;
        TEST_IOTHUB_MESSAGING_DATA.sasl_plain_config.authzid = NULL;
        TEST_IOTHUB_MESSAGING_DATA.connection = TEST_CONNECTION_HANDLE;

        TEST_INITIALIZE_MEMORY_DEBUG(g_dllByDll);
        g_testByTest = TEST_MUTEX_CREATE();
        ASSERT_IS_NOT_NULL(g_testByTest);

        umock_c_init(on_umock_c_error);

        int result = umocktypes_charptr_register_types();
        ASSERT_ARE_EQUAL(int, 0, result);
        result = umocktypes_stdint_register_types();
        ASSERT_ARE_EQUAL(int, 0, result);

        REGISTER_UMOCK_ALIAS_TYPE(STRING_HANDLE, void*);
        REGISTER_UMOCK_ALIAS_TYPE(AMQP_VALUE, void*);
        REGISTER_UMOCK_ALIAS_TYPE(fields, void*);
        REGISTER_UMOCK_ALIAS_TYPE(SESSION_HANDLE, void*);
        REGISTER_UMOCK_ALIAS_TYPE(XIO_HANDLE, void*);
        REGISTER_UMOCK_ALIAS_TYPE(CONNECTION_HANDLE, void*);
        REGISTER_UMOCK_ALIAS_TYPE(LINK_HANDLE, void*);
        REGISTER_UMOCK_ALIAS_TYPE(MESSAGE_SENDER_HANDLE, void*);
        REGISTER_UMOCK_ALIAS_TYPE(MESSAGE_RECEIVER_HANDLE, void*);
        REGISTER_UMOCK_ALIAS_TYPE(LOGGER_LOG, void*);
        REGISTER_UMOCK_ALIAS_TYPE(ON_LINK_ATTACHED, void*);
        REGISTER_UMOCK_ALIAS_TYPE(ON_MESSAGE_SENDER_STATE_CHANGED, void*);
        REGISTER_UMOCK_ALIAS_TYPE(ON_MESSAGE_RECEIVER_STATE_CHANGED, void*);
        REGISTER_UMOCK_ALIAS_TYPE(ON_MESSAGE_RECEIVED, void*);
        REGISTER_UMOCK_ALIAS_TYPE(ON_NEW_ENDPOINT, void*);
        REGISTER_UMOCK_ALIAS_TYPE(sender_settle_mode, int);
        REGISTER_UMOCK_ALIAS_TYPE(role, int);
        REGISTER_UMOCK_ALIAS_TYPE(IOTHUB_MESSAGE_HANDLE, void*);
        REGISTER_UMOCK_ALIAS_TYPE(MESSAGE_HANDLE, void*);
        REGISTER_UMOCK_ALIAS_TYPE(PROPERTIES_HANDLE, void*);
        REGISTER_UMOCK_ALIAS_TYPE(ON_MESSAGE_SEND_COMPLETE, void*);
        REGISTER_UMOCK_ALIAS_TYPE(BINARY_DATA, void*);
        REGISTER_UMOCK_ALIAS_TYPE(SASL_MECHANISM_HANDLE, void*);
        REGISTER_UMOCK_ALIAS_TYPE(IOTHUB_MESSAGING_RESULT, void*);
        REGISTER_UMOCK_ALIAS_TYPE(JSON_Value, void*);
        REGISTER_UMOCK_ALIAS_TYPE(JSON_Object, void*);
        REGISTER_UMOCK_ALIAS_TYPE(JSON_Status, int);
        REGISTER_UMOCK_ALIAS_TYPE(SINGLYLINKEDLIST_HANDLE, void*);
        REGISTER_UMOCK_ALIAS_TYPE(LIST_ITEM_HANDLE, void*);
        REGISTER_UMOCK_ALIAS_TYPE(MAP_RESULT, int);
        REGISTER_UMOCK_ALIAS_TYPE(MAP_HANDLE, void*);
        REGISTER_UMOCK_ALIAS_TYPE(receiver_settle_mode, uint8_t);
        type_size = sizeof(time_t);
        if (type_size == sizeof(uint64_t))
        {
            REGISTER_UMOCK_ALIAS_TYPE(tickcounter_ms_t, uint64_t);
        }
        else if (type_size == sizeof(uint32_t))
        {
            REGISTER_UMOCK_ALIAS_TYPE(tickcounter_ms_t, uint32_t);
        }
        else
        {
            ASSERT_FAIL("Bad size_t size");
        }

        REGISTER_GLOBAL_MOCK_HOOK(STRING_construct, my_STRING_construct);
        REGISTER_GLOBAL_MOCK_FAIL_RETURN(STRING_construct, NULL);

        REGISTER_GLOBAL_MOCK_HOOK(STRING_delete, my_STRING_delete);

        REGISTER_GLOBAL_MOCK_HOOK(gballoc_malloc, my_gballoc_malloc);
        REGISTER_GLOBAL_MOCK_FAIL_RETURN(gballoc_malloc, NULL);

        REGISTER_GLOBAL_MOCK_HOOK(gballoc_free, my_gballoc_free);

        REGISTER_GLOBAL_MOCK_HOOK(mallocAndStrcpy_s, my_mallocAndStrcpy_s);
        REGISTER_GLOBAL_MOCK_FAIL_RETURN(mallocAndStrcpy_s, 42);

        REGISTER_GLOBAL_MOCK_HOOK(SASToken_Create, my_SASToken_Create);
        REGISTER_GLOBAL_MOCK_FAIL_RETURN(SASToken_Create, NULL);

        REGISTER_GLOBAL_MOCK_RETURN(saslplain_get_interface, TEST_SASL_MECHANISM_INTERFACE_DESCRIPTION);
        REGISTER_GLOBAL_MOCK_FAIL_RETURN(saslplain_get_interface, NULL);

        REGISTER_GLOBAL_MOCK_RETURN(saslmechanism_create, TEST_SASL_MECHANISM_HANDLE);
        REGISTER_GLOBAL_MOCK_FAIL_RETURN(saslmechanism_create, NULL);

        REGISTER_GLOBAL_MOCK_RETURN(platform_get_default_tlsio, TEST_IO_INTERFACE_DESCRIPTION);
        REGISTER_GLOBAL_MOCK_FAIL_RETURN(platform_get_default_tlsio, NULL);

        REGISTER_GLOBAL_MOCK_RETURN(xio_create, TEST_XIO_HANDLE);
        REGISTER_GLOBAL_MOCK_FAIL_RETURN(xio_create, NULL);

        REGISTER_GLOBAL_MOCK_RETURN(saslclientio_get_interface_description, TEST_IO_INTERFACE_DESCRIPTION);
        REGISTER_GLOBAL_MOCK_FAIL_RETURN(saslclientio_get_interface_description, NULL);

        REGISTER_GLOBAL_MOCK_RETURN(connection_create, TEST_CONNECTION_HANDLE);
        REGISTER_GLOBAL_MOCK_FAIL_RETURN(connection_create, NULL);

        REGISTER_GLOBAL_MOCK_RETURN(session_create, TEST_SESSION_HANDLE);
        REGISTER_GLOBAL_MOCK_FAIL_RETURN(session_create, NULL);

        REGISTER_GLOBAL_MOCK_RETURN(session_set_incoming_window, 0);
        REGISTER_GLOBAL_MOCK_FAIL_RETURN(session_set_incoming_window, 1);

        REGISTER_GLOBAL_MOCK_RETURN(session_set_outgoing_window, 0);
        REGISTER_GLOBAL_MOCK_FAIL_RETURN(session_set_outgoing_window, 1);

        REGISTER_GLOBAL_MOCK_RETURN(messaging_create_source, TEST_AMQP_VALUE);
        REGISTER_GLOBAL_MOCK_FAIL_RETURN(messaging_create_source, NULL);

        REGISTER_GLOBAL_MOCK_RETURN(messaging_create_target, TEST_AMQP_VALUE);
        REGISTER_GLOBAL_MOCK_FAIL_RETURN(messaging_create_target, NULL);

        REGISTER_GLOBAL_MOCK_RETURN(link_create, TEST_LINK_HANDLE);
        REGISTER_GLOBAL_MOCK_FAIL_RETURN(link_create, NULL);

        REGISTER_GLOBAL_MOCK_RETURN(amqpvalue_create_map, TEST_AMQP_VALUE);
        REGISTER_GLOBAL_MOCK_FAIL_RETURN(amqpvalue_create_map, NULL);

        REGISTER_GLOBAL_MOCK_RETURN(amqpvalue_create_symbol, TEST_AMQP_VALUE);
        REGISTER_GLOBAL_MOCK_FAIL_RETURN(amqpvalue_create_symbol, NULL);

        REGISTER_GLOBAL_MOCK_RETURN(amqpvalue_set_map_value, 0);
        REGISTER_GLOBAL_MOCK_FAIL_RETURN(amqpvalue_set_map_value, 1);

        REGISTER_GLOBAL_MOCK_RETURN(link_set_attach_properties, 0);
        REGISTER_GLOBAL_MOCK_FAIL_RETURN(link_set_attach_properties, 1);

        REGISTER_GLOBAL_MOCK_RETURN(link_set_snd_settle_mode, 0);
        REGISTER_GLOBAL_MOCK_FAIL_RETURN(link_set_snd_settle_mode, 1);

        REGISTER_GLOBAL_MOCK_RETURN(link_set_max_message_size, 0);
        REGISTER_GLOBAL_MOCK_FAIL_RETURN(link_set_max_message_size, 1);

        REGISTER_GLOBAL_MOCK_HOOK(messagesender_create, my_messagesender_create);
        REGISTER_GLOBAL_MOCK_FAIL_RETURN(messagesender_create, NULL);
        REGISTER_GLOBAL_MOCK_HOOK(messagesender_destroy, my_messagesender_destroy);

        REGISTER_GLOBAL_MOCK_RETURN(messagesender_open, 0);
        REGISTER_GLOBAL_MOCK_FAIL_RETURN(messagesender_open, 1);

        REGISTER_GLOBAL_MOCK_RETURN(messaging_create_source, TEST_AMQP_VALUE);
        REGISTER_GLOBAL_MOCK_FAIL_RETURN(messaging_create_source, NULL);

        REGISTER_GLOBAL_MOCK_RETURN(messaging_create_target, TEST_AMQP_VALUE);
        REGISTER_GLOBAL_MOCK_FAIL_RETURN(messaging_create_target, NULL);

        REGISTER_GLOBAL_MOCK_RETURN(link_set_rcv_settle_mode, 0);
        REGISTER_GLOBAL_MOCK_FAIL_RETURN(link_set_rcv_settle_mode, 1);

        REGISTER_GLOBAL_MOCK_HOOK(messagereceiver_create, my_messagereceiver_create);
        REGISTER_GLOBAL_MOCK_FAIL_RETURN(messagereceiver_create, NULL);
        REGISTER_GLOBAL_MOCK_HOOK(messagereceiver_destroy, my_messagereceiver_destroy);

        REGISTER_GLOBAL_MOCK_HOOK(messagereceiver_open, my_messagereceiver_open);
        REGISTER_GLOBAL_MOCK_RETURN(messagereceiver_open, 0);
        REGISTER_GLOBAL_MOCK_FAIL_RETURN(messagereceiver_open, 1);

        REGISTER_GLOBAL_MOCK_RETURN(message_create, TEST_MESSAGE_HANDLE);
        REGISTER_GLOBAL_MOCK_FAIL_RETURN(message_create, NULL);

        REGISTER_GLOBAL_MOCK_RETURN(IoTHubMessage_GetByteArray, IOTHUB_MESSAGE_OK);
        REGISTER_GLOBAL_MOCK_FAIL_RETURN(IoTHubMessage_GetByteArray, IOTHUB_MESSAGE_ERROR);

        REGISTER_GLOBAL_MOCK_RETURN(message_add_body_amqp_data, 0);
        REGISTER_GLOBAL_MOCK_FAIL_RETURN(message_add_body_amqp_data, 1);

        REGISTER_GLOBAL_MOCK_RETURN(properties_create, TEST_PROPERTIES_HANDLE);
        REGISTER_GLOBAL_MOCK_FAIL_RETURN(properties_create, NULL);

        REGISTER_GLOBAL_MOCK_RETURN(amqpvalue_create_string, TEST_AMQP_VALUE);
        REGISTER_GLOBAL_MOCK_FAIL_RETURN(amqpvalue_create_string, NULL);

        REGISTER_GLOBAL_MOCK_RETURN(properties_set_to, 0);
        REGISTER_GLOBAL_MOCK_FAIL_RETURN(properties_set_to, 1);

        REGISTER_GLOBAL_MOCK_RETURN(message_set_properties, 0);
        REGISTER_GLOBAL_MOCK_FAIL_RETURN(message_set_properties, 1);

        REGISTER_GLOBAL_MOCK_HOOK(messagesender_send_async, my_messagesender_send_async);
        REGISTER_GLOBAL_MOCK_RETURN(messagesender_send_async, (ASYNC_OPERATION_HANDLE)0x64);
        REGISTER_GLOBAL_MOCK_FAIL_RETURN(messagesender_send_async, NULL);

        REGISTER_GLOBAL_MOCK_RETURN(json_parse_string, TEST_JSON_VALUE);
        REGISTER_GLOBAL_MOCK_FAIL_RETURN(json_parse_string, NULL);

        REGISTER_GLOBAL_MOCK_RETURN(json_value_get_array, TEST_JSON_ARRAY);
        REGISTER_GLOBAL_MOCK_FAIL_RETURN(json_value_get_array, NULL);

        REGISTER_GLOBAL_MOCK_RETURN(json_array_get_object, TEST_JSON_OBJECT);
        REGISTER_GLOBAL_MOCK_FAIL_RETURN(json_array_get_object, NULL);

        REGISTER_GLOBAL_MOCK_RETURN(json_array_get_count, 42);
        REGISTER_GLOBAL_MOCK_FAIL_RETURN(json_array_get_count, 0);

        REGISTER_GLOBAL_MOCK_RETURN(json_object_get_string, TEST_CONST_CHAR_PTR);
        REGISTER_GLOBAL_MOCK_FAIL_RETURN(json_object_get_string, NULL);

        REGISTER_GLOBAL_MOCK_HOOK(singlylinkedlist_create, my_list_create);
        REGISTER_GLOBAL_MOCK_FAIL_RETURN(singlylinkedlist_create, NULL);

        REGISTER_GLOBAL_MOCK_HOOK(singlylinkedlist_add, my_list_add);
        REGISTER_GLOBAL_MOCK_FAIL_RETURN(singlylinkedlist_add, NULL);

        REGISTER_GLOBAL_MOCK_HOOK(singlylinkedlist_get_head_item, my_list_get_head_item);
        REGISTER_GLOBAL_MOCK_FAIL_RETURN(singlylinkedlist_get_head_item, NULL);

        REGISTER_GLOBAL_MOCK_HOOK(singlylinkedlist_get_next_item, my_list_get_next_item);
        REGISTER_GLOBAL_MOCK_FAIL_RETURN(singlylinkedlist_get_next_item, NULL);

        REGISTER_GLOBAL_MOCK_HOOK(singlylinkedlist_item_get_value, my_list_item_get_value);

        REGISTER_GLOBAL_MOCK_HOOK(singlylinkedlist_destroy, my_list_destroy);

        REGISTER_GLOBAL_MOCK_HOOK(message_get_body_amqp_data_in_place, my_message_get_body_amqp_data_in_place);
        REGISTER_GLOBAL_MOCK_FAIL_RETURN(message_get_body_amqp_data_in_place, 1);

        REGISTER_GLOBAL_MOCK_RETURN(messaging_delivery_accepted, TEST_AMQP_VALUE);
        REGISTER_GLOBAL_MOCK_FAIL_RETURN(messaging_delivery_accepted, TEST_AMQP_VALUE_NULL);

        REGISTER_GLOBAL_MOCK_RETURN(STRING_c_str, "");
        REGISTER_GLOBAL_MOCK_FAIL_RETURN(STRING_c_str, NULL);

        REGISTER_GLOBAL_MOCK_RETURN(IoTHubMessage_GetContentType, IOTHUBMESSAGE_BYTEARRAY);
        REGISTER_GLOBAL_MOCK_FAIL_RETURN(IoTHubMessage_GetContentType, IOTHUBMESSAGE_UNKNOWN);

        REGISTER_GLOBAL_MOCK_RETURN(IoTHubMessage_Properties, TEST_MAP_HANDLE);
        REGISTER_GLOBAL_MOCK_FAIL_RETURN(IoTHubMessage_Properties, NULL);

        REGISTER_GLOBAL_MOCK_RETURN(Map_GetInternals, MAP_OK);
        REGISTER_GLOBAL_MOCK_FAIL_RETURN(Map_GetInternals, MAP_ERROR);

        REGISTER_GLOBAL_MOCK_RETURN(IoTHubMessage_GetMessageId, TEST_CONST_CHAR_PTR);
        REGISTER_GLOBAL_MOCK_FAIL_RETURN(IoTHubMessage_GetMessageId, NULL);
        
        REGISTER_GLOBAL_MOCK_RETURN(IoTHubMessage_GetCorrelationId, TEST_CONST_CHAR_PTR);
        REGISTER_GLOBAL_MOCK_FAIL_RETURN(IoTHubMessage_GetCorrelationId, NULL);
}

    TEST_SUITE_CLEANUP(TestClassCleanup)
    {
        umock_c_deinit();
        TEST_MUTEX_DESTROY(g_testByTest);
        TEST_DEINITIALIZE_MEMORY_DEBUG(g_dllByDll);
    }

    TEST_FUNCTION_INITIALIZE(TestMethodInitialize)
    {
        if (TEST_MUTEX_ACQUIRE(g_testByTest))
        {
            ASSERT_FAIL("our mutex is ABANDONED. Failure in test framework");
        }

        umock_c_reset_all_calls();

        TEST_IOTHUB_SERVICE_CLIENT_AUTH.hostname = TEST_HOSTNAME;
        TEST_IOTHUB_SERVICE_CLIENT_AUTH.iothubName = TEST_IOTHUBNAME;
        TEST_IOTHUB_SERVICE_CLIENT_AUTH.iothubSuffix = TEST_IOTHUBSUFFIX;
        TEST_IOTHUB_SERVICE_CLIENT_AUTH.keyName = TEST_SHAREDACCESSKEYNAME;
        TEST_IOTHUB_SERVICE_CLIENT_AUTH.sharedAccessKey = TEST_SHAREDACCESSKEY;

        TEST_IOTHUB_MESSAGING_DATA.hostname = TEST_HOSTNAME;
        TEST_IOTHUB_MESSAGING_DATA.iothubName = TEST_IOTHUBNAME;
        TEST_IOTHUB_MESSAGING_DATA.iothubSuffix = TEST_IOTHUBSUFFIX;
        TEST_IOTHUB_MESSAGING_DATA.keyName = TEST_SHAREDACCESSKEYNAME;
        TEST_IOTHUB_MESSAGING_DATA.sharedAccessKey = TEST_SHAREDACCESSKEY;
        TEST_IOTHUB_MESSAGING_DATA.isOpened = false;

        onMessageSenderStateChangedCallback = NULL;
        onMessageReceiverStateChangedCallback = NULL;
        onMessageSendCompleteCallback = NULL;
        onMessageReceivedCallback = NULL;
        messagereceiver_create_return = NULL;
        messagesender_create_return = NULL;

        receivedFeedbackStatusCode = IOTHUB_FEEDBACK_STATUS_CODE_UNKNOWN;
    }

    TEST_FUNCTION_CLEANUP(TestMethodCleanup)
    {
        TEST_MUTEX_RELEASE(g_testByTest);
    }

    /*Tests_SRS_IOTHUBMESSAGING_12_001: [ If the serviceClientHandle input parameter is NULL IoTHubMessaging_LL_Create shall return NULL ] */
    TEST_FUNCTION(IoTHubMessaging_LL_Create_return_null_if_input_parameter_serviceClientHandle_is_NULL)
    {
        ///arrange

        ///act
        IOTHUB_MESSAGING_HANDLE result = IoTHubMessaging_LL_Create(NULL);

        ///assert
        ASSERT_IS_NULL(result);
        ASSERT_ARE_EQUAL(char_ptr, umock_c_get_expected_calls(), umock_c_get_actual_calls());
    }

    /*Tests_SRS_IOTHUBMESSAGING_12_064: [ If any member of the serviceClientHandle input parameter is NULL IoTHubMessaging_LL_Create shall return NULL ] */
    TEST_FUNCTION(IoTHubMessaging_LL_Create_return_null_if_input_parameter_serviceClientHandle_hostName_is_NULL)
    {
        // arrange
        TEST_IOTHUB_SERVICE_CLIENT_AUTH.hostname = NULL;

        // act
        IOTHUB_MESSAGING_HANDLE result = IoTHubMessaging_LL_Create(TEST_IOTHUB_SERVICE_CLIENT_AUTH_HANDLE);

        // assert
        ASSERT_IS_NULL(result);
        ASSERT_ARE_EQUAL(char_ptr, umock_c_get_expected_calls(), umock_c_get_actual_calls());
    }

    /*Tests_SRS_IOTHUBMESSAGING_12_064: [ If any member of the serviceClientHandle input parameter is NULL IoTHubMessaging_LL_Create shall return NULL ] */
    TEST_FUNCTION(IoTHubMessaging_LL_Create_return_null_if_input_parameter_serviceClientHandle_iothubName_is_NULL)
    {
        //// arrange
        TEST_IOTHUB_SERVICE_CLIENT_AUTH.iothubName = NULL;

        // act
        IOTHUB_MESSAGING_HANDLE result = IoTHubMessaging_LL_Create(TEST_IOTHUB_SERVICE_CLIENT_AUTH_HANDLE);

        // assert
        ASSERT_IS_NULL(result);
        ASSERT_ARE_EQUAL(char_ptr, umock_c_get_expected_calls(), umock_c_get_actual_calls());
    }

    /*Tests_SRS_IOTHUBMESSAGING_12_064: [ If any member of the serviceClientHandle input parameter is NULL IoTHubMessaging_LL_Create shall return NULL ] */
    TEST_FUNCTION(IoTHubMessaging_LL_Create_return_null_if_input_parameter_serviceClientHandle_iothubSuffix_is_NULL)
    {
        //// arrange
        TEST_IOTHUB_SERVICE_CLIENT_AUTH.iothubSuffix = NULL;

        // act
        IOTHUB_MESSAGING_HANDLE result = IoTHubMessaging_LL_Create(TEST_IOTHUB_SERVICE_CLIENT_AUTH_HANDLE);

        // assert
        ASSERT_IS_NULL(result);
        ASSERT_ARE_EQUAL(char_ptr, umock_c_get_expected_calls(), umock_c_get_actual_calls());
    }

    /*Tests_SRS_IOTHUBMESSAGING_12_064: [ If any member of the serviceClientHandle input parameter is NULL IoTHubMessaging_LL_Create shall return NULL ] */
    TEST_FUNCTION(IoTHubMessaging_LL_Create_return_null_if_input_parameter_serviceClientHandle_keyName_is_NULL)
    {
        //// arrange
        TEST_IOTHUB_SERVICE_CLIENT_AUTH.keyName = NULL;

        // act
        IOTHUB_MESSAGING_HANDLE result = IoTHubMessaging_LL_Create(TEST_IOTHUB_SERVICE_CLIENT_AUTH_HANDLE);

        // assert
        ASSERT_IS_NULL(result);
        ASSERT_ARE_EQUAL(char_ptr, umock_c_get_expected_calls(), umock_c_get_actual_calls());
    }

    /*Tests_SRS_IOTHUBMESSAGING_12_064: [ If any member of the serviceClientHandle input parameter is NULL IoTHubMessaging_LL_Create shall return NULL ] */
    TEST_FUNCTION(IoTHubMessaging_LL_Create_return_null_if_input_parameter_serviceClientHandle_sharedAccessKey_is_NULL)
    {
        //// arrange
        TEST_IOTHUB_SERVICE_CLIENT_AUTH.sharedAccessKey = NULL;

        // act
        IOTHUB_MESSAGING_HANDLE result = IoTHubMessaging_LL_Create(TEST_IOTHUB_SERVICE_CLIENT_AUTH_HANDLE);

        // assert
        ASSERT_IS_NULL(result);
        ASSERT_ARE_EQUAL(char_ptr, umock_c_get_expected_calls(), umock_c_get_actual_calls());
    }

    /*Tests_SRS_IOTHUBMESSAGING_12_002: [ IoTHubMessaging_LL_Create shall allocate memory for a new messaging instance ] */
    /*Tests_SRS_IOTHUBMESSAGING_12_004: [ If the allocation and creation is successful, IoTHubMessaging_LL_Create shall return with the messaging instance, a non-NULL value ] */
    /*Tests_SRS_IOTHUBMESSAGING_12_065: [ IoTHubMessaging_LL_Create shall allocate memory and copy hostName to result->hostName by calling mallocAndStrcpy_s ] */
    /*Tests_SRS_IOTHUBMESSAGING_12_067: [ IoTHubMessaging_LL_Create shall allocate memory and copy iothubName to result->iothubName by calling mallocAndStrcpy_s ] */
    /*Tests_SRS_IOTHUBMESSAGING_12_069: [ IoTHubMessaging_LL_Create shall allocate memory and copy iothubSuffix to result->iothubSuffix by calling mallocAndStrcpy_s ] */
    /*Tests_SRS_IOTHUBMESSAGING_12_071: [ IoTHubMessaging_LL_Create shall allocate memory and copy sharedAccessKey to result->sharedAccessKey by calling mallocAndStrcpy_s ] */
    /*Tests_SRS_IOTHUBMESSAGING_12_073: [ IoTHubMessaging_LL_Create shall allocate memory and copy keyName to result->keyName by calling mallocAndStrcpy_s ] */
    /*Tests_SRS_IOTHUBMESSAGING_12_075: [ IoTHubMessaging_LL_Create shall set messaging isOpened flag to false ] */
    /*Tests_SRS_IOTHUBMESSAGING_12_076: [ If create successfull IoTHubMessaging_LL_Create shall save the callback data return the valid messaging handle ] */
    TEST_FUNCTION(IoTHubMessaging_LL_Create_happy_path)
    {
        // arrange
        STRICT_EXPECTED_CALL(gballoc_malloc(IGNORED_NUM_ARG))
            .IgnoreArgument(1);

        STRICT_EXPECTED_CALL(mallocAndStrcpy_s(IGNORED_PTR_ARG, TEST_HOSTNAME))
            .IgnoreAllArguments();

        STRICT_EXPECTED_CALL(mallocAndStrcpy_s(IGNORED_PTR_ARG, TEST_IOTHUBNAME))
            .IgnoreAllArguments();

        STRICT_EXPECTED_CALL(mallocAndStrcpy_s(IGNORED_PTR_ARG, TEST_IOTHUBSUFFIX))
            .IgnoreAllArguments();

        STRICT_EXPECTED_CALL(mallocAndStrcpy_s(IGNORED_PTR_ARG, TEST_SHAREDACCESSKEYNAME))
            .IgnoreAllArguments();

        STRICT_EXPECTED_CALL(mallocAndStrcpy_s(IGNORED_PTR_ARG, TEST_SHAREDACCESSKEY))
            .IgnoreAllArguments();

        STRICT_EXPECTED_CALL(gballoc_malloc(IGNORED_NUM_ARG))
            .IgnoreArgument(1);

        // act
        IOTHUB_MESSAGING_HANDLE result = IoTHubMessaging_LL_Create(TEST_IOTHUB_SERVICE_CLIENT_AUTH_HANDLE);

        // assert
        ASSERT_IS_NOT_NULL(result);
        ASSERT_ARE_EQUAL(char_ptr, umock_c_get_expected_calls(), umock_c_get_actual_calls());

        ///cleanup
        if (result != NULL)
        {
            TEST_IOTHUB_MESSAGING* messaging = (TEST_IOTHUB_MESSAGING*)result;
            free(messaging->hostname);
            free(messaging->iothubName);
            free(messaging->iothubSuffix);
            free(messaging->keyName);
            free(messaging->sharedAccessKey);
            free(messaging->callback_data);
            free(messaging);
            result = NULL;
        }
    }

    /*Tests_SRS_IOTHUBMESSAGING_12_003: [ If the allocation failed, IoTHubMessaging_LL_Create shall return NULL ] */
    /*Tests_SRS_IOTHUBMESSAGING_12_066: [ If the mallocAndStrcpy_s fails, IoTHubMessaging_LL_Create shall do clean up and return NULL ] */
    /*Tests_SRS_IOTHUBMESSAGING_12_068: [ If the mallocAndStrcpy_s fails, IoTHubMessaging_LL_Create shall do clean up and return NULL ] */
    /*Tests_SRS_IOTHUBMESSAGING_12_070: [ If the mallocAndStrcpy_s fails, IoTHubMessaging_LL_Create shall do clean up and return NULL ] */
    /*Tests_SRS_IOTHUBMESSAGING_12_072: [ If the mallocAndStrcpy_s fails, IoTHubMessaging_LL_Create shall do clean up and return NULL ] */
    /*Tests_SRS_IOTHUBMESSAGING_12_074: [ If the mallocAndStrcpy_s fails, IoTHubMessaging_LL_Create shall do clean up and return NULL ] */
    TEST_FUNCTION(IoTHubMessaging_LL_Create_non_happy_path)
    {
        // arrange
        int umockc_result = umock_c_negative_tests_init();
        ASSERT_ARE_EQUAL(int, 0, umockc_result);

        STRICT_EXPECTED_CALL(gballoc_malloc(IGNORED_NUM_ARG))
            .IgnoreArgument(1);

        STRICT_EXPECTED_CALL(mallocAndStrcpy_s(IGNORED_PTR_ARG, TEST_HOSTNAME))
            .IgnoreAllArguments();

        STRICT_EXPECTED_CALL(mallocAndStrcpy_s(IGNORED_PTR_ARG, TEST_IOTHUBNAME))
            .IgnoreAllArguments();

        STRICT_EXPECTED_CALL(mallocAndStrcpy_s(IGNORED_PTR_ARG, TEST_IOTHUBSUFFIX))
            .IgnoreAllArguments();

        STRICT_EXPECTED_CALL(mallocAndStrcpy_s(IGNORED_PTR_ARG, TEST_SHAREDACCESSKEYNAME))
            .IgnoreAllArguments();

        STRICT_EXPECTED_CALL(mallocAndStrcpy_s(IGNORED_PTR_ARG, TEST_SHAREDACCESSKEY))
            .IgnoreAllArguments();

        STRICT_EXPECTED_CALL(gballoc_malloc(IGNORED_NUM_ARG))
            .IgnoreArgument(1);

        umock_c_negative_tests_snapshot();

        ///act
        for (size_t i = 0; i < umock_c_negative_tests_call_count(); i++)
        {
            /// arrange
            umock_c_negative_tests_reset();
            umock_c_negative_tests_fail_call(i);

            /// act
            IOTHUB_MESSAGING_HANDLE result = IoTHubMessaging_LL_Create(TEST_IOTHUB_SERVICE_CLIENT_AUTH_HANDLE);

            /// assert
            ASSERT_ARE_EQUAL(void_ptr, NULL, result);

            ///cleanup
        }
        umock_c_negative_tests_deinit();
    }

    /*Tests_SRS_IOTHUBMESSAGING_12_005: [ If the messagingHandle input parameter is NULL IoTHubMessaging_LL_Destroy shall return ] */
    TEST_FUNCTION(IoTHubMessaging_LL_Destroy_return_if_input_parameter_messagingHandle_is_NULL)
    {
        // arrange

        // act
        IoTHubMessaging_LL_Destroy(NULL);

        // assert
        ASSERT_ARE_EQUAL(char_ptr, umock_c_get_expected_calls(), umock_c_get_actual_calls());
    }

    /*Tests_SRS_IOTHUBMESSAGING_12_006: [ If the messagingHandle input parameter is not NULL IoTHubMessaging_LL_Destroy shall free all resources (memory) allocated by IoTHubMessaging_LL_Create ] */
    TEST_FUNCTION(IoTHubMessaging_LL_Destroy_do_clean_up_and_return_if_input_parameter_messagingHandle_is_not_NULL)
    {
        // arrange
        IOTHUB_MESSAGING_HANDLE handle = IoTHubMessaging_LL_Create(TEST_IOTHUB_SERVICE_CLIENT_AUTH_HANDLE);

        umock_c_reset_all_calls();

        STRICT_EXPECTED_CALL(gballoc_free(IGNORED_PTR_ARG))
            .IgnoreArgument(1);
        STRICT_EXPECTED_CALL(gballoc_free(IGNORED_PTR_ARG))
            .IgnoreArgument(1);
        STRICT_EXPECTED_CALL(gballoc_free(IGNORED_PTR_ARG))
            .IgnoreArgument(1);
        STRICT_EXPECTED_CALL(gballoc_free(IGNORED_PTR_ARG))
            .IgnoreArgument(1);
        STRICT_EXPECTED_CALL(gballoc_free(IGNORED_PTR_ARG))
            .IgnoreArgument(1);
        STRICT_EXPECTED_CALL(gballoc_free(IGNORED_PTR_ARG))
            .IgnoreArgument(1);
        STRICT_EXPECTED_CALL(gballoc_free(IGNORED_PTR_ARG))
            .IgnoreArgument(1);

        // act
        IoTHubMessaging_LL_Destroy(handle);

        // assert
        ASSERT_ARE_EQUAL(char_ptr, umock_c_get_expected_calls(), umock_c_get_actual_calls());
    }

    /*Tests_SRS_IOTHUBMESSAGING_12_007: [ If the messagingHandle input parameter is NULL IoTHubMessaging_LL_Open shall return IOTHUB_MESSAGING_INVALID_ARG ] */
    TEST_FUNCTION(IoTHubMessaging_LL_Open_return_IOTHUB_MESSAGING_INVALID_ARG_if_input_parameter_messagingHandle_is_NULL)
    {
        ///arrange

        ///act
        IOTHUB_MESSAGING_RESULT result = IoTHubMessaging_LL_Open(NULL, TEST_IOTHUB_OPEN_COMPLETE_CALLBACK, (void*)0x4242);

        ///assert
        ASSERT_ARE_EQUAL(int, IOTHUB_MESSAGING_INVALID_ARG, result);
    }

    /*Tests_SRS_IOTHUBMESSAGING_12_008: [ If messaging is already opened IoTHubMessaging_LL_Open return shall IOTHUB_MESSAGING_OK ] */
    TEST_FUNCTION(IoTHubMessaging_LL_Open_return_IOTHUB_MESSAGING_INVALID_OK_if_input_parameter_messagingHandle_isOpened_true)
    {
        ///arrange
        TEST_IOTHUB_MESSAGING_DATA.isOpened = true;

        ///act
        IOTHUB_MESSAGING_RESULT result = IoTHubMessaging_LL_Open(TEST_IOTHUB_MESSAGING_HANDLE, NULL, NULL);

        ///assert
        ASSERT_ARE_EQUAL(int, IOTHUB_MESSAGING_OK, result);
    }

    /*Tests_SRS_IOTHUBMESSAGING_12_007: [ If the messagingHandle input parameter is NULL IoTHubMessaging_LL_Open shall return IOTHUB_MESSAGING_INVALID_ARG ] */
    TEST_FUNCTION(IoTHubMessaging_LL_Open_return_IOTHUB_MESSAGING_INVALID_ERROR_if_input_parameter_messagingHandle_hostname_NULL)
    {
        ///arrange
        TEST_IOTHUB_MESSAGING_DATA.hostname = NULL;

        ///act
        IOTHUB_MESSAGING_RESULT result = IoTHubMessaging_LL_Open(TEST_IOTHUB_MESSAGING_HANDLE, NULL, NULL);

        ///assert
        ASSERT_ARE_EQUAL(int, IOTHUB_MESSAGING_ERROR, result);
    }

    static void addSetLinkCalls(void)
    {
        EXPECTED_CALL(amqpvalue_create_map());
        EXPECTED_CALL(amqpvalue_create_symbol(IGNORED_PTR_ARG));
        EXPECTED_CALL(amqpvalue_create_string(IGNORED_PTR_ARG));
        EXPECTED_CALL(amqpvalue_set_map_value(IGNORED_PTR_ARG, IGNORED_PTR_ARG, IGNORED_PTR_ARG));
        EXPECTED_CALL(link_set_attach_properties(IGNORED_PTR_ARG, IGNORED_PTR_ARG));
        EXPECTED_CALL(amqpvalue_destroy(IGNORED_PTR_ARG));
        EXPECTED_CALL(amqpvalue_destroy(IGNORED_PTR_ARG));
        EXPECTED_CALL(amqpvalue_destroy(IGNORED_PTR_ARG));
    }
    static void callsForOpen(void)
    {
        STRICT_EXPECTED_CALL(gballoc_malloc(IGNORED_NUM_ARG))    // Call #0
            .IgnoreArgument(1);

        STRICT_EXPECTED_CALL(gballoc_malloc(IGNORED_NUM_ARG))
            .IgnoreArgument(1);

        STRICT_EXPECTED_CALL(gballoc_malloc(IGNORED_NUM_ARG))
            .IgnoreArgument(1);

        STRICT_EXPECTED_CALL(STRING_construct(TEST_HOSTNAME));
        STRICT_EXPECTED_CALL(STRING_construct(TEST_SHAREDACCESSKEY));
        STRICT_EXPECTED_CALL(STRING_construct(TEST_SHAREDACCESSKEYNAME));     // Call #5

        STRICT_EXPECTED_CALL(SASToken_Create(IGNORED_PTR_ARG, IGNORED_PTR_ARG, IGNORED_PTR_ARG, IGNORED_NUM_ARG))
            .IgnoreAllArguments();

        STRICT_EXPECTED_CALL(STRING_c_str(IGNORED_PTR_ARG))
            .IgnoreArgument(1)
            .SetReturn(TEST_CHAR_PTR);

        STRICT_EXPECTED_CALL(mallocAndStrcpy_s(IGNORED_PTR_ARG, IGNORED_PTR_ARG))
            .IgnoreAllArguments();

        STRICT_EXPECTED_CALL(STRING_delete(IGNORED_PTR_ARG))
            .IgnoreArgument(1);

        STRICT_EXPECTED_CALL(STRING_delete(IGNORED_PTR_ARG))     // Call #10
            .IgnoreArgument(1);
        STRICT_EXPECTED_CALL(STRING_delete(IGNORED_PTR_ARG))
            .IgnoreArgument(1);
        STRICT_EXPECTED_CALL(STRING_delete(IGNORED_PTR_ARG))
            .IgnoreArgument(1);

        STRICT_EXPECTED_CALL(saslplain_get_interface());
        STRICT_EXPECTED_CALL(saslmechanism_create(IGNORED_PTR_ARG, IGNORED_PTR_ARG))
            .IgnoreAllArguments();
        STRICT_EXPECTED_CALL(platform_get_default_tlsio());     // Call #15

        STRICT_EXPECTED_CALL(xio_create(IGNORED_PTR_ARG, IGNORED_PTR_ARG))
            .IgnoreArgument(1)
            .IgnoreArgument(2);

        STRICT_EXPECTED_CALL(saslclientio_get_interface_description());

        STRICT_EXPECTED_CALL(xio_create(IGNORED_PTR_ARG, IGNORED_PTR_ARG))
            .IgnoreArgument(1)
            .IgnoreArgument(2);

        STRICT_EXPECTED_CALL(connection_create(IGNORED_PTR_ARG, IGNORED_PTR_ARG, IGNORED_PTR_ARG, IGNORED_PTR_ARG, IGNORED_PTR_ARG))
            .IgnoreAllArguments();
        STRICT_EXPECTED_CALL(session_create(IGNORED_PTR_ARG, IGNORED_PTR_ARG, IGNORED_PTR_ARG))
            .IgnoreAllArguments();
        STRICT_EXPECTED_CALL(session_set_incoming_window(IGNORED_PTR_ARG, IGNORED_NUM_ARG))     // Call #21
            .IgnoreAllArguments();
        STRICT_EXPECTED_CALL(session_set_outgoing_window(IGNORED_PTR_ARG, IGNORED_NUM_ARG))
            .IgnoreAllArguments();
        STRICT_EXPECTED_CALL(messaging_create_source(IGNORED_PTR_ARG))
            .IgnoreAllArguments();
        STRICT_EXPECTED_CALL(messaging_create_target(IGNORED_PTR_ARG))
            .IgnoreAllArguments();
        STRICT_EXPECTED_CALL(link_create(IGNORED_PTR_ARG, IGNORED_PTR_ARG, IGNORED_NUM_ARG, TEST_AMQP_VALUE_NULL, TEST_AMQP_VALUE_NULL))
            .IgnoreAllArguments();      // Call #25
        addSetLinkCalls();
        STRICT_EXPECTED_CALL(link_set_snd_settle_mode(IGNORED_PTR_ARG, IGNORED_NUM_ARG))     // Call #34
            .IgnoreAllArguments();
        STRICT_EXPECTED_CALL(messagesender_create(IGNORED_PTR_ARG, IGNORED_PTR_ARG, IGNORED_PTR_ARG))
            .IgnoreAllArguments();
        STRICT_EXPECTED_CALL(messagesender_open(IGNORED_NUM_ARG))
            .IgnoreAllArguments();
        STRICT_EXPECTED_CALL(messaging_create_source(IGNORED_PTR_ARG))
            .IgnoreAllArguments();
        STRICT_EXPECTED_CALL(messaging_create_target(IGNORED_PTR_ARG))
            .IgnoreAllArguments();
        STRICT_EXPECTED_CALL(link_create(IGNORED_PTR_ARG, IGNORED_PTR_ARG, IGNORED_NUM_ARG, IGNORED_PTR_ARG, IGNORED_PTR_ARG))
            .IgnoreAllArguments();      // Call #39
        addSetLinkCalls();
        STRICT_EXPECTED_CALL(link_set_rcv_settle_mode(IGNORED_PTR_ARG, IGNORED_NUM_ARG))     // Call #48
            .IgnoreAllArguments();
        STRICT_EXPECTED_CALL(messagereceiver_create(IGNORED_PTR_ARG, IGNORED_PTR_ARG, IGNORED_PTR_ARG))
            .IgnoreAllArguments();
        STRICT_EXPECTED_CALL(messagereceiver_open(IGNORED_PTR_ARG, IGNORED_PTR_ARG, IGNORED_PTR_ARG))
            .IgnoreAllArguments();

        STRICT_EXPECTED_CALL(amqpvalue_destroy(IGNORED_PTR_ARG))     // Call #51
            .IgnoreArgument(1);
        STRICT_EXPECTED_CALL(amqpvalue_destroy(IGNORED_PTR_ARG))
            .IgnoreArgument(1);
        STRICT_EXPECTED_CALL(amqpvalue_destroy(IGNORED_PTR_ARG))
            .IgnoreArgument(1);
        STRICT_EXPECTED_CALL(amqpvalue_destroy(IGNORED_PTR_ARG))
            .IgnoreArgument(1);

        STRICT_EXPECTED_CALL(gballoc_free(IGNORED_PTR_ARG))
            .IgnoreArgument(1);

        STRICT_EXPECTED_CALL(gballoc_free(IGNORED_PTR_ARG))
            .IgnoreArgument(1);
    }
    /*Tests_SRS_IOTHUBMESSAGING_12_010: [ IoTHubMessaging_LL_Open shall create uAMQP PLAIN SASL mechanism by calling saslmechanism_create with the sasl plain interface ] */
    /*Tests_SRS_IOTHUBMESSAGING_12_011: [ IoTHubMessaging_LL_Open shall create uAMQP TLSIO by calling the xio_create ] */
    /*Tests_SRS_IOTHUBMESSAGING_12_012: [ IoTHubMessaging_LL_Open shall create uAMQP SASL IO by calling the xio_create with the previously created SASL mechanism and TLSIO] */
    /*Tests_SRS_IOTHUBMESSAGING_12_013: [ IoTHubMessaging_LL_Open shall create uAMQP connection by calling the connection_create with the previously created SASL IO ] */
    /*Tests_SRS_IOTHUBMESSAGING_12_014: [ IoTHubMessaging_LL_Open shall create uAMQP session by calling the session_create ] */
    /*Tests_SRS_IOTHUBMESSAGING_12_015: [ IoTHubMessaging_LL_Open shall set the AMQP incoming window to UINT32 maximum value by calling session_set_incoming_window ] */
    /*Tests_SRS_IOTHUBMESSAGING_12_016: [ IoTHubMessaging_LL_Open shall set the AMQP outgoing window to UINT32 maximum value by calling session_set_outgoing_window ] */
    /*Tests_SRS_IOTHUBMESSAGING_12_018: [ IoTHubMessaging_LL_Open shall create uAMQP sender link by calling the link_create ] */
    /*Tests_SRS_IOTHUBMESSAGING_06_001: [ IoTHubMessaging_LL_Open shall add the version property to the sender link by calling the link_set_attach_properties ] */
    /*Tests_SRS_IOTHUBMESSAGING_12_019: [ IoTHubMessaging_LL_Open shall set the AMQP sender link settle mode to sender_settle_mode_unsettled  by calling link_set_snd_settle_mode ] */
    /*Tests_SRS_IOTHUBMESSAGING_12_021: [ IoTHubMessaging_LL_Open shall create uAMQP messaging source for sender by calling the messaging_create_source ] */
    /*Tests_SRS_IOTHUBMESSAGING_12_022: [ IoTHubMessaging_LL_Open shall create uAMQP messaging target for sender by calling the messaging_create_target ] */
    /*Tests_SRS_IOTHUBMESSAGING_12_023: [ IoTHubMessaging_LL_Open shall create uAMQP message sender by calling the messagesender_create with the created sender link and the local IoTHubMessaging_LL_SenderStateChanged callback ] */
    /*Tests_SRS_IOTHUBMESSAGING_12_024: [ IoTHubMessaging_LL_Open shall create uAMQP receiver link by calling the link_create ] */
    /*Tests_SRS_IOTHUBMESSAGING_06_002: [ IoTHubMessaging_LL_Open shall add the version property to the receiver by calling the link_set_attach_properties ] */
    /*Tests_SRS_IOTHUBMESSAGING_12_025: [ IoTHubMessaging_LL_Open shall set the AMQP receiver link settle mode to receiver_settle_mode_first by calling link_set_rcv_settle_mode ] */
    /*Tests_SRS_IOTHUBMESSAGING_12_027: [ IoTHubMessaging_LL_Open shall create uAMQP messaging source for receiver by calling the messaging_create_source ] */
    /*Tests_SRS_IOTHUBMESSAGING_12_028: [ IoTHubMessaging_LL_Open shall create uAMQP messaging target for receiver by calling the messaging_create_target ] */
    /*Tests_SRS_IOTHUBMESSAGING_12_029: [ IoTHubMessaging_LL_Open shall create uAMQP message receiver by calling the messagereceiver_create with the created sender link and the local IoTHubMessaging_LL_ReceiverStateChanged callback ] */
    /*Tests_SRS_IOTHUBMESSAGING_12_031: [ If all of the uAMQP call return 0 (success) IoTHubMessaging_LL_Open shall return IOTHUB_MESSAGING_OK ] */
    TEST_FUNCTION(IoTHubMessaging_LL_Open_happy_path)
    {
        ///arrange
        IOTHUB_MESSAGING_HANDLE iothub_messaging_handle = IoTHubMessaging_LL_Create(TEST_IOTHUB_SERVICE_CLIENT_AUTH_HANDLE);
        umock_c_reset_all_calls();

        callsForOpen();

        ///act
        IOTHUB_MESSAGING_RESULT result = IoTHubMessaging_LL_Open(iothub_messaging_handle, TEST_IOTHUB_OPEN_COMPLETE_CALLBACK, (void*)0x4242);

        ///assert
        ASSERT_ARE_EQUAL(char_ptr, umock_c_get_expected_calls(), umock_c_get_actual_calls());
        ASSERT_ARE_EQUAL(int, IOTHUB_MESSAGING_OK, result);

        ///cleanup
        if (iothub_messaging_handle != NULL)
        {
            TEST_IOTHUB_MESSAGING* iothub_messaging = (TEST_IOTHUB_MESSAGING*)iothub_messaging_handle;
            if (iothub_messaging->hostname != NULL)
            {
                free(iothub_messaging->hostname);
            }
            if (iothub_messaging->iothubName != NULL)
            {
                free(iothub_messaging->iothubName);
            }
            if (iothub_messaging->iothubSuffix != NULL)
            {
                free(iothub_messaging->iothubSuffix);
            }
            if (iothub_messaging->sharedAccessKey != NULL)
            {
                free(iothub_messaging->sharedAccessKey);
            }
            if (iothub_messaging->keyName != NULL)
            {
                free(iothub_messaging->keyName);
            }
            if (iothub_messaging->sasl_plain_config.authcid != NULL)
                free((char*)iothub_messaging->sasl_plain_config.authcid);
            if (iothub_messaging->sasl_plain_config.passwd != NULL)
                free((char*)iothub_messaging->sasl_plain_config.passwd);
            if (iothub_messaging->sasl_plain_config.authzid != NULL)
                free((char*)iothub_messaging->sasl_plain_config.authzid);
            if (iothub_messaging->callback_data != NULL)
                free(iothub_messaging->callback_data);

            free(iothub_messaging);
        }
        if (messagesender_create_return != NULL)
        {
            free(messagesender_create_return);
            messagesender_create_return = NULL;
        }
        if (messagereceiver_create_return != NULL)
        {
            free(messagereceiver_create_return);
            messagereceiver_create_return = NULL;
        }
    }

    /*Tests_SRS_IOTHUBMESSAGING_12_030: [ If any of the uAMQP call fails IoTHubMessaging_LL_Open shall return IOTHUB_MESSAGING_ERROR ] */
    TEST_FUNCTION(IoTHubMessaging_LL_Open_non_happy_path)
    {
        ///arrange
        int umockc_result = umock_c_negative_tests_init();
        ASSERT_ARE_EQUAL(int, 0, umockc_result);

        ///arrange
        callsForOpen();

        umock_c_negative_tests_snapshot();

        ///act
        for (size_t i = 0; i < umock_c_negative_tests_call_count(); i++)
        {
            /// arrange
            TEST_IOTHUB_MESSAGING_DATA.isOpened = false;

            umock_c_negative_tests_reset();
            umock_c_negative_tests_fail_call(i);

            if (
                (i != 7) &&
                (i != 9) &&
                (i != 10) &&
                (i != 11) &&
                (i != 12) &&
                (i != 31) &&
                (i != 32) &&
                (i != 33) &&
                (i != 45) &&
                (i != 46) &&
                (i != 47) &&
                (i != 51) &&
                (i != 52) &&
                (i != 53) &&
                (i != 54) &&
                (i != 55) &&
                (i != 56)
                )
            {
                IOTHUB_MESSAGING_RESULT result = IoTHubMessaging_LL_Open(TEST_IOTHUB_MESSAGING_HANDLE, TEST_IOTHUB_OPEN_COMPLETE_CALLBACK, NULL);

                ///assert
                ASSERT_ARE_NOT_EQUAL(int, IOTHUB_MESSAGING_OK, result);

                ///cleanup
                if (messagesender_create_return != NULL)
                {
                    free(messagesender_create_return);
                    messagesender_create_return = NULL;
                }
                if (messagereceiver_create_return != NULL)
                {
                    free(messagereceiver_create_return);
                    messagereceiver_create_return = NULL;
                }
            }
        }
        umock_c_negative_tests_deinit();
    }

    /*Tests_SRS_IOTHUBMESSAGING_12_032: [ If the messagingHandle input parameter is NULL IoTHubMessaging_LL_Close shall return IOTHUB_MESSAGING_INVALID_ARG ] */
    TEST_FUNCTION(IoTHubMessaging_LL_Close_return_if_input_parameter_messagingHandle_is_NULL)
    {
        // arrange

        // act
        IoTHubMessaging_LL_Close(NULL);

        // assert
        ASSERT_ARE_EQUAL(char_ptr, umock_c_get_expected_calls(), umock_c_get_actual_calls());
    }

    /*Tests_SRS_IOTHUBMESSAGING_12_033: [ IoTHubMessaging_LL_Close destroy the AMQP transportconnection by calling link_destroy, session_destroy, connection_destroy, xio_destroy, saslmechanism_destroy ] */
    TEST_FUNCTION(IoTHubMessaging_LL_Close_happy_path)
    {
        // arrange
        IOTHUB_MESSAGING_HANDLE iothub_messaging_handle = IoTHubMessaging_LL_Create(TEST_IOTHUB_SERVICE_CLIENT_AUTH_HANDLE);
        (void)IoTHubMessaging_LL_Open(iothub_messaging_handle, TEST_FUNC_IOTHUB_OPEN_COMPLETE_CALLBACK, (void*)1);

        umock_c_reset_all_calls();

        char* s3 = (char*)my_gballoc_malloc(2);
        s3[0] = 'c';
        s3[1] = '\0';

        STRICT_EXPECTED_CALL(messagesender_destroy(IGNORED_PTR_ARG))
            .IgnoreArgument(1);
        STRICT_EXPECTED_CALL(messagereceiver_destroy(IGNORED_PTR_ARG))
            .IgnoreArgument(1);

        STRICT_EXPECTED_CALL(link_destroy(IGNORED_PTR_ARG))
            .IgnoreArgument(1);
        STRICT_EXPECTED_CALL(link_destroy(IGNORED_PTR_ARG))
            .IgnoreArgument(1);

        STRICT_EXPECTED_CALL(session_destroy(IGNORED_PTR_ARG))
            .IgnoreArgument(1);
        STRICT_EXPECTED_CALL(connection_destroy(IGNORED_PTR_ARG))
            .IgnoreArgument(1);
        STRICT_EXPECTED_CALL(xio_destroy(IGNORED_PTR_ARG))
            .IgnoreArgument(1);
        STRICT_EXPECTED_CALL(xio_destroy(IGNORED_PTR_ARG))
            .IgnoreArgument(1);
        STRICT_EXPECTED_CALL(saslmechanism_destroy(IGNORED_PTR_ARG))
            .IgnoreArgument(1);

        STRICT_EXPECTED_CALL(gballoc_free(IGNORED_PTR_ARG))
            .IgnoreArgument(1);
        STRICT_EXPECTED_CALL(gballoc_free(IGNORED_PTR_ARG))
            .IgnoreArgument(1);
        STRICT_EXPECTED_CALL(gballoc_free(IGNORED_PTR_ARG))
            .IgnoreArgument(1);

        // act
        TEST_IOTHUB_MESSAGING* test_handle = (TEST_IOTHUB_MESSAGING*)iothub_messaging_handle;
        test_handle->sasl_plain_config.authzid = s3;

        IoTHubMessaging_LL_Close(iothub_messaging_handle);

        // assert
        ASSERT_ARE_EQUAL(char_ptr, umock_c_get_expected_calls(), umock_c_get_actual_calls());

        ///cleanup
        IoTHubMessaging_LL_Destroy(iothub_messaging_handle);
    }

    /*Tests_SRS_IOTHUBMESSAGING_12_033: [ IoTHubMessaging_LL_Close destroy the AMQP transportconnection by calling link_destroy, session_destroy, connection_destroy, xio_destroy, saslmechanism_destroy ] */
    TEST_FUNCTION(IoTHubMessaging_LL_Close_non_happy_path)
    {
        // arrange
        int umockc_result = umock_c_negative_tests_init();
        ASSERT_ARE_EQUAL(int, 0, umockc_result);

        STRICT_EXPECTED_CALL(messagesender_destroy(IGNORED_PTR_ARG))
            .IgnoreArgument(1);
        STRICT_EXPECTED_CALL(messagereceiver_destroy(IGNORED_PTR_ARG))
            .IgnoreArgument(1);

        STRICT_EXPECTED_CALL(link_destroy(IGNORED_PTR_ARG))
            .IgnoreArgument(1);
        STRICT_EXPECTED_CALL(link_destroy(IGNORED_PTR_ARG))
            .IgnoreArgument(1);

        STRICT_EXPECTED_CALL(session_destroy(IGNORED_PTR_ARG))
            .IgnoreArgument(1);
        STRICT_EXPECTED_CALL(connection_destroy(IGNORED_PTR_ARG))
            .IgnoreArgument(1);
        STRICT_EXPECTED_CALL(xio_destroy(IGNORED_PTR_ARG))
            .IgnoreArgument(1);
        STRICT_EXPECTED_CALL(xio_destroy(IGNORED_PTR_ARG))
            .IgnoreArgument(1);
        STRICT_EXPECTED_CALL(saslmechanism_destroy(IGNORED_PTR_ARG))
            .IgnoreArgument(1);

        umock_c_negative_tests_snapshot();

        ///act
        for (size_t i = 0; i < umock_c_negative_tests_call_count(); i++)
        {
            IOTHUB_MESSAGING_HANDLE iothub_messaging_handle = IoTHubMessaging_LL_Create(TEST_IOTHUB_SERVICE_CLIENT_AUTH_HANDLE);
            (void)IoTHubMessaging_LL_Open(iothub_messaging_handle, TEST_FUNC_IOTHUB_OPEN_COMPLETE_CALLBACK, (void*)1);

            umock_c_reset_all_calls();

            TEST_IOTHUB_MESSAGING* test_handle = (TEST_IOTHUB_MESSAGING*)iothub_messaging_handle;
            test_handle->isOpened = true;
            if (test_handle->sasl_plain_config.authcid != NULL)
            {
                my_gballoc_free((void*)test_handle->sasl_plain_config.authcid);
                test_handle->sasl_plain_config.authcid = NULL;
            }
            if (test_handle->sasl_plain_config.passwd != NULL)
            {
                my_gballoc_free((void*)test_handle->sasl_plain_config.passwd);
                test_handle->sasl_plain_config.passwd = NULL;
            }
            if (test_handle->sasl_plain_config.authzid != NULL)
            {
                my_gballoc_free((void*)test_handle->sasl_plain_config.authzid);
                test_handle->sasl_plain_config.authzid = NULL;
            }

            umock_c_negative_tests_reset();
            umock_c_negative_tests_fail_call(i);

            IoTHubMessaging_LL_Close(iothub_messaging_handle);

            // assert
            ASSERT_ARE_EQUAL(char_ptr, umock_c_get_expected_calls(), umock_c_get_actual_calls());

            ///cleanup
            IoTHubMessaging_LL_Destroy(iothub_messaging_handle);
        }
        umock_c_negative_tests_deinit();
    }

<<<<<<< HEAD
    /*Tests_SRS_IOTHUBMESSAGING_12_034: [ IoTHubMessaging_LL_SendDeviceOrModule shall verify the messagingHandle, deviceId, message input parameters and if any of them are NULL then return NULL ] */
=======
    /*Tests_SRS_IOTHUBMESSAGING_12_034: [ IoTHubMessaging_LL_Send shall verify the messagingHandle, deviceId, message input parameters and if any of them are NULL then return NULL ] */
>>>>>>> 31528600
    TEST_FUNCTION(IoTHubMessaging_LL_Send_return_IOTHUB_MESSAGING_INVALID_ARG_if_input_parameter_messagingHandle_is_NULL)
    {
        ///arrange

        ///act
        IOTHUB_MESSAGING_RESULT result = IoTHubMessaging_LL_Send(NULL, TEST_CONST_CHAR_PTR, TEST_IOTHUB_MESSAGE_HANDLE, TEST_IOTHUB_SEND_COMPLETE_CALLBACK, TEST_VOID_PTR);

        ///assert
        ASSERT_ARE_EQUAL(int, IOTHUB_MESSAGING_INVALID_ARG, result);
    }

<<<<<<< HEAD
    /*Tests_SRS_IOTHUBMESSAGING_12_034: [ IoTHubMessaging_LL_SendDeviceOrModule shall verify the messagingHandle, deviceId, message input parameters and if any of them are NULL then return NULL ] */
=======
    /*Tests_SRS_IOTHUBMESSAGING_12_034: [ IoTHubMessaging_LL_Send shall verify the messagingHandle, deviceId, message input parameters and if any of them are NULL then return NULL ] */
>>>>>>> 31528600
    TEST_FUNCTION(IoTHubMessaging_LL_Send_return_IOTHUB_MESSAGING_INVALID_ARG_if_input_parameter_deviceId_is_NULL)
    {
        ///arrange

        ///act
        IOTHUB_MESSAGING_RESULT result = IoTHubMessaging_LL_Send(TEST_IOTHUB_MESSAGING_HANDLE, NULL, TEST_IOTHUB_MESSAGE_HANDLE, TEST_IOTHUB_SEND_COMPLETE_CALLBACK, TEST_VOID_PTR);

        ///assert
        ASSERT_ARE_EQUAL(int, IOTHUB_MESSAGING_INVALID_ARG, result);
    }

<<<<<<< HEAD
    /*Tests_SRS_IOTHUBMESSAGING_12_034: [ IoTHubMessaging_LL_SendDeviceOrModule shall verify the messagingHandle, deviceId, message input parameters and if any of them are NULL then return NULL ] */
=======
    /*Tests_SRS_IOTHUBMESSAGING_12_034: [ IoTHubMessaging_LL_Send shall verify the messagingHandle, deviceId, message input parameters and if any of them are NULL then return NULL ] */
>>>>>>> 31528600
    TEST_FUNCTION(IoTHubMessaging_LL_Send_return_IOTHUB_MESSAGING_INVALID_ARG_if_input_parameter_message_is_NULL)
    {
        ///arrange

        ///act
        IOTHUB_MESSAGING_RESULT result = IoTHubMessaging_LL_Send(TEST_IOTHUB_MESSAGING_HANDLE, TEST_CONST_CHAR_PTR, NULL, TEST_IOTHUB_SEND_COMPLETE_CALLBACK, TEST_VOID_PTR);

        ///assert
        ASSERT_ARE_EQUAL(int, IOTHUB_MESSAGING_INVALID_ARG, result);
    }

<<<<<<< HEAD
    /*Tests_SRS_IOTHUBMESSAGING_12_035: [ IoTHubMessaging_LL_SendDeviceOrModule shall verify if the AMQP messaging has been established by a successfull call to _Open and if it is not then return IOTHUB_MESSAGING_ERROR ] */
=======
    /*Tests_SRS_IOTHUBMESSAGING_12_035: [ IoTHubMessaging_LL_Send shall verify if the AMQP messaging has been established by a successfull call to _Open and if it is not then return IOTHUB_MESSAGING_ERROR ] */
>>>>>>> 31528600
    TEST_FUNCTION(IoTHubMessaging_LL_Send_return_IOTHUB_MESSAGING_ERROR_if_messaging_is_not_opened)
    {
        ///arrange
        TEST_IOTHUB_MESSAGING_DATA.isOpened = false;

        ///act
        IOTHUB_MESSAGING_RESULT result = IoTHubMessaging_LL_Send(TEST_IOTHUB_MESSAGING_HANDLE, TEST_CONST_CHAR_PTR, TEST_IOTHUB_MESSAGE_HANDLE, TEST_IOTHUB_SEND_COMPLETE_CALLBACK, TEST_VOID_PTR);

        ///assert
        ASSERT_ARE_EQUAL(int, IOTHUB_MESSAGING_ERROR, result);
    }

<<<<<<< HEAD
    /*Tests_SRS_IOTHUBMESSAGING_12_038: [ IoTHubMessaging_LL_SendDeviceOrModule shall set the uAMQP message properties to the given message properties by calling message_set_properties ] */
    /*Tests_SRS_IOTHUBMESSAGING_12_036: [ IoTHubMessaging_LL_SendDeviceOrModule shall create a uAMQP message by calling message_create ] */
    /*Tests_SRS_IOTHUBMESSAGING_12_037: [ IoTHubMessaging_LL_SendDeviceOrModule shall set the uAMQP message body to the given message content by calling message_add_body_amqp_data ] */
    /*Tests_SRS_IOTHUBMESSAGING_12_038: [ IoTHubMessaging_LL_SendDeviceOrModule shall set the uAMQP message properties to the given message properties by calling message_set_properties ] */
    /*Tests_SRS_IOTHUBMESSAGING_12_039: [ IoTHubMessaging_LL_SendDeviceOrModule shall call uAMQP messagesender_send with the created message with IoTHubMessaging_LL_SendDeviceOrModuleComplete callback by which IoTHubMessaging is notified of completition of send ] */
    /*Tests_SRS_IOTHUBMESSAGING_12_041: [ If all uAMQP call return 0 then IoTHubMessaging_LL_SendDeviceOrModule shall return IOTHUB_MESSAGING_OK  ] */
=======
    /*Tests_SRS_IOTHUBMESSAGING_12_038: [ IoTHubMessaging_LL_Send shall set the uAMQP message properties to the given message properties by calling message_set_properties ] */
    /*Tests_SRS_IOTHUBMESSAGING_12_036: [ IoTHubMessaging_LL_Send shall create a uAMQP message by calling message_create ] */
    /*Tests_SRS_IOTHUBMESSAGING_12_037: [ IoTHubMessaging_LL_Send shall set the uAMQP message body to the given message content by calling message_add_body_amqp_data ] */
    /*Tests_SRS_IOTHUBMESSAGING_12_038: [ IoTHubMessaging_LL_Send shall set the uAMQP message properties to the given message properties by calling message_set_properties ] */
    /*Tests_SRS_IOTHUBMESSAGING_12_039: [ IoTHubMessaging_LL_Send shall call uAMQP messagesender_send with the created message with IoTHubMessaging_LL_SendComplete callback by which IoTHubMessaging is notified of completition of send ] */
    /*Tests_SRS_IOTHUBMESSAGING_12_041: [ If all uAMQP call return 0 then IoTHubMessaging_LL_Send shall return IOTHUB_MESSAGING_OK  ] */
>>>>>>> 31528600
    /*Tests_SRS_IOTHUBMESSAGING_12_079: [** The uAMQP message properties shall be retrieved using message_get_properties ] */
    /*Tests_SRS_IOTHUBMESSAGING_12_080 : [** If UAMQP message properties were not present then a new properties container shall be created using properties_create ] */
    /*Tests_SRS_IOTHUBMESSAGING_12_081 : [** Message - id from the IOTHUB_MESSAGE shall be read using IoTHubMessage_GetMessageId ] */
    /*Tests_SRS_IOTHUBMESSAGING_12_082 : [** As message - id is optional field, if it is not set on the IOTHUB_MESSAGE, message_create_from_iothub_message shall ignore it and continue normally ] */
    /*Tests_SRS_IOTHUBMESSAGING_12_083 : [** The message - id AMQP_VALUE shall be set on the uAMQP message using properties_set_message_id ] */
    /*Tests_SRS_IOTHUBMESSAGING_12_084 : [** Correlation - id from the IOTHUB_MESSAGE shall be read using IoTHubMessage_GetCorrelationId ] */
    /*Tests_SRS_IOTHUBMESSAGING_12_085 : [** As correlation - id is optional field, if it is not set on the IOTHUB_MESSAGE, message_create_from_iothub_message() shall ignore it and continue normally ] */
    /*Tests_SRS_IOTHUBMESSAGING_12_086 : [** The correlation - id AMQP_VALUE shall be set on the uAMQP message using properties_set_correlation_id ] */
<<<<<<< HEAD
    /*Tests_SRS_IOTHUBMESSAGING_12_087 : [** IoTHubMessaging_LL_SendDeviceOrModule shall set the uAMQP message TO property to the given message properties by calling properties_set_to ] */
=======
    /*Tests_SRS_IOTHUBMESSAGING_12_087 : [** IoTHubMessaging_LL_Send shall set the uAMQP message TO property to the given message properties by calling properties_set_to ] */
>>>>>>> 31528600
    /*Tests_SRS_IOTHUBMESSAGING_12_088 : [** The IOTHUB_MESSAGE_HANDLE properties shall be obtained by calling IoTHubMessage_Properties ] */
    /*Tests_SRS_IOTHUBMESSAGING_12_089 : [** The actual keys and values, as well as the number of properties shall be obtained by calling Map_GetInternals on the handle obtained from IoTHubMessage_Properties ] */
    /*Tests_SRS_IOTHUBMESSAGING_12_090 : [** If the number of properties is greater than 0, message_create_from_iothub_message() shall iterate through all the properties and add them to the uAMQP message ] */
    /*Tests_SRS_IOTHUBMESSAGING_12_091 : [** A uAMQP property map shall be created by calling amqpvalue_create_map ] */
    /*Tests_SRS_IOTHUBMESSAGING_12_092 : [** An AMQP_VALUE instance shall be created using amqpvalue_create_string() to hold each uAMQP property name ] */
    /*Tests_SRS_IOTHUBMESSAGING_12_093 : [** An AMQP_VALUE instance shall be created using amqpvalue_create_string() to hold each uAMQP property value ] */
    /*Tests_SRS_IOTHUBMESSAGING_12_094 : [** The property name and value(AMQP_VALUE instances) shall be added to the uAMQP property map by calling amqpvalue_map_set_value ] */
    /*Tests_SRS_IOTHUBMESSAGING_12_095 : [** After adding the property name and value to the uAMQP property map, both AMQP_VALUE instances shall be destroyed using amqpvalue_destroy ] */
    /*Tests_SRS_IOTHUBMESSAGING_12_096 : [** If no errors occurred processing the properties, the uAMQP properties map shall be set on the uAMQP message by calling message_set_application_properties ] */
    /*Tests_SRS_IOTHUBMESSAGING_12_097 : [** If the number of properties is 0, no application properties shall be set on the uAMQP message and message_create_from_iothub_message() shall return with success ] */
    static void IoTHubMessaging_LL_SendDeviceOrModule_happy_path(bool testing_module)
    {
        ///arrange
        size_t number_of_arguments = 1;
        TEST_IOTHUB_MESSAGING_DATA.isOpened = true;

        umock_c_reset_all_calls();
        STRICT_EXPECTED_CALL(gballoc_malloc(IGNORED_NUM_ARG))
            .IgnoreArgument(1);

        STRICT_EXPECTED_CALL(IoTHubMessage_GetContentType(IGNORED_PTR_ARG))
            .IgnoreAllArguments();
        STRICT_EXPECTED_CALL(IoTHubMessage_GetByteArray(IGNORED_PTR_ARG, IGNORED_PTR_ARG, IGNORED_PTR_ARG))
            .IgnoreAllArguments();

        STRICT_EXPECTED_CALL(message_create());
        STRICT_EXPECTED_CALL(amqpvalue_create_string(IGNORED_PTR_ARG))
            .IgnoreAllArguments();
        STRICT_EXPECTED_CALL(message_add_body_amqp_data(IGNORED_PTR_ARG, TEST_BINARY_DATA_INST))
            .IgnoreAllArguments();

        STRICT_EXPECTED_CALL(message_get_properties(IGNORED_PTR_ARG, IGNORED_PTR_ARG))
            .IgnoreAllArguments()
            .CopyOutArgumentBuffer_properties(&TEST_PROPERTIES_HANDLE_NULL, sizeof(TEST_PROPERTIES_HANDLE_NULL));
        STRICT_EXPECTED_CALL(properties_create());

        STRICT_EXPECTED_CALL(IoTHubMessage_GetMessageId(IGNORED_PTR_ARG))
            .IgnoreAllArguments()
            .SetReturn(TEST_CONST_CHAR_PTR);
        STRICT_EXPECTED_CALL(amqpvalue_create_string(IGNORED_PTR_ARG))
            .IgnoreAllArguments();
        STRICT_EXPECTED_CALL(properties_set_message_id(IGNORED_PTR_ARG, IGNORED_PTR_ARG))
            .IgnoreAllArguments();
        STRICT_EXPECTED_CALL(amqpvalue_destroy(IGNORED_PTR_ARG))
            .IgnoreAllArguments();

        STRICT_EXPECTED_CALL(IoTHubMessage_GetCorrelationId(IGNORED_PTR_ARG))
            .IgnoreAllArguments()
            .SetReturn(TEST_CONST_CHAR_PTR);
        STRICT_EXPECTED_CALL(amqpvalue_create_string(IGNORED_PTR_ARG))
            .IgnoreAllArguments();
        STRICT_EXPECTED_CALL(properties_set_correlation_id(IGNORED_PTR_ARG, IGNORED_PTR_ARG))
            .IgnoreAllArguments();
        STRICT_EXPECTED_CALL(amqpvalue_destroy(IGNORED_PTR_ARG))
            .IgnoreAllArguments();

        STRICT_EXPECTED_CALL(properties_set_to(IGNORED_PTR_ARG, IGNORED_PTR_ARG))
            .IgnoreAllArguments();
        STRICT_EXPECTED_CALL(message_set_properties(IGNORED_PTR_ARG, IGNORED_PTR_ARG))
            .IgnoreAllArguments();
        STRICT_EXPECTED_CALL(properties_destroy(IGNORED_PTR_ARG))
            .IgnoreAllArguments();

        STRICT_EXPECTED_CALL(IoTHubMessage_Properties(TEST_IOTHUB_MESSAGE_HANDLE))
            .IgnoreAllArguments()
            .SetReturn(TEST_MAP_HANDLE);

        STRICT_EXPECTED_CALL(Map_GetInternals(IGNORED_PTR_ARG, IGNORED_PTR_ARG, IGNORED_PTR_ARG, IGNORED_PTR_ARG))
            .IgnoreAllArguments()
            .CopyOutArgumentBuffer_keys(&pTEST_MAP_KEYS, sizeof(pTEST_MAP_KEYS))
            .CopyOutArgumentBuffer_values(&pTEST_MAP_VALUES, sizeof(pTEST_MAP_VALUES))
            .CopyOutArgumentBuffer_count(&number_of_arguments, sizeof(size_t))
            .SetReturn(MAP_OK);

        STRICT_EXPECTED_CALL(amqpvalue_create_map());

        STRICT_EXPECTED_CALL(amqpvalue_create_string(IGNORED_PTR_ARG))
            .IgnoreAllArguments();
        STRICT_EXPECTED_CALL(amqpvalue_create_string(IGNORED_PTR_ARG))
            .IgnoreAllArguments();
        STRICT_EXPECTED_CALL(amqpvalue_set_map_value(IGNORED_PTR_ARG, IGNORED_PTR_ARG, IGNORED_PTR_ARG))
            .IgnoreAllArguments();
        STRICT_EXPECTED_CALL(amqpvalue_destroy(IGNORED_PTR_ARG))
            .IgnoreAllArguments();
        STRICT_EXPECTED_CALL(amqpvalue_destroy(IGNORED_PTR_ARG))
            .IgnoreAllArguments();

        STRICT_EXPECTED_CALL(message_set_application_properties(IGNORED_PTR_ARG, IGNORED_PTR_ARG))
            .IgnoreAllArguments();
        STRICT_EXPECTED_CALL(amqpvalue_destroy(IGNORED_PTR_ARG))
            .IgnoreAllArguments();

        STRICT_EXPECTED_CALL(messagesender_send_async(IGNORED_PTR_ARG, IGNORED_PTR_ARG, IGNORED_PTR_ARG, IGNORED_PTR_ARG, IGNORED_NUM_ARG))
            .IgnoreAllArguments();

        STRICT_EXPECTED_CALL(message_destroy(IGNORED_PTR_ARG))
            .IgnoreAllArguments();
        STRICT_EXPECTED_CALL(amqpvalue_destroy(IGNORED_PTR_ARG))
            .IgnoreAllArguments();

        STRICT_EXPECTED_CALL(gballoc_free(IGNORED_PTR_ARG))
            .IgnoreArgument(1);

        ///act
        IOTHUB_MESSAGING_RESULT result;

<<<<<<< HEAD
=======
        /* If modules are re-enabled, re-enable this code and add testing_module paramater to this function
>>>>>>> 31528600
        if (testing_module == true)
        {
            result = IoTHubMessaging_LL_SendModule(TEST_IOTHUB_MESSAGING_HANDLE, TEST_CONST_CHAR_PTR, TEST_MODULE_ID, TEST_IOTHUB_MESSAGE_HANDLE, TEST_IOTHUB_SEND_COMPLETE_CALLBACK, TEST_VOID_PTR);
        }
<<<<<<< HEAD
        else
        {
            result = IoTHubMessaging_LL_Send(TEST_IOTHUB_MESSAGING_HANDLE, TEST_CONST_CHAR_PTR, TEST_IOTHUB_MESSAGE_HANDLE, TEST_IOTHUB_SEND_COMPLETE_CALLBACK, TEST_VOID_PTR);
        }            
=======
        */
        result = IoTHubMessaging_LL_Send(TEST_IOTHUB_MESSAGING_HANDLE, TEST_CONST_CHAR_PTR, TEST_IOTHUB_MESSAGE_HANDLE, TEST_IOTHUB_SEND_COMPLETE_CALLBACK, TEST_VOID_PTR);
>>>>>>> 31528600
    
        ///assert
        ASSERT_ARE_EQUAL(int, IOTHUB_MESSAGING_OK, result);
        ASSERT_ARE_EQUAL(char_ptr, umock_c_get_expected_calls(), umock_c_get_actual_calls());
    }

<<<<<<< HEAD
    TEST_FUNCTION(IoTHubMessaging_LL_Send_happy_path)
    {
        IoTHubMessaging_LL_SendDeviceOrModule_happy_path(false);
    }

    /*Tests_SRS_IOTHUBMESSAGING_12_040: [ If any of the uAMQP call fails IoTHubMessaging_LL_SendDeviceOrModule shall return IOTHUB_MESSAGING_ERROR ] */
    static void IoTHubMessaging_LL_SendDeviceOrModule_non_happy_path(bool testing_module)
=======
    /*Tests_SRS_IOTHUBMESSAGING_12_040: [ If any of the uAMQP call fails IoTHubMessaging_LL_Send shall return IOTHUB_MESSAGING_ERROR ] */
    TEST_FUNCTION(IoTHubMessaging_LL_Send_non_happy_path)
>>>>>>> 31528600
    {
        ///arrange
        int umockc_result = umock_c_negative_tests_init();
        ASSERT_ARE_EQUAL(int, 0, umockc_result);

        size_t doNotFailCalls[] = 
        {
            6,  /*contentType*/
            8,  /*contentType*/
            9,  /*message_get_properties*/
            10, /*properties_create*/
            11, /*properties_set_message_id*/
            12, /*properties_set_correlation_id*/
            14, /*message_set_application_properties*/
            15, /*amqpvalue_destroy*/
            18, /*amqpvalue_destroy*/
            19, /*amqpvalue_destroy*/
            25, /*properties_destroy*/
            26, /*amqpvalue_destroy*/
            27, /*amqpvalue_destroy*/
            28, /*amqpvalue_destroy*/
            30  /*gballoc_free*/
        };

        size_t number_of_arguments = 1;
        TEST_IOTHUB_MESSAGING_DATA.isOpened = true;

        umock_c_reset_all_calls();
        STRICT_EXPECTED_CALL(gballoc_malloc(IGNORED_NUM_ARG))
            .IgnoreArgument(1);

        STRICT_EXPECTED_CALL(IoTHubMessage_GetContentType(IGNORED_PTR_ARG))
            .IgnoreAllArguments();
        STRICT_EXPECTED_CALL(IoTHubMessage_GetByteArray(IGNORED_PTR_ARG, IGNORED_PTR_ARG, IGNORED_PTR_ARG))
            .IgnoreAllArguments();

        STRICT_EXPECTED_CALL(message_create());
        STRICT_EXPECTED_CALL(amqpvalue_create_string(IGNORED_PTR_ARG))
            .IgnoreAllArguments();
        STRICT_EXPECTED_CALL(message_add_body_amqp_data(IGNORED_PTR_ARG, TEST_BINARY_DATA_INST))
            .IgnoreAllArguments();

        STRICT_EXPECTED_CALL(message_get_properties(IGNORED_PTR_ARG, IGNORED_PTR_ARG))
            .IgnoreAllArguments()
            .CopyOutArgumentBuffer_properties(&TEST_PROPERTIES_HANDLE_NULL, sizeof(TEST_PROPERTIES_HANDLE_NULL));
        STRICT_EXPECTED_CALL(properties_create());

        STRICT_EXPECTED_CALL(IoTHubMessage_GetMessageId(IGNORED_PTR_ARG))
            .IgnoreAllArguments()
            .SetReturn(TEST_CONST_CHAR_PTR);
        STRICT_EXPECTED_CALL(amqpvalue_create_string(IGNORED_PTR_ARG))
            .IgnoreAllArguments();
        STRICT_EXPECTED_CALL(properties_set_message_id(IGNORED_PTR_ARG, IGNORED_PTR_ARG))
            .IgnoreAllArguments();
        STRICT_EXPECTED_CALL(amqpvalue_destroy(IGNORED_PTR_ARG))
            .IgnoreAllArguments();

        STRICT_EXPECTED_CALL(IoTHubMessage_GetCorrelationId(IGNORED_PTR_ARG))
            .IgnoreAllArguments()
            .SetReturn(TEST_CONST_CHAR_PTR);
        STRICT_EXPECTED_CALL(amqpvalue_create_string(IGNORED_PTR_ARG))
            .IgnoreAllArguments();
        STRICT_EXPECTED_CALL(properties_set_correlation_id(IGNORED_PTR_ARG, IGNORED_PTR_ARG))
            .IgnoreAllArguments();
        STRICT_EXPECTED_CALL(amqpvalue_destroy(IGNORED_PTR_ARG))
            .IgnoreAllArguments();

        STRICT_EXPECTED_CALL(properties_set_to(IGNORED_PTR_ARG, IGNORED_PTR_ARG))
            .IgnoreAllArguments();
        STRICT_EXPECTED_CALL(message_set_properties(IGNORED_PTR_ARG, IGNORED_PTR_ARG))
            .IgnoreAllArguments();
        STRICT_EXPECTED_CALL(properties_destroy(IGNORED_PTR_ARG))
            .IgnoreAllArguments();

        STRICT_EXPECTED_CALL(IoTHubMessage_Properties(TEST_IOTHUB_MESSAGE_HANDLE))
            .IgnoreAllArguments()
            .SetReturn(TEST_MAP_HANDLE);

        STRICT_EXPECTED_CALL(Map_GetInternals(IGNORED_PTR_ARG, IGNORED_PTR_ARG, IGNORED_PTR_ARG, IGNORED_PTR_ARG))
            .IgnoreAllArguments()
            .CopyOutArgumentBuffer_keys(&pTEST_MAP_KEYS, sizeof(pTEST_MAP_KEYS))
            .CopyOutArgumentBuffer_values(&pTEST_MAP_VALUES, sizeof(pTEST_MAP_VALUES))
            .CopyOutArgumentBuffer_count(&number_of_arguments, sizeof(size_t))
            .SetReturn(MAP_OK);

        STRICT_EXPECTED_CALL(amqpvalue_create_map());

        STRICT_EXPECTED_CALL(amqpvalue_create_string(IGNORED_PTR_ARG))
            .IgnoreAllArguments();
        STRICT_EXPECTED_CALL(amqpvalue_create_string(IGNORED_PTR_ARG))
            .IgnoreAllArguments();
        STRICT_EXPECTED_CALL(amqpvalue_set_map_value(IGNORED_PTR_ARG, IGNORED_PTR_ARG, IGNORED_PTR_ARG))
            .IgnoreAllArguments();
        STRICT_EXPECTED_CALL(amqpvalue_destroy(IGNORED_PTR_ARG))
            .IgnoreAllArguments();
        STRICT_EXPECTED_CALL(amqpvalue_destroy(IGNORED_PTR_ARG))
            .IgnoreAllArguments();

        STRICT_EXPECTED_CALL(message_set_application_properties(IGNORED_PTR_ARG, IGNORED_PTR_ARG))
            .IgnoreAllArguments();
        STRICT_EXPECTED_CALL(amqpvalue_destroy(IGNORED_PTR_ARG))
            .IgnoreAllArguments();

        STRICT_EXPECTED_CALL(messagesender_send_async(IGNORED_PTR_ARG, IGNORED_PTR_ARG, IGNORED_PTR_ARG, IGNORED_PTR_ARG, IGNORED_NUM_ARG))
            .IgnoreAllArguments();

        STRICT_EXPECTED_CALL(gballoc_free(IGNORED_PTR_ARG))
            .IgnoreArgument(1);

        umock_c_negative_tests_snapshot();

        ///act
        for (size_t i = 0; i < umock_c_negative_tests_call_count(); i++)
        {
            umock_c_negative_tests_reset();
            size_t j;
            for ( j = 0; j < sizeof(doNotFailCalls) / sizeof(doNotFailCalls[0]); j++)
            {
                if (doNotFailCalls[j] == i)
                {
                    break;
                }
            }

            if (j == sizeof(doNotFailCalls) / sizeof(doNotFailCalls[0]))
            {
                umock_c_negative_tests_fail_call(i);

                IOTHUB_MESSAGING_RESULT result;

<<<<<<< HEAD
=======
                /* If modules are re-enabled, re-enable this code and add testing_module paramater to this function                
>>>>>>> 31528600
                if (testing_module == true)
                {
                    result = IoTHubMessaging_LL_SendModule(TEST_IOTHUB_MESSAGING_HANDLE, TEST_CONST_CHAR_PTR, TEST_MODULE_ID, TEST_IOTHUB_MESSAGE_HANDLE, TEST_IOTHUB_SEND_COMPLETE_CALLBACK, TEST_VOID_PTR);
                }
<<<<<<< HEAD
                else
                {
                    result = IoTHubMessaging_LL_Send(TEST_IOTHUB_MESSAGING_HANDLE, TEST_CONST_CHAR_PTR, TEST_IOTHUB_MESSAGE_HANDLE, TEST_IOTHUB_SEND_COMPLETE_CALLBACK, TEST_VOID_PTR);
                }
=======
                */
                result = IoTHubMessaging_LL_Send(TEST_IOTHUB_MESSAGING_HANDLE, TEST_CONST_CHAR_PTR, TEST_IOTHUB_MESSAGE_HANDLE, TEST_IOTHUB_SEND_COMPLETE_CALLBACK, TEST_VOID_PTR);
>>>>>>> 31528600

                ///assert
                ASSERT_ARE_NOT_EQUAL(IOTHUB_MESSAGING_RESULT, IOTHUB_MESSAGING_OK, result);
            }
            
        }
        umock_c_negative_tests_deinit();
    }

<<<<<<< HEAD
    TEST_FUNCTION(IoTHubMessaging_LL_Send_non_happy_path)
    {
        IoTHubMessaging_LL_SendDeviceOrModule_non_happy_path(false);
    }

    /*Tests_SRS_IOTHUBMESSAGING_12_034: [ IoTHubMessaging_LL_SendDeviceOrModule shall verify the messagingHandle, deviceId, message input parameters and if any of them are NULL then return NULL ] */
=======

#if 0
    // Module message support was removed from product.  If re-enabled, bring back in this code.
    /*Tests_SRS_IOTHUBMESSAGING_12_034: [ IoTHubMessaging_LL_Send shall verify the messagingHandle, deviceId, message input parameters and if any of them are NULL then return NULL ] */
>>>>>>> 31528600
    TEST_FUNCTION(IoTHubMessaging_LL_SendModule_return_IOTHUB_MESSAGING_INVALID_ARG_if_input_parameter_messagingHandle_is_NULL)
    {
        ///arrange

        ///act
        IOTHUB_MESSAGING_RESULT result = IoTHubMessaging_LL_SendModule(NULL, TEST_CONST_CHAR_PTR, TEST_MODULE_ID, TEST_IOTHUB_MESSAGE_HANDLE, TEST_IOTHUB_SEND_COMPLETE_CALLBACK, TEST_VOID_PTR);

        ///assert
        ASSERT_ARE_EQUAL(int, IOTHUB_MESSAGING_INVALID_ARG, result);
    }

<<<<<<< HEAD
    /*Tests_SRS_IOTHUBMESSAGING_12_034: [ IoTHubMessaging_LL_SendDeviceOrModule shall verify the messagingHandle, deviceId, message input parameters and if any of them are NULL then return NULL ] */
=======
    /*Tests_SRS_IOTHUBMESSAGING_12_034: [ IoTHubMessaging_LL_Send shall verify the messagingHandle, deviceId, message input parameters and if any of them are NULL then return NULL ] */
>>>>>>> 31528600
    TEST_FUNCTION(IoTHubMessaging_LL_SendModule_return_IOTHUB_MESSAGING_INVALID_ARG_if_input_parameter_deviceId_is_NULL)
    {
        ///arrange

        ///act
        IOTHUB_MESSAGING_RESULT result = IoTHubMessaging_LL_SendModule(TEST_IOTHUB_MESSAGING_HANDLE, NULL, TEST_MODULE_ID, TEST_IOTHUB_MESSAGE_HANDLE, TEST_IOTHUB_SEND_COMPLETE_CALLBACK, TEST_VOID_PTR);

        ///assert
        ASSERT_ARE_EQUAL(int, IOTHUB_MESSAGING_INVALID_ARG, result);
    }

<<<<<<< HEAD
    /*Tests_SRS_IOTHUBMESSAGING_12_034: [ IoTHubMessaging_LL_SendDeviceOrModule shall verify the messagingHandle, deviceId, message input parameters and if any of them are NULL then return NULL ] */
=======
    /*Tests_SRS_IOTHUBMESSAGING_12_034: [ IoTHubMessaging_LL_Send shall verify the messagingHandle, deviceId, message input parameters and if any of them are NULL then return NULL ] */
>>>>>>> 31528600
    TEST_FUNCTION(IoTHubMessaging_LL_SendModule_return_IOTHUB_MESSAGING_INVALID_ARG_if_input_parameter_moduleId_is_NULL)
    {
        ///arrange

        ///act
        IOTHUB_MESSAGING_RESULT result = IoTHubMessaging_LL_SendModule(TEST_IOTHUB_MESSAGING_HANDLE, TEST_CONST_CHAR_PTR, NULL, TEST_IOTHUB_MESSAGE_HANDLE, TEST_IOTHUB_SEND_COMPLETE_CALLBACK, TEST_VOID_PTR);

        ///assert
        ASSERT_ARE_EQUAL(int, IOTHUB_MESSAGING_INVALID_ARG, result);
    }


<<<<<<< HEAD
    /*Tests_SRS_IOTHUBMESSAGING_12_034: [ IoTHubMessaging_LL_SendDeviceOrModule shall verify the messagingHandle, deviceId, message input parameters and if any of them are NULL then return NULL ] */
=======
    /*Tests_SRS_IOTHUBMESSAGING_12_034: [ IoTHubMessaging_LL_Send shall verify the messagingHandle, deviceId, message input parameters and if any of them are NULL then return NULL ] */
>>>>>>> 31528600
    TEST_FUNCTION(IoTHubMessaging_LL_SendModule_return_IOTHUB_MESSAGING_INVALID_ARG_if_input_parameter_message_is_NULL)
    {
        ///arrange

        ///act
        IOTHUB_MESSAGING_RESULT result = IoTHubMessaging_LL_SendModule(TEST_IOTHUB_MESSAGING_HANDLE, TEST_CONST_CHAR_PTR, TEST_MODULE_ID, NULL, TEST_IOTHUB_SEND_COMPLETE_CALLBACK, TEST_VOID_PTR);

        ///assert
        ASSERT_ARE_EQUAL(int, IOTHUB_MESSAGING_INVALID_ARG, result);
    }

<<<<<<< HEAD
    /*Tests_SRS_IOTHUBMESSAGING_12_035: [ IoTHubMessaging_LL_SendDeviceOrModule shall verify if the AMQP messaging has been established by a successfull call to _Open and if it is not then return IOTHUB_MESSAGING_ERROR ] */
=======
    /*Tests_SRS_IOTHUBMESSAGING_12_035: [ IoTHubMessaging_LL_Send shall verify if the AMQP messaging has been established by a successfull call to _Open and if it is not then return IOTHUB_MESSAGING_ERROR ] */
>>>>>>> 31528600
    TEST_FUNCTION(IoTHubMessaging_LL_SendModule_return_IOTHUB_MESSAGING_ERROR_if_messaging_is_not_opened)
    {
        ///arrange
        TEST_IOTHUB_MESSAGING_DATA.isOpened = false;

        ///act
        IOTHUB_MESSAGING_RESULT result = IoTHubMessaging_LL_SendModule(TEST_IOTHUB_MESSAGING_HANDLE, TEST_CONST_CHAR_PTR, TEST_MODULE_ID, TEST_IOTHUB_MESSAGE_HANDLE, TEST_IOTHUB_SEND_COMPLETE_CALLBACK, TEST_VOID_PTR);

        ///assert
        ASSERT_ARE_EQUAL(int, IOTHUB_MESSAGING_ERROR, result);
    }

    TEST_FUNCTION(IoTHubMessaging_LL_SendModule_happy_path)
    {
<<<<<<< HEAD
        IoTHubMessaging_LL_SendDeviceOrModule_happy_path(true);
=======
        IoTHubMessaging_LL_Send_happy_path(true);
>>>>>>> 31528600
    }

    TEST_FUNCTION(IoTHubMessaging_LL_SendModule_non_happy_path)
    {
<<<<<<< HEAD
        IoTHubMessaging_LL_SendDeviceOrModule_non_happy_path(true);
    }
=======
        IoTHubMessaging_LL_Send_non_happy_path(true);
    }
#endif
>>>>>>> 31528600

    /*Tests_SRS_IOTHUBMESSAGING_12_042: [ IoTHubMessaging_LL_SetCallbacks shall verify the messagingHandle input parameter and if it is NULL then return NULL ] */
    TEST_FUNCTION(IoTHubMessaging_LL_SetFeedbackMessageCallback_return_IOTHUB_MESSAGING_INVALID_ARG_if_input_parameter_messagingHandle_is_NULL)
    {
        ///arrange

        ///act
        IOTHUB_MESSAGING_RESULT result = IoTHubMessaging_LL_SetFeedbackMessageCallback(NULL, TEST_IOTHUB_FEEDBACK_MESSAGE_RECEIVED_CALLBACK, TEST_VOID_PTR);

        ///assert
        ASSERT_ARE_EQUAL(IOTHUB_MESSAGING_RESULT, IOTHUB_MESSAGING_INVALID_ARG, result);
    }

    /*Tests_SRS_IOTHUBMESSAGING_12_043: [ IoTHubMessaging_LL_SetCallbacks shall save the given feedbackMessageReceivedCallback to use them in local callbacks ] */
    /*Tests_SRS_IOTHUBMESSAGING_12_044: [ IoTHubMessaging_LL_Open shall return IOTHUB_MESSAGING_OK after the callbacks have been set ] */
    TEST_FUNCTION(IoTHubMessaging_LL_SetFeedbackMessageCallback_happy_path)
    {
        ///arrange

        ///act
        IOTHUB_MESSAGING_RESULT result = IoTHubMessaging_LL_SetFeedbackMessageCallback(TEST_IOTHUB_MESSAGING_HANDLE, TEST_IOTHUB_FEEDBACK_MESSAGE_RECEIVED_CALLBACK, TEST_VOID_PTR);

        ///assert
        ASSERT_IS_TRUE(TEST_IOTHUB_FEEDBACK_MESSAGE_RECEIVED_CALLBACK == TEST_IOTHUB_MESSAGING_DATA.callback_data->feedbackMessageCallback);
        ASSERT_ARE_EQUAL(void_ptr, TEST_IOTHUB_MESSAGING_DATA.callback_data->feedbackUserContext, TEST_VOID_PTR);
        ASSERT_ARE_EQUAL(IOTHUB_MESSAGING_RESULT, IOTHUB_MESSAGING_OK, result);
    }

    /*Tests_SRS_IOTHUBMESSAGING_12_045: [ IoTHubMessaging_LL_DoWork shall verify if uAMQP transport has been initialized and if it is not then return immediately ] */
    TEST_FUNCTION(IoTHubMessaging_LL_DoWork_return_if_input_parameter_messagingHandle_is_NULL)
    {
        ///arrange

        ///act
        IoTHubMessaging_LL_DoWork(NULL);

        ///assert
        ASSERT_ARE_EQUAL(char_ptr, umock_c_get_expected_calls(), umock_c_get_actual_calls());
    }

    /*Tests_SRS_IOTHUBMESSAGING_12_046: [ IoTHubMessaging_LL_DoWork shall call uAMQP connection_dowork ] */
    /*Tests_SRS_IOTHUBMESSAGING_12_047: [ IoTHubMessaging_LL_SendMessageComplete callback given to messagesender_send will be called with MESSAGE_SEND_RESULT ] */
    /*Tests_SRS_IOTHUBMESSAGING_12_048: [ If message has been received the IoTHubMessaging_LL_FeedbackMessageReceived callback given to messagesender_receive will be called with the received MESSAGE_HANDLE ] */
    TEST_FUNCTION(IoTHubMessaging_LL_DoWork_happy_path)
    {
        ///arrange
        STRICT_EXPECTED_CALL(connection_dowork(IGNORED_PTR_ARG))
            .IgnoreAllArguments();

        ///act
        IoTHubMessaging_LL_DoWork(TEST_IOTHUB_MESSAGING_HANDLE);

        ///assert
        ASSERT_ARE_EQUAL(char_ptr, umock_c_get_expected_calls(), umock_c_get_actual_calls());
    }

    /*Tests_SRS_IOTHUBMESSAGING_12_049: [ IoTHubMessaging_LL_SenderStateChanged shall save the new_state to local variable ] */
    /*Tests_SRS_IOTHUBMESSAGING_12_050: [ If both sender and receiver state is open IoTHubMessaging_LL_SenderStateChanged shall set the isOpened local variable to true ] */
    TEST_FUNCTION(IoTHubMessaging_LL_SenderStateChanged_call_user_callback)
    {
        ///arrange
        IOTHUB_MESSAGING_HANDLE iothub_messaging_handle = IoTHubMessaging_LL_Create(TEST_IOTHUB_SERVICE_CLIENT_AUTH_HANDLE);
        (void)IoTHubMessaging_LL_Open(iothub_messaging_handle, TEST_FUNC_IOTHUB_OPEN_COMPLETE_CALLBACK, (void*)1);

        umock_c_reset_all_calls();

        STRICT_EXPECTED_CALL(TEST_FUNC_IOTHUB_OPEN_COMPLETE_CALLBACK(IGNORED_PTR_ARG))
            .IgnoreAllArguments();

        MESSAGE_SENDER_STATE new_state = MESSAGE_SENDER_STATE_OPEN;
        MESSAGE_SENDER_STATE previous_state = MESSAGE_SENDER_STATE_IDLE;

        TEST_IOTHUB_MESSAGING* test_handle = (TEST_IOTHUB_MESSAGING*)iothub_messaging_handle;
        test_handle->isOpened = true;
        test_handle->message_sender_state = MESSAGE_SENDER_STATE_OPEN;
        test_handle->message_receiver_state = MESSAGE_RECEIVER_STATE_OPEN;

        ///act
        onMessageSenderStateChangedCallback((void*)test_handle, new_state, previous_state);

        ///assert
        ASSERT_ARE_EQUAL(char_ptr, umock_c_get_expected_calls(), umock_c_get_actual_calls());

        ///cleanup
        IoTHubMessaging_LL_Close(iothub_messaging_handle);
        IoTHubMessaging_LL_Destroy(iothub_messaging_handle);
    }

    /*Tests_SRS_IOTHUBMESSAGING_12_049: [ IoTHubMessaging_LL_SenderStateChanged shall save the new_state to local variable ] */
    /*Tests_SRS_IOTHUBMESSAGING_12_051: [ If neither sender_state nor receiver_state is open IoTHubMessaging_LL_SenderStateChanged shall set the local isOpened variable to false ] */
    TEST_FUNCTION(IoTHubMessaging_LL_SenderStateChanged_messaging_is_not_opened)
    {
        ///arrange
        IOTHUB_MESSAGING_HANDLE iothub_messaging_handle = IoTHubMessaging_LL_Create(TEST_IOTHUB_SERVICE_CLIENT_AUTH_HANDLE);
        (void)IoTHubMessaging_LL_Open(iothub_messaging_handle, TEST_FUNC_IOTHUB_OPEN_COMPLETE_CALLBACK, (void*)1);

        umock_c_reset_all_calls();

        MESSAGE_SENDER_STATE new_state = MESSAGE_SENDER_STATE_OPENING;
        MESSAGE_SENDER_STATE previous_state = MESSAGE_SENDER_STATE_IDLE;

        ///act
        onMessageSenderStateChangedCallback((void*)iothub_messaging_handle, new_state, previous_state);

        ///assert
        ASSERT_ARE_EQUAL(char_ptr, umock_c_get_expected_calls(), umock_c_get_actual_calls());

        ///cleanup
        IoTHubMessaging_LL_Close(iothub_messaging_handle);
        IoTHubMessaging_LL_Destroy(iothub_messaging_handle);
    }

    /*Tests_SRS_IOTHUBMESSAGING_12_049: [ IoTHubMessaging_LL_SenderStateChanged shall save the new_state to local variable ] */
    /*Tests_SRS_IOTHUBMESSAGING_12_051: [ If neither sender_state nor receiver_state is open IoTHubMessaging_LL_SenderStateChanged shall set the local isOpened variable to false ] */
    TEST_FUNCTION(IoTHubMessaging_LL_SenderStateChanged_openCompleteCompleteCallback_is_null)
    {
        ///arrange
        IOTHUB_MESSAGING_HANDLE iothub_messaging_handle = IoTHubMessaging_LL_Create(TEST_IOTHUB_SERVICE_CLIENT_AUTH_HANDLE);
        (void)IoTHubMessaging_LL_Open(iothub_messaging_handle, TEST_FUNC_IOTHUB_OPEN_COMPLETE_CALLBACK, (void*)1);

        umock_c_reset_all_calls();

        MESSAGE_SENDER_STATE new_state = MESSAGE_SENDER_STATE_OPEN;
        MESSAGE_SENDER_STATE previous_state = MESSAGE_SENDER_STATE_IDLE;

        TEST_IOTHUB_MESSAGING* test_handle = (TEST_IOTHUB_MESSAGING*)iothub_messaging_handle;
        test_handle->isOpened = true;
        test_handle->message_sender_state = MESSAGE_SENDER_STATE_OPEN;
        test_handle->message_receiver_state = MESSAGE_RECEIVER_STATE_OPEN;
        test_handle->callback_data->openCompleteCompleteCallback = NULL;

        ///act
        onMessageSenderStateChangedCallback((void*)iothub_messaging_handle, new_state, previous_state);

        ///assert
        ASSERT_ARE_EQUAL(char_ptr, umock_c_get_expected_calls(), umock_c_get_actual_calls());

        ///cleanup
        IoTHubMessaging_LL_Close(iothub_messaging_handle);
        IoTHubMessaging_LL_Destroy(iothub_messaging_handle);
    }

    /*Tests_SRS_IOTHUBMESSAGING_12_052: [ IoTHubMessaging_LL_ReceiverStateChanged shall save the new_state to local variable ] */
    /*Tests_SRS_IOTHUBMESSAGING_12_053: [ If both sender and receiver state is open IoTHubMessaging_LL_ReceiverStateChanged shall set the isOpened local variable to true ] */
    TEST_FUNCTION(IoTHubMessaging_LL_ReceiverStateChanged_call_user_callback)
    {
        ///arrange
        IOTHUB_MESSAGING_HANDLE iothub_messaging_handle = IoTHubMessaging_LL_Create(TEST_IOTHUB_SERVICE_CLIENT_AUTH_HANDLE);
        (void)IoTHubMessaging_LL_Open(iothub_messaging_handle, TEST_FUNC_IOTHUB_OPEN_COMPLETE_CALLBACK, (void*)1);
        
        umock_c_reset_all_calls();

        STRICT_EXPECTED_CALL(TEST_FUNC_IOTHUB_OPEN_COMPLETE_CALLBACK(IGNORED_PTR_ARG))
            .IgnoreAllArguments();

        MESSAGE_RECEIVER_STATE new_state = MESSAGE_RECEIVER_STATE_OPEN;
        MESSAGE_RECEIVER_STATE previous_state = MESSAGE_RECEIVER_STATE_IDLE;

        TEST_IOTHUB_MESSAGING* test_handle = (TEST_IOTHUB_MESSAGING*)iothub_messaging_handle;
        test_handle->isOpened = true;
        test_handle->message_sender_state = MESSAGE_SENDER_STATE_OPEN;
        test_handle->message_receiver_state = MESSAGE_RECEIVER_STATE_OPEN;

        ///act
        onMessageReceiverStateChangedCallback((void*)test_handle, new_state, previous_state);

        ///assert
        ASSERT_ARE_EQUAL(char_ptr, umock_c_get_expected_calls(), umock_c_get_actual_calls());

        ///cleanup
        IoTHubMessaging_LL_Close(iothub_messaging_handle);
        IoTHubMessaging_LL_Destroy(iothub_messaging_handle);
    }

    /*Tests_SRS_IOTHUBMESSAGING_12_052: [ IoTHubMessaging_LL_ReceiverStateChanged shall save the new_state to local variable ] */
    /*Tests_SRS_IOTHUBMESSAGING_12_054: [ If neither sender_state nor receiver_state is open IoTHubMessaging_LL_ReceiverStateChanged shall set the local isOpened variable to false ] */
    TEST_FUNCTION(IoTHubMessaging_LL_ReceiverStateChanged_messaging_is_not_opened)
    {
        ///arrange
        IOTHUB_MESSAGING_HANDLE iothub_messaging_handle = IoTHubMessaging_LL_Create(TEST_IOTHUB_SERVICE_CLIENT_AUTH_HANDLE);
        (void)IoTHubMessaging_LL_Open(iothub_messaging_handle, TEST_FUNC_IOTHUB_OPEN_COMPLETE_CALLBACK, (void*)1);

        umock_c_reset_all_calls();

        MESSAGE_RECEIVER_STATE new_state = MESSAGE_RECEIVER_STATE_OPENING;
        MESSAGE_RECEIVER_STATE previous_state = MESSAGE_RECEIVER_STATE_IDLE;

        TEST_IOTHUB_MESSAGING* test_handle = (TEST_IOTHUB_MESSAGING*)iothub_messaging_handle;
        test_handle->isOpened = false;
        test_handle->message_sender_state = MESSAGE_SENDER_STATE_OPEN;
        test_handle->message_receiver_state = MESSAGE_RECEIVER_STATE_OPEN;

        ///act
        onMessageReceiverStateChangedCallback((void*)test_handle, new_state, previous_state);

        ///assert
        ASSERT_ARE_EQUAL(char_ptr, umock_c_get_expected_calls(), umock_c_get_actual_calls());

        ///cleanup
        IoTHubMessaging_LL_Close(iothub_messaging_handle);
        IoTHubMessaging_LL_Destroy(iothub_messaging_handle);
    }

    /*Tests_SRS_IOTHUBMESSAGING_12_052: [ IoTHubMessaging_LL_ReceiverStateChanged shall save the new_state to local variable ] */
    /*Tests_SRS_IOTHUBMESSAGING_12_054: [ If neither sender_state nor receiver_state is open IoTHubMessaging_LL_ReceiverStateChanged shall set the local isOpened variable to false ] */
    TEST_FUNCTION(IoTHubMessaging_LL_ReceiverStateChanged_openCompleteCompleteCallback_is_null)
    {
        ///arrange
        IOTHUB_MESSAGING_HANDLE iothub_messaging_handle = IoTHubMessaging_LL_Create(TEST_IOTHUB_SERVICE_CLIENT_AUTH_HANDLE);
        (void)IoTHubMessaging_LL_Open(iothub_messaging_handle, TEST_FUNC_IOTHUB_OPEN_COMPLETE_CALLBACK, (void*)1);

        umock_c_reset_all_calls();

        MESSAGE_RECEIVER_STATE new_state = MESSAGE_RECEIVER_STATE_OPEN;
        MESSAGE_RECEIVER_STATE previous_state = MESSAGE_RECEIVER_STATE_IDLE;

        TEST_IOTHUB_MESSAGING* test_handle = (TEST_IOTHUB_MESSAGING*)iothub_messaging_handle;
        test_handle->isOpened = true;
        test_handle->message_sender_state = MESSAGE_SENDER_STATE_OPEN;
        test_handle->message_receiver_state = MESSAGE_RECEIVER_STATE_OPEN;
        test_handle->callback_data->openCompleteCompleteCallback = NULL;

        ///act
        onMessageReceiverStateChangedCallback((void*)test_handle, new_state, previous_state);

        ///assert
        ASSERT_ARE_EQUAL(char_ptr, umock_c_get_expected_calls(), umock_c_get_actual_calls());

        ///cleanup
        IoTHubMessaging_LL_Close(iothub_messaging_handle);
        IoTHubMessaging_LL_Destroy(iothub_messaging_handle);
    }

    /*Tests_SRS_IOTHUBMESSAGING_12_056: [ If context is NULL IoTHubMessaging_LL_SendMessageComplete shall return ] */
    /*Tests_SRS_IOTHUBMESSAGING_12_055: [ If context is not NULL and IoTHubMessaging_LL_SendMessageComplete shall call user callback with user context and messaging result ] */
    TEST_FUNCTION(IoTHubMessaging_LL_SendMessageComplete_context_is_null)
    {
        ///arrange
        IOTHUB_MESSAGING_HANDLE iothub_messaging_handle = IoTHubMessaging_LL_Create(TEST_IOTHUB_SERVICE_CLIENT_AUTH_HANDLE);
        (void)IoTHubMessaging_LL_Open(iothub_messaging_handle, TEST_FUNC_IOTHUB_OPEN_COMPLETE_CALLBACK, (void*)1);
        (void)IoTHubMessaging_LL_Send(iothub_messaging_handle, TEST_DEVICE_ID, TEST_IOTHUB_MESSAGE_HANDLE, TEST_FUNC_IOTHUB_SEND_COMPLETE_CALLBACK, (void*)1);
        
        umock_c_reset_all_calls();

        MESSAGE_SEND_RESULT send_result = MESSAGE_SEND_OK;

        ///act
        onMessageSendCompleteCallback((void*)NULL, send_result);

        ///assert
        ASSERT_ARE_EQUAL(char_ptr, umock_c_get_expected_calls(), umock_c_get_actual_calls());

        ///cleanup
        IoTHubMessaging_LL_Close(iothub_messaging_handle);
        IoTHubMessaging_LL_Destroy(iothub_messaging_handle);
    }

    /*Tests_SRS_IOTHUBMESSAGING_12_056: [ If context is NULL IoTHubMessaging_LL_SendMessageComplete shall return ] */
    /*Tests_SRS_IOTHUBMESSAGING_12_055: [ If context is not NULL and IoTHubMessaging_LL_SendMessageComplete shall call user callback with user context and messaging result ] */
    TEST_FUNCTION(IoTHubMessaging_LL_SendMessageComplete_sendCompleteCallback_null)
    {
        ///arrange
        IOTHUB_MESSAGING_HANDLE iothub_messaging_handle = IoTHubMessaging_LL_Create(TEST_IOTHUB_SERVICE_CLIENT_AUTH_HANDLE);
        (void)IoTHubMessaging_LL_Open(iothub_messaging_handle, TEST_FUNC_IOTHUB_OPEN_COMPLETE_CALLBACK, (void*)1);
        (void)IoTHubMessaging_LL_Send(iothub_messaging_handle, TEST_DEVICE_ID, TEST_IOTHUB_MESSAGE_HANDLE, TEST_FUNC_IOTHUB_SEND_COMPLETE_CALLBACK, (void*)1);

        umock_c_reset_all_calls();

        MESSAGE_SEND_RESULT send_result = MESSAGE_SEND_OK;

        TEST_IOTHUB_MESSAGING* test_handle = (TEST_IOTHUB_MESSAGING*)iothub_messaging_handle;
        test_handle->isOpened = true;
        test_handle->callback_data->sendCompleteCallback = NULL;

        ///act
        onMessageSendCompleteCallback((void*)test_handle, send_result);

        ///assert
        ASSERT_ARE_EQUAL(char_ptr, umock_c_get_expected_calls(), umock_c_get_actual_calls());

        ///cleanup
        IoTHubMessaging_LL_Close(iothub_messaging_handle);
        IoTHubMessaging_LL_Destroy(iothub_messaging_handle);
    }

    /*Tests_SRS_IOTHUBMESSAGING_12_056: [ If context is NULL IoTHubMessaging_LL_SendMessageComplete shall return ] */
    /*Tests_SRS_IOTHUBMESSAGING_12_055: [ If context is not NULL and IoTHubMessaging_LL_SendMessageComplete shall call user callback with user context and messaging result ] */
<<<<<<< HEAD
    static void IoTHubMessaging_LL_SendMessageCompleteDeviceOrModule_call_to_user_callback(bool testing_module)
=======
    TEST_FUNCTION(IoTHubMessaging_LL_SendMessageCompleteDevice_call_to_user_callback)
>>>>>>> 31528600
    {
        ///arrange
        IOTHUB_MESSAGING_HANDLE iothub_messaging_handle = IoTHubMessaging_LL_Create(TEST_IOTHUB_SERVICE_CLIENT_AUTH_HANDLE);
        (void)IoTHubMessaging_LL_Open(iothub_messaging_handle, TEST_FUNC_IOTHUB_OPEN_COMPLETE_CALLBACK, (void*)1);
<<<<<<< HEAD
=======
        /* If modules are re-enabled, re-enable this code and add testing_module paramater to this function                
>>>>>>> 31528600
        if (testing_module == true)
        {
            (void)IoTHubMessaging_LL_SendModule(iothub_messaging_handle, TEST_DEVICE_ID, TEST_MODULE_ID, TEST_IOTHUB_MESSAGE_HANDLE, TEST_FUNC_IOTHUB_SEND_COMPLETE_CALLBACK, (void*)1);
        }
<<<<<<< HEAD
        else
        {
            (void)IoTHubMessaging_LL_Send(iothub_messaging_handle, TEST_DEVICE_ID, TEST_IOTHUB_MESSAGE_HANDLE, TEST_FUNC_IOTHUB_SEND_COMPLETE_CALLBACK, (void*)1);
        }
=======
        */
        (void)IoTHubMessaging_LL_Send(iothub_messaging_handle, TEST_DEVICE_ID, TEST_IOTHUB_MESSAGE_HANDLE, TEST_FUNC_IOTHUB_SEND_COMPLETE_CALLBACK, (void*)1);
>>>>>>> 31528600

        umock_c_reset_all_calls();

        STRICT_EXPECTED_CALL(TEST_FUNC_IOTHUB_SEND_COMPLETE_CALLBACK(IGNORED_PTR_ARG, TEST_IOTHUB_MESSAGING_RESULT))
            .IgnoreAllArguments();

        MESSAGE_SEND_RESULT send_result = MESSAGE_SEND_OK;

        ///act
        onMessageSendCompleteCallback((void*)iothub_messaging_handle, send_result);

        ///assert
        ASSERT_ARE_EQUAL(char_ptr, umock_c_get_expected_calls(), umock_c_get_actual_calls());

        ///cleanup
        IoTHubMessaging_LL_Close(iothub_messaging_handle);
        IoTHubMessaging_LL_Destroy(iothub_messaging_handle);
    }

<<<<<<< HEAD
    TEST_FUNCTION(IoTHubMessaging_LL_SendMessageComplete_call_to_user_callback)
    {
        IoTHubMessaging_LL_SendMessageCompleteDeviceOrModule_call_to_user_callback(false);
    }

    TEST_FUNCTION(IoTHubMessaging_LL_SendModuleMessageComplete_call_to_user_callback)
    {
        IoTHubMessaging_LL_SendMessageCompleteDeviceOrModule_call_to_user_callback(true);
    }
=======
#if 0
    // Modules message sending not available
    TEST_FUNCTION(IoTHubMessaging_LL_SendModuleMessageComplete_call_to_user_callback)
    {
        IoTHubMessaging_LL_SendMessageCompleteDevice_call_to_user_callback(true);
    }
#endif
>>>>>>> 31528600

    /*Tests_SRS_IOTHUBMESSAGING_12_057: [ If context is NULL IoTHubMessaging_LL_FeedbackMessageReceived shall do nothing and return delivery_accepted ] */
    TEST_FUNCTION(IoTHubMessaging_LL_FeedbackMessageReceived_context_is_null)
    {
        ///arrange
        IOTHUB_MESSAGING_HANDLE iothub_messaging_handle = IoTHubMessaging_LL_Create(TEST_IOTHUB_SERVICE_CLIENT_AUTH_HANDLE);
        (void)IoTHubMessaging_LL_Open(iothub_messaging_handle, TEST_FUNC_IOTHUB_OPEN_COMPLETE_CALLBACK, (void*)1);
        (void)IoTHubMessaging_LL_SetFeedbackMessageCallback(iothub_messaging_handle, TEST_FUNC_IOTHUB_FEEDBACK_MESSAGE_RECEIVED_CALLBACK, (void*)1);

        umock_c_reset_all_calls();

        STRICT_EXPECTED_CALL(messaging_delivery_accepted());

        ///act
        void* amqp_result = (void*)onMessageReceivedCallback(NULL, TEST_MESSAGE_HANDLE);

        ///assert
        ASSERT_ARE_NOT_EQUAL(void_ptr, NULL, amqp_result);
        ASSERT_ARE_EQUAL(char_ptr, umock_c_get_expected_calls(), umock_c_get_actual_calls());

        ///cleanup
        IoTHubMessaging_LL_Close(iothub_messaging_handle);
        IoTHubMessaging_LL_Destroy(iothub_messaging_handle);
    }

    /*Tests_SRS_IOTHUBMESSAGING_12_058: [ If context is not NULL IoTHubMessaging_LL_FeedbackMessageReceived shall get the content string of the message by calling message_get_body_amqp_data_in_place ] */
    /*Tests_SRS_IOTHUBMESSAGING_12_059: [ IoTHubMessaging_LL_FeedbackMessageReceived shall parse the response JSON to IOTHUB_SERVICE_FEEDBACK_BATCH struct ] */
    /*Tests_SRS_IOTHUBMESSAGING_12_060: [ IoTHubMessaging_LL_FeedbackMessageReceived shall use the following parson APIs to parse the response string: json_parse_string, json_value_get_object, json_object_get_string, json_object_dotget_string  ] */
    /*Tests_SRS_IOTHUBMESSAGING_12_062: [ If context is not NULL IoTHubMessaging_LL_FeedbackMessageReceived shall call IOTHUB_FEEDBACK_MESSAGE_RECEIVED_CALLBACK with the received IOTHUB_SERVICE_FEEDBACK_BATCH ] */
    /*Tests_SRS_IOTHUBMESSAGING_12_078: [** IoTHubMessaging_LL_FeedbackMessageReceived shall do clean up before exits ] */
    TEST_FUNCTION(IoTHubMessaging_LL_FeedbackMessageReceived_happy_path_feedback_success)
    {
        ///arrange
        IOTHUB_MESSAGING_HANDLE iothub_messaging_handle = IoTHubMessaging_LL_Create(TEST_IOTHUB_SERVICE_CLIENT_AUTH_HANDLE);
        (void)IoTHubMessaging_LL_Open(iothub_messaging_handle, TEST_FUNC_IOTHUB_OPEN_COMPLETE_CALLBACK, (void*)1);
        (void)IoTHubMessaging_LL_SetFeedbackMessageCallback(iothub_messaging_handle, TEST_FUNC_IOTHUB_FEEDBACK_MESSAGE_RECEIVED_CALLBACK, (void*)1);

        receivedFeedbackStatusCode = IOTHUB_FEEDBACK_STATUS_CODE_UNKNOWN;

        umock_c_reset_all_calls();

        STRICT_EXPECTED_CALL(message_get_body_amqp_data_in_place(IGNORED_PTR_ARG, IGNORED_NUM_ARG, &TEST_BINARY_DATA_INST))
            .IgnoreAllArguments();

        STRICT_EXPECTED_CALL(json_parse_string(IGNORED_PTR_ARG))
            .IgnoreArgument(1);

        STRICT_EXPECTED_CALL(json_value_get_array(TEST_JSON_VALUE))
            .IgnoreArgument(1);

        STRICT_EXPECTED_CALL(json_array_get_count(TEST_JSON_ARRAY))
            .SetReturn(1);

        STRICT_EXPECTED_CALL(gballoc_malloc(IGNORED_NUM_ARG))
            .IgnoreArgument(1);

        STRICT_EXPECTED_CALL(json_array_get_count(TEST_JSON_ARRAY))
            .SetReturn(1);

        STRICT_EXPECTED_CALL(singlylinkedlist_create());

        STRICT_EXPECTED_CALL(json_array_get_object(TEST_JSON_ARRAY, 0))
            .SetReturn(TEST_JSON_OBJECT);

        STRICT_EXPECTED_CALL(gballoc_malloc(IGNORED_NUM_ARG))
            .IgnoreArgument(1);

        STRICT_EXPECTED_CALL(json_object_get_string(TEST_JSON_OBJECT, TEST_FEEDBACK_RECORD_KEY_DEVICE_ID))
            .SetReturn("deviceId");
        STRICT_EXPECTED_CALL(json_object_get_string(TEST_JSON_OBJECT, TEST_FEEDBACK_RECORD_KEY_DEVICE_GENERATION_ID))
            .SetReturn("generationId");
        STRICT_EXPECTED_CALL(json_object_get_string(TEST_JSON_OBJECT, TEST_FEEDBACK_RECORD_KEY_DESCRIPTION))
            .SetReturn("SuCcEsS");
        STRICT_EXPECTED_CALL(json_object_get_string(TEST_JSON_OBJECT, TEST_FEEDBACK_RECORD_KEY_ENQUED_TIME_UTC))
            .SetReturn("time");
        STRICT_EXPECTED_CALL(json_object_get_string(TEST_JSON_OBJECT, TEST_FEEDBACK_RECORD_KEY_ORIGINAL_MESSAGE_ID))
            .SetReturn("originalMessageId");


        STRICT_EXPECTED_CALL(singlylinkedlist_add(IGNORED_PTR_ARG, IGNORED_PTR_ARG))
            .IgnoreAllArguments();
        
        STRICT_EXPECTED_CALL(messaging_delivery_accepted());

        STRICT_EXPECTED_CALL(singlylinkedlist_get_head_item(IGNORED_PTR_ARG))
            .IgnoreAllArguments();

        STRICT_EXPECTED_CALL(singlylinkedlist_item_get_value(IGNORED_PTR_ARG))
            .IgnoreAllArguments();
        
        STRICT_EXPECTED_CALL(singlylinkedlist_get_next_item(IGNORED_PTR_ARG))
            .IgnoreAllArguments();
        
        STRICT_EXPECTED_CALL(gballoc_free(IGNORED_PTR_ARG))
            .IgnoreArgument(1);

        STRICT_EXPECTED_CALL(singlylinkedlist_destroy(IGNORED_PTR_ARG))
            .IgnoreAllArguments();

        STRICT_EXPECTED_CALL(gballoc_free(IGNORED_PTR_ARG))
            .IgnoreArgument(1);

        STRICT_EXPECTED_CALL(json_array_clear(IGNORED_NUM_ARG))
            .IgnoreArgument(1);
        STRICT_EXPECTED_CALL(json_value_free(IGNORED_NUM_ARG))
            .IgnoreArgument(1);

        TEST_IOTHUB_MESSAGING* test_handle = (TEST_IOTHUB_MESSAGING*)iothub_messaging_handle;
        test_handle->callback_data->feedbackMessageCallback = on_feedback_message_received;

        ///act
        onMessageReceivedCallback((void*)test_handle, TEST_MESSAGE_HANDLE);

        ///assert
        ASSERT_ARE_EQUAL(int, IOTHUB_FEEDBACK_STATUS_CODE_SUCCESS, receivedFeedbackStatusCode);
        ASSERT_ARE_EQUAL(char_ptr, umock_c_get_expected_calls(), umock_c_get_actual_calls());

        ///cleanup
        IoTHubMessaging_LL_Close(iothub_messaging_handle);
        IoTHubMessaging_LL_Destroy(iothub_messaging_handle);
    }

    /*Tests_SRS_IOTHUBMESSAGING_12_058: [ If context is not NULL IoTHubMessaging_LL_FeedbackMessageReceived shall get the content string of the message by calling message_get_body_amqp_data_in_place ] */
    /*Tests_SRS_IOTHUBMESSAGING_12_059: [ IoTHubMessaging_LL_FeedbackMessageReceived shall parse the response JSON to IOTHUB_SERVICE_FEEDBACK_BATCH struct ] */
    /*Tests_SRS_IOTHUBMESSAGING_12_060: [ IoTHubMessaging_LL_FeedbackMessageReceived shall use the following parson APIs to parse the response string: json_parse_string, json_value_get_object, json_object_get_string, json_object_dotget_string  ] */
    /*Tests_SRS_IOTHUBMESSAGING_12_062: [ If context is not NULL IoTHubMessaging_LL_FeedbackMessageReceived shall call IOTHUB_FEEDBACK_MESSAGE_RECEIVED_CALLBACK with the received IOTHUB_SERVICE_FEEDBACK_BATCH ] */
    /*Tests_SRS_IOTHUBMESSAGING_12_078: [** IoTHubMessaging_LL_FeedbackMessageReceived shall do clean up before exits ] */
    TEST_FUNCTION(IoTHubMessaging_LL_FeedbackMessageReceived_happy_path_feedback_expired)
    {
        ///arrange
        IOTHUB_MESSAGING_HANDLE iothub_messaging_handle = IoTHubMessaging_LL_Create(TEST_IOTHUB_SERVICE_CLIENT_AUTH_HANDLE);
        (void)IoTHubMessaging_LL_Open(iothub_messaging_handle, TEST_FUNC_IOTHUB_OPEN_COMPLETE_CALLBACK, (void*)1);
        (void)IoTHubMessaging_LL_SetFeedbackMessageCallback(iothub_messaging_handle, TEST_FUNC_IOTHUB_FEEDBACK_MESSAGE_RECEIVED_CALLBACK, (void*)1);

        receivedFeedbackStatusCode = IOTHUB_FEEDBACK_STATUS_CODE_UNKNOWN;

        umock_c_reset_all_calls();

        STRICT_EXPECTED_CALL(message_get_body_amqp_data_in_place(IGNORED_PTR_ARG, IGNORED_NUM_ARG, &TEST_BINARY_DATA_INST))
            .IgnoreAllArguments();

        STRICT_EXPECTED_CALL(json_parse_string(IGNORED_PTR_ARG))
            .IgnoreArgument(1);

        STRICT_EXPECTED_CALL(json_value_get_array(TEST_JSON_VALUE))
            .IgnoreArgument(1);

        STRICT_EXPECTED_CALL(json_array_get_count(TEST_JSON_ARRAY))
            .SetReturn(1);

        STRICT_EXPECTED_CALL(gballoc_malloc(IGNORED_NUM_ARG))
            .IgnoreArgument(1);

        STRICT_EXPECTED_CALL(json_array_get_count(TEST_JSON_ARRAY))
            .SetReturn(1);

        STRICT_EXPECTED_CALL(singlylinkedlist_create());

        STRICT_EXPECTED_CALL(json_array_get_object(TEST_JSON_ARRAY, 0))
            .SetReturn(TEST_JSON_OBJECT);

        STRICT_EXPECTED_CALL(gballoc_malloc(IGNORED_NUM_ARG))
            .IgnoreArgument(1);

        STRICT_EXPECTED_CALL(json_object_get_string(TEST_JSON_OBJECT, TEST_FEEDBACK_RECORD_KEY_DEVICE_ID))
            .SetReturn("deviceId");
        STRICT_EXPECTED_CALL(json_object_get_string(TEST_JSON_OBJECT, TEST_FEEDBACK_RECORD_KEY_DEVICE_GENERATION_ID))
            .SetReturn("generationId");
        STRICT_EXPECTED_CALL(json_object_get_string(TEST_JSON_OBJECT, TEST_FEEDBACK_RECORD_KEY_DESCRIPTION))
            .SetReturn("ExPiReD");
        STRICT_EXPECTED_CALL(json_object_get_string(TEST_JSON_OBJECT, TEST_FEEDBACK_RECORD_KEY_ENQUED_TIME_UTC))
            .SetReturn("time");
        STRICT_EXPECTED_CALL(json_object_get_string(TEST_JSON_OBJECT, TEST_FEEDBACK_RECORD_KEY_ORIGINAL_MESSAGE_ID))
            .SetReturn("originalMessageId");


        STRICT_EXPECTED_CALL(singlylinkedlist_add(IGNORED_PTR_ARG, IGNORED_PTR_ARG))
            .IgnoreAllArguments();

        STRICT_EXPECTED_CALL(messaging_delivery_accepted());

        STRICT_EXPECTED_CALL(singlylinkedlist_get_head_item(IGNORED_PTR_ARG))
            .IgnoreAllArguments();

        STRICT_EXPECTED_CALL(singlylinkedlist_item_get_value(IGNORED_PTR_ARG))
            .IgnoreAllArguments();

        STRICT_EXPECTED_CALL(singlylinkedlist_get_next_item(IGNORED_PTR_ARG))
            .IgnoreAllArguments();

        STRICT_EXPECTED_CALL(gballoc_free(IGNORED_PTR_ARG))
            .IgnoreArgument(1);

        STRICT_EXPECTED_CALL(singlylinkedlist_destroy(IGNORED_PTR_ARG))
            .IgnoreAllArguments();

        STRICT_EXPECTED_CALL(gballoc_free(IGNORED_PTR_ARG))
            .IgnoreArgument(1);

        STRICT_EXPECTED_CALL(json_array_clear(IGNORED_NUM_ARG))
            .IgnoreArgument(1);
        STRICT_EXPECTED_CALL(json_value_free(IGNORED_NUM_ARG))
            .IgnoreArgument(1);

        TEST_IOTHUB_MESSAGING* test_handle = (TEST_IOTHUB_MESSAGING*)iothub_messaging_handle;
        test_handle->callback_data->feedbackMessageCallback = on_feedback_message_received;

        ///act
        onMessageReceivedCallback((void*)test_handle, TEST_MESSAGE_HANDLE);

        ///assert
        ASSERT_ARE_EQUAL(int, IOTHUB_FEEDBACK_STATUS_CODE_EXPIRED, receivedFeedbackStatusCode);
        ASSERT_ARE_EQUAL(char_ptr, umock_c_get_expected_calls(), umock_c_get_actual_calls());

        ///cleanup
        IoTHubMessaging_LL_Close(iothub_messaging_handle);
        IoTHubMessaging_LL_Destroy(iothub_messaging_handle);
    }

    /*Tests_SRS_IOTHUBMESSAGING_12_058: [ If context is not NULL IoTHubMessaging_LL_FeedbackMessageReceived shall get the content string of the message by calling message_get_body_amqp_data_in_place ] */
    /*Tests_SRS_IOTHUBMESSAGING_12_059: [ IoTHubMessaging_LL_FeedbackMessageReceived shall parse the response JSON to IOTHUB_SERVICE_FEEDBACK_BATCH struct ] */
    /*Tests_SRS_IOTHUBMESSAGING_12_060: [ IoTHubMessaging_LL_FeedbackMessageReceived shall use the following parson APIs to parse the response string: json_parse_string, json_value_get_object, json_object_get_string, json_object_dotget_string  ] */
    /*Tests_SRS_IOTHUBMESSAGING_12_062: [ If context is not NULL IoTHubMessaging_LL_FeedbackMessageReceived shall call IOTHUB_FEEDBACK_MESSAGE_RECEIVED_CALLBACK with the received IOTHUB_SERVICE_FEEDBACK_BATCH ] */
    /*Tests_SRS_IOTHUBMESSAGING_12_078: [** IoTHubMessaging_LL_FeedbackMessageReceived shall do clean up before exits ] */
    TEST_FUNCTION(IoTHubMessaging_LL_FeedbackMessageReceived_happy_path_feedback_deliverycountexceeded)
    {
        ///arrange
        IOTHUB_MESSAGING_HANDLE iothub_messaging_handle = IoTHubMessaging_LL_Create(TEST_IOTHUB_SERVICE_CLIENT_AUTH_HANDLE);
        (void)IoTHubMessaging_LL_Open(iothub_messaging_handle, TEST_FUNC_IOTHUB_OPEN_COMPLETE_CALLBACK, (void*)1);
        (void)IoTHubMessaging_LL_SetFeedbackMessageCallback(iothub_messaging_handle, TEST_FUNC_IOTHUB_FEEDBACK_MESSAGE_RECEIVED_CALLBACK, (void*)1);

        receivedFeedbackStatusCode = IOTHUB_FEEDBACK_STATUS_CODE_UNKNOWN;

        umock_c_reset_all_calls();

        STRICT_EXPECTED_CALL(message_get_body_amqp_data_in_place(IGNORED_PTR_ARG, IGNORED_NUM_ARG, &TEST_BINARY_DATA_INST))
            .IgnoreAllArguments();

        STRICT_EXPECTED_CALL(json_parse_string(IGNORED_PTR_ARG))
            .IgnoreArgument(1);

        STRICT_EXPECTED_CALL(json_value_get_array(TEST_JSON_VALUE))
            .IgnoreArgument(1);

        STRICT_EXPECTED_CALL(json_array_get_count(TEST_JSON_ARRAY))
            .SetReturn(1);

        STRICT_EXPECTED_CALL(gballoc_malloc(IGNORED_NUM_ARG))
            .IgnoreArgument(1);

        STRICT_EXPECTED_CALL(json_array_get_count(TEST_JSON_ARRAY))
            .SetReturn(1);

        STRICT_EXPECTED_CALL(singlylinkedlist_create());

        STRICT_EXPECTED_CALL(json_array_get_object(TEST_JSON_ARRAY, 0))
            .SetReturn(TEST_JSON_OBJECT);

        STRICT_EXPECTED_CALL(gballoc_malloc(IGNORED_NUM_ARG))
            .IgnoreArgument(1);

        STRICT_EXPECTED_CALL(json_object_get_string(TEST_JSON_OBJECT, TEST_FEEDBACK_RECORD_KEY_DEVICE_ID))
            .SetReturn("deviceId");
        STRICT_EXPECTED_CALL(json_object_get_string(TEST_JSON_OBJECT, TEST_FEEDBACK_RECORD_KEY_DEVICE_GENERATION_ID))
            .SetReturn("generationId");
        STRICT_EXPECTED_CALL(json_object_get_string(TEST_JSON_OBJECT, TEST_FEEDBACK_RECORD_KEY_DESCRIPTION))
            .SetReturn("DeLiVeRyCoUnTeXcEeDeD");
        STRICT_EXPECTED_CALL(json_object_get_string(TEST_JSON_OBJECT, TEST_FEEDBACK_RECORD_KEY_ENQUED_TIME_UTC))
            .SetReturn("time");
        STRICT_EXPECTED_CALL(json_object_get_string(TEST_JSON_OBJECT, TEST_FEEDBACK_RECORD_KEY_ORIGINAL_MESSAGE_ID))
            .SetReturn("originalMessageId");

        STRICT_EXPECTED_CALL(singlylinkedlist_add(IGNORED_PTR_ARG, IGNORED_PTR_ARG))
            .IgnoreAllArguments();

        STRICT_EXPECTED_CALL(messaging_delivery_accepted());

        STRICT_EXPECTED_CALL(singlylinkedlist_get_head_item(IGNORED_PTR_ARG))
            .IgnoreAllArguments();

        STRICT_EXPECTED_CALL(singlylinkedlist_item_get_value(IGNORED_PTR_ARG))
            .IgnoreAllArguments();

        STRICT_EXPECTED_CALL(singlylinkedlist_get_next_item(IGNORED_PTR_ARG))
            .IgnoreAllArguments();

        STRICT_EXPECTED_CALL(gballoc_free(IGNORED_PTR_ARG))
            .IgnoreArgument(1);

        STRICT_EXPECTED_CALL(singlylinkedlist_destroy(IGNORED_PTR_ARG))
            .IgnoreAllArguments();

        STRICT_EXPECTED_CALL(gballoc_free(IGNORED_PTR_ARG))
            .IgnoreArgument(1);

        STRICT_EXPECTED_CALL(json_array_clear(IGNORED_NUM_ARG))
            .IgnoreArgument(1);
        STRICT_EXPECTED_CALL(json_value_free(IGNORED_NUM_ARG))
            .IgnoreArgument(1);

        TEST_IOTHUB_MESSAGING* test_handle = (TEST_IOTHUB_MESSAGING*)iothub_messaging_handle;
        test_handle->callback_data->feedbackMessageCallback = on_feedback_message_received;

        ///act
        onMessageReceivedCallback((void*)test_handle, TEST_MESSAGE_HANDLE);

        ///assert
        ASSERT_ARE_EQUAL(int, IOTHUB_FEEDBACK_STATUS_CODE_DELIVER_COUNT_EXCEEDED, receivedFeedbackStatusCode);
        ASSERT_ARE_EQUAL(char_ptr, umock_c_get_expected_calls(), umock_c_get_actual_calls());

        ///cleanup
        IoTHubMessaging_LL_Close(iothub_messaging_handle);
        IoTHubMessaging_LL_Destroy(iothub_messaging_handle);
    }

    /*Tests_SRS_IOTHUBMESSAGING_12_058: [ If context is not NULL IoTHubMessaging_LL_FeedbackMessageReceived shall get the content string of the message by calling message_get_body_amqp_data_in_place ] */
    /*Tests_SRS_IOTHUBMESSAGING_12_059: [ IoTHubMessaging_LL_FeedbackMessageReceived shall parse the response JSON to IOTHUB_SERVICE_FEEDBACK_BATCH struct ] */
    /*Tests_SRS_IOTHUBMESSAGING_12_060: [ IoTHubMessaging_LL_FeedbackMessageReceived shall use the following parson APIs to parse the response string: json_parse_string, json_value_get_object, json_object_get_string, json_object_dotget_string  ] */
    /*Tests_SRS_IOTHUBMESSAGING_12_062: [ If context is not NULL IoTHubMessaging_LL_FeedbackMessageReceived shall call IOTHUB_FEEDBACK_MESSAGE_RECEIVED_CALLBACK with the received IOTHUB_SERVICE_FEEDBACK_BATCH ] */
    /*Tests_SRS_IOTHUBMESSAGING_12_078: [** IoTHubMessaging_LL_FeedbackMessageReceived shall do clean up before exits ] */
    TEST_FUNCTION(IoTHubMessaging_LL_FeedbackMessageReceived_happy_path_feedback_rejected)
    {
        ///arrange
        IOTHUB_MESSAGING_HANDLE iothub_messaging_handle = IoTHubMessaging_LL_Create(TEST_IOTHUB_SERVICE_CLIENT_AUTH_HANDLE);
        (void)IoTHubMessaging_LL_Open(iothub_messaging_handle, TEST_FUNC_IOTHUB_OPEN_COMPLETE_CALLBACK, (void*)1);
        (void)IoTHubMessaging_LL_SetFeedbackMessageCallback(iothub_messaging_handle, TEST_FUNC_IOTHUB_FEEDBACK_MESSAGE_RECEIVED_CALLBACK, (void*)1);

        receivedFeedbackStatusCode = IOTHUB_FEEDBACK_STATUS_CODE_UNKNOWN;

        umock_c_reset_all_calls();

        STRICT_EXPECTED_CALL(message_get_body_amqp_data_in_place(IGNORED_PTR_ARG, IGNORED_NUM_ARG, &TEST_BINARY_DATA_INST))
            .IgnoreAllArguments();

        STRICT_EXPECTED_CALL(json_parse_string(IGNORED_PTR_ARG))
            .IgnoreArgument(1);

        STRICT_EXPECTED_CALL(json_value_get_array(TEST_JSON_VALUE))
            .IgnoreArgument(1);

        STRICT_EXPECTED_CALL(json_array_get_count(TEST_JSON_ARRAY))
            .SetReturn(1);

        STRICT_EXPECTED_CALL(gballoc_malloc(IGNORED_NUM_ARG))
            .IgnoreArgument(1);

        STRICT_EXPECTED_CALL(json_array_get_count(TEST_JSON_ARRAY))
            .SetReturn(1);

        STRICT_EXPECTED_CALL(singlylinkedlist_create());

        STRICT_EXPECTED_CALL(json_array_get_object(TEST_JSON_ARRAY, 0))
            .SetReturn(TEST_JSON_OBJECT);

        STRICT_EXPECTED_CALL(gballoc_malloc(IGNORED_NUM_ARG))
            .IgnoreArgument(1);

        STRICT_EXPECTED_CALL(json_object_get_string(TEST_JSON_OBJECT, TEST_FEEDBACK_RECORD_KEY_DEVICE_ID))
            .SetReturn("deviceId");
        STRICT_EXPECTED_CALL(json_object_get_string(TEST_JSON_OBJECT, TEST_FEEDBACK_RECORD_KEY_DEVICE_GENERATION_ID))
            .SetReturn("generationId");
        STRICT_EXPECTED_CALL(json_object_get_string(TEST_JSON_OBJECT, TEST_FEEDBACK_RECORD_KEY_DESCRIPTION))
            .SetReturn("ReJeCtEd");
        STRICT_EXPECTED_CALL(json_object_get_string(TEST_JSON_OBJECT, TEST_FEEDBACK_RECORD_KEY_ENQUED_TIME_UTC))
            .SetReturn("time");
        STRICT_EXPECTED_CALL(json_object_get_string(TEST_JSON_OBJECT, TEST_FEEDBACK_RECORD_KEY_ORIGINAL_MESSAGE_ID))
            .SetReturn("originalMessageId");


        STRICT_EXPECTED_CALL(singlylinkedlist_add(IGNORED_PTR_ARG, IGNORED_PTR_ARG))
            .IgnoreAllArguments();

        STRICT_EXPECTED_CALL(messaging_delivery_accepted());

        STRICT_EXPECTED_CALL(singlylinkedlist_get_head_item(IGNORED_PTR_ARG))
            .IgnoreAllArguments();

        STRICT_EXPECTED_CALL(singlylinkedlist_item_get_value(IGNORED_PTR_ARG))
            .IgnoreAllArguments();

        STRICT_EXPECTED_CALL(singlylinkedlist_get_next_item(IGNORED_PTR_ARG))
            .IgnoreAllArguments();

        STRICT_EXPECTED_CALL(gballoc_free(IGNORED_PTR_ARG))
            .IgnoreArgument(1);

        STRICT_EXPECTED_CALL(singlylinkedlist_destroy(IGNORED_PTR_ARG))
            .IgnoreAllArguments();

        STRICT_EXPECTED_CALL(gballoc_free(IGNORED_PTR_ARG))
            .IgnoreArgument(1);

        STRICT_EXPECTED_CALL(json_array_clear(IGNORED_NUM_ARG))
            .IgnoreArgument(1);
        STRICT_EXPECTED_CALL(json_value_free(IGNORED_NUM_ARG))
            .IgnoreArgument(1);

        TEST_IOTHUB_MESSAGING* test_handle = (TEST_IOTHUB_MESSAGING*)iothub_messaging_handle;
        test_handle->callback_data->feedbackMessageCallback = on_feedback_message_received;

        ///act
        onMessageReceivedCallback((void*)test_handle, TEST_MESSAGE_HANDLE);

        ///assert
        ASSERT_ARE_EQUAL(int, IOTHUB_FEEDBACK_STATUS_CODE_REJECTED, receivedFeedbackStatusCode);
        ASSERT_ARE_EQUAL(char_ptr, umock_c_get_expected_calls(), umock_c_get_actual_calls());

        ///cleanup
        IoTHubMessaging_LL_Close(iothub_messaging_handle);
        IoTHubMessaging_LL_Destroy(iothub_messaging_handle);
    }

    /*Tests_SRS_IOTHUBMESSAGING_12_058: [ If context is not NULL IoTHubMessaging_LL_FeedbackMessageReceived shall get the content string of the message by calling message_get_body_amqp_data_in_place ] */
    /*Tests_SRS_IOTHUBMESSAGING_12_059: [ IoTHubMessaging_LL_FeedbackMessageReceived shall parse the response JSON to IOTHUB_SERVICE_FEEDBACK_BATCH struct ] */
    /*Tests_SRS_IOTHUBMESSAGING_12_060: [ IoTHubMessaging_LL_FeedbackMessageReceived shall use the following parson APIs to parse the response string: json_parse_string, json_value_get_object, json_object_get_string, json_object_dotget_string  ] */
    /*Tests_SRS_IOTHUBMESSAGING_12_062: [ If context is not NULL IoTHubMessaging_LL_FeedbackMessageReceived shall call IOTHUB_FEEDBACK_MESSAGE_RECEIVED_CALLBACK with the received IOTHUB_SERVICE_FEEDBACK_BATCH ] */
    /*Tests_SRS_IOTHUBMESSAGING_12_078: [** IoTHubMessaging_LL_FeedbackMessageReceived shall do clean up before exits ] */
    TEST_FUNCTION(IoTHubMessaging_LL_FeedbackMessageReceived_happy_path_feedback_unknown)
    {
        ///arrange
        IOTHUB_MESSAGING_HANDLE iothub_messaging_handle = IoTHubMessaging_LL_Create(TEST_IOTHUB_SERVICE_CLIENT_AUTH_HANDLE);
        (void)IoTHubMessaging_LL_Open(iothub_messaging_handle, TEST_FUNC_IOTHUB_OPEN_COMPLETE_CALLBACK, (void*)1);
        (void)IoTHubMessaging_LL_SetFeedbackMessageCallback(iothub_messaging_handle, TEST_FUNC_IOTHUB_FEEDBACK_MESSAGE_RECEIVED_CALLBACK, (void*)1);

        receivedFeedbackStatusCode = IOTHUB_FEEDBACK_STATUS_CODE_SUCCESS;

        umock_c_reset_all_calls();

        STRICT_EXPECTED_CALL(message_get_body_amqp_data_in_place(IGNORED_PTR_ARG, IGNORED_NUM_ARG, &TEST_BINARY_DATA_INST))
            .IgnoreAllArguments();

        STRICT_EXPECTED_CALL(json_parse_string(IGNORED_PTR_ARG))
            .IgnoreArgument(1);

        STRICT_EXPECTED_CALL(json_value_get_array(TEST_JSON_VALUE))
            .IgnoreArgument(1);

        STRICT_EXPECTED_CALL(json_array_get_count(TEST_JSON_ARRAY))
            .SetReturn(1);

        STRICT_EXPECTED_CALL(gballoc_malloc(IGNORED_NUM_ARG))
            .IgnoreArgument(1);

        STRICT_EXPECTED_CALL(json_array_get_count(TEST_JSON_ARRAY))
            .SetReturn(1);

        STRICT_EXPECTED_CALL(singlylinkedlist_create());

        STRICT_EXPECTED_CALL(json_array_get_object(TEST_JSON_ARRAY, 0))
            .SetReturn(TEST_JSON_OBJECT);

        STRICT_EXPECTED_CALL(gballoc_malloc(IGNORED_NUM_ARG))
            .IgnoreArgument(1);

        STRICT_EXPECTED_CALL(json_object_get_string(TEST_JSON_OBJECT, TEST_FEEDBACK_RECORD_KEY_DEVICE_ID))
            .SetReturn("deviceId");
        STRICT_EXPECTED_CALL(json_object_get_string(TEST_JSON_OBJECT, TEST_FEEDBACK_RECORD_KEY_DEVICE_GENERATION_ID))
            .SetReturn("generationId");
        STRICT_EXPECTED_CALL(json_object_get_string(TEST_JSON_OBJECT, TEST_FEEDBACK_RECORD_KEY_DESCRIPTION))
            .SetReturn("XxX");
        STRICT_EXPECTED_CALL(json_object_get_string(TEST_JSON_OBJECT, TEST_FEEDBACK_RECORD_KEY_ENQUED_TIME_UTC))
            .SetReturn("time");
        STRICT_EXPECTED_CALL(json_object_get_string(TEST_JSON_OBJECT, TEST_FEEDBACK_RECORD_KEY_ORIGINAL_MESSAGE_ID))
            .SetReturn("originalMessageId");


        STRICT_EXPECTED_CALL(singlylinkedlist_add(IGNORED_PTR_ARG, IGNORED_PTR_ARG))
            .IgnoreAllArguments();

        STRICT_EXPECTED_CALL(messaging_delivery_accepted());

        STRICT_EXPECTED_CALL(singlylinkedlist_get_head_item(IGNORED_PTR_ARG))
            .IgnoreAllArguments();

        STRICT_EXPECTED_CALL(singlylinkedlist_item_get_value(IGNORED_PTR_ARG))
            .IgnoreAllArguments();

        STRICT_EXPECTED_CALL(singlylinkedlist_get_next_item(IGNORED_PTR_ARG))
            .IgnoreAllArguments();

        STRICT_EXPECTED_CALL(gballoc_free(IGNORED_PTR_ARG))
            .IgnoreArgument(1);

        STRICT_EXPECTED_CALL(singlylinkedlist_destroy(IGNORED_PTR_ARG))
            .IgnoreAllArguments();

        STRICT_EXPECTED_CALL(gballoc_free(IGNORED_PTR_ARG))
            .IgnoreArgument(1);

        STRICT_EXPECTED_CALL(json_array_clear(IGNORED_NUM_ARG))
            .IgnoreArgument(1);
        STRICT_EXPECTED_CALL(json_value_free(IGNORED_NUM_ARG))
            .IgnoreArgument(1);

        TEST_IOTHUB_MESSAGING* test_handle = (TEST_IOTHUB_MESSAGING*)iothub_messaging_handle;
        test_handle->callback_data->feedbackMessageCallback = on_feedback_message_received;

        ///act
        onMessageReceivedCallback((void*)test_handle, TEST_MESSAGE_HANDLE);

        ///assert
        ASSERT_ARE_EQUAL(int, IOTHUB_FEEDBACK_STATUS_CODE_UNKNOWN, receivedFeedbackStatusCode);
        ASSERT_ARE_EQUAL(char_ptr, umock_c_get_expected_calls(), umock_c_get_actual_calls());

        ///cleanup
        IoTHubMessaging_LL_Close(iothub_messaging_handle);
        IoTHubMessaging_LL_Destroy(iothub_messaging_handle);
    }

    /*Tests_SRS_IOTHUBMESSAGING_12_058: [ If context is not NULL IoTHubMessaging_LL_FeedbackMessageReceived shall get the content string of the message by calling message_get_body_amqp_data_in_place ] */
    /*Tests_SRS_IOTHUBMESSAGING_12_059: [ IoTHubMessaging_LL_FeedbackMessageReceived shall parse the response JSON to IOTHUB_SERVICE_FEEDBACK_BATCH struct ] */
    /*Tests_SRS_IOTHUBMESSAGING_12_060: [ IoTHubMessaging_LL_FeedbackMessageReceived shall use the following parson APIs to parse the response string: json_parse_string, json_value_get_object, json_object_get_string, json_object_dotget_string  ] */
    /*Tests_SRS_IOTHUBMESSAGING_12_062: [ If context is not NULL IoTHubMessaging_LL_FeedbackMessageReceived shall call IOTHUB_FEEDBACK_MESSAGE_RECEIVED_CALLBACK with the received IOTHUB_SERVICE_FEEDBACK_BATCH ] */
    /*Tests_SRS_IOTHUBMESSAGING_12_078: [** IoTHubMessaging_LL_FeedbackMessageReceived shall do clean up before exits ] */
    TEST_FUNCTION(IoTHubMessaging_LL_FeedbackMessageReceived_happy_path_feedback_null)
    {
        ///arrange
        IOTHUB_MESSAGING_HANDLE iothub_messaging_handle = IoTHubMessaging_LL_Create(TEST_IOTHUB_SERVICE_CLIENT_AUTH_HANDLE);
        (void)IoTHubMessaging_LL_Open(iothub_messaging_handle, TEST_FUNC_IOTHUB_OPEN_COMPLETE_CALLBACK, (void*)1);
        (void)IoTHubMessaging_LL_SetFeedbackMessageCallback(iothub_messaging_handle, TEST_FUNC_IOTHUB_FEEDBACK_MESSAGE_RECEIVED_CALLBACK, (void*)1);

        receivedFeedbackStatusCode = IOTHUB_FEEDBACK_STATUS_CODE_SUCCESS;

        umock_c_reset_all_calls();

        STRICT_EXPECTED_CALL(message_get_body_amqp_data_in_place(IGNORED_PTR_ARG, IGNORED_NUM_ARG, &TEST_BINARY_DATA_INST))
            .IgnoreAllArguments();

        STRICT_EXPECTED_CALL(json_parse_string(IGNORED_PTR_ARG))
            .IgnoreArgument(1);

        STRICT_EXPECTED_CALL(json_value_get_array(TEST_JSON_VALUE))
            .IgnoreArgument(1);

        STRICT_EXPECTED_CALL(json_array_get_count(TEST_JSON_ARRAY))
            .SetReturn(1);

        STRICT_EXPECTED_CALL(gballoc_malloc(IGNORED_NUM_ARG))
            .IgnoreArgument(1);

        STRICT_EXPECTED_CALL(json_array_get_count(TEST_JSON_ARRAY))
            .SetReturn(1);

        STRICT_EXPECTED_CALL(singlylinkedlist_create());

        STRICT_EXPECTED_CALL(json_array_get_object(TEST_JSON_ARRAY, 0))
            .SetReturn(TEST_JSON_OBJECT);

        STRICT_EXPECTED_CALL(gballoc_malloc(IGNORED_NUM_ARG))
            .IgnoreArgument(1);

        STRICT_EXPECTED_CALL(json_object_get_string(TEST_JSON_OBJECT, TEST_FEEDBACK_RECORD_KEY_DEVICE_ID))
            .SetReturn("deviceId");
        STRICT_EXPECTED_CALL(json_object_get_string(TEST_JSON_OBJECT, TEST_FEEDBACK_RECORD_KEY_DEVICE_GENERATION_ID))
            .SetReturn("generationId");
        STRICT_EXPECTED_CALL(json_object_get_string(TEST_JSON_OBJECT, TEST_FEEDBACK_RECORD_KEY_DESCRIPTION))
            .SetReturn(NULL);
        STRICT_EXPECTED_CALL(json_object_get_string(TEST_JSON_OBJECT, TEST_FEEDBACK_RECORD_KEY_ENQUED_TIME_UTC))
            .SetReturn("time");
        STRICT_EXPECTED_CALL(json_object_get_string(TEST_JSON_OBJECT, TEST_FEEDBACK_RECORD_KEY_ORIGINAL_MESSAGE_ID))
            .SetReturn("originalMessageId");


        STRICT_EXPECTED_CALL(singlylinkedlist_add(IGNORED_PTR_ARG, IGNORED_PTR_ARG))
            .IgnoreAllArguments();

        STRICT_EXPECTED_CALL(messaging_delivery_accepted());

        STRICT_EXPECTED_CALL(singlylinkedlist_get_head_item(IGNORED_PTR_ARG))
            .IgnoreAllArguments();

        STRICT_EXPECTED_CALL(singlylinkedlist_item_get_value(IGNORED_PTR_ARG))
            .IgnoreAllArguments();

        STRICT_EXPECTED_CALL(singlylinkedlist_get_next_item(IGNORED_PTR_ARG))
            .IgnoreAllArguments();

        STRICT_EXPECTED_CALL(gballoc_free(IGNORED_PTR_ARG))
            .IgnoreArgument(1);

        STRICT_EXPECTED_CALL(singlylinkedlist_destroy(IGNORED_PTR_ARG))
            .IgnoreAllArguments();

        STRICT_EXPECTED_CALL(gballoc_free(IGNORED_PTR_ARG))
            .IgnoreArgument(1);

        STRICT_EXPECTED_CALL(json_array_clear(IGNORED_NUM_ARG))
            .IgnoreArgument(1);
        STRICT_EXPECTED_CALL(json_value_free(IGNORED_NUM_ARG))
            .IgnoreArgument(1);

        TEST_IOTHUB_MESSAGING* test_handle = (TEST_IOTHUB_MESSAGING*)iothub_messaging_handle;
        test_handle->callback_data->feedbackMessageCallback = on_feedback_message_received;

        ///act
        onMessageReceivedCallback((void*)test_handle, TEST_MESSAGE_HANDLE);

        ///assert
        ASSERT_ARE_EQUAL(int, IOTHUB_FEEDBACK_STATUS_CODE_UNKNOWN, receivedFeedbackStatusCode);
        ASSERT_ARE_EQUAL(char_ptr, umock_c_get_expected_calls(), umock_c_get_actual_calls());

        ///cleanup
        IoTHubMessaging_LL_Close(iothub_messaging_handle);
        IoTHubMessaging_LL_Destroy(iothub_messaging_handle);
    }

    /*Tests_SRS_IOTHUBMESSAGING_12_061: [ If any of the parson API fails, IoTHubMessaging_LL_FeedbackMessageReceived shall return IOTHUB_MESSAGING_INVALID_JSON ] */
    /*Tests_SRS_IOTHUBMESSAGING_12_078: [** IoTHubMessaging_LL_FeedbackMessageReceived shall do clean up before exits ] */
    TEST_FUNCTION(IoTHubMessaging_LL_FeedbackMessageReceived_non_happy_path)
    {
        ///arrange
        int umockc_result = umock_c_negative_tests_init();
        ASSERT_ARE_EQUAL(int, 0, umockc_result);

        IOTHUB_MESSAGING_HANDLE iothub_messaging_handle = IoTHubMessaging_LL_Create(TEST_IOTHUB_SERVICE_CLIENT_AUTH_HANDLE);
        (void)IoTHubMessaging_LL_Open(iothub_messaging_handle, TEST_FUNC_IOTHUB_OPEN_COMPLETE_CALLBACK, (void*)1);
        (void)IoTHubMessaging_LL_SetFeedbackMessageCallback(iothub_messaging_handle, TEST_FUNC_IOTHUB_FEEDBACK_MESSAGE_RECEIVED_CALLBACK, (void*)1);

        umock_c_reset_all_calls();

        STRICT_EXPECTED_CALL(message_get_body_amqp_data_in_place(IGNORED_PTR_ARG, IGNORED_NUM_ARG, &TEST_BINARY_DATA_INST))
            .IgnoreAllArguments();

        STRICT_EXPECTED_CALL(json_parse_string(IGNORED_PTR_ARG))
            .IgnoreArgument(1);

        STRICT_EXPECTED_CALL(json_value_get_array(TEST_JSON_VALUE))
            .IgnoreArgument(1);

        STRICT_EXPECTED_CALL(json_array_get_count(TEST_JSON_ARRAY))
            .SetReturn(1);

        STRICT_EXPECTED_CALL(gballoc_malloc(IGNORED_NUM_ARG))
            .IgnoreArgument(1);

        STRICT_EXPECTED_CALL(json_array_get_count(TEST_JSON_ARRAY))
            .SetReturn(1);

        STRICT_EXPECTED_CALL(singlylinkedlist_create());

        STRICT_EXPECTED_CALL(json_array_get_object(TEST_JSON_ARRAY, 0))
            .SetReturn(TEST_JSON_OBJECT);

        STRICT_EXPECTED_CALL(gballoc_malloc(IGNORED_NUM_ARG))
            .IgnoreArgument(1);

        STRICT_EXPECTED_CALL(json_object_get_string(TEST_JSON_OBJECT, TEST_FEEDBACK_RECORD_KEY_DEVICE_ID))
            .SetReturn("deviceId");
        STRICT_EXPECTED_CALL(json_object_get_string(TEST_JSON_OBJECT, TEST_FEEDBACK_RECORD_KEY_DEVICE_GENERATION_ID))
            .SetReturn("generationId");
        STRICT_EXPECTED_CALL(json_object_get_string(TEST_JSON_OBJECT, TEST_FEEDBACK_RECORD_KEY_DESCRIPTION))
            .SetReturn("success");
        STRICT_EXPECTED_CALL(json_object_get_string(TEST_JSON_OBJECT, TEST_FEEDBACK_RECORD_KEY_ENQUED_TIME_UTC))
            .SetReturn("time");
        STRICT_EXPECTED_CALL(json_object_get_string(TEST_JSON_OBJECT, TEST_FEEDBACK_RECORD_KEY_ORIGINAL_MESSAGE_ID))
            .SetReturn("originalMessageId");


        STRICT_EXPECTED_CALL(singlylinkedlist_add(IGNORED_PTR_ARG, IGNORED_PTR_ARG))
            .IgnoreAllArguments();

        STRICT_EXPECTED_CALL(messaging_delivery_accepted());

        umock_c_negative_tests_snapshot();

        for (size_t i = 0; i < umock_c_negative_tests_call_count(); i++)
        {
            /// arrange
            umock_c_negative_tests_reset();
            umock_c_negative_tests_fail_call(i);

            TEST_IOTHUB_MESSAGING* test_handle = (TEST_IOTHUB_MESSAGING*)iothub_messaging_handle;
            test_handle->callback_data->feedbackMessageCallback = NULL;

            if (i <= 9)
            {
                ///act
                AMQP_VALUE amqp_result = onMessageReceivedCallback((void*)iothub_messaging_handle, TEST_MESSAGE_HANDLE);

                ///assert
                if (i < 7)
                {
                    if (amqp_result != NULL)
                    {
                        ASSERT_ARE_EQUAL(int, 0, 1);
                    }
                }
            }
        }
        umock_c_negative_tests_deinit();

        ///cleanup
        IoTHubMessaging_LL_Close(iothub_messaging_handle);
        IoTHubMessaging_LL_Destroy(iothub_messaging_handle);
    }
    END_TEST_SUITE(iothub_messaging_ll_ut)<|MERGE_RESOLUTION|>--- conflicted
+++ resolved
@@ -418,7 +418,6 @@
 static void* TEST_VOID_PTR = (void*)0x5454;
 static char* TEST_CHAR_PTR = "TestString";
 static const char* TEST_CONST_CHAR_PTR = "TestConstPtrString";
-static const char* TEST_MODULE_ID = "TestModuleId";
 static TEST_SASL_PLAIN_CONFIG TEST_SASL_PLAIN_CONFIG_DATA;
 static TEST_CALLBACK TEST_CALLBACK_DATA;
 static TEST_IOTHUB_MESSAGING TEST_IOTHUB_MESSAGING_DATA;
@@ -1401,11 +1400,7 @@
         umock_c_negative_tests_deinit();
     }
 
-<<<<<<< HEAD
-    /*Tests_SRS_IOTHUBMESSAGING_12_034: [ IoTHubMessaging_LL_SendDeviceOrModule shall verify the messagingHandle, deviceId, message input parameters and if any of them are NULL then return NULL ] */
-=======
     /*Tests_SRS_IOTHUBMESSAGING_12_034: [ IoTHubMessaging_LL_Send shall verify the messagingHandle, deviceId, message input parameters and if any of them are NULL then return NULL ] */
->>>>>>> 31528600
     TEST_FUNCTION(IoTHubMessaging_LL_Send_return_IOTHUB_MESSAGING_INVALID_ARG_if_input_parameter_messagingHandle_is_NULL)
     {
         ///arrange
@@ -1417,11 +1412,7 @@
         ASSERT_ARE_EQUAL(int, IOTHUB_MESSAGING_INVALID_ARG, result);
     }
 
-<<<<<<< HEAD
-    /*Tests_SRS_IOTHUBMESSAGING_12_034: [ IoTHubMessaging_LL_SendDeviceOrModule shall verify the messagingHandle, deviceId, message input parameters and if any of them are NULL then return NULL ] */
-=======
     /*Tests_SRS_IOTHUBMESSAGING_12_034: [ IoTHubMessaging_LL_Send shall verify the messagingHandle, deviceId, message input parameters and if any of them are NULL then return NULL ] */
->>>>>>> 31528600
     TEST_FUNCTION(IoTHubMessaging_LL_Send_return_IOTHUB_MESSAGING_INVALID_ARG_if_input_parameter_deviceId_is_NULL)
     {
         ///arrange
@@ -1433,11 +1424,7 @@
         ASSERT_ARE_EQUAL(int, IOTHUB_MESSAGING_INVALID_ARG, result);
     }
 
-<<<<<<< HEAD
-    /*Tests_SRS_IOTHUBMESSAGING_12_034: [ IoTHubMessaging_LL_SendDeviceOrModule shall verify the messagingHandle, deviceId, message input parameters and if any of them are NULL then return NULL ] */
-=======
     /*Tests_SRS_IOTHUBMESSAGING_12_034: [ IoTHubMessaging_LL_Send shall verify the messagingHandle, deviceId, message input parameters and if any of them are NULL then return NULL ] */
->>>>>>> 31528600
     TEST_FUNCTION(IoTHubMessaging_LL_Send_return_IOTHUB_MESSAGING_INVALID_ARG_if_input_parameter_message_is_NULL)
     {
         ///arrange
@@ -1449,11 +1436,7 @@
         ASSERT_ARE_EQUAL(int, IOTHUB_MESSAGING_INVALID_ARG, result);
     }
 
-<<<<<<< HEAD
-    /*Tests_SRS_IOTHUBMESSAGING_12_035: [ IoTHubMessaging_LL_SendDeviceOrModule shall verify if the AMQP messaging has been established by a successfull call to _Open and if it is not then return IOTHUB_MESSAGING_ERROR ] */
-=======
     /*Tests_SRS_IOTHUBMESSAGING_12_035: [ IoTHubMessaging_LL_Send shall verify if the AMQP messaging has been established by a successfull call to _Open and if it is not then return IOTHUB_MESSAGING_ERROR ] */
->>>>>>> 31528600
     TEST_FUNCTION(IoTHubMessaging_LL_Send_return_IOTHUB_MESSAGING_ERROR_if_messaging_is_not_opened)
     {
         ///arrange
@@ -1466,21 +1449,12 @@
         ASSERT_ARE_EQUAL(int, IOTHUB_MESSAGING_ERROR, result);
     }
 
-<<<<<<< HEAD
-    /*Tests_SRS_IOTHUBMESSAGING_12_038: [ IoTHubMessaging_LL_SendDeviceOrModule shall set the uAMQP message properties to the given message properties by calling message_set_properties ] */
-    /*Tests_SRS_IOTHUBMESSAGING_12_036: [ IoTHubMessaging_LL_SendDeviceOrModule shall create a uAMQP message by calling message_create ] */
-    /*Tests_SRS_IOTHUBMESSAGING_12_037: [ IoTHubMessaging_LL_SendDeviceOrModule shall set the uAMQP message body to the given message content by calling message_add_body_amqp_data ] */
-    /*Tests_SRS_IOTHUBMESSAGING_12_038: [ IoTHubMessaging_LL_SendDeviceOrModule shall set the uAMQP message properties to the given message properties by calling message_set_properties ] */
-    /*Tests_SRS_IOTHUBMESSAGING_12_039: [ IoTHubMessaging_LL_SendDeviceOrModule shall call uAMQP messagesender_send with the created message with IoTHubMessaging_LL_SendDeviceOrModuleComplete callback by which IoTHubMessaging is notified of completition of send ] */
-    /*Tests_SRS_IOTHUBMESSAGING_12_041: [ If all uAMQP call return 0 then IoTHubMessaging_LL_SendDeviceOrModule shall return IOTHUB_MESSAGING_OK  ] */
-=======
     /*Tests_SRS_IOTHUBMESSAGING_12_038: [ IoTHubMessaging_LL_Send shall set the uAMQP message properties to the given message properties by calling message_set_properties ] */
     /*Tests_SRS_IOTHUBMESSAGING_12_036: [ IoTHubMessaging_LL_Send shall create a uAMQP message by calling message_create ] */
     /*Tests_SRS_IOTHUBMESSAGING_12_037: [ IoTHubMessaging_LL_Send shall set the uAMQP message body to the given message content by calling message_add_body_amqp_data ] */
     /*Tests_SRS_IOTHUBMESSAGING_12_038: [ IoTHubMessaging_LL_Send shall set the uAMQP message properties to the given message properties by calling message_set_properties ] */
     /*Tests_SRS_IOTHUBMESSAGING_12_039: [ IoTHubMessaging_LL_Send shall call uAMQP messagesender_send with the created message with IoTHubMessaging_LL_SendComplete callback by which IoTHubMessaging is notified of completition of send ] */
     /*Tests_SRS_IOTHUBMESSAGING_12_041: [ If all uAMQP call return 0 then IoTHubMessaging_LL_Send shall return IOTHUB_MESSAGING_OK  ] */
->>>>>>> 31528600
     /*Tests_SRS_IOTHUBMESSAGING_12_079: [** The uAMQP message properties shall be retrieved using message_get_properties ] */
     /*Tests_SRS_IOTHUBMESSAGING_12_080 : [** If UAMQP message properties were not present then a new properties container shall be created using properties_create ] */
     /*Tests_SRS_IOTHUBMESSAGING_12_081 : [** Message - id from the IOTHUB_MESSAGE shall be read using IoTHubMessage_GetMessageId ] */
@@ -1489,11 +1463,7 @@
     /*Tests_SRS_IOTHUBMESSAGING_12_084 : [** Correlation - id from the IOTHUB_MESSAGE shall be read using IoTHubMessage_GetCorrelationId ] */
     /*Tests_SRS_IOTHUBMESSAGING_12_085 : [** As correlation - id is optional field, if it is not set on the IOTHUB_MESSAGE, message_create_from_iothub_message() shall ignore it and continue normally ] */
     /*Tests_SRS_IOTHUBMESSAGING_12_086 : [** The correlation - id AMQP_VALUE shall be set on the uAMQP message using properties_set_correlation_id ] */
-<<<<<<< HEAD
-    /*Tests_SRS_IOTHUBMESSAGING_12_087 : [** IoTHubMessaging_LL_SendDeviceOrModule shall set the uAMQP message TO property to the given message properties by calling properties_set_to ] */
-=======
     /*Tests_SRS_IOTHUBMESSAGING_12_087 : [** IoTHubMessaging_LL_Send shall set the uAMQP message TO property to the given message properties by calling properties_set_to ] */
->>>>>>> 31528600
     /*Tests_SRS_IOTHUBMESSAGING_12_088 : [** The IOTHUB_MESSAGE_HANDLE properties shall be obtained by calling IoTHubMessage_Properties ] */
     /*Tests_SRS_IOTHUBMESSAGING_12_089 : [** The actual keys and values, as well as the number of properties shall be obtained by calling Map_GetInternals on the handle obtained from IoTHubMessage_Properties ] */
     /*Tests_SRS_IOTHUBMESSAGING_12_090 : [** If the number of properties is greater than 0, message_create_from_iothub_message() shall iterate through all the properties and add them to the uAMQP message ] */
@@ -1504,7 +1474,7 @@
     /*Tests_SRS_IOTHUBMESSAGING_12_095 : [** After adding the property name and value to the uAMQP property map, both AMQP_VALUE instances shall be destroyed using amqpvalue_destroy ] */
     /*Tests_SRS_IOTHUBMESSAGING_12_096 : [** If no errors occurred processing the properties, the uAMQP properties map shall be set on the uAMQP message by calling message_set_application_properties ] */
     /*Tests_SRS_IOTHUBMESSAGING_12_097 : [** If the number of properties is 0, no application properties shall be set on the uAMQP message and message_create_from_iothub_message() shall return with success ] */
-    static void IoTHubMessaging_LL_SendDeviceOrModule_happy_path(bool testing_module)
+    TEST_FUNCTION(IoTHubMessaging_LL_Send_happy_path)
     {
         ///arrange
         size_t number_of_arguments = 1;
@@ -1600,41 +1570,21 @@
         ///act
         IOTHUB_MESSAGING_RESULT result;
 
-<<<<<<< HEAD
-=======
         /* If modules are re-enabled, re-enable this code and add testing_module paramater to this function
->>>>>>> 31528600
         if (testing_module == true)
         {
             result = IoTHubMessaging_LL_SendModule(TEST_IOTHUB_MESSAGING_HANDLE, TEST_CONST_CHAR_PTR, TEST_MODULE_ID, TEST_IOTHUB_MESSAGE_HANDLE, TEST_IOTHUB_SEND_COMPLETE_CALLBACK, TEST_VOID_PTR);
         }
-<<<<<<< HEAD
-        else
-        {
-            result = IoTHubMessaging_LL_Send(TEST_IOTHUB_MESSAGING_HANDLE, TEST_CONST_CHAR_PTR, TEST_IOTHUB_MESSAGE_HANDLE, TEST_IOTHUB_SEND_COMPLETE_CALLBACK, TEST_VOID_PTR);
-        }            
-=======
         */
         result = IoTHubMessaging_LL_Send(TEST_IOTHUB_MESSAGING_HANDLE, TEST_CONST_CHAR_PTR, TEST_IOTHUB_MESSAGE_HANDLE, TEST_IOTHUB_SEND_COMPLETE_CALLBACK, TEST_VOID_PTR);
->>>>>>> 31528600
     
         ///assert
         ASSERT_ARE_EQUAL(int, IOTHUB_MESSAGING_OK, result);
         ASSERT_ARE_EQUAL(char_ptr, umock_c_get_expected_calls(), umock_c_get_actual_calls());
     }
 
-<<<<<<< HEAD
-    TEST_FUNCTION(IoTHubMessaging_LL_Send_happy_path)
-    {
-        IoTHubMessaging_LL_SendDeviceOrModule_happy_path(false);
-    }
-
-    /*Tests_SRS_IOTHUBMESSAGING_12_040: [ If any of the uAMQP call fails IoTHubMessaging_LL_SendDeviceOrModule shall return IOTHUB_MESSAGING_ERROR ] */
-    static void IoTHubMessaging_LL_SendDeviceOrModule_non_happy_path(bool testing_module)
-=======
     /*Tests_SRS_IOTHUBMESSAGING_12_040: [ If any of the uAMQP call fails IoTHubMessaging_LL_Send shall return IOTHUB_MESSAGING_ERROR ] */
     TEST_FUNCTION(IoTHubMessaging_LL_Send_non_happy_path)
->>>>>>> 31528600
     {
         ///arrange
         int umockc_result = umock_c_negative_tests_init();
@@ -1765,23 +1715,13 @@
 
                 IOTHUB_MESSAGING_RESULT result;
 
-<<<<<<< HEAD
-=======
                 /* If modules are re-enabled, re-enable this code and add testing_module paramater to this function                
->>>>>>> 31528600
                 if (testing_module == true)
                 {
                     result = IoTHubMessaging_LL_SendModule(TEST_IOTHUB_MESSAGING_HANDLE, TEST_CONST_CHAR_PTR, TEST_MODULE_ID, TEST_IOTHUB_MESSAGE_HANDLE, TEST_IOTHUB_SEND_COMPLETE_CALLBACK, TEST_VOID_PTR);
                 }
-<<<<<<< HEAD
-                else
-                {
-                    result = IoTHubMessaging_LL_Send(TEST_IOTHUB_MESSAGING_HANDLE, TEST_CONST_CHAR_PTR, TEST_IOTHUB_MESSAGE_HANDLE, TEST_IOTHUB_SEND_COMPLETE_CALLBACK, TEST_VOID_PTR);
-                }
-=======
                 */
                 result = IoTHubMessaging_LL_Send(TEST_IOTHUB_MESSAGING_HANDLE, TEST_CONST_CHAR_PTR, TEST_IOTHUB_MESSAGE_HANDLE, TEST_IOTHUB_SEND_COMPLETE_CALLBACK, TEST_VOID_PTR);
->>>>>>> 31528600
 
                 ///assert
                 ASSERT_ARE_NOT_EQUAL(IOTHUB_MESSAGING_RESULT, IOTHUB_MESSAGING_OK, result);
@@ -1791,19 +1731,10 @@
         umock_c_negative_tests_deinit();
     }
 
-<<<<<<< HEAD
-    TEST_FUNCTION(IoTHubMessaging_LL_Send_non_happy_path)
-    {
-        IoTHubMessaging_LL_SendDeviceOrModule_non_happy_path(false);
-    }
-
-    /*Tests_SRS_IOTHUBMESSAGING_12_034: [ IoTHubMessaging_LL_SendDeviceOrModule shall verify the messagingHandle, deviceId, message input parameters and if any of them are NULL then return NULL ] */
-=======
 
 #if 0
     // Module message support was removed from product.  If re-enabled, bring back in this code.
     /*Tests_SRS_IOTHUBMESSAGING_12_034: [ IoTHubMessaging_LL_Send shall verify the messagingHandle, deviceId, message input parameters and if any of them are NULL then return NULL ] */
->>>>>>> 31528600
     TEST_FUNCTION(IoTHubMessaging_LL_SendModule_return_IOTHUB_MESSAGING_INVALID_ARG_if_input_parameter_messagingHandle_is_NULL)
     {
         ///arrange
@@ -1815,11 +1746,7 @@
         ASSERT_ARE_EQUAL(int, IOTHUB_MESSAGING_INVALID_ARG, result);
     }
 
-<<<<<<< HEAD
-    /*Tests_SRS_IOTHUBMESSAGING_12_034: [ IoTHubMessaging_LL_SendDeviceOrModule shall verify the messagingHandle, deviceId, message input parameters and if any of them are NULL then return NULL ] */
-=======
     /*Tests_SRS_IOTHUBMESSAGING_12_034: [ IoTHubMessaging_LL_Send shall verify the messagingHandle, deviceId, message input parameters and if any of them are NULL then return NULL ] */
->>>>>>> 31528600
     TEST_FUNCTION(IoTHubMessaging_LL_SendModule_return_IOTHUB_MESSAGING_INVALID_ARG_if_input_parameter_deviceId_is_NULL)
     {
         ///arrange
@@ -1831,11 +1758,7 @@
         ASSERT_ARE_EQUAL(int, IOTHUB_MESSAGING_INVALID_ARG, result);
     }
 
-<<<<<<< HEAD
-    /*Tests_SRS_IOTHUBMESSAGING_12_034: [ IoTHubMessaging_LL_SendDeviceOrModule shall verify the messagingHandle, deviceId, message input parameters and if any of them are NULL then return NULL ] */
-=======
     /*Tests_SRS_IOTHUBMESSAGING_12_034: [ IoTHubMessaging_LL_Send shall verify the messagingHandle, deviceId, message input parameters and if any of them are NULL then return NULL ] */
->>>>>>> 31528600
     TEST_FUNCTION(IoTHubMessaging_LL_SendModule_return_IOTHUB_MESSAGING_INVALID_ARG_if_input_parameter_moduleId_is_NULL)
     {
         ///arrange
@@ -1848,11 +1771,7 @@
     }
 
 
-<<<<<<< HEAD
-    /*Tests_SRS_IOTHUBMESSAGING_12_034: [ IoTHubMessaging_LL_SendDeviceOrModule shall verify the messagingHandle, deviceId, message input parameters and if any of them are NULL then return NULL ] */
-=======
     /*Tests_SRS_IOTHUBMESSAGING_12_034: [ IoTHubMessaging_LL_Send shall verify the messagingHandle, deviceId, message input parameters and if any of them are NULL then return NULL ] */
->>>>>>> 31528600
     TEST_FUNCTION(IoTHubMessaging_LL_SendModule_return_IOTHUB_MESSAGING_INVALID_ARG_if_input_parameter_message_is_NULL)
     {
         ///arrange
@@ -1864,11 +1783,7 @@
         ASSERT_ARE_EQUAL(int, IOTHUB_MESSAGING_INVALID_ARG, result);
     }
 
-<<<<<<< HEAD
-    /*Tests_SRS_IOTHUBMESSAGING_12_035: [ IoTHubMessaging_LL_SendDeviceOrModule shall verify if the AMQP messaging has been established by a successfull call to _Open and if it is not then return IOTHUB_MESSAGING_ERROR ] */
-=======
     /*Tests_SRS_IOTHUBMESSAGING_12_035: [ IoTHubMessaging_LL_Send shall verify if the AMQP messaging has been established by a successfull call to _Open and if it is not then return IOTHUB_MESSAGING_ERROR ] */
->>>>>>> 31528600
     TEST_FUNCTION(IoTHubMessaging_LL_SendModule_return_IOTHUB_MESSAGING_ERROR_if_messaging_is_not_opened)
     {
         ///arrange
@@ -1883,23 +1798,14 @@
 
     TEST_FUNCTION(IoTHubMessaging_LL_SendModule_happy_path)
     {
-<<<<<<< HEAD
-        IoTHubMessaging_LL_SendDeviceOrModule_happy_path(true);
-=======
         IoTHubMessaging_LL_Send_happy_path(true);
->>>>>>> 31528600
     }
 
     TEST_FUNCTION(IoTHubMessaging_LL_SendModule_non_happy_path)
     {
-<<<<<<< HEAD
-        IoTHubMessaging_LL_SendDeviceOrModule_non_happy_path(true);
-    }
-=======
         IoTHubMessaging_LL_Send_non_happy_path(true);
     }
 #endif
->>>>>>> 31528600
 
     /*Tests_SRS_IOTHUBMESSAGING_12_042: [ IoTHubMessaging_LL_SetCallbacks shall verify the messagingHandle input parameter and if it is NULL then return NULL ] */
     TEST_FUNCTION(IoTHubMessaging_LL_SetFeedbackMessageCallback_return_IOTHUB_MESSAGING_INVALID_ARG_if_input_parameter_messagingHandle_is_NULL)
@@ -2187,32 +2093,18 @@
 
     /*Tests_SRS_IOTHUBMESSAGING_12_056: [ If context is NULL IoTHubMessaging_LL_SendMessageComplete shall return ] */
     /*Tests_SRS_IOTHUBMESSAGING_12_055: [ If context is not NULL and IoTHubMessaging_LL_SendMessageComplete shall call user callback with user context and messaging result ] */
-<<<<<<< HEAD
-    static void IoTHubMessaging_LL_SendMessageCompleteDeviceOrModule_call_to_user_callback(bool testing_module)
-=======
     TEST_FUNCTION(IoTHubMessaging_LL_SendMessageCompleteDevice_call_to_user_callback)
->>>>>>> 31528600
     {
         ///arrange
         IOTHUB_MESSAGING_HANDLE iothub_messaging_handle = IoTHubMessaging_LL_Create(TEST_IOTHUB_SERVICE_CLIENT_AUTH_HANDLE);
         (void)IoTHubMessaging_LL_Open(iothub_messaging_handle, TEST_FUNC_IOTHUB_OPEN_COMPLETE_CALLBACK, (void*)1);
-<<<<<<< HEAD
-=======
         /* If modules are re-enabled, re-enable this code and add testing_module paramater to this function                
->>>>>>> 31528600
         if (testing_module == true)
         {
             (void)IoTHubMessaging_LL_SendModule(iothub_messaging_handle, TEST_DEVICE_ID, TEST_MODULE_ID, TEST_IOTHUB_MESSAGE_HANDLE, TEST_FUNC_IOTHUB_SEND_COMPLETE_CALLBACK, (void*)1);
         }
-<<<<<<< HEAD
-        else
-        {
-            (void)IoTHubMessaging_LL_Send(iothub_messaging_handle, TEST_DEVICE_ID, TEST_IOTHUB_MESSAGE_HANDLE, TEST_FUNC_IOTHUB_SEND_COMPLETE_CALLBACK, (void*)1);
-        }
-=======
         */
         (void)IoTHubMessaging_LL_Send(iothub_messaging_handle, TEST_DEVICE_ID, TEST_IOTHUB_MESSAGE_HANDLE, TEST_FUNC_IOTHUB_SEND_COMPLETE_CALLBACK, (void*)1);
->>>>>>> 31528600
 
         umock_c_reset_all_calls();
 
@@ -2232,17 +2124,6 @@
         IoTHubMessaging_LL_Destroy(iothub_messaging_handle);
     }
 
-<<<<<<< HEAD
-    TEST_FUNCTION(IoTHubMessaging_LL_SendMessageComplete_call_to_user_callback)
-    {
-        IoTHubMessaging_LL_SendMessageCompleteDeviceOrModule_call_to_user_callback(false);
-    }
-
-    TEST_FUNCTION(IoTHubMessaging_LL_SendModuleMessageComplete_call_to_user_callback)
-    {
-        IoTHubMessaging_LL_SendMessageCompleteDeviceOrModule_call_to_user_callback(true);
-    }
-=======
 #if 0
     // Modules message sending not available
     TEST_FUNCTION(IoTHubMessaging_LL_SendModuleMessageComplete_call_to_user_callback)
@@ -2250,7 +2131,6 @@
         IoTHubMessaging_LL_SendMessageCompleteDevice_call_to_user_callback(true);
     }
 #endif
->>>>>>> 31528600
 
     /*Tests_SRS_IOTHUBMESSAGING_12_057: [ If context is NULL IoTHubMessaging_LL_FeedbackMessageReceived shall do nothing and return delivery_accepted ] */
     TEST_FUNCTION(IoTHubMessaging_LL_FeedbackMessageReceived_context_is_null)
