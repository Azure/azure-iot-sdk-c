// Copyright (c) Microsoft. All rights reserved.
// Licensed under the MIT license. See LICENSE file in the project root for full license information.

#include <stdlib.h>
#ifdef _CRTDBG_MAP_ALLOC
#include <crtdbg.h>
#endif

#include "testrunnerswitcher.h"
#include "umock_c.h"
#include "umocktypes_charptr.h"
#include "umock_c_negative_tests.h"
#include "umocktypes_stdint.h"

#define ENABLE_MOCKS
#include "azure_c_shared_utility/strings.h"
#include "azure_c_shared_utility/list.h"
#include "parson.h"
#include "azure_c_shared_utility/crt_abstractions.h"
#include "azure_c_shared_utility/xlogging.h"
#include "azure_c_shared_utility/tlsio.h"
#include "azure_c_shared_utility/platform.h"
#include "azure_c_shared_utility/sastoken.h"
#include "azure_c_shared_utility/xio.h"

#include "azure_uamqp_c/connection.h"
#include "azure_uamqp_c/message_receiver.h"
#include "azure_uamqp_c/message_sender.h"
#include "azure_uamqp_c/messaging.h"
#include "azure_uamqp_c/sasl_mechanism.h"
#include "azure_uamqp_c/saslclientio.h"
#include "azure_uamqp_c/sasl_plain.h"
#include "azure_uamqp_c/cbs.h"
#include "azure_uamqp_c/amqp_definitions.h"

#include "iothub_message.h"

#include "iothub_messaging_ll.h"

TEST_DEFINE_ENUM_TYPE(IOTHUB_MESSAGING_RESULT, IOTHUB_MESSAGING_RESULT_VALUES);
IMPLEMENT_UMOCK_C_ENUM_TYPE(IOTHUB_MESSAGING_RESULT, IOTHUB_MESSAGING_RESULT_VALUES);

MOCKABLE_FUNCTION(, JSON_Array*, json_array_get_array, const JSON_Array*, array, size_t, index);
MOCKABLE_FUNCTION(, JSON_Value*, json_parse_string, const char *, string);
MOCKABLE_FUNCTION(, const char*, json_object_get_string, const JSON_Object *, object, const char *, name);
MOCKABLE_FUNCTION(, JSON_Object*, json_array_get_object, const JSON_Array*, array, size_t, index);
MOCKABLE_FUNCTION(, JSON_Array*, json_value_get_array, const JSON_Value*, value);
MOCKABLE_FUNCTION(, size_t, json_array_get_count, const JSON_Array*, array);
MOCKABLE_FUNCTION(, JSON_Status, json_array_clear, JSON_Array*, array);
MOCKABLE_FUNCTION(, JSON_Status, json_object_clear, JSON_Object*, object);
MOCKABLE_FUNCTION(, void, json_value_free, JSON_Value *, value);
MOCKABLE_FUNCTION(, void, TEST_FUNC_IOTHUB_OPEN_COMPLETE_CALLBACK, void*, context);
MOCKABLE_FUNCTION(, void, TEST_FUNC_IOTHUB_SEND_COMPLETE_CALLBACK, void*, context, IOTHUB_MESSAGING_RESULT, messagingResult);
MOCKABLE_FUNCTION(, void, TEST_FUNC_IOTHUB_FEEDBACK_MESSAGE_RECEIVED_CALLBACK, void*, context, IOTHUB_SERVICE_FEEDBACK_BATCH*, feedbackBatch);
#undef ENABLE_MOCKS

static TEST_MUTEX_HANDLE g_testByTest;
static TEST_MUTEX_HANDLE g_dllByDll;

static STRING_HANDLE TEST_STRING_HANDLE = (STRING_HANDLE)0x4242;

STRING_HANDLE my_STRING_construct(const char* psz)
{
    (void)psz;
    return (STRING_HANDLE)malloc(1);
}

void my_STRING_delete(STRING_HANDLE handle)
{
    free(handle);
}

static void* my_gballoc_malloc(size_t size)
{
    return (void*)malloc(size);
}

static void my_gballoc_free(void* ptr)
{
    if (ptr != NULL)
    {
        free(ptr);
    }
}

static int my_mallocAndStrcpy_s(char** destination, const char* source)
{
    char* p = (char*)malloc(2);
    p[0] = source[0];
    p[1] = '\0';
    *destination = p;
    return 0;
}

typedef struct LIST_ITEM_INSTANCE_TAG
{
    const void* item;
    void* next;
} LIST_ITEM_INSTANCE;

typedef struct LIST_INSTANCE_TAG
{
    LIST_ITEM_INSTANCE* head;
} LIST_INSTANCE;

static LIST_HANDLE my_list_create(void)
{
    LIST_INSTANCE* result;

    result = (LIST_INSTANCE*)malloc(sizeof(LIST_INSTANCE));
    if (result != NULL)
    {
        result->head = NULL;
    }

    return result;
}

static void my_list_destroy(LIST_HANDLE list)
{
    if (list != NULL)
    {
        LIST_INSTANCE* list_instance = (LIST_INSTANCE*)list;

        while (list_instance->head != NULL)
        {
            LIST_ITEM_INSTANCE* current_item = list_instance->head;
            list_instance->head = (LIST_ITEM_INSTANCE*)current_item->next;
            free(current_item);
        }

        free(list_instance);
    }
}

static LIST_ITEM_HANDLE my_list_add(LIST_HANDLE list, const void* item)
{
    LIST_ITEM_INSTANCE* result;

    if ((list == NULL) ||
        (item == NULL))
    {
        result = NULL;
    }
    else
    {
        LIST_INSTANCE* list_instance = (LIST_INSTANCE*)list;
        result = (LIST_ITEM_INSTANCE*)malloc(sizeof(LIST_ITEM_INSTANCE));

        if (result == NULL)
        {
            result = NULL;
        }
        else
        {
            result->next = NULL;
            result->item = item;

            if (list_instance->head == NULL)
            {
                list_instance->head = result;
            }
            else
            {
                LIST_ITEM_INSTANCE* current = list_instance->head;
                while (current->next != NULL)
                {
                    current = (LIST_ITEM_INSTANCE*)current->next;
                }

                current->next = result;
            }
        }
    }

    return result;
}

static LIST_ITEM_HANDLE my_list_get_head_item(LIST_HANDLE list)
{
    LIST_ITEM_HANDLE result;

    if (list == NULL)
    {
        result = NULL;
    }
    else
    {
        LIST_INSTANCE* list_instance = (LIST_INSTANCE*)list;

        result = list_instance->head;
    }

    return result;
}

static LIST_ITEM_HANDLE my_list_get_next_item(LIST_ITEM_HANDLE item_handle)
{
    LIST_ITEM_HANDLE result;

    if (item_handle == NULL)
    {
        result = NULL;
    }
    else
    {
        result = (LIST_ITEM_HANDLE)((LIST_ITEM_INSTANCE*)item_handle)->next;
    }

    return result;
}

static const void* my_list_item_get_value(LIST_ITEM_HANDLE item_handle)
{
    const void* result;

    if (item_handle == NULL)
    {
        result = NULL;
    }
    else
    {
        result = ((LIST_ITEM_INSTANCE*)item_handle)->item;
    }

    return result;
}

static int my_message_get_body_amqp_data(MESSAGE_HANDLE message, size_t index, BINARY_DATA* binary_data)
{
    (void)index, message;
    binary_data->bytes = NULL;
    binary_data->length = 1;
    return 0;
}

static STRING_HANDLE my_SASToken_Create(STRING_HANDLE key, STRING_HANDLE scope, STRING_HANDLE keyName, size_t expiry)
{
    (void)key, scope, keyName, expiry;
    return my_STRING_construct("sas");
}

static ON_MESSAGE_SENDER_STATE_CHANGED onMessageSenderStateChangedCallback;
static MESSAGE_SENDER_HANDLE messagesender_create_return = NULL;

MESSAGE_SENDER_HANDLE my_messagesender_create(LINK_HANDLE link, ON_MESSAGE_SENDER_STATE_CHANGED on_message_sender_state_changed, void* context)
{
    (void)link, context;
    onMessageSenderStateChangedCallback = on_message_sender_state_changed;
    messagesender_create_return = (MESSAGE_SENDER_HANDLE)malloc(sizeof(MESSAGE_SENDER_HANDLE));
    memset(messagesender_create_return, 0, sizeof(MESSAGE_SENDER_HANDLE));
    return (MESSAGE_SENDER_HANDLE)messagesender_create_return;
}

void my_messagesender_destroy(MESSAGE_SENDER_HANDLE message_sender)
{
    if (message_sender != NULL)
    {
        free(message_sender);
    }
}

static MESSAGE_RECEIVER_HANDLE TEST_MESSAGE_RECEIVER_HANDLE = (MESSAGE_RECEIVER_HANDLE)0x5151;
static ON_MESSAGE_RECEIVER_STATE_CHANGED onMessageReceiverStateChangedCallback;
static MESSAGE_RECEIVER_HANDLE messagereceiver_create_return = NULL;

MESSAGE_RECEIVER_HANDLE my_messagereceiver_create(LINK_HANDLE link, ON_MESSAGE_RECEIVER_STATE_CHANGED on_message_receiver_state_changed, void* context)
{
    (void)link, context;
    onMessageReceiverStateChangedCallback = on_message_receiver_state_changed;
    messagereceiver_create_return = (MESSAGE_RECEIVER_HANDLE)malloc(sizeof(MESSAGE_RECEIVER_HANDLE));
    memset(messagereceiver_create_return, 0, sizeof(MESSAGE_RECEIVER_HANDLE));
    return (MESSAGE_RECEIVER_HANDLE)messagereceiver_create_return;
}

void my_messagereceiver_destroy(MESSAGE_RECEIVER_HANDLE message_receiver)
{
    if (message_receiver != NULL)
    {
        free(message_receiver);
    }
}

static ON_MESSAGE_SEND_COMPLETE onMessageSendCompleteCallback;
static int my_messagesender_send(MESSAGE_SENDER_HANDLE message_sender, MESSAGE_HANDLE message, ON_MESSAGE_SEND_COMPLETE on_message_send_complete, void* callback_context)
{
    (void)message, message_sender, callback_context;
    onMessageSendCompleteCallback = on_message_send_complete;
    return 0;
}

static ON_MESSAGE_RECEIVED onMessageReceivedCallback;
static int my_messagereceiver_open(MESSAGE_RECEIVER_HANDLE message_receiver, ON_MESSAGE_RECEIVED on_message_received, const void* callback_context)
{
    (void)message_receiver, callback_context;
    onMessageReceivedCallback = on_message_received;
    return 0;
}

static IOTHUB_FEEDBACK_MESSAGE_RECEIVED_CALLBACK on_feedback_message_received;

static IOTHUB_FEEDBACK_STATUS_CODE receivedFeedbackStatusCode = IOTHUB_FEEDBACK_STATUS_CODE_UNKNOWN;
void f_on_feedback_message_received(void* context, IOTHUB_SERVICE_FEEDBACK_BATCH* feedbackBatch)
{
    (void)context;
    LIST_ITEM_HANDLE feedbackRecord = my_list_get_head_item(feedbackBatch->feedbackRecordList);
    while (feedbackRecord != NULL)
    {
        IOTHUB_SERVICE_FEEDBACK_RECORD* feedback = (IOTHUB_SERVICE_FEEDBACK_RECORD*)my_list_item_get_value(feedbackRecord);
        receivedFeedbackStatusCode = feedback->statusCode;
        feedbackRecord = my_list_get_next_item(feedbackRecord);
    }
}

#define ENABLE_MOCKS
#include "azure_c_shared_utility/gballoc.h"
#undef ENABLE_MOCKS

static const char* TEST_DEVICE_ID = "theDeviceId";
static const char* TEST_PRIMARYKEY = "thePrimaryKey";
static const char* TEST_SECONDARYKEY = "theSecondaryKey";
static const char* TEST_GENERATIONID = "theGenerationId";
static const char* TEST_ETAG = "theEtag";

static char* TEST_HOSTNAME = "theHostName";
static char* TEST_IOTHUBNAME = "theIotHubName";
static char* TEST_IOTHUBSUFFIX = "theIotHubSuffix";
static char* TEST_SHAREDACCESSKEY = "theSharedAccessKey";
static char* TEST_SHAREDACCESSKEYNAME = "theSharedAccessKeyName";

static int TEST_ISOPENED = false;

static const char* TEST_FEEDBACK_RECORD_KEY_DEVICE_ID = "deviceId";
static const char* TEST_FEEDBACK_RECORD_KEY_DEVICE_GENERATION_ID = "deviceGenerationId";
static const char* TEST_FEEDBACK_RECORD_KEY_DESCRIPTION = "description";
static const char* TEST_FEEDBACK_RECORD_KEY_ENQUED_TIME_UTC = "enqueuedTimeUtc";

DEFINE_ENUM_STRINGS(UMOCK_C_ERROR_CODE, UMOCK_C_ERROR_CODE_VALUES)

static void on_umock_c_error(UMOCK_C_ERROR_CODE error_code)
{
    char temp_str[256];
    (void)snprintf(temp_str, sizeof(temp_str), "umock_c reported error :%s", ENUM_TO_STRING(UMOCK_C_ERROR_CODE, error_code));
    ASSERT_FAIL(temp_str);
}

static IOTHUB_SERVICE_CLIENT_AUTH TEST_IOTHUB_SERVICE_CLIENT_AUTH;
static IOTHUB_SERVICE_CLIENT_AUTH_HANDLE TEST_IOTHUB_SERVICE_CLIENT_AUTH_HANDLE = &TEST_IOTHUB_SERVICE_CLIENT_AUTH;

typedef struct TEST_SASL_PLAIN_CONFIG_TAG
{
    const char* authcid;
    const char* passwd;
    const char* authzid;
} TEST_SASL_PLAIN_CONFIG;

typedef struct TEST_CALLBACK_TAG
{
    IOTHUB_OPEN_COMPLETE_CALLBACK openCompleteCompleteCallback;
    IOTHUB_SEND_COMPLETE_CALLBACK sendCompleteCallback;
    IOTHUB_FEEDBACK_MESSAGE_RECEIVED_CALLBACK feedbackMessageCallback;
    void* openUserContext;
    void* sendUserContext;
    void* feedbackUserContext;
} TEST_CALLBACK;

typedef struct TEST_IOTHUB_MESSAGING_TAG
{
    int isOpened;
    char* hostname;
    char* iothubName;
    char* iothubSuffix;
    char* sharedAccessKey;
    char* keyName;

    MESSAGE_SENDER_HANDLE message_sender;
    MESSAGE_RECEIVER_HANDLE message_receiver;
    CONNECTION_HANDLE connection;
    SESSION_HANDLE session;
    LINK_HANDLE sender_link;
    LINK_HANDLE receiver_link;
    SASL_MECHANISM_HANDLE sasl_mechanism_handle;
    TEST_SASL_PLAIN_CONFIG sasl_plain_config;
    XIO_HANDLE tls_io;
    XIO_HANDLE sasl_io;

    MESSAGE_SENDER_STATE message_sender_state;
    MESSAGE_RECEIVER_STATE message_receiver_state;

    TEST_CALLBACK* callback_data;
} TEST_IOTHUB_MESSAGING;

static void* TEST_VOID_PTR = (void*)0x5454;
static char* TEST_CHAR_PTR = "TestString";
static const char* TEST_CONST_CHAR_PTR = "TestConstPtrString";
static TEST_SASL_PLAIN_CONFIG TEST_SASL_PLAIN_CONFIG_DATA;
static TEST_CALLBACK TEST_CALLBACK_DATA;
static TEST_IOTHUB_MESSAGING TEST_IOTHUB_MESSAGING_DATA;
static IOTHUB_MESSAGE_HANDLE TEST_IOTHUB_MESSAGE_HANDLE = (IOTHUB_MESSAGE_HANDLE)0x5252;
static IOTHUB_MESSAGING_HANDLE TEST_IOTHUB_MESSAGING_HANDLE = (IOTHUB_MESSAGING_HANDLE)&TEST_IOTHUB_MESSAGING_DATA;
static SASL_MECHANISM_INTERFACE_DESCRIPTION* TEST_SASL_MECHANISM_INTERFACE_DESCRIPTION = (SASL_MECHANISM_INTERFACE_DESCRIPTION*)0x4242;
static SASL_MECHANISM_HANDLE TEST_SASL_MECHANISM_HANDLE = (SASL_MECHANISM_HANDLE)0x4343;
static const IO_INTERFACE_DESCRIPTION* TEST_IO_INTERFACE_DESCRIPTION = (const IO_INTERFACE_DESCRIPTION*)0x4444;
static XIO_HANDLE TEST_XIO_HANDLE = (XIO_HANDLE)0x4545;
static CONNECTION_HANDLE TEST_CONNECTION_HANDLE = (CONNECTION_HANDLE)0x4646;
static SESSION_HANDLE TEST_SESSION_HANDLE = (SESSION_HANDLE)0x4747;
static AMQP_VALUE TEST_AMQP_VALUE = (AMQP_VALUE)0x4848;
static AMQP_VALUE TEST_AMQP_VALUE_NULL = (AMQP_VALUE)NULL;
static LINK_HANDLE TEST_LINK_HANDLE = (LINK_HANDLE)0x4949;
static IOTHUB_SEND_COMPLETE_CALLBACK TEST_IOTHUB_SEND_COMPLETE_CALLBACK = (IOTHUB_SEND_COMPLETE_CALLBACK)0x5353;
static BINARY_DATA TEST_BINARY_DATA_INST;
static PROPERTIES_HANDLE TEST_PROPERTIES_HANDLE = (PROPERTIES_HANDLE)0x5656;
static MESSAGE_HANDLE TEST_MESSAGE_HANDLE = (MESSAGE_HANDLE)0x5858;
static IOTHUB_OPEN_COMPLETE_CALLBACK TEST_IOTHUB_OPEN_COMPLETE_CALLBACK;
static IOTHUB_FEEDBACK_MESSAGE_RECEIVED_CALLBACK TEST_IOTHUB_FEEDBACK_MESSAGE_RECEIVED_CALLBACK = (IOTHUB_FEEDBACK_MESSAGE_RECEIVED_CALLBACK)0x6060;
static MESSAGE_SENDER_STATE TEST_MESSAGE_SENDER_STATE = (MESSAGE_SENDER_STATE)0x6161;
static IOTHUB_MESSAGING_RESULT TEST_IOTHUB_MESSAGING_RESULT = (IOTHUB_MESSAGING_RESULT)0x6767;
static JSON_Value* TEST_JSON_VALUE = (JSON_Value*)0x5050;
static JSON_Object* TEST_JSON_OBJECT = (JSON_Object*)0x5151;
static JSON_Array* TEST_JSON_ARRAY = (JSON_Array*)0x5252;
static JSON_Status TEST_JSON_STATUS = 0;

BEGIN_TEST_SUITE(iothub_messaging_ll_ut)

    TEST_SUITE_INITIALIZE(TestClassInitialize)
    {
        on_feedback_message_received = f_on_feedback_message_received;

        TEST_IOTHUB_MESSAGING_DATA.callback_data = &TEST_CALLBACK_DATA;
        TEST_IOTHUB_MESSAGING_DATA.sasl_plain_config.authcid = NULL;
        TEST_IOTHUB_MESSAGING_DATA.sasl_plain_config.passwd = NULL;
        TEST_IOTHUB_MESSAGING_DATA.sasl_plain_config.authzid = NULL;
        TEST_IOTHUB_MESSAGING_DATA.connection = TEST_CONNECTION_HANDLE;

        TEST_INITIALIZE_MEMORY_DEBUG(g_dllByDll);
        g_testByTest = TEST_MUTEX_CREATE();
        ASSERT_IS_NOT_NULL(g_testByTest);

        umock_c_init(on_umock_c_error);

        int result = umocktypes_charptr_register_types();
        ASSERT_ARE_EQUAL(int, 0, result);
        result = umocktypes_stdint_register_types();
        ASSERT_ARE_EQUAL(int, 0, result);

        REGISTER_UMOCK_ALIAS_TYPE(STRING_HANDLE, void*);
        REGISTER_UMOCK_ALIAS_TYPE(AMQP_VALUE, void*);
        REGISTER_UMOCK_ALIAS_TYPE(SESSION_HANDLE, void*);
        REGISTER_UMOCK_ALIAS_TYPE(XIO_HANDLE, void*);
        REGISTER_UMOCK_ALIAS_TYPE(CONNECTION_HANDLE, void*);
        REGISTER_UMOCK_ALIAS_TYPE(LINK_HANDLE, void*);
        REGISTER_UMOCK_ALIAS_TYPE(MESSAGE_SENDER_HANDLE, void*);
        REGISTER_UMOCK_ALIAS_TYPE(MESSAGE_RECEIVER_HANDLE, void*);
        REGISTER_UMOCK_ALIAS_TYPE(LOGGER_LOG, void*);
        REGISTER_UMOCK_ALIAS_TYPE(ON_LINK_ATTACHED, void*);
        REGISTER_UMOCK_ALIAS_TYPE(ON_MESSAGE_SENDER_STATE_CHANGED, void*);
        REGISTER_UMOCK_ALIAS_TYPE(ON_MESSAGE_RECEIVER_STATE_CHANGED, void*);
        REGISTER_UMOCK_ALIAS_TYPE(ON_MESSAGE_RECEIVED, void*);
        REGISTER_UMOCK_ALIAS_TYPE(ON_NEW_ENDPOINT, void*);
        REGISTER_UMOCK_ALIAS_TYPE(sender_settle_mode, int);
        REGISTER_UMOCK_ALIAS_TYPE(role, int);
        REGISTER_UMOCK_ALIAS_TYPE(IOTHUB_MESSAGE_HANDLE, void*);
        REGISTER_UMOCK_ALIAS_TYPE(MESSAGE_HANDLE, void*);
        REGISTER_UMOCK_ALIAS_TYPE(PROPERTIES_HANDLE, void*);
        REGISTER_UMOCK_ALIAS_TYPE(ON_MESSAGE_SEND_COMPLETE, void*);
        REGISTER_UMOCK_ALIAS_TYPE(BINARY_DATA, void*);
        REGISTER_UMOCK_ALIAS_TYPE(SASL_MECHANISM_HANDLE, void*);
        REGISTER_UMOCK_ALIAS_TYPE(IOTHUB_MESSAGING_RESULT, void*);
        REGISTER_UMOCK_ALIAS_TYPE(JSON_Value, void*);
        REGISTER_UMOCK_ALIAS_TYPE(JSON_Object, void*);
        REGISTER_UMOCK_ALIAS_TYPE(JSON_Status, int);
        REGISTER_UMOCK_ALIAS_TYPE(LIST_HANDLE, void*);
        REGISTER_UMOCK_ALIAS_TYPE(LIST_ITEM_HANDLE, void*);
        REGISTER_UMOCK_ALIAS_TYPE(receiver_settle_mode, uint8_t);
<<<<<<< HEAD
        
=======
>>>>>>> 3a1d55ef

        REGISTER_GLOBAL_MOCK_HOOK(STRING_construct, my_STRING_construct);
        REGISTER_GLOBAL_MOCK_FAIL_RETURN(STRING_construct, NULL);

        REGISTER_GLOBAL_MOCK_HOOK(STRING_delete, my_STRING_delete);

        REGISTER_GLOBAL_MOCK_HOOK(gballoc_malloc, my_gballoc_malloc);
        REGISTER_GLOBAL_MOCK_FAIL_RETURN(gballoc_malloc, NULL);

        REGISTER_GLOBAL_MOCK_HOOK(gballoc_free, my_gballoc_free);

        REGISTER_GLOBAL_MOCK_HOOK(mallocAndStrcpy_s, my_mallocAndStrcpy_s);
        REGISTER_GLOBAL_MOCK_FAIL_RETURN(mallocAndStrcpy_s, 42);

        REGISTER_GLOBAL_MOCK_HOOK(SASToken_Create, my_SASToken_Create);
        REGISTER_GLOBAL_MOCK_FAIL_RETURN(SASToken_Create, NULL);

        REGISTER_GLOBAL_MOCK_RETURN(saslplain_get_interface, TEST_SASL_MECHANISM_INTERFACE_DESCRIPTION);
        REGISTER_GLOBAL_MOCK_FAIL_RETURN(saslplain_get_interface, NULL);

        REGISTER_GLOBAL_MOCK_RETURN(saslmechanism_create, TEST_SASL_MECHANISM_HANDLE);
        REGISTER_GLOBAL_MOCK_FAIL_RETURN(saslmechanism_create, NULL);

        REGISTER_GLOBAL_MOCK_RETURN(platform_get_default_tlsio, TEST_IO_INTERFACE_DESCRIPTION);
        REGISTER_GLOBAL_MOCK_FAIL_RETURN(platform_get_default_tlsio, NULL);

        REGISTER_GLOBAL_MOCK_RETURN(xio_create, TEST_XIO_HANDLE);
        REGISTER_GLOBAL_MOCK_FAIL_RETURN(xio_create, NULL);

        REGISTER_GLOBAL_MOCK_RETURN(saslclientio_get_interface_description, TEST_IO_INTERFACE_DESCRIPTION);
        REGISTER_GLOBAL_MOCK_FAIL_RETURN(saslclientio_get_interface_description, NULL);

        REGISTER_GLOBAL_MOCK_RETURN(connection_create, TEST_CONNECTION_HANDLE);
        REGISTER_GLOBAL_MOCK_FAIL_RETURN(connection_create, NULL);

        REGISTER_GLOBAL_MOCK_RETURN(session_create, TEST_SESSION_HANDLE);
        REGISTER_GLOBAL_MOCK_FAIL_RETURN(session_create, NULL);

        REGISTER_GLOBAL_MOCK_RETURN(session_set_incoming_window, 0);
        REGISTER_GLOBAL_MOCK_FAIL_RETURN(session_set_incoming_window, 1);

        REGISTER_GLOBAL_MOCK_RETURN(session_set_outgoing_window, 0);
        REGISTER_GLOBAL_MOCK_FAIL_RETURN(session_set_outgoing_window, 1);

        REGISTER_GLOBAL_MOCK_RETURN(messaging_create_source, TEST_AMQP_VALUE);
        REGISTER_GLOBAL_MOCK_FAIL_RETURN(messaging_create_source, NULL);

        REGISTER_GLOBAL_MOCK_RETURN(messaging_create_target, TEST_AMQP_VALUE);
        REGISTER_GLOBAL_MOCK_FAIL_RETURN(messaging_create_target, NULL);

        REGISTER_GLOBAL_MOCK_RETURN(link_create, TEST_LINK_HANDLE);
        REGISTER_GLOBAL_MOCK_FAIL_RETURN(link_create, NULL);

        REGISTER_GLOBAL_MOCK_RETURN(link_set_snd_settle_mode, 0);
        REGISTER_GLOBAL_MOCK_FAIL_RETURN(link_set_snd_settle_mode, 1);

        REGISTER_GLOBAL_MOCK_RETURN(link_set_max_message_size, 0);
        REGISTER_GLOBAL_MOCK_FAIL_RETURN(link_set_max_message_size, 1);

        REGISTER_GLOBAL_MOCK_HOOK(messagesender_create, my_messagesender_create);
        REGISTER_GLOBAL_MOCK_FAIL_RETURN(messagesender_create, NULL);
        REGISTER_GLOBAL_MOCK_HOOK(messagesender_destroy, my_messagesender_destroy);

        REGISTER_GLOBAL_MOCK_RETURN(messagesender_open, 0);
        REGISTER_GLOBAL_MOCK_FAIL_RETURN(messagesender_open, 1);

        REGISTER_GLOBAL_MOCK_RETURN(messaging_create_source, TEST_AMQP_VALUE);
        REGISTER_GLOBAL_MOCK_FAIL_RETURN(messaging_create_source, NULL);

        REGISTER_GLOBAL_MOCK_RETURN(messaging_create_target, TEST_AMQP_VALUE);
        REGISTER_GLOBAL_MOCK_FAIL_RETURN(messaging_create_target, NULL);

        REGISTER_GLOBAL_MOCK_RETURN(link_set_rcv_settle_mode, 0);
        REGISTER_GLOBAL_MOCK_FAIL_RETURN(link_set_rcv_settle_mode, 1);

        REGISTER_GLOBAL_MOCK_HOOK(messagereceiver_create, my_messagereceiver_create);
        REGISTER_GLOBAL_MOCK_FAIL_RETURN(messagereceiver_create, NULL);
        REGISTER_GLOBAL_MOCK_HOOK(messagereceiver_destroy, my_messagereceiver_destroy);

        REGISTER_GLOBAL_MOCK_HOOK(messagereceiver_open, my_messagereceiver_open);
        REGISTER_GLOBAL_MOCK_RETURN(messagereceiver_open, 0);
        REGISTER_GLOBAL_MOCK_FAIL_RETURN(messagereceiver_open, 1);

        REGISTER_GLOBAL_MOCK_RETURN(message_create, TEST_MESSAGE_HANDLE);
        REGISTER_GLOBAL_MOCK_FAIL_RETURN(message_create, NULL);

        REGISTER_GLOBAL_MOCK_RETURN(IoTHubMessage_GetByteArray, IOTHUB_MESSAGE_OK);
        REGISTER_GLOBAL_MOCK_FAIL_RETURN(IoTHubMessage_GetByteArray, IOTHUB_MESSAGE_ERROR);

        REGISTER_GLOBAL_MOCK_RETURN(message_add_body_amqp_data, 0);
        REGISTER_GLOBAL_MOCK_FAIL_RETURN(message_add_body_amqp_data, 1);

        REGISTER_GLOBAL_MOCK_RETURN(properties_create, TEST_PROPERTIES_HANDLE);
        REGISTER_GLOBAL_MOCK_FAIL_RETURN(properties_create, NULL);

        REGISTER_GLOBAL_MOCK_RETURN(amqpvalue_create_string, TEST_AMQP_VALUE);
        REGISTER_GLOBAL_MOCK_FAIL_RETURN(amqpvalue_create_string, NULL);

        REGISTER_GLOBAL_MOCK_RETURN(properties_set_to, 0);
        REGISTER_GLOBAL_MOCK_FAIL_RETURN(properties_set_to, 1);

        REGISTER_GLOBAL_MOCK_RETURN(message_set_properties, 0);
        REGISTER_GLOBAL_MOCK_FAIL_RETURN(message_set_properties, 1);

        REGISTER_GLOBAL_MOCK_HOOK(messagesender_send, my_messagesender_send);
        REGISTER_GLOBAL_MOCK_RETURN(messagesender_send, 0);
        REGISTER_GLOBAL_MOCK_FAIL_RETURN(messagesender_send, 1);

        REGISTER_GLOBAL_MOCK_RETURN(json_parse_string, TEST_JSON_VALUE);
        REGISTER_GLOBAL_MOCK_FAIL_RETURN(json_parse_string, NULL);

        REGISTER_GLOBAL_MOCK_RETURN(json_value_get_array, TEST_JSON_ARRAY);
        REGISTER_GLOBAL_MOCK_FAIL_RETURN(json_value_get_array, NULL);

        REGISTER_GLOBAL_MOCK_RETURN(json_array_get_object, TEST_JSON_OBJECT);
        REGISTER_GLOBAL_MOCK_FAIL_RETURN(json_array_get_object, NULL);

        REGISTER_GLOBAL_MOCK_RETURN(json_array_get_count, 42);
        REGISTER_GLOBAL_MOCK_FAIL_RETURN(json_array_get_count, 0);

        REGISTER_GLOBAL_MOCK_RETURN(json_object_get_string, TEST_CONST_CHAR_PTR);
        REGISTER_GLOBAL_MOCK_FAIL_RETURN(json_object_get_string, NULL);

        REGISTER_GLOBAL_MOCK_HOOK(list_create, my_list_create);
        REGISTER_GLOBAL_MOCK_FAIL_RETURN(list_create, NULL);

        REGISTER_GLOBAL_MOCK_HOOK(list_add, my_list_add);
        REGISTER_GLOBAL_MOCK_FAIL_RETURN(list_add, NULL);

        REGISTER_GLOBAL_MOCK_HOOK(list_get_head_item, my_list_get_head_item);
        REGISTER_GLOBAL_MOCK_FAIL_RETURN(list_get_head_item, NULL);

        REGISTER_GLOBAL_MOCK_HOOK(list_get_next_item, my_list_get_next_item);
        REGISTER_GLOBAL_MOCK_FAIL_RETURN(list_get_next_item, NULL);

        REGISTER_GLOBAL_MOCK_HOOK(list_item_get_value, my_list_item_get_value);

        REGISTER_GLOBAL_MOCK_HOOK(list_destroy, my_list_destroy);

        REGISTER_GLOBAL_MOCK_HOOK(message_get_body_amqp_data, my_message_get_body_amqp_data);
        REGISTER_GLOBAL_MOCK_FAIL_RETURN(message_get_body_amqp_data, 1);

        REGISTER_GLOBAL_MOCK_RETURN(messaging_delivery_accepted, TEST_AMQP_VALUE);
        REGISTER_GLOBAL_MOCK_FAIL_RETURN(messaging_delivery_accepted, TEST_AMQP_VALUE_NULL);

        REGISTER_GLOBAL_MOCK_RETURN(STRING_c_str, "");
        REGISTER_GLOBAL_MOCK_FAIL_RETURN(STRING_c_str, NULL);
}

    TEST_SUITE_CLEANUP(TestClassCleanup)
    {
        umock_c_deinit();
        TEST_MUTEX_DESTROY(g_testByTest);
        TEST_DEINITIALIZE_MEMORY_DEBUG(g_dllByDll);
    }

    TEST_FUNCTION_INITIALIZE(TestMethodInitialize)
    {
        if (TEST_MUTEX_ACQUIRE(g_testByTest))
        {
            ASSERT_FAIL("our mutex is ABANDONED. Failure in test framework");
        }

        umock_c_reset_all_calls();

        TEST_IOTHUB_SERVICE_CLIENT_AUTH.hostname = TEST_HOSTNAME;
        TEST_IOTHUB_SERVICE_CLIENT_AUTH.iothubName = TEST_IOTHUBNAME;
        TEST_IOTHUB_SERVICE_CLIENT_AUTH.iothubSuffix = TEST_IOTHUBSUFFIX;
        TEST_IOTHUB_SERVICE_CLIENT_AUTH.keyName = TEST_SHAREDACCESSKEYNAME;
        TEST_IOTHUB_SERVICE_CLIENT_AUTH.sharedAccessKey = TEST_SHAREDACCESSKEY;

        TEST_IOTHUB_MESSAGING_DATA.hostname = TEST_HOSTNAME;
        TEST_IOTHUB_MESSAGING_DATA.iothubName = TEST_IOTHUBNAME;
        TEST_IOTHUB_MESSAGING_DATA.iothubSuffix = TEST_IOTHUBSUFFIX;
        TEST_IOTHUB_MESSAGING_DATA.keyName = TEST_SHAREDACCESSKEYNAME;
        TEST_IOTHUB_MESSAGING_DATA.sharedAccessKey = TEST_SHAREDACCESSKEY;
        TEST_IOTHUB_MESSAGING_DATA.isOpened = false;

        onMessageSenderStateChangedCallback = NULL;
        onMessageReceiverStateChangedCallback = NULL;
        onMessageSendCompleteCallback = NULL;
        onMessageReceivedCallback = NULL;
        messagereceiver_create_return = NULL;
        messagesender_create_return = NULL;

        receivedFeedbackStatusCode = IOTHUB_FEEDBACK_STATUS_CODE_UNKNOWN;
    }

    TEST_FUNCTION_CLEANUP(TestMethodCleanup)
    {
        TEST_MUTEX_RELEASE(g_testByTest);
    }

    /*Tests_SRS_IOTHUBMESSAGING_12_001: [ If the serviceClientHandle input parameter is NULL IoTHubMessaging_LL_Create shall return NULL ] */
    TEST_FUNCTION(IoTHubMessaging_LL_Create_return_null_if_input_parameter_serviceClientHandle_is_NULL)
    {
        ///arrange

        ///act
        IOTHUB_MESSAGING_HANDLE result = IoTHubMessaging_LL_Create(NULL);

        ///assert
        ASSERT_IS_NULL(result);
        ASSERT_ARE_EQUAL(char_ptr, umock_c_get_expected_calls(), umock_c_get_actual_calls());
    }

    /*Tests_SRS_IOTHUBMESSAGING_12_064: [ If any member of the serviceClientHandle input parameter is NULL IoTHubMessaging_LL_Create shall return NULL ] */
    TEST_FUNCTION(IoTHubMessaging_LL_Create_return_null_if_input_parameter_serviceClientHandle_hostName_is_NULL)
    {
        // arrange
        TEST_IOTHUB_SERVICE_CLIENT_AUTH.hostname = NULL;

        // act
        IOTHUB_MESSAGING_HANDLE result = IoTHubMessaging_LL_Create(TEST_IOTHUB_SERVICE_CLIENT_AUTH_HANDLE);

        // assert
        ASSERT_IS_NULL(result);
        ASSERT_ARE_EQUAL(char_ptr, umock_c_get_expected_calls(), umock_c_get_actual_calls());
    }

    /*Tests_SRS_IOTHUBMESSAGING_12_064: [ If any member of the serviceClientHandle input parameter is NULL IoTHubMessaging_LL_Create shall return NULL ] */
    TEST_FUNCTION(IoTHubMessaging_LL_Create_return_null_if_input_parameter_serviceClientHandle_iothubName_is_NULL)
    {
        //// arrange
        TEST_IOTHUB_SERVICE_CLIENT_AUTH.iothubName = NULL;

        // act
        IOTHUB_MESSAGING_HANDLE result = IoTHubMessaging_LL_Create(TEST_IOTHUB_SERVICE_CLIENT_AUTH_HANDLE);

        // assert
        ASSERT_IS_NULL(result);
        ASSERT_ARE_EQUAL(char_ptr, umock_c_get_expected_calls(), umock_c_get_actual_calls());
    }

    /*Tests_SRS_IOTHUBMESSAGING_12_064: [ If any member of the serviceClientHandle input parameter is NULL IoTHubMessaging_LL_Create shall return NULL ] */
    TEST_FUNCTION(IoTHubMessaging_LL_Create_return_null_if_input_parameter_serviceClientHandle_iothubSuffix_is_NULL)
    {
        //// arrange
        TEST_IOTHUB_SERVICE_CLIENT_AUTH.iothubSuffix = NULL;

        // act
        IOTHUB_MESSAGING_HANDLE result = IoTHubMessaging_LL_Create(TEST_IOTHUB_SERVICE_CLIENT_AUTH_HANDLE);

        // assert
        ASSERT_IS_NULL(result);
        ASSERT_ARE_EQUAL(char_ptr, umock_c_get_expected_calls(), umock_c_get_actual_calls());
    }

    /*Tests_SRS_IOTHUBMESSAGING_12_064: [ If any member of the serviceClientHandle input parameter is NULL IoTHubMessaging_LL_Create shall return NULL ] */
    TEST_FUNCTION(IoTHubMessaging_LL_Create_return_null_if_input_parameter_serviceClientHandle_keyName_is_NULL)
    {
        //// arrange
        TEST_IOTHUB_SERVICE_CLIENT_AUTH.keyName = NULL;

        // act
        IOTHUB_MESSAGING_HANDLE result = IoTHubMessaging_LL_Create(TEST_IOTHUB_SERVICE_CLIENT_AUTH_HANDLE);

        // assert
        ASSERT_IS_NULL(result);
        ASSERT_ARE_EQUAL(char_ptr, umock_c_get_expected_calls(), umock_c_get_actual_calls());
    }

    /*Tests_SRS_IOTHUBMESSAGING_12_064: [ If any member of the serviceClientHandle input parameter is NULL IoTHubMessaging_LL_Create shall return NULL ] */
    TEST_FUNCTION(IoTHubMessaging_LL_Create_return_null_if_input_parameter_serviceClientHandle_sharedAccessKey_is_NULL)
    {
        //// arrange
        TEST_IOTHUB_SERVICE_CLIENT_AUTH.sharedAccessKey = NULL;

        // act
        IOTHUB_MESSAGING_HANDLE result = IoTHubMessaging_LL_Create(TEST_IOTHUB_SERVICE_CLIENT_AUTH_HANDLE);

        // assert
        ASSERT_IS_NULL(result);
        ASSERT_ARE_EQUAL(char_ptr, umock_c_get_expected_calls(), umock_c_get_actual_calls());
    }

    /*Tests_SRS_IOTHUBMESSAGING_12_002: [ IoTHubMessaging_LL_Create shall allocate memory for a new messaging instance ] */
    /*Tests_SRS_IOTHUBMESSAGING_12_004: [ If the allocation and creation is successful, IoTHubMessaging_LL_Create shall return with the messaging instance, a non-NULL value ] */
    /*Tests_SRS_IOTHUBMESSAGING_12_065: [ IoTHubMessaging_LL_Create shall allocate memory and copy hostName to result->hostName by calling mallocAndStrcpy_s ] */
    /*Tests_SRS_IOTHUBMESSAGING_12_067: [ IoTHubMessaging_LL_Create shall allocate memory and copy iothubName to result->iothubName by calling mallocAndStrcpy_s ] */
    /*Tests_SRS_IOTHUBMESSAGING_12_069: [ IoTHubMessaging_LL_Create shall allocate memory and copy iothubSuffix to result->iothubSuffix by calling mallocAndStrcpy_s ] */
    /*Tests_SRS_IOTHUBMESSAGING_12_071: [ IoTHubMessaging_LL_Create shall allocate memory and copy sharedAccessKey to result->sharedAccessKey by calling mallocAndStrcpy_s ] */
    /*Tests_SRS_IOTHUBMESSAGING_12_073: [ IoTHubMessaging_LL_Create shall allocate memory and copy keyName to result->keyName by calling mallocAndStrcpy_s ] */
    /*Tests_SRS_IOTHUBMESSAGING_12_075: [ IoTHubMessaging_LL_Create shall set messaging isOpened flag to false ] */
    /*Tests_SRS_IOTHUBMESSAGING_12_076: [ If create successfull IoTHubMessaging_LL_Create shall save the callback data return the valid messaging handle ] */
    TEST_FUNCTION(IoTHubMessaging_LL_Create_happy_path)
    {
        // arrange
        STRICT_EXPECTED_CALL(gballoc_malloc(IGNORED_NUM_ARG))
            .IgnoreArgument(1);

        STRICT_EXPECTED_CALL(mallocAndStrcpy_s(IGNORED_PTR_ARG, TEST_HOSTNAME))
            .IgnoreAllArguments();

        STRICT_EXPECTED_CALL(mallocAndStrcpy_s(IGNORED_PTR_ARG, TEST_IOTHUBNAME))
            .IgnoreAllArguments();

        STRICT_EXPECTED_CALL(mallocAndStrcpy_s(IGNORED_PTR_ARG, TEST_IOTHUBSUFFIX))
            .IgnoreAllArguments();

        STRICT_EXPECTED_CALL(mallocAndStrcpy_s(IGNORED_PTR_ARG, TEST_SHAREDACCESSKEYNAME))
            .IgnoreAllArguments();

        STRICT_EXPECTED_CALL(mallocAndStrcpy_s(IGNORED_PTR_ARG, TEST_SHAREDACCESSKEY))
            .IgnoreAllArguments();

        STRICT_EXPECTED_CALL(gballoc_malloc(IGNORED_NUM_ARG))
            .IgnoreArgument(1);

        // act
        IOTHUB_MESSAGING_HANDLE result = IoTHubMessaging_LL_Create(TEST_IOTHUB_SERVICE_CLIENT_AUTH_HANDLE);

        // assert
        ASSERT_IS_NOT_NULL(result);
        ASSERT_ARE_EQUAL(char_ptr, umock_c_get_expected_calls(), umock_c_get_actual_calls());

        ///cleanup
        if (result != NULL)
        {
            TEST_IOTHUB_MESSAGING* messaging = (TEST_IOTHUB_MESSAGING*)result;
            free(messaging->hostname);
            free(messaging->iothubName);
            free(messaging->iothubSuffix);
            free(messaging->keyName);
            free(messaging->sharedAccessKey);
            free(messaging->callback_data);
            free(messaging);
            result = NULL;
        }
    }

    /*Tests_SRS_IOTHUBMESSAGING_12_003: [ If the allocation failed, IoTHubMessaging_LL_Create shall return NULL ] */
    /*Tests_SRS_IOTHUBMESSAGING_12_066: [ If the mallocAndStrcpy_s fails, IoTHubMessaging_LL_Create shall do clean up and return NULL ] */
    /*Tests_SRS_IOTHUBMESSAGING_12_068: [ If the mallocAndStrcpy_s fails, IoTHubMessaging_LL_Create shall do clean up and return NULL ] */
    /*Tests_SRS_IOTHUBMESSAGING_12_070: [ If the mallocAndStrcpy_s fails, IoTHubMessaging_LL_Create shall do clean up and return NULL ] */
    /*Tests_SRS_IOTHUBMESSAGING_12_072: [ If the mallocAndStrcpy_s fails, IoTHubMessaging_LL_Create shall do clean up and return NULL ] */
    /*Tests_SRS_IOTHUBMESSAGING_12_074: [ If the mallocAndStrcpy_s fails, IoTHubMessaging_LL_Create shall do clean up and return NULL ] */
    TEST_FUNCTION(IoTHubMessaging_LL_Create_non_happy_path)
    {
        // arrange
        int umockc_result = umock_c_negative_tests_init();
        ASSERT_ARE_EQUAL(int, 0, umockc_result);

        STRICT_EXPECTED_CALL(gballoc_malloc(IGNORED_NUM_ARG))
            .IgnoreArgument(1);

        STRICT_EXPECTED_CALL(mallocAndStrcpy_s(IGNORED_PTR_ARG, TEST_HOSTNAME))
            .IgnoreAllArguments();

        STRICT_EXPECTED_CALL(mallocAndStrcpy_s(IGNORED_PTR_ARG, TEST_IOTHUBNAME))
            .IgnoreAllArguments();

        STRICT_EXPECTED_CALL(mallocAndStrcpy_s(IGNORED_PTR_ARG, TEST_IOTHUBSUFFIX))
            .IgnoreAllArguments();

        STRICT_EXPECTED_CALL(mallocAndStrcpy_s(IGNORED_PTR_ARG, TEST_SHAREDACCESSKEYNAME))
            .IgnoreAllArguments();

        STRICT_EXPECTED_CALL(mallocAndStrcpy_s(IGNORED_PTR_ARG, TEST_SHAREDACCESSKEY))
            .IgnoreAllArguments();

        STRICT_EXPECTED_CALL(gballoc_malloc(IGNORED_NUM_ARG))
            .IgnoreArgument(1);

        umock_c_negative_tests_snapshot();

        ///act
        for (size_t i = 0; i < umock_c_negative_tests_call_count(); i++)
        {
            /// arrange
            umock_c_negative_tests_reset();
            umock_c_negative_tests_fail_call(i);

            /// act
            IOTHUB_MESSAGING_HANDLE result = IoTHubMessaging_LL_Create(TEST_IOTHUB_SERVICE_CLIENT_AUTH_HANDLE);

            /// assert
            ASSERT_ARE_EQUAL(void_ptr, NULL, result);

            ///cleanup
        }
        umock_c_negative_tests_deinit();
    }

    /*Tests_SRS_IOTHUBMESSAGING_12_005: [ If the messagingHandle input parameter is NULL IoTHubMessaging_LL_Destroy shall return ] */
    TEST_FUNCTION(IoTHubMessaging_LL_Destroy_return_if_input_parameter_messagingHandle_is_NULL)
    {
        // arrange

        // act
        IoTHubMessaging_LL_Destroy(NULL);

        // assert
        ASSERT_ARE_EQUAL(char_ptr, umock_c_get_expected_calls(), umock_c_get_actual_calls());
    }

    /*Tests_SRS_IOTHUBMESSAGING_12_006: [ If the messagingHandle input parameter is not NULL IoTHubMessaging_LL_Destroy shall free all resources (memory) allocated by IoTHubMessaging_LL_Create ] */
    TEST_FUNCTION(IoTHubMessaging_LL_Destroy_do_clean_up_and_return_if_input_parameter_messagingHandle_is_not_NULL)
    {
        // arrange
        IOTHUB_MESSAGING_HANDLE handle = IoTHubMessaging_LL_Create(TEST_IOTHUB_SERVICE_CLIENT_AUTH_HANDLE);

        umock_c_reset_all_calls();

        STRICT_EXPECTED_CALL(gballoc_free(IGNORED_PTR_ARG))
            .IgnoreArgument(1);
        STRICT_EXPECTED_CALL(gballoc_free(IGNORED_PTR_ARG))
            .IgnoreArgument(1);
        STRICT_EXPECTED_CALL(gballoc_free(IGNORED_PTR_ARG))
            .IgnoreArgument(1);
        STRICT_EXPECTED_CALL(gballoc_free(IGNORED_PTR_ARG))
            .IgnoreArgument(1);
        STRICT_EXPECTED_CALL(gballoc_free(IGNORED_PTR_ARG))
            .IgnoreArgument(1);
        STRICT_EXPECTED_CALL(gballoc_free(IGNORED_PTR_ARG))
            .IgnoreArgument(1);
        STRICT_EXPECTED_CALL(gballoc_free(IGNORED_PTR_ARG))
            .IgnoreArgument(1);

        // act
        IoTHubMessaging_LL_Destroy(handle);

        // assert
        ASSERT_ARE_EQUAL(char_ptr, umock_c_get_expected_calls(), umock_c_get_actual_calls());
    }

    /*Tests_SRS_IOTHUBMESSAGING_12_007: [ If the messagingHandle input parameter is NULL IoTHubMessaging_LL_Open shall return IOTHUB_MESSAGING_INVALID_ARG ] */
    TEST_FUNCTION(IoTHubMessaging_LL_Open_return_IOTHUB_MESSAGING_INVALID_ARG_if_input_parameter_messagingHandle_is_NULL)
    {
        ///arrange

        ///act
        IOTHUB_MESSAGING_RESULT result = IoTHubMessaging_LL_Open(NULL, TEST_IOTHUB_OPEN_COMPLETE_CALLBACK, (void*)0x4242);

        ///assert
        ASSERT_ARE_EQUAL(int, IOTHUB_MESSAGING_INVALID_ARG, result);
    }

    /*Tests_SRS_IOTHUBMESSAGING_12_008: [ If messaging is already opened IoTHubMessaging_LL_Open return shall IOTHUB_MESSAGING_OK ] */
    TEST_FUNCTION(IoTHubMessaging_LL_Open_return_IOTHUB_MESSAGING_INVALID_OK_if_input_parameter_messagingHandle_isOpened_true)
    {
        ///arrange
        TEST_IOTHUB_MESSAGING_DATA.isOpened = true;

        ///act
        IOTHUB_MESSAGING_RESULT result = IoTHubMessaging_LL_Open(TEST_IOTHUB_MESSAGING_HANDLE, NULL, NULL);

        ///assert
        ASSERT_ARE_EQUAL(int, IOTHUB_MESSAGING_OK, result);
    }

    /*Tests_SRS_IOTHUBMESSAGING_12_007: [ If the messagingHandle input parameter is NULL IoTHubMessaging_LL_Open shall return IOTHUB_MESSAGING_INVALID_ARG ] */
    TEST_FUNCTION(IoTHubMessaging_LL_Open_return_IOTHUB_MESSAGING_INVALID_ERROR_if_input_parameter_messagingHandle_hostname_NULL)
    {
        ///arrange
        TEST_IOTHUB_MESSAGING_DATA.hostname = NULL;

        ///act
        IOTHUB_MESSAGING_RESULT result = IoTHubMessaging_LL_Open(TEST_IOTHUB_MESSAGING_HANDLE, NULL, NULL);

        ///assert
        ASSERT_ARE_EQUAL(int, IOTHUB_MESSAGING_ERROR, result);
    }

    /*Tests_SRS_IOTHUBMESSAGING_12_010: [ IoTHubMessaging_LL_Open shall create uAMQP PLAIN SASL mechanism by calling saslmechanism_create with the sasl plain interface ] */
    /*Tests_SRS_IOTHUBMESSAGING_12_011: [ IoTHubMessaging_LL_Open shall create uAMQP TLSIO by calling the xio_create ] */
    /*Tests_SRS_IOTHUBMESSAGING_12_012: [ IoTHubMessaging_LL_Open shall create uAMQP SASL IO by calling the xio_create with the previously created SASL mechanism and TLSIO] */
    /*Tests_SRS_IOTHUBMESSAGING_12_013: [ IoTHubMessaging_LL_Open shall create uAMQP connection by calling the connection_create with the previously created SASL IO ] */
    /*Tests_SRS_IOTHUBMESSAGING_12_014: [ IoTHubMessaging_LL_Open shall create uAMQP session by calling the session_create ] */
    /*Tests_SRS_IOTHUBMESSAGING_12_015: [ IoTHubMessaging_LL_Open shall set the AMQP incoming window to UINT32 maximum value by calling session_set_incoming_window ] */
    /*Tests_SRS_IOTHUBMESSAGING_12_016: [ IoTHubMessaging_LL_Open shall set the AMQP outgoing window to UINT32 maximum value by calling session_set_outgoing_window ] */
    /*Tests_SRS_IOTHUBMESSAGING_12_018: [ IoTHubMessaging_LL_Open shall create uAMQP sender link by calling the link_create ] */
    /*Tests_SRS_IOTHUBMESSAGING_12_019: [ IoTHubMessaging_LL_Open shall set the AMQP sender link settle mode to sender_settle_mode_unsettled  by calling link_set_snd_settle_mode ] */
    /*Tests_SRS_IOTHUBMESSAGING_12_020: [ IoTHubMessaging_LL_Open shall set sender link AMQP maximum message size to the server maximum (255K) by calling link_set_max_message_size ] */
    /*Tests_SRS_IOTHUBMESSAGING_12_021: [ IoTHubMessaging_LL_Open shall create uAMQP messaging source for sender by calling the messaging_create_source ] */
    /*Tests_SRS_IOTHUBMESSAGING_12_022: [ IoTHubMessaging_LL_Open shall create uAMQP messaging target for sender by calling the messaging_create_target ] */
    /*Tests_SRS_IOTHUBMESSAGING_12_023: [ IoTHubMessaging_LL_Open shall create uAMQP message sender by calling the messagesender_create with the created sender link and the local IoTHubMessaging_LL_SenderStateChanged callback ] */
    /*Tests_SRS_IOTHUBMESSAGING_12_024: [ IoTHubMessaging_LL_Open shall create uAMQP receiver link by calling the link_create ] */
    /*Tests_SRS_IOTHUBMESSAGING_12_025: [ IoTHubMessaging_LL_Open shall set the AMQP receiver link settle mode to receiver_settle_mode_first by calling link_set_rcv_settle_mode ] */
    /*Tests_SRS_IOTHUBMESSAGING_12_027: [ IoTHubMessaging_LL_Open shall create uAMQP messaging source for receiver by calling the messaging_create_source ] */
    /*Tests_SRS_IOTHUBMESSAGING_12_028: [ IoTHubMessaging_LL_Open shall create uAMQP messaging target for receiver by calling the messaging_create_target ] */
    /*Tests_SRS_IOTHUBMESSAGING_12_029: [ IoTHubMessaging_LL_Open shall create uAMQP message receiver by calling the messagereceiver_create with the created sender link and the local IoTHubMessaging_LL_ReceiverStateChanged callback ] */
    /*Tests_SRS_IOTHUBMESSAGING_12_031: [ If all of the uAMQP call return 0 (success) IoTHubMessaging_LL_Open shall return IOTHUB_MESSAGING_OK ] */
    TEST_FUNCTION(IoTHubMessaging_LL_Open_happy_path)
    {
        ///arrange
        IOTHUB_MESSAGING_HANDLE iothub_messaging_handle = IoTHubMessaging_LL_Create(TEST_IOTHUB_SERVICE_CLIENT_AUTH_HANDLE);
        umock_c_reset_all_calls();

        STRICT_EXPECTED_CALL(gballoc_malloc(IGNORED_NUM_ARG))
            .IgnoreArgument(1);

        STRICT_EXPECTED_CALL(gballoc_malloc(IGNORED_NUM_ARG))
            .IgnoreArgument(1);

        STRICT_EXPECTED_CALL(gballoc_malloc(IGNORED_NUM_ARG))
            .IgnoreArgument(1);

        STRICT_EXPECTED_CALL(STRING_construct(TEST_HOSTNAME));
        STRICT_EXPECTED_CALL(STRING_construct(TEST_SHAREDACCESSKEY));
        STRICT_EXPECTED_CALL(STRING_construct(TEST_SHAREDACCESSKEYNAME));

        STRICT_EXPECTED_CALL(SASToken_Create(IGNORED_PTR_ARG, IGNORED_PTR_ARG, IGNORED_PTR_ARG, IGNORED_NUM_ARG))
            .IgnoreAllArguments();

        STRICT_EXPECTED_CALL(STRING_c_str(IGNORED_PTR_ARG))
            .IgnoreArgument(1)
            .SetReturn(TEST_CHAR_PTR);

        STRICT_EXPECTED_CALL(mallocAndStrcpy_s(IGNORED_PTR_ARG, IGNORED_PTR_ARG))
            .IgnoreAllArguments();

        STRICT_EXPECTED_CALL(STRING_delete(IGNORED_PTR_ARG))
            .IgnoreArgument(1);

        STRICT_EXPECTED_CALL(STRING_delete(IGNORED_PTR_ARG))
            .IgnoreArgument(1);
        STRICT_EXPECTED_CALL(STRING_delete(IGNORED_PTR_ARG))
            .IgnoreArgument(1);
        STRICT_EXPECTED_CALL(STRING_delete(IGNORED_PTR_ARG))
            .IgnoreArgument(1);

        STRICT_EXPECTED_CALL(saslplain_get_interface());
        STRICT_EXPECTED_CALL(saslmechanism_create(IGNORED_PTR_ARG, IGNORED_PTR_ARG))
            .IgnoreAllArguments();
        STRICT_EXPECTED_CALL(platform_get_default_tlsio());

        STRICT_EXPECTED_CALL(xio_create(IGNORED_PTR_ARG, IGNORED_PTR_ARG))
            .IgnoreArgument(1)
            .IgnoreArgument(2);

        STRICT_EXPECTED_CALL(saslclientio_get_interface_description());

        STRICT_EXPECTED_CALL(xio_create(IGNORED_PTR_ARG, IGNORED_PTR_ARG))
            .IgnoreArgument(1)
            .IgnoreArgument(2);

        STRICT_EXPECTED_CALL(connection_create(IGNORED_PTR_ARG, IGNORED_PTR_ARG, IGNORED_PTR_ARG, IGNORED_PTR_ARG, IGNORED_PTR_ARG))
            .IgnoreAllArguments();
        STRICT_EXPECTED_CALL(session_create(IGNORED_PTR_ARG, IGNORED_PTR_ARG, IGNORED_PTR_ARG))
            .IgnoreAllArguments();
        STRICT_EXPECTED_CALL(session_set_incoming_window(IGNORED_PTR_ARG, IGNORED_NUM_ARG))
            .IgnoreAllArguments();
        STRICT_EXPECTED_CALL(session_set_outgoing_window(IGNORED_PTR_ARG, IGNORED_NUM_ARG))
            .IgnoreAllArguments();
        STRICT_EXPECTED_CALL(messaging_create_source(IGNORED_PTR_ARG))
            .IgnoreAllArguments();
        STRICT_EXPECTED_CALL(messaging_create_target(IGNORED_PTR_ARG))
            .IgnoreAllArguments();
        STRICT_EXPECTED_CALL(link_create(IGNORED_PTR_ARG, IGNORED_PTR_ARG, IGNORED_NUM_ARG, TEST_AMQP_VALUE_NULL, TEST_AMQP_VALUE_NULL))
            .IgnoreAllArguments();
        STRICT_EXPECTED_CALL(link_set_snd_settle_mode(IGNORED_PTR_ARG, IGNORED_NUM_ARG))
            .IgnoreAllArguments();
        STRICT_EXPECTED_CALL(link_set_max_message_size(IGNORED_PTR_ARG, IGNORED_NUM_ARG))
            .IgnoreAllArguments();
        STRICT_EXPECTED_CALL(messagesender_create(IGNORED_PTR_ARG, IGNORED_PTR_ARG, IGNORED_PTR_ARG))
            .IgnoreAllArguments();
        STRICT_EXPECTED_CALL(messagesender_open(IGNORED_NUM_ARG))
            .IgnoreAllArguments();
        STRICT_EXPECTED_CALL(messaging_create_source(IGNORED_PTR_ARG))
            .IgnoreAllArguments();
        STRICT_EXPECTED_CALL(messaging_create_target(IGNORED_PTR_ARG))
            .IgnoreAllArguments();
        STRICT_EXPECTED_CALL(link_create(IGNORED_PTR_ARG, IGNORED_PTR_ARG, IGNORED_NUM_ARG, IGNORED_PTR_ARG, IGNORED_PTR_ARG))
            .IgnoreAllArguments();
        STRICT_EXPECTED_CALL(link_set_rcv_settle_mode(IGNORED_PTR_ARG, IGNORED_NUM_ARG))
            .IgnoreAllArguments();
        STRICT_EXPECTED_CALL(messagereceiver_create(IGNORED_PTR_ARG, IGNORED_PTR_ARG, IGNORED_PTR_ARG))
            .IgnoreAllArguments();
        STRICT_EXPECTED_CALL(messagereceiver_open(IGNORED_PTR_ARG, IGNORED_PTR_ARG, IGNORED_PTR_ARG))
            .IgnoreAllArguments();

        STRICT_EXPECTED_CALL(amqpvalue_destroy(IGNORED_PTR_ARG))
            .IgnoreArgument(1);
        STRICT_EXPECTED_CALL(amqpvalue_destroy(IGNORED_PTR_ARG))
            .IgnoreArgument(1);
        STRICT_EXPECTED_CALL(amqpvalue_destroy(IGNORED_PTR_ARG))
            .IgnoreArgument(1);
        STRICT_EXPECTED_CALL(amqpvalue_destroy(IGNORED_PTR_ARG))
            .IgnoreArgument(1);

        STRICT_EXPECTED_CALL(gballoc_free(IGNORED_PTR_ARG))
            .IgnoreArgument(1);

        STRICT_EXPECTED_CALL(gballoc_free(IGNORED_PTR_ARG))
            .IgnoreArgument(1);

        ///act
        IOTHUB_MESSAGING_RESULT result = IoTHubMessaging_LL_Open(iothub_messaging_handle, TEST_IOTHUB_OPEN_COMPLETE_CALLBACK, (void*)0x4242);

        ///assert
        ASSERT_ARE_EQUAL(int, IOTHUB_MESSAGING_OK, result);
        //ASSERT_ARE_EQUAL(char_ptr, umock_c_get_expected_calls(), umock_c_get_actual_calls());

        ///cleanup
        if (iothub_messaging_handle != NULL)
        {
            TEST_IOTHUB_MESSAGING* iothub_messaging = (TEST_IOTHUB_MESSAGING*)iothub_messaging_handle;
            if (iothub_messaging->hostname != NULL)
            {
                free(iothub_messaging->hostname);
            }
            if (iothub_messaging->iothubName != NULL)
            {
                free(iothub_messaging->iothubName);
            }
            if (iothub_messaging->iothubSuffix != NULL)
            {
                free(iothub_messaging->iothubSuffix);
            }
            if (iothub_messaging->sharedAccessKey != NULL)
            {
                free(iothub_messaging->sharedAccessKey);
            }
            if (iothub_messaging->keyName != NULL)
            {
                free(iothub_messaging->keyName);
            }
            if (iothub_messaging->sasl_plain_config.authcid != NULL)
                free((char*)iothub_messaging->sasl_plain_config.authcid);
            if (iothub_messaging->sasl_plain_config.passwd != NULL)
                free((char*)iothub_messaging->sasl_plain_config.passwd);
            if (iothub_messaging->sasl_plain_config.authzid != NULL)
                free((char*)iothub_messaging->sasl_plain_config.authzid);
            if (iothub_messaging->callback_data != NULL)
                free(iothub_messaging->callback_data);

            free(iothub_messaging);
        }
        if (messagesender_create_return != NULL)
        {
            free(messagesender_create_return);
            messagesender_create_return = NULL;
        }
        if (messagereceiver_create_return != NULL)
        {
            free(messagereceiver_create_return);
            messagereceiver_create_return = NULL;
        }
    }

    /*Tests_SRS_IOTHUBMESSAGING_12_030: [ If any of the uAMQP call fails IoTHubMessaging_LL_Open shall return IOTHUB_MESSAGING_ERROR ] */
    TEST_FUNCTION(IoTHubMessaging_LL_Open_non_happy_path)
    {
        ///arrange
        int umockc_result = umock_c_negative_tests_init();
        ASSERT_ARE_EQUAL(int, 0, umockc_result);

        ///arrange
        STRICT_EXPECTED_CALL(gballoc_malloc(IGNORED_NUM_ARG))
            .IgnoreArgument(1);

        STRICT_EXPECTED_CALL(gballoc_malloc(IGNORED_NUM_ARG))
            .IgnoreArgument(1);

        STRICT_EXPECTED_CALL(gballoc_malloc(IGNORED_NUM_ARG))
            .IgnoreArgument(1);

        STRICT_EXPECTED_CALL(STRING_construct(TEST_HOSTNAME));
        STRICT_EXPECTED_CALL(STRING_construct(TEST_SHAREDACCESSKEY));
        STRICT_EXPECTED_CALL(STRING_construct(TEST_SHAREDACCESSKEYNAME));

        STRICT_EXPECTED_CALL(SASToken_Create(IGNORED_PTR_ARG, IGNORED_PTR_ARG, IGNORED_PTR_ARG, IGNORED_NUM_ARG))
            .IgnoreAllArguments();

        STRICT_EXPECTED_CALL(STRING_c_str(IGNORED_PTR_ARG))
            .IgnoreArgument(1)
            .SetReturn(TEST_CHAR_PTR);

        STRICT_EXPECTED_CALL(mallocAndStrcpy_s(IGNORED_PTR_ARG, IGNORED_PTR_ARG))
            .IgnoreAllArguments();

        STRICT_EXPECTED_CALL(STRING_delete(IGNORED_PTR_ARG))
            .IgnoreArgument(1);

        STRICT_EXPECTED_CALL(STRING_delete(IGNORED_PTR_ARG))
            .IgnoreArgument(1);
        STRICT_EXPECTED_CALL(STRING_delete(IGNORED_PTR_ARG))
            .IgnoreArgument(1);
        STRICT_EXPECTED_CALL(STRING_delete(IGNORED_PTR_ARG))
            .IgnoreArgument(1);

        STRICT_EXPECTED_CALL(saslplain_get_interface());
        STRICT_EXPECTED_CALL(saslmechanism_create(IGNORED_PTR_ARG, IGNORED_PTR_ARG))
            .IgnoreAllArguments();
        STRICT_EXPECTED_CALL(platform_get_default_tlsio());

        STRICT_EXPECTED_CALL(xio_create(IGNORED_PTR_ARG, IGNORED_PTR_ARG))
            .IgnoreArgument(1)
            .IgnoreArgument(2);

        STRICT_EXPECTED_CALL(saslclientio_get_interface_description());

        STRICT_EXPECTED_CALL(xio_create(IGNORED_PTR_ARG, IGNORED_PTR_ARG))
            .IgnoreArgument(1)
            .IgnoreArgument(2);

        STRICT_EXPECTED_CALL(connection_create(IGNORED_PTR_ARG, IGNORED_PTR_ARG, IGNORED_PTR_ARG, IGNORED_PTR_ARG, IGNORED_PTR_ARG))
            .IgnoreAllArguments();
        STRICT_EXPECTED_CALL(session_create(IGNORED_PTR_ARG, IGNORED_PTR_ARG, IGNORED_PTR_ARG))
            .IgnoreAllArguments();
        STRICT_EXPECTED_CALL(session_set_incoming_window(IGNORED_PTR_ARG, IGNORED_NUM_ARG))
            .IgnoreAllArguments();
        STRICT_EXPECTED_CALL(session_set_outgoing_window(IGNORED_PTR_ARG, IGNORED_NUM_ARG))
            .IgnoreAllArguments();
        STRICT_EXPECTED_CALL(messaging_create_source(IGNORED_PTR_ARG))
            .IgnoreAllArguments();
        STRICT_EXPECTED_CALL(messaging_create_target(IGNORED_PTR_ARG))
            .IgnoreAllArguments();
        STRICT_EXPECTED_CALL(link_create(IGNORED_PTR_ARG, IGNORED_PTR_ARG, IGNORED_NUM_ARG, IGNORED_PTR_ARG, IGNORED_PTR_ARG))
            .IgnoreAllArguments();
        STRICT_EXPECTED_CALL(link_set_snd_settle_mode(IGNORED_PTR_ARG, IGNORED_NUM_ARG))
            .IgnoreAllArguments();
        STRICT_EXPECTED_CALL(link_set_max_message_size(IGNORED_PTR_ARG, IGNORED_NUM_ARG))
            .IgnoreAllArguments();
        STRICT_EXPECTED_CALL(messagesender_create(IGNORED_PTR_ARG, IGNORED_PTR_ARG, IGNORED_PTR_ARG))
            .IgnoreAllArguments();
        STRICT_EXPECTED_CALL(messagesender_open(IGNORED_NUM_ARG))
            .IgnoreAllArguments();
        STRICT_EXPECTED_CALL(messaging_create_source(IGNORED_PTR_ARG))
            .IgnoreAllArguments();
        STRICT_EXPECTED_CALL(messaging_create_target(IGNORED_PTR_ARG))
            .IgnoreAllArguments();
        STRICT_EXPECTED_CALL(link_create(IGNORED_PTR_ARG, IGNORED_PTR_ARG, IGNORED_NUM_ARG, IGNORED_PTR_ARG, IGNORED_PTR_ARG))
            .IgnoreAllArguments();
        STRICT_EXPECTED_CALL(link_set_rcv_settle_mode(IGNORED_PTR_ARG, IGNORED_NUM_ARG))
            .IgnoreAllArguments();
        STRICT_EXPECTED_CALL(messagereceiver_create(IGNORED_PTR_ARG, IGNORED_PTR_ARG, IGNORED_PTR_ARG))
            .IgnoreAllArguments();
        STRICT_EXPECTED_CALL(messagereceiver_open(IGNORED_PTR_ARG, IGNORED_PTR_ARG, IGNORED_PTR_ARG))
            .IgnoreAllArguments();

        STRICT_EXPECTED_CALL(amqpvalue_destroy(IGNORED_PTR_ARG))
            .IgnoreArgument(1);

        STRICT_EXPECTED_CALL(amqpvalue_destroy(IGNORED_PTR_ARG))
            .IgnoreArgument(1);

        STRICT_EXPECTED_CALL(gballoc_free(IGNORED_PTR_ARG))
            .IgnoreArgument(1);

        STRICT_EXPECTED_CALL(gballoc_free(IGNORED_PTR_ARG))
            .IgnoreArgument(1);

        umock_c_negative_tests_snapshot();

        ///act
        for (size_t i = 0; i < umock_c_negative_tests_call_count(); i++)
        {
            /// arrange
            TEST_IOTHUB_MESSAGING_DATA.isOpened = false;

            umock_c_negative_tests_reset();
            umock_c_negative_tests_fail_call(i);

            if (
                (i != 7) &&
                (i != 9) &&
                (i != 10) &&
                (i != 11) &&
                (i != 12) &&
                (i != 36) &&
                (i != 37) &&
                (i != 38) &&
                (i != 39)
                )
            {
                IOTHUB_MESSAGING_RESULT result = IoTHubMessaging_LL_Open(TEST_IOTHUB_MESSAGING_HANDLE, TEST_IOTHUB_OPEN_COMPLETE_CALLBACK, NULL);

                ///assert
                ASSERT_ARE_NOT_EQUAL(int, IOTHUB_MESSAGING_OK, result);

                ///cleanup
                if (messagesender_create_return != NULL)
                {
                    free(messagesender_create_return);
                    messagesender_create_return = NULL;
                }
                if (messagereceiver_create_return != NULL)
                {
                    free(messagereceiver_create_return);
                    messagereceiver_create_return = NULL;
                }
            }
        }
        umock_c_negative_tests_deinit();
    }

    /*Tests_SRS_IOTHUBMESSAGING_12_032: [ If the messagingHandle input parameter is NULL IoTHubMessaging_LL_Close shall return IOTHUB_MESSAGING_INVALID_ARG ] */
    TEST_FUNCTION(IoTHubMessaging_LL_Close_return_if_input_parameter_messagingHandle_is_NULL)
    {
        // arrange

        // act
        IoTHubMessaging_LL_Close(NULL);

        // assert
        ASSERT_ARE_EQUAL(char_ptr, umock_c_get_expected_calls(), umock_c_get_actual_calls());
    }

    /*Tests_SRS_IOTHUBMESSAGING_12_033: [ IoTHubMessaging_LL_Close destroy the AMQP transportconnection by calling link_destroy, session_destroy, connection_destroy, xio_destroy, saslmechanism_destroy ] */
    TEST_FUNCTION(IoTHubMessaging_LL_Close_happy_path)
    {
        // arrange
        IOTHUB_MESSAGING_HANDLE iothub_messaging_handle = IoTHubMessaging_LL_Create(TEST_IOTHUB_SERVICE_CLIENT_AUTH_HANDLE);
        (void)IoTHubMessaging_LL_Open(iothub_messaging_handle, TEST_FUNC_IOTHUB_OPEN_COMPLETE_CALLBACK, (void*)1);

        umock_c_reset_all_calls();

        char* s3 = (char*)my_gballoc_malloc(2);
        s3[0] = 'c';
        s3[1] = '\0';

        STRICT_EXPECTED_CALL(messagesender_destroy(IGNORED_PTR_ARG))
            .IgnoreArgument(1);
        STRICT_EXPECTED_CALL(messagereceiver_destroy(IGNORED_PTR_ARG))
            .IgnoreArgument(1);

        STRICT_EXPECTED_CALL(link_destroy(IGNORED_PTR_ARG))
            .IgnoreArgument(1);
        STRICT_EXPECTED_CALL(link_destroy(IGNORED_PTR_ARG))
            .IgnoreArgument(1);

        STRICT_EXPECTED_CALL(session_destroy(IGNORED_PTR_ARG))
            .IgnoreArgument(1);
        STRICT_EXPECTED_CALL(connection_destroy(IGNORED_PTR_ARG))
            .IgnoreArgument(1);
        STRICT_EXPECTED_CALL(xio_destroy(IGNORED_PTR_ARG))
            .IgnoreArgument(1);
        STRICT_EXPECTED_CALL(xio_destroy(IGNORED_PTR_ARG))
            .IgnoreArgument(1);
        STRICT_EXPECTED_CALL(saslmechanism_destroy(IGNORED_PTR_ARG))
            .IgnoreArgument(1);

        STRICT_EXPECTED_CALL(gballoc_free(IGNORED_PTR_ARG))
            .IgnoreArgument(1);
        STRICT_EXPECTED_CALL(gballoc_free(IGNORED_PTR_ARG))
            .IgnoreArgument(1);
        STRICT_EXPECTED_CALL(gballoc_free(IGNORED_PTR_ARG))
            .IgnoreArgument(1);

        // act
        TEST_IOTHUB_MESSAGING* test_handle = (TEST_IOTHUB_MESSAGING*)iothub_messaging_handle;
        test_handle->sasl_plain_config.authzid = s3;

        IoTHubMessaging_LL_Close(iothub_messaging_handle);

        // assert
        ASSERT_ARE_EQUAL(char_ptr, umock_c_get_expected_calls(), umock_c_get_actual_calls());

        ///cleanup
        IoTHubMessaging_LL_Destroy(iothub_messaging_handle);
    }

    /*Tests_SRS_IOTHUBMESSAGING_12_033: [ IoTHubMessaging_LL_Close destroy the AMQP transportconnection by calling link_destroy, session_destroy, connection_destroy, xio_destroy, saslmechanism_destroy ] */
    TEST_FUNCTION(IoTHubMessaging_LL_Close_non_happy_path)
    {
        // arrange
        int umockc_result = umock_c_negative_tests_init();
        ASSERT_ARE_EQUAL(int, 0, umockc_result);

        STRICT_EXPECTED_CALL(messagesender_destroy(IGNORED_PTR_ARG))
            .IgnoreArgument(1);
        STRICT_EXPECTED_CALL(messagereceiver_destroy(IGNORED_PTR_ARG))
            .IgnoreArgument(1);

        STRICT_EXPECTED_CALL(link_destroy(IGNORED_PTR_ARG))
            .IgnoreArgument(1);
        STRICT_EXPECTED_CALL(link_destroy(IGNORED_PTR_ARG))
            .IgnoreArgument(1);

        STRICT_EXPECTED_CALL(session_destroy(IGNORED_PTR_ARG))
            .IgnoreArgument(1);
        STRICT_EXPECTED_CALL(connection_destroy(IGNORED_PTR_ARG))
            .IgnoreArgument(1);
        STRICT_EXPECTED_CALL(xio_destroy(IGNORED_PTR_ARG))
            .IgnoreArgument(1);
        STRICT_EXPECTED_CALL(xio_destroy(IGNORED_PTR_ARG))
            .IgnoreArgument(1);
        STRICT_EXPECTED_CALL(saslmechanism_destroy(IGNORED_PTR_ARG))
            .IgnoreArgument(1);

        umock_c_negative_tests_snapshot();

        ///act
        for (size_t i = 0; i < umock_c_negative_tests_call_count(); i++)
        {
            IOTHUB_MESSAGING_HANDLE iothub_messaging_handle = IoTHubMessaging_LL_Create(TEST_IOTHUB_SERVICE_CLIENT_AUTH_HANDLE);
            (void)IoTHubMessaging_LL_Open(iothub_messaging_handle, TEST_FUNC_IOTHUB_OPEN_COMPLETE_CALLBACK, (void*)1);

            umock_c_reset_all_calls();

            TEST_IOTHUB_MESSAGING* test_handle = (TEST_IOTHUB_MESSAGING*)iothub_messaging_handle;
            test_handle->isOpened = true;
            if (test_handle->sasl_plain_config.authcid != NULL)
            {
                my_gballoc_free((void*)test_handle->sasl_plain_config.authcid);
                test_handle->sasl_plain_config.authcid = NULL;
            }
            if (test_handle->sasl_plain_config.passwd != NULL)
            {
                my_gballoc_free((void*)test_handle->sasl_plain_config.passwd);
                test_handle->sasl_plain_config.passwd = NULL;
            }
            if (test_handle->sasl_plain_config.authzid != NULL)
            {
                my_gballoc_free((void*)test_handle->sasl_plain_config.authzid);
                test_handle->sasl_plain_config.authzid = NULL;
            }

            umock_c_negative_tests_reset();
            umock_c_negative_tests_fail_call(i);

            IoTHubMessaging_LL_Close(iothub_messaging_handle);

            // assert
            ASSERT_ARE_EQUAL(char_ptr, umock_c_get_expected_calls(), umock_c_get_actual_calls());

            ///cleanup
            IoTHubMessaging_LL_Destroy(iothub_messaging_handle);
        }
        umock_c_negative_tests_deinit();
    }
    /*Tests_SRS_IOTHUBMESSAGING_12_034: [ IoTHubMessaging_LL_SendMessage shall verify the messagingHandle, deviceId, message input parameters and if any of them are NULL then return NULL ] */
    TEST_FUNCTION(IoTHubMessaging_LL_Send_return_IOTHUB_MESSAGING_INVALID_ARG_if_input_parameter_messagingHandle_is_NULL)
    {
        ///arrange

        ///act
        IOTHUB_MESSAGING_RESULT result = IoTHubMessaging_LL_Send(NULL, TEST_CONST_CHAR_PTR, TEST_IOTHUB_MESSAGE_HANDLE, TEST_IOTHUB_SEND_COMPLETE_CALLBACK, TEST_VOID_PTR);

        ///assert
        ASSERT_ARE_EQUAL(int, IOTHUB_MESSAGING_INVALID_ARG, result);
    }

    /*Tests_SRS_IOTHUBMESSAGING_12_034: [ IoTHubMessaging_LL_SendMessage shall verify the messagingHandle, deviceId, message input parameters and if any of them are NULL then return NULL ] */
    TEST_FUNCTION(IoTHubMessaging_LL_Send_return_IOTHUB_MESSAGING_INVALID_ARG_if_input_parameter_deviceId_is_NULL)
    {
        ///arrange

        ///act
        IOTHUB_MESSAGING_RESULT result = IoTHubMessaging_LL_Send(TEST_IOTHUB_MESSAGING_HANDLE, NULL, TEST_IOTHUB_MESSAGE_HANDLE, TEST_IOTHUB_SEND_COMPLETE_CALLBACK, TEST_VOID_PTR);

        ///assert
        ASSERT_ARE_EQUAL(int, IOTHUB_MESSAGING_INVALID_ARG, result);
    }

    /*Tests_SRS_IOTHUBMESSAGING_12_034: [ IoTHubMessaging_LL_SendMessage shall verify the messagingHandle, deviceId, message input parameters and if any of them are NULL then return NULL ] */
    TEST_FUNCTION(IoTHubMessaging_LL_Send_return_IOTHUB_MESSAGING_INVALID_ARG_if_input_parameter_message_is_NULL)
    {
        ///arrange

        ///act
        IOTHUB_MESSAGING_RESULT result = IoTHubMessaging_LL_Send(TEST_IOTHUB_MESSAGING_HANDLE, TEST_CONST_CHAR_PTR, NULL, TEST_IOTHUB_SEND_COMPLETE_CALLBACK, TEST_VOID_PTR);

        ///assert
        ASSERT_ARE_EQUAL(int, IOTHUB_MESSAGING_INVALID_ARG, result);
    }

    /*Tests_SRS_IOTHUBMESSAGING_12_035: [ IoTHubMessaging_LL_SendMessage shall verify if the AMQP messaging has been established by a successfull call to _Open and if it is not then return IOTHUB_MESSAGING_ERROR ] */
    TEST_FUNCTION(IoTHubMessaging_LL_Send_return_IOTHUB_MESSAGING_ERROR_if_messaging_is_not_opened)
    {
        ///arrange
        TEST_IOTHUB_MESSAGING_DATA.isOpened = false;

        ///act
        IOTHUB_MESSAGING_RESULT result = IoTHubMessaging_LL_Send(TEST_IOTHUB_MESSAGING_HANDLE, TEST_CONST_CHAR_PTR, TEST_IOTHUB_MESSAGE_HANDLE, TEST_IOTHUB_SEND_COMPLETE_CALLBACK, TEST_VOID_PTR);

        ///assert
        ASSERT_ARE_EQUAL(int, IOTHUB_MESSAGING_ERROR, result);
    }

    /*Tests_SRS_IOTHUBMESSAGING_12_038: [ IoTHubMessaging_LL_SendMessage shall set the uAMQP message properties to the given message properties by calling message_set_properties ] */
    /*Tests_SRS_IOTHUBMESSAGING_12_036: [ IoTHubMessaging_LL_SendMessage shall create a uAMQP message by calling message_create ] */
    /*Tests_SRS_IOTHUBMESSAGING_12_037: [ IoTHubMessaging_LL_SendMessage shall set the uAMQP message body to the given message content by calling message_add_body_amqp_data ] */
    /*Tests_SRS_IOTHUBMESSAGING_12_038: [ IoTHubMessaging_LL_SendMessage shall set the uAMQP message properties to the given message properties by calling message_set_properties ] */
    /*Tests_SRS_IOTHUBMESSAGING_12_039: [ IoTHubMessaging_LL_SendMessage shall call uAMQP messagesender_send with the created message with IoTHubMessaging_LL_SendMessageComplete callback by which IoTHubMessaging is notified of completition of send ] */
    /*Tests_SRS_IOTHUBMESSAGING_12_041: [ If all uAMQP call return 0 then IoTHubMessaging_LL_SendMessage shall return IOTHUB_MESSAGING_OK  ] */
    TEST_FUNCTION(IoTHubMessaging_LL_Send_happy_path)
    {
        ///arrange
        TEST_IOTHUB_MESSAGING_DATA.isOpened = true;

        STRICT_EXPECTED_CALL(gballoc_malloc(IGNORED_NUM_ARG))
            .IgnoreArgument(1);

        STRICT_EXPECTED_CALL(amqpvalue_create_string(IGNORED_PTR_ARG))
            .IgnoreAllArguments();
        STRICT_EXPECTED_CALL(properties_create());
        STRICT_EXPECTED_CALL(properties_set_to(IGNORED_PTR_ARG, IGNORED_PTR_ARG))
            .IgnoreAllArguments();
        STRICT_EXPECTED_CALL(IoTHubMessage_GetByteArray(IGNORED_PTR_ARG, IGNORED_PTR_ARG, IGNORED_PTR_ARG))
            .IgnoreAllArguments();

        STRICT_EXPECTED_CALL(message_create());
        STRICT_EXPECTED_CALL(message_add_body_amqp_data(IGNORED_PTR_ARG, TEST_BINARY_DATA_INST))
            .IgnoreAllArguments();


        STRICT_EXPECTED_CALL(message_set_properties(IGNORED_PTR_ARG, IGNORED_PTR_ARG))
            .IgnoreAllArguments();
        STRICT_EXPECTED_CALL(messagesender_send(IGNORED_PTR_ARG, IGNORED_PTR_ARG, IGNORED_PTR_ARG, IGNORED_PTR_ARG))
            .IgnoreAllArguments();

        STRICT_EXPECTED_CALL(message_destroy(IGNORED_PTR_ARG))
            .IgnoreAllArguments();
        STRICT_EXPECTED_CALL(properties_destroy(IGNORED_PTR_ARG))
            .IgnoreAllArguments();
        STRICT_EXPECTED_CALL(amqpvalue_destroy(IGNORED_PTR_ARG))
            .IgnoreAllArguments();
        STRICT_EXPECTED_CALL(gballoc_free(IGNORED_PTR_ARG))
            .IgnoreArgument(1);

        ///act
        IOTHUB_MESSAGING_RESULT result = IoTHubMessaging_LL_Send(TEST_IOTHUB_MESSAGING_HANDLE, TEST_CONST_CHAR_PTR, TEST_IOTHUB_MESSAGE_HANDLE, TEST_IOTHUB_SEND_COMPLETE_CALLBACK, TEST_VOID_PTR);
    
        ///assert
        ASSERT_ARE_EQUAL(int, IOTHUB_MESSAGING_OK, result);
        ASSERT_ARE_EQUAL(char_ptr, umock_c_get_expected_calls(), umock_c_get_actual_calls());
    }

    /*Tests_SRS_IOTHUBMESSAGING_12_040: [ If any of the uAMQP call fails IoTHubMessaging_LL_SendMessage shall return IOTHUB_MESSAGING_ERROR ] */
    TEST_FUNCTION(IoTHubMessaging_LL_Send_non_happy_path)
    {
        ///arrange
        int umockc_result = umock_c_negative_tests_init();
        ASSERT_ARE_EQUAL(int, 0, umockc_result);

        size_t doNotFailCalls[] = 
        { 
            9,   /*amqpvalue_destroy*/
            10,  /*properties_destroy*/
            11   /*gballoc_free*/
        };

        TEST_IOTHUB_MESSAGING_DATA.isOpened = true;

        STRICT_EXPECTED_CALL(gballoc_malloc(IGNORED_NUM_ARG))
            .IgnoreArgument(1);

        STRICT_EXPECTED_CALL(amqpvalue_create_string(IGNORED_PTR_ARG))
            .IgnoreAllArguments();
        STRICT_EXPECTED_CALL(properties_create());
        STRICT_EXPECTED_CALL(properties_set_to(IGNORED_PTR_ARG, IGNORED_PTR_ARG))
            .IgnoreAllArguments();
        STRICT_EXPECTED_CALL(IoTHubMessage_GetByteArray(IGNORED_PTR_ARG, IGNORED_PTR_ARG, IGNORED_PTR_ARG))
            .IgnoreAllArguments();

        STRICT_EXPECTED_CALL(message_create());
        STRICT_EXPECTED_CALL(message_add_body_amqp_data(IGNORED_PTR_ARG, TEST_BINARY_DATA_INST))
            .IgnoreAllArguments();


        STRICT_EXPECTED_CALL(message_set_properties(IGNORED_PTR_ARG, IGNORED_PTR_ARG))
            .IgnoreAllArguments();
        STRICT_EXPECTED_CALL(messagesender_send(IGNORED_PTR_ARG, IGNORED_PTR_ARG, IGNORED_PTR_ARG, IGNORED_PTR_ARG))
            .IgnoreAllArguments();

        STRICT_EXPECTED_CALL(properties_destroy(IGNORED_PTR_ARG))
            .IgnoreAllArguments();
        STRICT_EXPECTED_CALL(amqpvalue_destroy(IGNORED_PTR_ARG))
            .IgnoreAllArguments();
        STRICT_EXPECTED_CALL(gballoc_free(IGNORED_PTR_ARG))
            .IgnoreArgument(1);

        umock_c_negative_tests_snapshot();

        ///act
        for (size_t i = 0; i < umock_c_negative_tests_call_count(); i++)
        {
            umock_c_negative_tests_reset();
            size_t j;
            for ( j = 0; j < sizeof(doNotFailCalls) / sizeof(doNotFailCalls[0]); j++)
            {
                if (doNotFailCalls[j] == i)
                {
                    break;
                }
            }

            if (j == sizeof(doNotFailCalls) / sizeof(doNotFailCalls[0]))
            {
                umock_c_negative_tests_fail_call(i);

                IOTHUB_MESSAGING_RESULT result = IoTHubMessaging_LL_Send(TEST_IOTHUB_MESSAGING_HANDLE, TEST_CONST_CHAR_PTR, TEST_IOTHUB_MESSAGE_HANDLE, TEST_IOTHUB_SEND_COMPLETE_CALLBACK, TEST_VOID_PTR);

                ///assert
                ASSERT_ARE_NOT_EQUAL(IOTHUB_MESSAGING_RESULT, IOTHUB_MESSAGING_OK, result);
            }
            
        }
        umock_c_negative_tests_deinit();
    }

    /*Tests_SRS_IOTHUBMESSAGING_12_042: [ IoTHubMessaging_LL_SetCallbacks shall verify the messagingHandle input parameter and if it is NULL then return NULL ] */
    TEST_FUNCTION(IoTHubMessaging_LL_SetFeedbackMessageCallback_return_IOTHUB_MESSAGING_INVALID_ARG_if_input_parameter_messagingHandle_is_NULL)
    {
        ///arrange

        ///act
        IOTHUB_MESSAGING_RESULT result = IoTHubMessaging_LL_SetFeedbackMessageCallback(NULL, TEST_IOTHUB_FEEDBACK_MESSAGE_RECEIVED_CALLBACK, TEST_VOID_PTR);

        ///assert
        ASSERT_ARE_EQUAL(IOTHUB_MESSAGING_RESULT, IOTHUB_MESSAGING_INVALID_ARG, result);
    }

    /*Tests_SRS_IOTHUBMESSAGING_12_043: [ IoTHubMessaging_LL_SetCallbacks shall save the given feedbackMessageReceivedCallback to use them in local callbacks ] */
    /*Tests_SRS_IOTHUBMESSAGING_12_044: [ IoTHubMessaging_LL_Open shall return IOTHUB_MESSAGING_OK after the callbacks have been set ] */
    TEST_FUNCTION(IoTHubMessaging_LL_SetFeedbackMessageCallback_happy_path)
    {
        ///arrange

        ///act
        IOTHUB_MESSAGING_RESULT result = IoTHubMessaging_LL_SetFeedbackMessageCallback(TEST_IOTHUB_MESSAGING_HANDLE, TEST_IOTHUB_FEEDBACK_MESSAGE_RECEIVED_CALLBACK, TEST_VOID_PTR);

        ///assert
        ASSERT_IS_TRUE(TEST_IOTHUB_FEEDBACK_MESSAGE_RECEIVED_CALLBACK == TEST_IOTHUB_MESSAGING_DATA.callback_data->feedbackMessageCallback);
        ASSERT_ARE_EQUAL(void_ptr, TEST_IOTHUB_MESSAGING_DATA.callback_data->feedbackUserContext, TEST_VOID_PTR);
        ASSERT_ARE_EQUAL(IOTHUB_MESSAGING_RESULT, IOTHUB_MESSAGING_OK, result);
    }

    /*Tests_SRS_IOTHUBMESSAGING_12_045: [ IoTHubMessaging_LL_DoWork shall verify if uAMQP transport has been initialized and if it is not then return immediately ] */
    TEST_FUNCTION(IoTHubMessaging_LL_DoWork_return_if_input_parameter_messagingHandle_is_NULL)
    {
        ///arrange

        ///act
        IoTHubMessaging_LL_DoWork(NULL);

        ///assert
        ASSERT_ARE_EQUAL(char_ptr, umock_c_get_expected_calls(), umock_c_get_actual_calls());
    }

    /*Tests_SRS_IOTHUBMESSAGING_12_046: [ IoTHubMessaging_LL_DoWork shall call uAMQP connection_dowork ] */
    /*Tests_SRS_IOTHUBMESSAGING_12_047: [ IoTHubMessaging_LL_SendMessageComplete callback given to messagesender_send will be called with MESSAGE_SEND_RESULT ] */
    /*Tests_SRS_IOTHUBMESSAGING_12_048: [ If message has been received the IoTHubMessaging_LL_FeedbackMessageReceived callback given to messagesender_receive will be called with the received MESSAGE_HANDLE ] */
    TEST_FUNCTION(IoTHubMessaging_LL_DoWork_happy_path)
    {
        ///arrange
        STRICT_EXPECTED_CALL(connection_dowork(IGNORED_PTR_ARG))
            .IgnoreAllArguments();

        ///act
        IoTHubMessaging_LL_DoWork(TEST_IOTHUB_MESSAGING_HANDLE);

        ///assert
        ASSERT_ARE_EQUAL(char_ptr, umock_c_get_expected_calls(), umock_c_get_actual_calls());
    }

    /*Tests_SRS_IOTHUBMESSAGING_12_049: [ IoTHubMessaging_LL_SenderStateChanged shall save the new_state to local variable ] */
    /*Tests_SRS_IOTHUBMESSAGING_12_050: [ If both sender and receiver state is open IoTHubMessaging_LL_SenderStateChanged shall set the isOpened local variable to true ] */
    TEST_FUNCTION(IoTHubMessaging_LL_SenderStateChanged_call_user_callback)
    {
        ///arrange
        IOTHUB_MESSAGING_HANDLE iothub_messaging_handle = IoTHubMessaging_LL_Create(TEST_IOTHUB_SERVICE_CLIENT_AUTH_HANDLE);
        (void)IoTHubMessaging_LL_Open(iothub_messaging_handle, TEST_FUNC_IOTHUB_OPEN_COMPLETE_CALLBACK, (void*)1);

        umock_c_reset_all_calls();

        STRICT_EXPECTED_CALL(TEST_FUNC_IOTHUB_OPEN_COMPLETE_CALLBACK(IGNORED_PTR_ARG))
            .IgnoreAllArguments();

        MESSAGE_SENDER_STATE new_state = MESSAGE_SENDER_STATE_OPEN;
        MESSAGE_SENDER_STATE previous_state = MESSAGE_SENDER_STATE_IDLE;

        TEST_IOTHUB_MESSAGING* test_handle = (TEST_IOTHUB_MESSAGING*)iothub_messaging_handle;
        test_handle->isOpened = true;
        test_handle->message_sender_state = MESSAGE_SENDER_STATE_OPEN;
        test_handle->message_receiver_state = MESSAGE_RECEIVER_STATE_OPEN;

        ///act
        onMessageSenderStateChangedCallback((void*)test_handle, new_state, previous_state);

        ///assert
        ASSERT_ARE_EQUAL(char_ptr, umock_c_get_expected_calls(), umock_c_get_actual_calls());

        ///cleanup
        IoTHubMessaging_LL_Close(iothub_messaging_handle);
        IoTHubMessaging_LL_Destroy(iothub_messaging_handle);
    }

    /*Tests_SRS_IOTHUBMESSAGING_12_049: [ IoTHubMessaging_LL_SenderStateChanged shall save the new_state to local variable ] */
    /*Tests_SRS_IOTHUBMESSAGING_12_051: [ If neither sender_state nor receiver_state is open IoTHubMessaging_LL_SenderStateChanged shall set the local isOpened variable to false ] */
    TEST_FUNCTION(IoTHubMessaging_LL_SenderStateChanged_messaging_is_not_opened)
    {
        ///arrange
        IOTHUB_MESSAGING_HANDLE iothub_messaging_handle = IoTHubMessaging_LL_Create(TEST_IOTHUB_SERVICE_CLIENT_AUTH_HANDLE);
        (void)IoTHubMessaging_LL_Open(iothub_messaging_handle, TEST_FUNC_IOTHUB_OPEN_COMPLETE_CALLBACK, (void*)1);

        umock_c_reset_all_calls();

        MESSAGE_SENDER_STATE new_state = MESSAGE_SENDER_STATE_OPENING;
        MESSAGE_SENDER_STATE previous_state = MESSAGE_SENDER_STATE_IDLE;

        ///act
        onMessageSenderStateChangedCallback((void*)iothub_messaging_handle, new_state, previous_state);

        ///assert
        ASSERT_ARE_EQUAL(char_ptr, umock_c_get_expected_calls(), umock_c_get_actual_calls());

        ///cleanup
        IoTHubMessaging_LL_Close(iothub_messaging_handle);
        IoTHubMessaging_LL_Destroy(iothub_messaging_handle);
    }

    /*Tests_SRS_IOTHUBMESSAGING_12_049: [ IoTHubMessaging_LL_SenderStateChanged shall save the new_state to local variable ] */
    /*Tests_SRS_IOTHUBMESSAGING_12_051: [ If neither sender_state nor receiver_state is open IoTHubMessaging_LL_SenderStateChanged shall set the local isOpened variable to false ] */
    TEST_FUNCTION(IoTHubMessaging_LL_SenderStateChanged_openCompleteCompleteCallback_is_null)
    {
        ///arrange
        IOTHUB_MESSAGING_HANDLE iothub_messaging_handle = IoTHubMessaging_LL_Create(TEST_IOTHUB_SERVICE_CLIENT_AUTH_HANDLE);
        (void)IoTHubMessaging_LL_Open(iothub_messaging_handle, TEST_FUNC_IOTHUB_OPEN_COMPLETE_CALLBACK, (void*)1);

        umock_c_reset_all_calls();

        MESSAGE_SENDER_STATE new_state = MESSAGE_SENDER_STATE_OPEN;
        MESSAGE_SENDER_STATE previous_state = MESSAGE_SENDER_STATE_IDLE;

        TEST_IOTHUB_MESSAGING* test_handle = (TEST_IOTHUB_MESSAGING*)iothub_messaging_handle;
        test_handle->isOpened = true;
        test_handle->message_sender_state = MESSAGE_SENDER_STATE_OPEN;
        test_handle->message_receiver_state = MESSAGE_RECEIVER_STATE_OPEN;
        test_handle->callback_data->openCompleteCompleteCallback = NULL;

        ///act
        onMessageSenderStateChangedCallback((void*)iothub_messaging_handle, new_state, previous_state);

        ///assert
        ASSERT_ARE_EQUAL(char_ptr, umock_c_get_expected_calls(), umock_c_get_actual_calls());

        ///cleanup
        IoTHubMessaging_LL_Close(iothub_messaging_handle);
        IoTHubMessaging_LL_Destroy(iothub_messaging_handle);
    }

    /*Tests_SRS_IOTHUBMESSAGING_12_052: [ IoTHubMessaging_LL_ReceiverStateChanged shall save the new_state to local variable ] */
    /*Tests_SRS_IOTHUBMESSAGING_12_053: [ If both sender and receiver state is open IoTHubMessaging_LL_ReceiverStateChanged shall set the isOpened local variable to true ] */
    TEST_FUNCTION(IoTHubMessaging_LL_ReceiverStateChanged_call_user_callback)
    {
        ///arrange
        IOTHUB_MESSAGING_HANDLE iothub_messaging_handle = IoTHubMessaging_LL_Create(TEST_IOTHUB_SERVICE_CLIENT_AUTH_HANDLE);
        (void)IoTHubMessaging_LL_Open(iothub_messaging_handle, TEST_FUNC_IOTHUB_OPEN_COMPLETE_CALLBACK, (void*)1);
        
        umock_c_reset_all_calls();

        STRICT_EXPECTED_CALL(TEST_FUNC_IOTHUB_OPEN_COMPLETE_CALLBACK(IGNORED_PTR_ARG))
            .IgnoreAllArguments();

        MESSAGE_RECEIVER_STATE new_state = MESSAGE_RECEIVER_STATE_OPEN;
        MESSAGE_RECEIVER_STATE previous_state = MESSAGE_RECEIVER_STATE_IDLE;

        TEST_IOTHUB_MESSAGING* test_handle = (TEST_IOTHUB_MESSAGING*)iothub_messaging_handle;
        test_handle->isOpened = true;
        test_handle->message_sender_state = MESSAGE_SENDER_STATE_OPEN;
        test_handle->message_receiver_state = MESSAGE_RECEIVER_STATE_OPEN;

        ///act
        onMessageReceiverStateChangedCallback((void*)test_handle, new_state, previous_state);

        ///assert
        ASSERT_ARE_EQUAL(char_ptr, umock_c_get_expected_calls(), umock_c_get_actual_calls());

        ///cleanup
        IoTHubMessaging_LL_Close(iothub_messaging_handle);
        IoTHubMessaging_LL_Destroy(iothub_messaging_handle);
    }

    /*Tests_SRS_IOTHUBMESSAGING_12_052: [ IoTHubMessaging_LL_ReceiverStateChanged shall save the new_state to local variable ] */
    /*Tests_SRS_IOTHUBMESSAGING_12_054: [ If neither sender_state nor receiver_state is open IoTHubMessaging_LL_ReceiverStateChanged shall set the local isOpened variable to false ] */
    TEST_FUNCTION(IoTHubMessaging_LL_ReceiverStateChanged_messaging_is_not_opened)
    {
        ///arrange
        IOTHUB_MESSAGING_HANDLE iothub_messaging_handle = IoTHubMessaging_LL_Create(TEST_IOTHUB_SERVICE_CLIENT_AUTH_HANDLE);
        (void)IoTHubMessaging_LL_Open(iothub_messaging_handle, TEST_FUNC_IOTHUB_OPEN_COMPLETE_CALLBACK, (void*)1);

        umock_c_reset_all_calls();

        MESSAGE_RECEIVER_STATE new_state = MESSAGE_RECEIVER_STATE_OPENING;
        MESSAGE_RECEIVER_STATE previous_state = MESSAGE_RECEIVER_STATE_IDLE;

        TEST_IOTHUB_MESSAGING* test_handle = (TEST_IOTHUB_MESSAGING*)iothub_messaging_handle;
        test_handle->isOpened = false;
        test_handle->message_sender_state = MESSAGE_SENDER_STATE_OPEN;
        test_handle->message_receiver_state = MESSAGE_RECEIVER_STATE_OPEN;

        ///act
        onMessageReceiverStateChangedCallback((void*)test_handle, new_state, previous_state);

        ///assert
        ASSERT_ARE_EQUAL(char_ptr, umock_c_get_expected_calls(), umock_c_get_actual_calls());

        ///cleanup
        IoTHubMessaging_LL_Close(iothub_messaging_handle);
        IoTHubMessaging_LL_Destroy(iothub_messaging_handle);
    }

    /*Tests_SRS_IOTHUBMESSAGING_12_052: [ IoTHubMessaging_LL_ReceiverStateChanged shall save the new_state to local variable ] */
    /*Tests_SRS_IOTHUBMESSAGING_12_054: [ If neither sender_state nor receiver_state is open IoTHubMessaging_LL_ReceiverStateChanged shall set the local isOpened variable to false ] */
    TEST_FUNCTION(IoTHubMessaging_LL_ReceiverStateChanged_openCompleteCompleteCallback_is_null)
    {
        ///arrange
        IOTHUB_MESSAGING_HANDLE iothub_messaging_handle = IoTHubMessaging_LL_Create(TEST_IOTHUB_SERVICE_CLIENT_AUTH_HANDLE);
        (void)IoTHubMessaging_LL_Open(iothub_messaging_handle, TEST_FUNC_IOTHUB_OPEN_COMPLETE_CALLBACK, (void*)1);

        umock_c_reset_all_calls();

        MESSAGE_RECEIVER_STATE new_state = MESSAGE_RECEIVER_STATE_OPEN;
        MESSAGE_RECEIVER_STATE previous_state = MESSAGE_RECEIVER_STATE_IDLE;

        TEST_IOTHUB_MESSAGING* test_handle = (TEST_IOTHUB_MESSAGING*)iothub_messaging_handle;
        test_handle->isOpened = true;
        test_handle->message_sender_state = MESSAGE_SENDER_STATE_OPEN;
        test_handle->message_receiver_state = MESSAGE_RECEIVER_STATE_OPEN;
        test_handle->callback_data->openCompleteCompleteCallback = NULL;

        ///act
        onMessageReceiverStateChangedCallback((void*)test_handle, new_state, previous_state);

        ///assert
        ASSERT_ARE_EQUAL(char_ptr, umock_c_get_expected_calls(), umock_c_get_actual_calls());

        ///cleanup
        IoTHubMessaging_LL_Close(iothub_messaging_handle);
        IoTHubMessaging_LL_Destroy(iothub_messaging_handle);
    }

    /*Tests_SRS_IOTHUBMESSAGING_12_056: [ If context is NULL IoTHubMessaging_LL_SendMessageComplete shall return ] */
    /*Tests_SRS_IOTHUBMESSAGING_12_055: [ If context is not NULL and IoTHubMessaging_LL_SendMessageComplete shall call user callback with user context and messaging result ] */
    TEST_FUNCTION(IoTHubMessaging_LL_SendMessageComplete_context_is_null)
    {
        ///arrange
        IOTHUB_MESSAGING_HANDLE iothub_messaging_handle = IoTHubMessaging_LL_Create(TEST_IOTHUB_SERVICE_CLIENT_AUTH_HANDLE);
        (void)IoTHubMessaging_LL_Open(iothub_messaging_handle, TEST_FUNC_IOTHUB_OPEN_COMPLETE_CALLBACK, (void*)1);
        (void)IoTHubMessaging_LL_Send(iothub_messaging_handle, TEST_DEVICE_ID, TEST_IOTHUB_MESSAGE_HANDLE, TEST_FUNC_IOTHUB_SEND_COMPLETE_CALLBACK, (void*)1);
        
        umock_c_reset_all_calls();

        MESSAGE_SEND_RESULT send_result = MESSAGE_SEND_OK;

        ///act
        onMessageSendCompleteCallback((void*)NULL, send_result);

        ///assert
        ASSERT_ARE_EQUAL(char_ptr, umock_c_get_expected_calls(), umock_c_get_actual_calls());

        ///cleanup
        IoTHubMessaging_LL_Close(iothub_messaging_handle);
        IoTHubMessaging_LL_Destroy(iothub_messaging_handle);
    }

    /*Tests_SRS_IOTHUBMESSAGING_12_056: [ If context is NULL IoTHubMessaging_LL_SendMessageComplete shall return ] */
    /*Tests_SRS_IOTHUBMESSAGING_12_055: [ If context is not NULL and IoTHubMessaging_LL_SendMessageComplete shall call user callback with user context and messaging result ] */
    TEST_FUNCTION(IoTHubMessaging_LL_SendMessageComplete_sendCompleteCallback_null)
    {
        ///arrange
        IOTHUB_MESSAGING_HANDLE iothub_messaging_handle = IoTHubMessaging_LL_Create(TEST_IOTHUB_SERVICE_CLIENT_AUTH_HANDLE);
        (void)IoTHubMessaging_LL_Open(iothub_messaging_handle, TEST_FUNC_IOTHUB_OPEN_COMPLETE_CALLBACK, (void*)1);
        (void)IoTHubMessaging_LL_Send(iothub_messaging_handle, TEST_DEVICE_ID, TEST_IOTHUB_MESSAGE_HANDLE, TEST_FUNC_IOTHUB_SEND_COMPLETE_CALLBACK, (void*)1);

        umock_c_reset_all_calls();

        MESSAGE_SEND_RESULT send_result = MESSAGE_SEND_OK;

        TEST_IOTHUB_MESSAGING* test_handle = (TEST_IOTHUB_MESSAGING*)iothub_messaging_handle;
        test_handle->isOpened = true;
        test_handle->callback_data->sendCompleteCallback = NULL;

        ///act
        onMessageSendCompleteCallback((void*)test_handle, send_result);

        ///assert
        ASSERT_ARE_EQUAL(char_ptr, umock_c_get_expected_calls(), umock_c_get_actual_calls());

        ///cleanup
        IoTHubMessaging_LL_Close(iothub_messaging_handle);
        IoTHubMessaging_LL_Destroy(iothub_messaging_handle);
    }

    /*Tests_SRS_IOTHUBMESSAGING_12_056: [ If context is NULL IoTHubMessaging_LL_SendMessageComplete shall return ] */
    /*Tests_SRS_IOTHUBMESSAGING_12_055: [ If context is not NULL and IoTHubMessaging_LL_SendMessageComplete shall call user callback with user context and messaging result ] */
    TEST_FUNCTION(IoTHubMessaging_LL_SendMessageComplete_call_to_user_callback)
    {
        ///arrange
        IOTHUB_MESSAGING_HANDLE iothub_messaging_handle = IoTHubMessaging_LL_Create(TEST_IOTHUB_SERVICE_CLIENT_AUTH_HANDLE);
        (void)IoTHubMessaging_LL_Open(iothub_messaging_handle, TEST_FUNC_IOTHUB_OPEN_COMPLETE_CALLBACK, (void*)1);
        (void)IoTHubMessaging_LL_Send(iothub_messaging_handle, TEST_DEVICE_ID, TEST_IOTHUB_MESSAGE_HANDLE, TEST_FUNC_IOTHUB_SEND_COMPLETE_CALLBACK, (void*)1);

        umock_c_reset_all_calls();

        STRICT_EXPECTED_CALL(TEST_FUNC_IOTHUB_SEND_COMPLETE_CALLBACK(IGNORED_PTR_ARG, TEST_IOTHUB_MESSAGING_RESULT))
            .IgnoreAllArguments();

        MESSAGE_SEND_RESULT send_result = MESSAGE_SEND_OK;

        ///act
        onMessageSendCompleteCallback((void*)iothub_messaging_handle, send_result);

        ///assert
        ASSERT_ARE_EQUAL(char_ptr, umock_c_get_expected_calls(), umock_c_get_actual_calls());

        ///cleanup
        IoTHubMessaging_LL_Close(iothub_messaging_handle);
        IoTHubMessaging_LL_Destroy(iothub_messaging_handle);
    }

    /*Tests_SRS_IOTHUBMESSAGING_12_057: [ If context is NULL IoTHubMessaging_LL_FeedbackMessageReceived shall do nothing and return delivery_accepted ] */
    TEST_FUNCTION(IoTHubMessaging_LL_FeedbackMessageReceived_context_is_null)
    {
        ///arrange
        IOTHUB_MESSAGING_HANDLE iothub_messaging_handle = IoTHubMessaging_LL_Create(TEST_IOTHUB_SERVICE_CLIENT_AUTH_HANDLE);
        (void)IoTHubMessaging_LL_Open(iothub_messaging_handle, TEST_FUNC_IOTHUB_OPEN_COMPLETE_CALLBACK, (void*)1);
        (void)IoTHubMessaging_LL_SetFeedbackMessageCallback(iothub_messaging_handle, TEST_FUNC_IOTHUB_FEEDBACK_MESSAGE_RECEIVED_CALLBACK, (void*)1);

        umock_c_reset_all_calls();

        STRICT_EXPECTED_CALL(messaging_delivery_accepted());

        ///act
        void* amqp_result = (void*)onMessageReceivedCallback(NULL, TEST_MESSAGE_HANDLE);

        ///assert
        ASSERT_ARE_NOT_EQUAL(void_ptr, NULL, amqp_result);
        ASSERT_ARE_EQUAL(char_ptr, umock_c_get_expected_calls(), umock_c_get_actual_calls());

        ///cleanup
        IoTHubMessaging_LL_Close(iothub_messaging_handle);
        IoTHubMessaging_LL_Destroy(iothub_messaging_handle);
    }

    /*Tests_SRS_IOTHUBMESSAGING_12_058: [ If context is not NULL IoTHubMessaging_LL_FeedbackMessageReceived shall get the content string of the message by calling message_get_body_amqp_data ] */
    /*Tests_SRS_IOTHUBMESSAGING_12_059: [ IoTHubMessaging_LL_FeedbackMessageReceived shall parse the response JSON to IOTHUB_SERVICE_FEEDBACK_BATCH struct ] */
    /*Tests_SRS_IOTHUBMESSAGING_12_060: [ IoTHubMessaging_LL_FeedbackMessageReceived shall use the following parson APIs to parse the response string: json_parse_string, json_value_get_object, json_object_get_string, json_object_dotget_string  ] */
    /*Tests_SRS_IOTHUBMESSAGING_12_062: [ If context is not NULL IoTHubMessaging_LL_FeedbackMessageReceived shall call IOTHUB_FEEDBACK_MESSAGE_RECEIVED_CALLBACK with the received IOTHUB_SERVICE_FEEDBACK_BATCH ] */
    /*Tests_SRS_IOTHUBMESSAGING_12_078: [** IoTHubMessaging_LL_FeedbackMessageReceived shall do clean up before exits ] */
    TEST_FUNCTION(IoTHubMessaging_LL_FeedbackMessageReceived_happy_path_feedback_success)
    {
        ///arrange
        IOTHUB_MESSAGING_HANDLE iothub_messaging_handle = IoTHubMessaging_LL_Create(TEST_IOTHUB_SERVICE_CLIENT_AUTH_HANDLE);
        (void)IoTHubMessaging_LL_Open(iothub_messaging_handle, TEST_FUNC_IOTHUB_OPEN_COMPLETE_CALLBACK, (void*)1);
        (void)IoTHubMessaging_LL_SetFeedbackMessageCallback(iothub_messaging_handle, TEST_FUNC_IOTHUB_FEEDBACK_MESSAGE_RECEIVED_CALLBACK, (void*)1);

        receivedFeedbackStatusCode = IOTHUB_FEEDBACK_STATUS_CODE_UNKNOWN;

        umock_c_reset_all_calls();

        STRICT_EXPECTED_CALL(message_get_body_amqp_data(IGNORED_PTR_ARG, IGNORED_NUM_ARG, &TEST_BINARY_DATA_INST))
            .IgnoreAllArguments();

        STRICT_EXPECTED_CALL(json_parse_string(IGNORED_PTR_ARG))
            .IgnoreArgument(1);

        STRICT_EXPECTED_CALL(json_value_get_array(TEST_JSON_VALUE))
            .IgnoreArgument(1);

        STRICT_EXPECTED_CALL(json_array_get_count(TEST_JSON_ARRAY))
            .SetReturn(1);

        STRICT_EXPECTED_CALL(gballoc_malloc(IGNORED_NUM_ARG))
            .IgnoreArgument(1);

        STRICT_EXPECTED_CALL(json_array_get_count(TEST_JSON_ARRAY))
            .SetReturn(1);

        STRICT_EXPECTED_CALL(list_create());

        STRICT_EXPECTED_CALL(json_array_get_object(TEST_JSON_ARRAY, 0))
            .SetReturn(TEST_JSON_OBJECT);

        STRICT_EXPECTED_CALL(gballoc_malloc(IGNORED_NUM_ARG))
            .IgnoreArgument(1);

        STRICT_EXPECTED_CALL(json_object_get_string(TEST_JSON_OBJECT, TEST_FEEDBACK_RECORD_KEY_DEVICE_ID))
            .SetReturn("deviceId");
        STRICT_EXPECTED_CALL(json_object_get_string(TEST_JSON_OBJECT, TEST_FEEDBACK_RECORD_KEY_DEVICE_GENERATION_ID))
            .SetReturn("generationId");
        STRICT_EXPECTED_CALL(json_object_get_string(TEST_JSON_OBJECT, TEST_FEEDBACK_RECORD_KEY_DESCRIPTION))
            .SetReturn("SuCcEsS");
        STRICT_EXPECTED_CALL(json_object_get_string(TEST_JSON_OBJECT, TEST_FEEDBACK_RECORD_KEY_ENQUED_TIME_UTC))
            .SetReturn("time");

        STRICT_EXPECTED_CALL(list_add(IGNORED_PTR_ARG, IGNORED_PTR_ARG))
            .IgnoreAllArguments();
        
        STRICT_EXPECTED_CALL(messaging_delivery_accepted());

        STRICT_EXPECTED_CALL(list_get_head_item(IGNORED_PTR_ARG))
            .IgnoreAllArguments();

        STRICT_EXPECTED_CALL(list_item_get_value(IGNORED_PTR_ARG))
            .IgnoreAllArguments();
        
        STRICT_EXPECTED_CALL(list_get_next_item(IGNORED_PTR_ARG))
            .IgnoreAllArguments();
        
        STRICT_EXPECTED_CALL(gballoc_free(IGNORED_PTR_ARG))
            .IgnoreArgument(1);

        STRICT_EXPECTED_CALL(list_destroy(IGNORED_PTR_ARG))
            .IgnoreAllArguments();

        STRICT_EXPECTED_CALL(gballoc_free(IGNORED_PTR_ARG))
            .IgnoreArgument(1);

        STRICT_EXPECTED_CALL(json_array_clear(IGNORED_NUM_ARG))
            .IgnoreArgument(1);
        STRICT_EXPECTED_CALL(json_object_clear(IGNORED_NUM_ARG))
            .IgnoreArgument(1);
        STRICT_EXPECTED_CALL(json_value_free(IGNORED_NUM_ARG))
            .IgnoreArgument(1);

        TEST_IOTHUB_MESSAGING* test_handle = (TEST_IOTHUB_MESSAGING*)iothub_messaging_handle;
        test_handle->callback_data->feedbackMessageCallback = on_feedback_message_received;

        ///act
        onMessageReceivedCallback((void*)test_handle, TEST_MESSAGE_HANDLE);

        ///assert
        ASSERT_ARE_EQUAL(int, IOTHUB_FEEDBACK_STATUS_CODE_SUCCESS, receivedFeedbackStatusCode);
        ASSERT_ARE_EQUAL(char_ptr, umock_c_get_expected_calls(), umock_c_get_actual_calls());

        ///cleanup
        IoTHubMessaging_LL_Close(iothub_messaging_handle);
        IoTHubMessaging_LL_Destroy(iothub_messaging_handle);
    }

    /*Tests_SRS_IOTHUBMESSAGING_12_058: [ If context is not NULL IoTHubMessaging_LL_FeedbackMessageReceived shall get the content string of the message by calling message_get_body_amqp_data ] */
    /*Tests_SRS_IOTHUBMESSAGING_12_059: [ IoTHubMessaging_LL_FeedbackMessageReceived shall parse the response JSON to IOTHUB_SERVICE_FEEDBACK_BATCH struct ] */
    /*Tests_SRS_IOTHUBMESSAGING_12_060: [ IoTHubMessaging_LL_FeedbackMessageReceived shall use the following parson APIs to parse the response string: json_parse_string, json_value_get_object, json_object_get_string, json_object_dotget_string  ] */
    /*Tests_SRS_IOTHUBMESSAGING_12_062: [ If context is not NULL IoTHubMessaging_LL_FeedbackMessageReceived shall call IOTHUB_FEEDBACK_MESSAGE_RECEIVED_CALLBACK with the received IOTHUB_SERVICE_FEEDBACK_BATCH ] */
    /*Tests_SRS_IOTHUBMESSAGING_12_078: [** IoTHubMessaging_LL_FeedbackMessageReceived shall do clean up before exits ] */
    TEST_FUNCTION(IoTHubMessaging_LL_FeedbackMessageReceived_happy_path_feedback_expired)
    {
        ///arrange
        IOTHUB_MESSAGING_HANDLE iothub_messaging_handle = IoTHubMessaging_LL_Create(TEST_IOTHUB_SERVICE_CLIENT_AUTH_HANDLE);
        (void)IoTHubMessaging_LL_Open(iothub_messaging_handle, TEST_FUNC_IOTHUB_OPEN_COMPLETE_CALLBACK, (void*)1);
        (void)IoTHubMessaging_LL_SetFeedbackMessageCallback(iothub_messaging_handle, TEST_FUNC_IOTHUB_FEEDBACK_MESSAGE_RECEIVED_CALLBACK, (void*)1);

        receivedFeedbackStatusCode = IOTHUB_FEEDBACK_STATUS_CODE_UNKNOWN;

        umock_c_reset_all_calls();

        STRICT_EXPECTED_CALL(message_get_body_amqp_data(IGNORED_PTR_ARG, IGNORED_NUM_ARG, &TEST_BINARY_DATA_INST))
            .IgnoreAllArguments();

        STRICT_EXPECTED_CALL(json_parse_string(IGNORED_PTR_ARG))
            .IgnoreArgument(1);

        STRICT_EXPECTED_CALL(json_value_get_array(TEST_JSON_VALUE))
            .IgnoreArgument(1);

        STRICT_EXPECTED_CALL(json_array_get_count(TEST_JSON_ARRAY))
            .SetReturn(1);

        STRICT_EXPECTED_CALL(gballoc_malloc(IGNORED_NUM_ARG))
            .IgnoreArgument(1);

        STRICT_EXPECTED_CALL(json_array_get_count(TEST_JSON_ARRAY))
            .SetReturn(1);

        STRICT_EXPECTED_CALL(list_create());

        STRICT_EXPECTED_CALL(json_array_get_object(TEST_JSON_ARRAY, 0))
            .SetReturn(TEST_JSON_OBJECT);

        STRICT_EXPECTED_CALL(gballoc_malloc(IGNORED_NUM_ARG))
            .IgnoreArgument(1);

        STRICT_EXPECTED_CALL(json_object_get_string(TEST_JSON_OBJECT, TEST_FEEDBACK_RECORD_KEY_DEVICE_ID))
            .SetReturn("deviceId");
        STRICT_EXPECTED_CALL(json_object_get_string(TEST_JSON_OBJECT, TEST_FEEDBACK_RECORD_KEY_DEVICE_GENERATION_ID))
            .SetReturn("generationId");
        STRICT_EXPECTED_CALL(json_object_get_string(TEST_JSON_OBJECT, TEST_FEEDBACK_RECORD_KEY_DESCRIPTION))
            .SetReturn("ExPiReD");
        STRICT_EXPECTED_CALL(json_object_get_string(TEST_JSON_OBJECT, TEST_FEEDBACK_RECORD_KEY_ENQUED_TIME_UTC))
            .SetReturn("time");

        STRICT_EXPECTED_CALL(list_add(IGNORED_PTR_ARG, IGNORED_PTR_ARG))
            .IgnoreAllArguments();

        STRICT_EXPECTED_CALL(messaging_delivery_accepted());

        STRICT_EXPECTED_CALL(list_get_head_item(IGNORED_PTR_ARG))
            .IgnoreAllArguments();

        STRICT_EXPECTED_CALL(list_item_get_value(IGNORED_PTR_ARG))
            .IgnoreAllArguments();

        STRICT_EXPECTED_CALL(list_get_next_item(IGNORED_PTR_ARG))
            .IgnoreAllArguments();

        STRICT_EXPECTED_CALL(gballoc_free(IGNORED_PTR_ARG))
            .IgnoreArgument(1);

        STRICT_EXPECTED_CALL(list_destroy(IGNORED_PTR_ARG))
            .IgnoreAllArguments();

        STRICT_EXPECTED_CALL(gballoc_free(IGNORED_PTR_ARG))
            .IgnoreArgument(1);

        STRICT_EXPECTED_CALL(json_array_clear(IGNORED_NUM_ARG))
            .IgnoreArgument(1);
        STRICT_EXPECTED_CALL(json_object_clear(IGNORED_NUM_ARG))
            .IgnoreArgument(1);
        STRICT_EXPECTED_CALL(json_value_free(IGNORED_NUM_ARG))
            .IgnoreArgument(1);

        TEST_IOTHUB_MESSAGING* test_handle = (TEST_IOTHUB_MESSAGING*)iothub_messaging_handle;
        test_handle->callback_data->feedbackMessageCallback = on_feedback_message_received;

        ///act
        onMessageReceivedCallback((void*)test_handle, TEST_MESSAGE_HANDLE);

        ///assert
        ASSERT_ARE_EQUAL(int, IOTHUB_FEEDBACK_STATUS_CODE_EXPIRED, receivedFeedbackStatusCode);
        ASSERT_ARE_EQUAL(char_ptr, umock_c_get_expected_calls(), umock_c_get_actual_calls());

        ///cleanup
        IoTHubMessaging_LL_Close(iothub_messaging_handle);
        IoTHubMessaging_LL_Destroy(iothub_messaging_handle);
    }

    /*Tests_SRS_IOTHUBMESSAGING_12_058: [ If context is not NULL IoTHubMessaging_LL_FeedbackMessageReceived shall get the content string of the message by calling message_get_body_amqp_data ] */
    /*Tests_SRS_IOTHUBMESSAGING_12_059: [ IoTHubMessaging_LL_FeedbackMessageReceived shall parse the response JSON to IOTHUB_SERVICE_FEEDBACK_BATCH struct ] */
    /*Tests_SRS_IOTHUBMESSAGING_12_060: [ IoTHubMessaging_LL_FeedbackMessageReceived shall use the following parson APIs to parse the response string: json_parse_string, json_value_get_object, json_object_get_string, json_object_dotget_string  ] */
    /*Tests_SRS_IOTHUBMESSAGING_12_062: [ If context is not NULL IoTHubMessaging_LL_FeedbackMessageReceived shall call IOTHUB_FEEDBACK_MESSAGE_RECEIVED_CALLBACK with the received IOTHUB_SERVICE_FEEDBACK_BATCH ] */
    /*Tests_SRS_IOTHUBMESSAGING_12_078: [** IoTHubMessaging_LL_FeedbackMessageReceived shall do clean up before exits ] */
    TEST_FUNCTION(IoTHubMessaging_LL_FeedbackMessageReceived_happy_path_feedback_deliverycountexceeded)
    {
        ///arrange
        IOTHUB_MESSAGING_HANDLE iothub_messaging_handle = IoTHubMessaging_LL_Create(TEST_IOTHUB_SERVICE_CLIENT_AUTH_HANDLE);
        (void)IoTHubMessaging_LL_Open(iothub_messaging_handle, TEST_FUNC_IOTHUB_OPEN_COMPLETE_CALLBACK, (void*)1);
        (void)IoTHubMessaging_LL_SetFeedbackMessageCallback(iothub_messaging_handle, TEST_FUNC_IOTHUB_FEEDBACK_MESSAGE_RECEIVED_CALLBACK, (void*)1);

        receivedFeedbackStatusCode = IOTHUB_FEEDBACK_STATUS_CODE_UNKNOWN;

        umock_c_reset_all_calls();

        STRICT_EXPECTED_CALL(message_get_body_amqp_data(IGNORED_PTR_ARG, IGNORED_NUM_ARG, &TEST_BINARY_DATA_INST))
            .IgnoreAllArguments();

        STRICT_EXPECTED_CALL(json_parse_string(IGNORED_PTR_ARG))
            .IgnoreArgument(1);

        STRICT_EXPECTED_CALL(json_value_get_array(TEST_JSON_VALUE))
            .IgnoreArgument(1);

        STRICT_EXPECTED_CALL(json_array_get_count(TEST_JSON_ARRAY))
            .SetReturn(1);

        STRICT_EXPECTED_CALL(gballoc_malloc(IGNORED_NUM_ARG))
            .IgnoreArgument(1);

        STRICT_EXPECTED_CALL(json_array_get_count(TEST_JSON_ARRAY))
            .SetReturn(1);

        STRICT_EXPECTED_CALL(list_create());

        STRICT_EXPECTED_CALL(json_array_get_object(TEST_JSON_ARRAY, 0))
            .SetReturn(TEST_JSON_OBJECT);

        STRICT_EXPECTED_CALL(gballoc_malloc(IGNORED_NUM_ARG))
            .IgnoreArgument(1);

        STRICT_EXPECTED_CALL(json_object_get_string(TEST_JSON_OBJECT, TEST_FEEDBACK_RECORD_KEY_DEVICE_ID))
            .SetReturn("deviceId");
        STRICT_EXPECTED_CALL(json_object_get_string(TEST_JSON_OBJECT, TEST_FEEDBACK_RECORD_KEY_DEVICE_GENERATION_ID))
            .SetReturn("generationId");
        STRICT_EXPECTED_CALL(json_object_get_string(TEST_JSON_OBJECT, TEST_FEEDBACK_RECORD_KEY_DESCRIPTION))
            .SetReturn("DeLiVeRyCoUnTeXcEeDeD");
        STRICT_EXPECTED_CALL(json_object_get_string(TEST_JSON_OBJECT, TEST_FEEDBACK_RECORD_KEY_ENQUED_TIME_UTC))
            .SetReturn("time");

        STRICT_EXPECTED_CALL(list_add(IGNORED_PTR_ARG, IGNORED_PTR_ARG))
            .IgnoreAllArguments();

        STRICT_EXPECTED_CALL(messaging_delivery_accepted());

        STRICT_EXPECTED_CALL(list_get_head_item(IGNORED_PTR_ARG))
            .IgnoreAllArguments();

        STRICT_EXPECTED_CALL(list_item_get_value(IGNORED_PTR_ARG))
            .IgnoreAllArguments();

        STRICT_EXPECTED_CALL(list_get_next_item(IGNORED_PTR_ARG))
            .IgnoreAllArguments();

        STRICT_EXPECTED_CALL(gballoc_free(IGNORED_PTR_ARG))
            .IgnoreArgument(1);

        STRICT_EXPECTED_CALL(list_destroy(IGNORED_PTR_ARG))
            .IgnoreAllArguments();

        STRICT_EXPECTED_CALL(gballoc_free(IGNORED_PTR_ARG))
            .IgnoreArgument(1);

        STRICT_EXPECTED_CALL(json_array_clear(IGNORED_NUM_ARG))
            .IgnoreArgument(1);
        STRICT_EXPECTED_CALL(json_object_clear(IGNORED_NUM_ARG))
            .IgnoreArgument(1);
        STRICT_EXPECTED_CALL(json_value_free(IGNORED_NUM_ARG))
            .IgnoreArgument(1);

        TEST_IOTHUB_MESSAGING* test_handle = (TEST_IOTHUB_MESSAGING*)iothub_messaging_handle;
        test_handle->callback_data->feedbackMessageCallback = on_feedback_message_received;

        ///act
        onMessageReceivedCallback((void*)test_handle, TEST_MESSAGE_HANDLE);

        ///assert
        ASSERT_ARE_EQUAL(int, IOTHUB_FEEDBACK_STATUS_CODE_DELIVER_COUNT_EXCEEDED, receivedFeedbackStatusCode);
        ASSERT_ARE_EQUAL(char_ptr, umock_c_get_expected_calls(), umock_c_get_actual_calls());

        ///cleanup
        IoTHubMessaging_LL_Close(iothub_messaging_handle);
        IoTHubMessaging_LL_Destroy(iothub_messaging_handle);
    }

    /*Tests_SRS_IOTHUBMESSAGING_12_058: [ If context is not NULL IoTHubMessaging_LL_FeedbackMessageReceived shall get the content string of the message by calling message_get_body_amqp_data ] */
    /*Tests_SRS_IOTHUBMESSAGING_12_059: [ IoTHubMessaging_LL_FeedbackMessageReceived shall parse the response JSON to IOTHUB_SERVICE_FEEDBACK_BATCH struct ] */
    /*Tests_SRS_IOTHUBMESSAGING_12_060: [ IoTHubMessaging_LL_FeedbackMessageReceived shall use the following parson APIs to parse the response string: json_parse_string, json_value_get_object, json_object_get_string, json_object_dotget_string  ] */
    /*Tests_SRS_IOTHUBMESSAGING_12_062: [ If context is not NULL IoTHubMessaging_LL_FeedbackMessageReceived shall call IOTHUB_FEEDBACK_MESSAGE_RECEIVED_CALLBACK with the received IOTHUB_SERVICE_FEEDBACK_BATCH ] */
    /*Tests_SRS_IOTHUBMESSAGING_12_078: [** IoTHubMessaging_LL_FeedbackMessageReceived shall do clean up before exits ] */
    TEST_FUNCTION(IoTHubMessaging_LL_FeedbackMessageReceived_happy_path_feedback_rejected)
    {
        ///arrange
        IOTHUB_MESSAGING_HANDLE iothub_messaging_handle = IoTHubMessaging_LL_Create(TEST_IOTHUB_SERVICE_CLIENT_AUTH_HANDLE);
        (void)IoTHubMessaging_LL_Open(iothub_messaging_handle, TEST_FUNC_IOTHUB_OPEN_COMPLETE_CALLBACK, (void*)1);
        (void)IoTHubMessaging_LL_SetFeedbackMessageCallback(iothub_messaging_handle, TEST_FUNC_IOTHUB_FEEDBACK_MESSAGE_RECEIVED_CALLBACK, (void*)1);

        receivedFeedbackStatusCode = IOTHUB_FEEDBACK_STATUS_CODE_UNKNOWN;

        umock_c_reset_all_calls();

        STRICT_EXPECTED_CALL(message_get_body_amqp_data(IGNORED_PTR_ARG, IGNORED_NUM_ARG, &TEST_BINARY_DATA_INST))
            .IgnoreAllArguments();

        STRICT_EXPECTED_CALL(json_parse_string(IGNORED_PTR_ARG))
            .IgnoreArgument(1);

        STRICT_EXPECTED_CALL(json_value_get_array(TEST_JSON_VALUE))
            .IgnoreArgument(1);

        STRICT_EXPECTED_CALL(json_array_get_count(TEST_JSON_ARRAY))
            .SetReturn(1);

        STRICT_EXPECTED_CALL(gballoc_malloc(IGNORED_NUM_ARG))
            .IgnoreArgument(1);

        STRICT_EXPECTED_CALL(json_array_get_count(TEST_JSON_ARRAY))
            .SetReturn(1);

        STRICT_EXPECTED_CALL(list_create());

        STRICT_EXPECTED_CALL(json_array_get_object(TEST_JSON_ARRAY, 0))
            .SetReturn(TEST_JSON_OBJECT);

        STRICT_EXPECTED_CALL(gballoc_malloc(IGNORED_NUM_ARG))
            .IgnoreArgument(1);

        STRICT_EXPECTED_CALL(json_object_get_string(TEST_JSON_OBJECT, TEST_FEEDBACK_RECORD_KEY_DEVICE_ID))
            .SetReturn("deviceId");
        STRICT_EXPECTED_CALL(json_object_get_string(TEST_JSON_OBJECT, TEST_FEEDBACK_RECORD_KEY_DEVICE_GENERATION_ID))
            .SetReturn("generationId");
        STRICT_EXPECTED_CALL(json_object_get_string(TEST_JSON_OBJECT, TEST_FEEDBACK_RECORD_KEY_DESCRIPTION))
            .SetReturn("ReJeCtEd");
        STRICT_EXPECTED_CALL(json_object_get_string(TEST_JSON_OBJECT, TEST_FEEDBACK_RECORD_KEY_ENQUED_TIME_UTC))
            .SetReturn("time");

        STRICT_EXPECTED_CALL(list_add(IGNORED_PTR_ARG, IGNORED_PTR_ARG))
            .IgnoreAllArguments();

        STRICT_EXPECTED_CALL(messaging_delivery_accepted());

        STRICT_EXPECTED_CALL(list_get_head_item(IGNORED_PTR_ARG))
            .IgnoreAllArguments();

        STRICT_EXPECTED_CALL(list_item_get_value(IGNORED_PTR_ARG))
            .IgnoreAllArguments();

        STRICT_EXPECTED_CALL(list_get_next_item(IGNORED_PTR_ARG))
            .IgnoreAllArguments();

        STRICT_EXPECTED_CALL(gballoc_free(IGNORED_PTR_ARG))
            .IgnoreArgument(1);

        STRICT_EXPECTED_CALL(list_destroy(IGNORED_PTR_ARG))
            .IgnoreAllArguments();

        STRICT_EXPECTED_CALL(gballoc_free(IGNORED_PTR_ARG))
            .IgnoreArgument(1);

        STRICT_EXPECTED_CALL(json_array_clear(IGNORED_NUM_ARG))
            .IgnoreArgument(1);
        STRICT_EXPECTED_CALL(json_object_clear(IGNORED_NUM_ARG))
            .IgnoreArgument(1);
        STRICT_EXPECTED_CALL(json_value_free(IGNORED_NUM_ARG))
            .IgnoreArgument(1);

        TEST_IOTHUB_MESSAGING* test_handle = (TEST_IOTHUB_MESSAGING*)iothub_messaging_handle;
        test_handle->callback_data->feedbackMessageCallback = on_feedback_message_received;

        ///act
        onMessageReceivedCallback((void*)test_handle, TEST_MESSAGE_HANDLE);

        ///assert
        ASSERT_ARE_EQUAL(int, IOTHUB_FEEDBACK_STATUS_CODE_REJECTED, receivedFeedbackStatusCode);
        ASSERT_ARE_EQUAL(char_ptr, umock_c_get_expected_calls(), umock_c_get_actual_calls());

        ///cleanup
        IoTHubMessaging_LL_Close(iothub_messaging_handle);
        IoTHubMessaging_LL_Destroy(iothub_messaging_handle);
    }

    /*Tests_SRS_IOTHUBMESSAGING_12_058: [ If context is not NULL IoTHubMessaging_LL_FeedbackMessageReceived shall get the content string of the message by calling message_get_body_amqp_data ] */
    /*Tests_SRS_IOTHUBMESSAGING_12_059: [ IoTHubMessaging_LL_FeedbackMessageReceived shall parse the response JSON to IOTHUB_SERVICE_FEEDBACK_BATCH struct ] */
    /*Tests_SRS_IOTHUBMESSAGING_12_060: [ IoTHubMessaging_LL_FeedbackMessageReceived shall use the following parson APIs to parse the response string: json_parse_string, json_value_get_object, json_object_get_string, json_object_dotget_string  ] */
    /*Tests_SRS_IOTHUBMESSAGING_12_062: [ If context is not NULL IoTHubMessaging_LL_FeedbackMessageReceived shall call IOTHUB_FEEDBACK_MESSAGE_RECEIVED_CALLBACK with the received IOTHUB_SERVICE_FEEDBACK_BATCH ] */
    /*Tests_SRS_IOTHUBMESSAGING_12_078: [** IoTHubMessaging_LL_FeedbackMessageReceived shall do clean up before exits ] */
    TEST_FUNCTION(IoTHubMessaging_LL_FeedbackMessageReceived_happy_path_feedback_unknown)
    {
        ///arrange
        IOTHUB_MESSAGING_HANDLE iothub_messaging_handle = IoTHubMessaging_LL_Create(TEST_IOTHUB_SERVICE_CLIENT_AUTH_HANDLE);
        (void)IoTHubMessaging_LL_Open(iothub_messaging_handle, TEST_FUNC_IOTHUB_OPEN_COMPLETE_CALLBACK, (void*)1);
        (void)IoTHubMessaging_LL_SetFeedbackMessageCallback(iothub_messaging_handle, TEST_FUNC_IOTHUB_FEEDBACK_MESSAGE_RECEIVED_CALLBACK, (void*)1);

        receivedFeedbackStatusCode = IOTHUB_FEEDBACK_STATUS_CODE_SUCCESS;

        umock_c_reset_all_calls();

        STRICT_EXPECTED_CALL(message_get_body_amqp_data(IGNORED_PTR_ARG, IGNORED_NUM_ARG, &TEST_BINARY_DATA_INST))
            .IgnoreAllArguments();

        STRICT_EXPECTED_CALL(json_parse_string(IGNORED_PTR_ARG))
            .IgnoreArgument(1);

        STRICT_EXPECTED_CALL(json_value_get_array(TEST_JSON_VALUE))
            .IgnoreArgument(1);

        STRICT_EXPECTED_CALL(json_array_get_count(TEST_JSON_ARRAY))
            .SetReturn(1);

        STRICT_EXPECTED_CALL(gballoc_malloc(IGNORED_NUM_ARG))
            .IgnoreArgument(1);

        STRICT_EXPECTED_CALL(json_array_get_count(TEST_JSON_ARRAY))
            .SetReturn(1);

        STRICT_EXPECTED_CALL(list_create());

        STRICT_EXPECTED_CALL(json_array_get_object(TEST_JSON_ARRAY, 0))
            .SetReturn(TEST_JSON_OBJECT);

        STRICT_EXPECTED_CALL(gballoc_malloc(IGNORED_NUM_ARG))
            .IgnoreArgument(1);

        STRICT_EXPECTED_CALL(json_object_get_string(TEST_JSON_OBJECT, TEST_FEEDBACK_RECORD_KEY_DEVICE_ID))
            .SetReturn("deviceId");
        STRICT_EXPECTED_CALL(json_object_get_string(TEST_JSON_OBJECT, TEST_FEEDBACK_RECORD_KEY_DEVICE_GENERATION_ID))
            .SetReturn("generationId");
        STRICT_EXPECTED_CALL(json_object_get_string(TEST_JSON_OBJECT, TEST_FEEDBACK_RECORD_KEY_DESCRIPTION))
            .SetReturn("XxX");
        STRICT_EXPECTED_CALL(json_object_get_string(TEST_JSON_OBJECT, TEST_FEEDBACK_RECORD_KEY_ENQUED_TIME_UTC))
            .SetReturn("time");

        STRICT_EXPECTED_CALL(list_add(IGNORED_PTR_ARG, IGNORED_PTR_ARG))
            .IgnoreAllArguments();

        STRICT_EXPECTED_CALL(messaging_delivery_accepted());

        STRICT_EXPECTED_CALL(list_get_head_item(IGNORED_PTR_ARG))
            .IgnoreAllArguments();

        STRICT_EXPECTED_CALL(list_item_get_value(IGNORED_PTR_ARG))
            .IgnoreAllArguments();

        STRICT_EXPECTED_CALL(list_get_next_item(IGNORED_PTR_ARG))
            .IgnoreAllArguments();

        STRICT_EXPECTED_CALL(gballoc_free(IGNORED_PTR_ARG))
            .IgnoreArgument(1);

        STRICT_EXPECTED_CALL(list_destroy(IGNORED_PTR_ARG))
            .IgnoreAllArguments();

        STRICT_EXPECTED_CALL(gballoc_free(IGNORED_PTR_ARG))
            .IgnoreArgument(1);

        STRICT_EXPECTED_CALL(json_array_clear(IGNORED_NUM_ARG))
            .IgnoreArgument(1);
        STRICT_EXPECTED_CALL(json_object_clear(IGNORED_NUM_ARG))
            .IgnoreArgument(1);
        STRICT_EXPECTED_CALL(json_value_free(IGNORED_NUM_ARG))
            .IgnoreArgument(1);

        TEST_IOTHUB_MESSAGING* test_handle = (TEST_IOTHUB_MESSAGING*)iothub_messaging_handle;
        test_handle->callback_data->feedbackMessageCallback = on_feedback_message_received;

        ///act
        onMessageReceivedCallback((void*)test_handle, TEST_MESSAGE_HANDLE);

        ///assert
        ASSERT_ARE_EQUAL(int, IOTHUB_FEEDBACK_STATUS_CODE_UNKNOWN, receivedFeedbackStatusCode);
        ASSERT_ARE_EQUAL(char_ptr, umock_c_get_expected_calls(), umock_c_get_actual_calls());

        ///cleanup
        IoTHubMessaging_LL_Close(iothub_messaging_handle);
        IoTHubMessaging_LL_Destroy(iothub_messaging_handle);
    }

    /*Tests_SRS_IOTHUBMESSAGING_12_058: [ If context is not NULL IoTHubMessaging_LL_FeedbackMessageReceived shall get the content string of the message by calling message_get_body_amqp_data ] */
    /*Tests_SRS_IOTHUBMESSAGING_12_059: [ IoTHubMessaging_LL_FeedbackMessageReceived shall parse the response JSON to IOTHUB_SERVICE_FEEDBACK_BATCH struct ] */
    /*Tests_SRS_IOTHUBMESSAGING_12_060: [ IoTHubMessaging_LL_FeedbackMessageReceived shall use the following parson APIs to parse the response string: json_parse_string, json_value_get_object, json_object_get_string, json_object_dotget_string  ] */
    /*Tests_SRS_IOTHUBMESSAGING_12_062: [ If context is not NULL IoTHubMessaging_LL_FeedbackMessageReceived shall call IOTHUB_FEEDBACK_MESSAGE_RECEIVED_CALLBACK with the received IOTHUB_SERVICE_FEEDBACK_BATCH ] */
    /*Tests_SRS_IOTHUBMESSAGING_12_078: [** IoTHubMessaging_LL_FeedbackMessageReceived shall do clean up before exits ] */
    TEST_FUNCTION(IoTHubMessaging_LL_FeedbackMessageReceived_happy_path_feedback_null)
    {
        ///arrange
        IOTHUB_MESSAGING_HANDLE iothub_messaging_handle = IoTHubMessaging_LL_Create(TEST_IOTHUB_SERVICE_CLIENT_AUTH_HANDLE);
        (void)IoTHubMessaging_LL_Open(iothub_messaging_handle, TEST_FUNC_IOTHUB_OPEN_COMPLETE_CALLBACK, (void*)1);
        (void)IoTHubMessaging_LL_SetFeedbackMessageCallback(iothub_messaging_handle, TEST_FUNC_IOTHUB_FEEDBACK_MESSAGE_RECEIVED_CALLBACK, (void*)1);

        receivedFeedbackStatusCode = IOTHUB_FEEDBACK_STATUS_CODE_SUCCESS;

        umock_c_reset_all_calls();

        STRICT_EXPECTED_CALL(message_get_body_amqp_data(IGNORED_PTR_ARG, IGNORED_NUM_ARG, &TEST_BINARY_DATA_INST))
            .IgnoreAllArguments();

        STRICT_EXPECTED_CALL(json_parse_string(IGNORED_PTR_ARG))
            .IgnoreArgument(1);

        STRICT_EXPECTED_CALL(json_value_get_array(TEST_JSON_VALUE))
            .IgnoreArgument(1);

        STRICT_EXPECTED_CALL(json_array_get_count(TEST_JSON_ARRAY))
            .SetReturn(1);

        STRICT_EXPECTED_CALL(gballoc_malloc(IGNORED_NUM_ARG))
            .IgnoreArgument(1);

        STRICT_EXPECTED_CALL(json_array_get_count(TEST_JSON_ARRAY))
            .SetReturn(1);

        STRICT_EXPECTED_CALL(list_create());

        STRICT_EXPECTED_CALL(json_array_get_object(TEST_JSON_ARRAY, 0))
            .SetReturn(TEST_JSON_OBJECT);

        STRICT_EXPECTED_CALL(gballoc_malloc(IGNORED_NUM_ARG))
            .IgnoreArgument(1);

        STRICT_EXPECTED_CALL(json_object_get_string(TEST_JSON_OBJECT, TEST_FEEDBACK_RECORD_KEY_DEVICE_ID))
            .SetReturn("deviceId");
        STRICT_EXPECTED_CALL(json_object_get_string(TEST_JSON_OBJECT, TEST_FEEDBACK_RECORD_KEY_DEVICE_GENERATION_ID))
            .SetReturn("generationId");
        STRICT_EXPECTED_CALL(json_object_get_string(TEST_JSON_OBJECT, TEST_FEEDBACK_RECORD_KEY_DESCRIPTION))
            .SetReturn(NULL);
        STRICT_EXPECTED_CALL(json_object_get_string(TEST_JSON_OBJECT, TEST_FEEDBACK_RECORD_KEY_ENQUED_TIME_UTC))
            .SetReturn("time");

        STRICT_EXPECTED_CALL(list_add(IGNORED_PTR_ARG, IGNORED_PTR_ARG))
            .IgnoreAllArguments();

        STRICT_EXPECTED_CALL(messaging_delivery_accepted());

        STRICT_EXPECTED_CALL(list_get_head_item(IGNORED_PTR_ARG))
            .IgnoreAllArguments();

        STRICT_EXPECTED_CALL(list_item_get_value(IGNORED_PTR_ARG))
            .IgnoreAllArguments();

        STRICT_EXPECTED_CALL(list_get_next_item(IGNORED_PTR_ARG))
            .IgnoreAllArguments();

        STRICT_EXPECTED_CALL(gballoc_free(IGNORED_PTR_ARG))
            .IgnoreArgument(1);

        STRICT_EXPECTED_CALL(list_destroy(IGNORED_PTR_ARG))
            .IgnoreAllArguments();

        STRICT_EXPECTED_CALL(gballoc_free(IGNORED_PTR_ARG))
            .IgnoreArgument(1);

        STRICT_EXPECTED_CALL(json_array_clear(IGNORED_NUM_ARG))
            .IgnoreArgument(1);
        STRICT_EXPECTED_CALL(json_object_clear(IGNORED_NUM_ARG))
            .IgnoreArgument(1);
        STRICT_EXPECTED_CALL(json_value_free(IGNORED_NUM_ARG))
            .IgnoreArgument(1);

        TEST_IOTHUB_MESSAGING* test_handle = (TEST_IOTHUB_MESSAGING*)iothub_messaging_handle;
        test_handle->callback_data->feedbackMessageCallback = on_feedback_message_received;

        ///act
        onMessageReceivedCallback((void*)test_handle, TEST_MESSAGE_HANDLE);

        ///assert
        ASSERT_ARE_EQUAL(int, IOTHUB_FEEDBACK_STATUS_CODE_UNKNOWN, receivedFeedbackStatusCode);
        ASSERT_ARE_EQUAL(char_ptr, umock_c_get_expected_calls(), umock_c_get_actual_calls());

        ///cleanup
        IoTHubMessaging_LL_Close(iothub_messaging_handle);
        IoTHubMessaging_LL_Destroy(iothub_messaging_handle);
    }

    /*Tests_SRS_IOTHUBMESSAGING_12_061: [ If any of the parson API fails, IoTHubMessaging_LL_FeedbackMessageReceived shall return IOTHUB_MESSAGING_INVALID_JSON ] */
    /*Tests_SRS_IOTHUBMESSAGING_12_078: [** IoTHubMessaging_LL_FeedbackMessageReceived shall do clean up before exits ] */
    TEST_FUNCTION(IoTHubMessaging_LL_FeedbackMessageReceived_non_happy_path)
    {
        ///arrange
        int umockc_result = umock_c_negative_tests_init();
        ASSERT_ARE_EQUAL(int, 0, umockc_result);

        IOTHUB_MESSAGING_HANDLE iothub_messaging_handle = IoTHubMessaging_LL_Create(TEST_IOTHUB_SERVICE_CLIENT_AUTH_HANDLE);
        (void)IoTHubMessaging_LL_Open(iothub_messaging_handle, TEST_FUNC_IOTHUB_OPEN_COMPLETE_CALLBACK, (void*)1);
        (void)IoTHubMessaging_LL_SetFeedbackMessageCallback(iothub_messaging_handle, TEST_FUNC_IOTHUB_FEEDBACK_MESSAGE_RECEIVED_CALLBACK, (void*)1);

        umock_c_reset_all_calls();

        STRICT_EXPECTED_CALL(message_get_body_amqp_data(IGNORED_PTR_ARG, IGNORED_NUM_ARG, &TEST_BINARY_DATA_INST))
            .IgnoreAllArguments();

        STRICT_EXPECTED_CALL(json_parse_string(IGNORED_PTR_ARG))
            .IgnoreArgument(1);

        STRICT_EXPECTED_CALL(json_value_get_array(TEST_JSON_VALUE))
            .IgnoreArgument(1);

        STRICT_EXPECTED_CALL(json_array_get_count(TEST_JSON_ARRAY))
            .SetReturn(1);

        STRICT_EXPECTED_CALL(gballoc_malloc(IGNORED_NUM_ARG))
            .IgnoreArgument(1);

        STRICT_EXPECTED_CALL(json_array_get_count(TEST_JSON_ARRAY))
            .SetReturn(1);

        STRICT_EXPECTED_CALL(list_create());

        STRICT_EXPECTED_CALL(json_array_get_object(TEST_JSON_ARRAY, 0))
            .SetReturn(TEST_JSON_OBJECT);

        STRICT_EXPECTED_CALL(gballoc_malloc(IGNORED_NUM_ARG))
            .IgnoreArgument(1);

        STRICT_EXPECTED_CALL(json_object_get_string(TEST_JSON_OBJECT, TEST_FEEDBACK_RECORD_KEY_DEVICE_ID))
            .SetReturn("deviceId");
        STRICT_EXPECTED_CALL(json_object_get_string(TEST_JSON_OBJECT, TEST_FEEDBACK_RECORD_KEY_DEVICE_GENERATION_ID))
            .SetReturn("generationId");
        STRICT_EXPECTED_CALL(json_object_get_string(TEST_JSON_OBJECT, TEST_FEEDBACK_RECORD_KEY_DESCRIPTION))
            .SetReturn("success");
        STRICT_EXPECTED_CALL(json_object_get_string(TEST_JSON_OBJECT, TEST_FEEDBACK_RECORD_KEY_ENQUED_TIME_UTC))
            .SetReturn("time");

        STRICT_EXPECTED_CALL(list_add(IGNORED_PTR_ARG, IGNORED_PTR_ARG))
            .IgnoreAllArguments();

        STRICT_EXPECTED_CALL(messaging_delivery_accepted());

        umock_c_negative_tests_snapshot();

        for (size_t i = 0; i < umock_c_negative_tests_call_count(); i++)
        {
            /// arrange
            umock_c_negative_tests_reset();
            umock_c_negative_tests_fail_call(i);

            TEST_IOTHUB_MESSAGING* test_handle = (TEST_IOTHUB_MESSAGING*)iothub_messaging_handle;
            test_handle->callback_data->feedbackMessageCallback = NULL;

            if (i <= 9)
            {
                ///act
                AMQP_VALUE amqp_result = onMessageReceivedCallback((void*)iothub_messaging_handle, TEST_MESSAGE_HANDLE);

                ///assert
                if (i < 7)
                {
                    if (amqp_result != NULL)
                    {
                        ASSERT_ARE_EQUAL(int, 0, 1);
                    }
                }
            }
        }
        umock_c_negative_tests_deinit();

        ///cleanup
        IoTHubMessaging_LL_Close(iothub_messaging_handle);
        IoTHubMessaging_LL_Destroy(iothub_messaging_handle);
    }
    END_TEST_SUITE(iothub_messaging_ll_ut)<|MERGE_RESOLUTION|>--- conflicted
+++ resolved
@@ -472,10 +472,7 @@
         REGISTER_UMOCK_ALIAS_TYPE(LIST_HANDLE, void*);
         REGISTER_UMOCK_ALIAS_TYPE(LIST_ITEM_HANDLE, void*);
         REGISTER_UMOCK_ALIAS_TYPE(receiver_settle_mode, uint8_t);
-<<<<<<< HEAD
         
-=======
->>>>>>> 3a1d55ef
 
         REGISTER_GLOBAL_MOCK_HOOK(STRING_construct, my_STRING_construct);
         REGISTER_GLOBAL_MOCK_FAIL_RETURN(STRING_construct, NULL);
