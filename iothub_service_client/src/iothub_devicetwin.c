--- conflicted
+++ resolved
@@ -43,11 +43,7 @@
 #define  HTTP_HEADER_VAL_IFMATCH  "*"
 #define UID_LENGTH 37
 
-<<<<<<< HEAD
-static const char* URL_API_VERSION = "?api-version=2019-10-01";
-=======
 static const char* URL_API_VERSION = "?api-version=2020-09-30";
->>>>>>> 7f30cb95
 
 static const char* RELATIVE_PATH_FMT_TWIN = "/twins/%s%s";
 static const char* RELATIVE_PATH_FMT_TWIN_MODULE = "/twins/%s/modules/%s%s";
