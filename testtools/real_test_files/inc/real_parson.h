--- conflicted
+++ resolved
@@ -25,7 +25,6 @@
 #define json_value_get_array                real_json_value_get_array
 #define json_value_get_string               real_json_value_get_string
 #define json_object                         real_json_object
-<<<<<<< HEAD
 #define json_object_set_value               real_json_object_set_value
 #define json_object_dotget_object           real_json_object_dotget_object
 #define json_object_get_count               real_json_object_get_count
@@ -39,15 +38,8 @@
 #define json_object_get_name                real_json_object_get_name
 #define json_object_dotget_value            real_json_object_dotget_value
 #define json_object_remove                  real_json_object_remove
-=======
-#define json_object_get_value               real_json_object_get_value
 #define json_value_get_type                 real_json_value_get_type
-#define json_object_get_object              real_json_object_get_object
-#define json_object_get_count               real_json_object_get_count
-#define json_object_get_name                real_json_object_get_name
-#define json_object_get_value_at            real_json_object_get_value_at
 
->>>>>>> 35914cf7
 #include "parson.h"
 
 #ifndef COMPILING_REAL_PARSON_C
@@ -72,7 +64,6 @@
 #undef json_value_get_array
 #undef json_value_get_string
 #undef json_object
-<<<<<<< HEAD
 #undef json_object_set_value
 #undef json_object_dotget_object
 #undef json_object_get_count
@@ -86,15 +77,8 @@
 #undef json_object_get_name
 #undef json_object_dotget_value
 #undef json_object_remove
-=======
-#undef json_object_get_value
 #undef json_value_get_type
-#undef json_object_get_object
-#undef json_object_get_count
-#undef json_object_get_name
-#undef json_object_get_value_at
 
->>>>>>> 35914cf7
 #endif
 
 #endif