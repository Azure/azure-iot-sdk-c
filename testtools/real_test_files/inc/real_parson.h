--- conflicted
+++ resolved
@@ -37,10 +37,7 @@
 #define json_object_get_value               real_json_object_get_value
 #define json_object_get_name                real_json_object_get_name
 #define json_object_dotget_value            real_json_object_dotget_value
-<<<<<<< HEAD
-=======
 #define json_object_remove                  real_json_object_remove
->>>>>>> a54ee2ea
 #include "parson.h"
 
 #ifndef COMPILING_REAL_PARSON_C
@@ -77,10 +74,7 @@
 #undef json_object_get_value
 #undef json_object_get_name
 #undef json_object_dotget_value
-<<<<<<< HEAD
-=======
 #undef json_object_remove
->>>>>>> a54ee2ea
 #endif
 
 #endif