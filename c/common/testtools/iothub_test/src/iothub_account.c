--- conflicted
+++ resolved
@@ -16,10 +16,7 @@
 #endif
 
 const char *DEFAULT_CONSUMER_GROUP = "$Default";
-<<<<<<< HEAD
-=======
 const int DEFAULT_PARTITION_COUNT = 16;
->>>>>>> 306978a8
 
 const char* IoTHubAccount_GetEventHubConnectionString(void)
 {
@@ -200,8 +197,6 @@
 	} 
 
 	return access_key;
-<<<<<<< HEAD
-=======
 }
 
 const char* IoTHubAccount_GetEventhubConsumerGroup(void)
@@ -228,7 +223,6 @@
 
     return consumerGroup;
 #endif
->>>>>>> 306978a8
 }
 
 const size_t IoTHubAccount_GetIoTHubPartitionCount(void)
@@ -240,33 +234,16 @@
 	(void)scanf("%i", &value);
 	(void)mbed_log("Received '%i'\r\n", value);
 #else
-<<<<<<< HEAD
-	static char consumerGroup[64];
-
-	char *envVarValue = getenv("IOTHUB_EVENTHUB_CONSUMER_GROUP");
+	char *envVarValue = getenv("IOTHUB_PARTITION_COUNT");
 
 	if (envVarValue != NULL)
 	{
-		strcpy(consumerGroup, envVarValue);
+		value = atoi(envVarValue);
 	}
 	else
-	{ 
-		strcpy(consumerGroup, DEFAULT_CONSUMER_GROUP);
-	}
-
-    return consumerGroup;
-=======
-	char *envVarValue = getenv("IOTHUB_PARTITION_COUNT");
-
-	if (envVarValue != NULL)
-	{
-		value = atoi(envVarValue);
-	}
-	else
 	{
 		value = DEFAULT_PARTITION_COUNT;
 	}
->>>>>>> 306978a8
 #endif
 
 	return (size_t)value;
