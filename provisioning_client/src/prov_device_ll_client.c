// Copyright (c) Microsoft. All rights reserved.
// Licensed under the MIT license. See LICENSE file in the project root for full license information.

#include <stdlib.h>
#include <stdbool.h>

#include "parson.h"

#include "azure_c_shared_utility/gballoc.h"
#include "azure_c_shared_utility/xlogging.h"
#include "azure_c_shared_utility/strings.h"
#include "azure_c_shared_utility/buffer_.h"
#include "azure_c_shared_utility/uniqueid.h"
#include "azure_c_shared_utility/sastoken.h" 
#include "azure_c_shared_utility/crt_abstractions.h"
#include "azure_c_shared_utility/base64.h"
#include "azure_c_shared_utility/urlencode.h"
#include "azure_c_shared_utility/shared_util_options.h"
#include "azure_c_shared_utility/tickcounter.h"

#include "azure_prov_client/internal/prov_auth_client.h"
#include "azure_prov_client/internal/prov_transport_private.h"
#include "azure_prov_client/prov_device_ll_client.h"
#include "azure_prov_client/prov_client_const.h"

static const char* const OPTION_LOG_TRACE = "logtrace";

static const char* const JSON_NODE_STATUS = "status";
static const char* const JSON_NODE_REG_STATUS = "registrationState";
static const char* const JSON_NODE_AUTH_KEY = "authenticationKey";
static const char* const JSON_NODE_DEVICE_ID = "deviceId";
static const char* const JSON_NODE_KEY_NAME = "keyName";
static const char* const JSON_NODE_OPERATION_ID = "operationId";
static const char* const JSON_NODE_ASSIGNED_HUB = "assignedHub";
static const char* const JSON_NODE_TPM_NODE = "tpm";
static const char* const JSON_NODE_TRACKING_ID = "trackingId";
static const char* const JSON_NODE_DATE_TIME = "lastUpdatedDateTimeUtc";
static const char* const JSON_NODE_ERROR_MSG = "errorMessage";
static const char* const PROV_FAILED_STATUS = "failed";
static const char* const PROV_BLACKLISTED_STATUS = "blacklisted";

static const char* const SAS_TOKEN_SCOPE_FMT = "%s/registrations/%s";

#define SAS_TOKEN_DEFAULT_LIFETIME  2400
#define EPOCH_TIME_T_VALUE          (time_t)0
#define MAX_AUTH_ATTEMPTS           3
#define PROV_GET_THROTTLE_TIME      2
#define PROV_DEFAULT_TIMEOUT        60

typedef enum CLIENT_STATE_TAG
{
    CLIENT_STATE_READY,

    CLIENT_STATE_REGISTER_SEND,
    CLIENT_STATE_REGISTER_SENT,
    CLIENT_STATE_REGISTER_RECV,

    CLIENT_STATE_STATUS_SEND,
    CLIENT_STATE_STATUS_SENT,
    CLIENT_STATE_STATUS_RECV,

    CLIENT_STATE_ERROR
} CLIENT_STATE;

typedef struct IOTHUB_REQ_INFO_TAG
{
    char* iothub_url;
    char* iothub_key;
    char* device_id;
} IOTHUB_REQ_INFO;

typedef struct PROV_INSTANCE_INFO_TAG
{
    PROV_DEVICE_CLIENT_REGISTER_DEVICE_CALLBACK register_callback;
    void* user_context;
    PROV_DEVICE_CLIENT_REGISTER_STATUS_CALLBACK register_status_cb;
    void* status_user_ctx;
    PROV_DEVICE_RESULT error_reason;

    const PROV_DEVICE_TRANSPORT_PROVIDER* prov_transport_protocol;
    PROV_DEVICE_TRANSPORT_HANDLE transport_handle;

    TICK_COUNTER_HANDLE tick_counter;

    tickcounter_ms_t status_throttle;
    tickcounter_ms_t timeout_value;

    char* registration_id;
    bool user_supplied_reg_id;

    PROV_AUTH_HANDLE prov_auth_handle;

    bool is_connected;

    PROV_AUTH_TYPE hsm_type;

    IOTHUB_REQ_INFO iothub_info;

    CLIENT_STATE prov_state;

    size_t auth_attempts_made;

    char* scope_id;
} PROV_INSTANCE_INFO;

static char* prov_transport_challenge_callback(const unsigned char* nonce, size_t nonce_len, const char* key_name, void* user_ctx)
{
    char* result;
    if (user_ctx == NULL)
    {
        LogError("Bad argument user_ctx is NULL");
        result = NULL;
    }
    else
    {
        PROV_INSTANCE_INFO* prov_info = (PROV_INSTANCE_INFO*)user_ctx;
        if ((prov_info->hsm_type == PROV_AUTH_TYPE_TPM) && nonce == NULL)
        {
            LogError("Bad argument nonce is NULL");
            result = NULL;
        }
        else
        {
            char* token_scope;
            size_t token_scope_len;

            size_t sec_since_epoch = (size_t)(difftime(get_time(NULL), EPOCH_TIME_T_VALUE) + 0);
            size_t expiry_time = sec_since_epoch + SAS_TOKEN_DEFAULT_LIFETIME;

            // Construct Token scope
            token_scope_len = strlen(SAS_TOKEN_SCOPE_FMT) + strlen(prov_info->scope_id) + strlen(prov_info->registration_id);

            token_scope = malloc(token_scope_len + 1);
            if (token_scope == NULL)
            {
                LogError("Failure to allocate token scope");
                result = NULL;
            }
            else if (sprintf(token_scope, SAS_TOKEN_SCOPE_FMT, prov_info->scope_id, prov_info->registration_id) <= 0)
            {
                LogError("Failure to constructing token_scope");
                free(token_scope);
                result = NULL;
            }
            else
            {
                STRING_HANDLE encoded_token = URL_EncodeString(token_scope);
                if (encoded_token == NULL)
                {
                    LogError("Failure to url encoding string");
                    result = NULL;
                }
                else
                {
                    if (prov_info->hsm_type == PROV_AUTH_TYPE_TPM && (prov_auth_import_key(prov_info->prov_auth_handle, nonce, nonce_len) != 0))
                    {
                        LogError("Failure to import the provisioning key");
                        result = NULL;
                    }
                    else
                    {
                        if ((result = prov_auth_construct_sas_token(prov_info->prov_auth_handle, STRING_c_str(encoded_token), key_name, expiry_time)) == NULL)
                        {
                            LogError("Failure to import the provisioning key");
                            result = NULL;
                        }
                    }
                    STRING_delete(encoded_token);
                }
                free(token_scope);
            }
        }
    }
    return result;
}

static void on_transport_error(PROV_DEVICE_TRANSPORT_ERROR transport_error, void* user_ctx)
{
    if (user_ctx != NULL)
    {
        PROV_INSTANCE_INFO* prov_info = (PROV_INSTANCE_INFO*)user_ctx;
        switch (transport_error)
        {
            case PROV_DEVICE_ERROR_KEY_FAIL:
                prov_info->error_reason = PROV_DEVICE_RESULT_KEY_ERROR;
                break;
<<<<<<< HEAD
            case PROV_DEVICE_ERROR_KEY_UNAUTHORIZED:
                prov_info->error_reason = PROV_DEVICE_RESULT_DEV_AUTH_ERROR;
=======

            case PROV_DEVICE_ERROR_MEMORY:
                prov_info->error_reason = PROV_DEVICE_RESULT_MEMORY;
>>>>>>> a5ef2d9b
                break;
        }
    }
}

static PROV_DEVICE_TRANSPORT_STATUS retrieve_status_type(const char* prov_status)
{
    PROV_DEVICE_TRANSPORT_STATUS result;
    if (prov_status == NULL || strcmp(prov_status, PROV_UNASSIGNED_STATUS) == 0)
    {
        result = PROV_DEVICE_TRANSPORT_STATUS_UNASSIGNED;
    }
    else if (strcmp(prov_status, PROV_ASSIGNING_STATUS) == 0)
    {
        result = PROV_DEVICE_TRANSPORT_STATUS_ASSIGNING;
    }
    else if (strcmp(prov_status, PROV_ASSIGNED_STATUS) == 0)
    {
        result = PROV_DEVICE_TRANSPORT_STATUS_ASSIGNED;
    }
    else if (strcmp(prov_status, PROV_FAILED_STATUS) == 0)
    {
        result = PROV_DEVICE_TRANSPORT_STATUS_ERROR;
    }
    else if (strcmp(prov_status, PROV_BLACKLISTED_STATUS) == 0)
    {
        result = PROV_DEVICE_TRANSPORT_STATUS_BLACKLISTED;
    }
    else
    {
        result = PROV_DEVICE_TRANSPORT_STATUS_ERROR;
    }
    return result;
}

static char* retrieve_json_item(JSON_Object* json_object, const char* field_name)
{
    char* result;
    JSON_Value* json_field;
    if ((json_field = json_object_get_value(json_object, field_name)) == NULL)
    {
        LogError("failure retrieving json operation id");
        result = NULL;
    }
    else
    {
        const char* json_item = json_value_get_string(json_field);
        if (json_item != NULL)
        {
            if (mallocAndStrcpy_s(&result, json_item) != 0)
            {
                LogError("failure retrieving operation id");
                result = NULL;
            }
        }
        else
        {
            result = NULL;
        }
    }
    return result;
}

static PROV_JSON_INFO* prov_transport_process_json_reply(const char* json_document, void* user_ctx)
{
    PROV_JSON_INFO* result;
    JSON_Value* root_value;
    JSON_Object* json_object;
    if (user_ctx == NULL)
    {
        LogError("failure user_ctx is NULL");
        result = NULL;
    }
    else if ((root_value = json_parse_string(json_document)) == NULL)
    {
        LogError("failure calling json_parse_string");
        result = NULL;
    }
    else if ((json_object = json_value_get_object(root_value)) == NULL)
    {
        LogError("failure retrieving node root object");
        json_value_free(root_value);
        result = NULL;
    }
    else if ((result = malloc(sizeof(PROV_JSON_INFO))) == NULL)
    {
        LogError("failure allocating PROV_JSON_INFO");
        json_value_free(root_value);
    }
    else
    {
        memset(result, 0, sizeof(PROV_JSON_INFO));
        PROV_INSTANCE_INFO* prov_info = (PROV_INSTANCE_INFO*)user_ctx;
        JSON_Value* json_status = json_object_get_value(json_object, JSON_NODE_STATUS);

        // status can be NULL
        result->prov_status = retrieve_status_type(json_value_get_string(json_status));
        switch (result->prov_status)
        {
            case PROV_DEVICE_TRANSPORT_STATUS_UNASSIGNED:
            {
                JSON_Value* auth_key;
                if ((auth_key = json_object_get_value(json_object, JSON_NODE_AUTH_KEY)) == NULL)
                {
                    LogError("failure retrieving json auth key value");
                    prov_info->error_reason = PROV_DEVICE_RESULT_PARSING;
                    free(result);
                    result = NULL;
                }
                else
                {
                    const char* nonce_field = json_value_get_string(auth_key);
                    if ((result->authorization_key = Base64_Decoder(nonce_field)) == NULL)
                    {
                        LogError("failure creating buffer nonce field");
                        prov_info->error_reason = PROV_DEVICE_RESULT_MEMORY;
                        free(result);
                        result = NULL;
                    }
                    else
                    {
                        result->key_name = retrieve_json_item(json_object, JSON_NODE_KEY_NAME);
                        if (result->key_name == NULL)
                        {
                            LogError("failure retrieving keyname field");
                            prov_info->error_reason = PROV_DEVICE_RESULT_PARSING;
                            BUFFER_delete(result->authorization_key);
                            free(result);
                            result = NULL;
                        }
                    }
                }
                break;
            }

            case PROV_DEVICE_TRANSPORT_STATUS_ASSIGNING:
                if ((result->operation_id = retrieve_json_item(json_object, JSON_NODE_OPERATION_ID)) == NULL)
                {
                    LogError("Failure: operation_id node is mising");
                    prov_info->error_reason = PROV_DEVICE_RESULT_PARSING;
                    free(result);
                    result = NULL;
                }
                break;

            case PROV_DEVICE_TRANSPORT_STATUS_ASSIGNED:
            {
                JSON_Object* json_reg_status_node;
                if ((json_reg_status_node = json_object_get_object(json_object, JSON_NODE_REG_STATUS)) == NULL)
                {
                    LogError("failure retrieving json registration status node");
                    prov_info->error_reason = PROV_DEVICE_RESULT_PARSING;
                    free(result);
                    result = NULL;
                }
                else
                {
                    if (prov_info->hsm_type == PROV_AUTH_TYPE_TPM)
                    {
                        JSON_Object* json_tpm_node;
                        JSON_Value* auth_key;

                        if ((json_tpm_node = json_object_get_object(json_reg_status_node, JSON_NODE_TPM_NODE)) == NULL)
                        {
                            LogError("failure retrieving tpm node json_tpm_node: %p, auth key: %p", json_tpm_node, result->authorization_key);
                            free(result);
                            prov_info->error_reason = PROV_DEVICE_RESULT_PARSING;
                            result = NULL;
                        }
                        else if ((auth_key = json_object_get_value(json_tpm_node, JSON_NODE_AUTH_KEY)) == NULL)
                        {
                            LogError("failure retrieving json auth key value");
                            free(result);
                            prov_info->error_reason = PROV_DEVICE_RESULT_PARSING;
                            result = NULL;
                        }
                        else
                        {
                            const char* nonce_field = json_value_get_string(auth_key);
                            if ((result->authorization_key = Base64_Decoder(nonce_field)) == NULL)
                            {
                                LogError("failure creating buffer nonce field");
                                prov_info->error_reason = PROV_DEVICE_RESULT_MEMORY;
                                free(result);
                                result = NULL;
                            }
                        }
                    }

                    if (result != NULL)
                    {
                        if (
                            ((result->iothub_uri = retrieve_json_item(json_reg_status_node, JSON_NODE_ASSIGNED_HUB)) == NULL) ||
                            ((result->device_id = retrieve_json_item(json_reg_status_node, JSON_NODE_DEVICE_ID)) == NULL)
                            )
                        {
                            LogError("failure retrieving json value assigned_hub: %p, device_id: %p", result->iothub_uri, result->device_id);
                            prov_info->error_reason = PROV_DEVICE_RESULT_PARSING;
                            free(result->iothub_uri);
                            free(result->authorization_key);
                            free(result);
                            result = NULL;
                        }
                    }
                }
                break;
            }

            case PROV_DEVICE_TRANSPORT_STATUS_BLACKLISTED:
                LogError("The device is unauthorized with service");
                prov_info->error_reason = PROV_DEVICE_RESULT_ERROR;
                free(result);
                result = NULL;
                break;

            case PROV_DEVICE_TRANSPORT_STATUS_ERROR:
            {
#ifndef NO_LOGGING
                char* json_operation_id = NULL;
                JSON_Object* json_reg_state = NULL;
                if ((json_reg_state = json_object_get_object(json_object, JSON_NODE_REG_STATUS)) != NULL && 
                    (json_operation_id = retrieve_json_item(json_object, JSON_NODE_OPERATION_ID)) != NULL)
                {
                    JSON_Value* json_error_date_time = NULL;
                    JSON_Value* json_error_msg = NULL;
                    if ((json_error_msg = json_object_get_value(json_reg_state, JSON_NODE_ERROR_MSG)) != NULL &&
                        (json_error_date_time = json_object_get_value(json_reg_state, JSON_NODE_DATE_TIME)) != NULL)
                    {
                        LogError("Provisioning Failure: OperationId: %s - Date: %s - Msg: %s", json_operation_id, json_value_get_string(json_error_date_time), json_value_get_string(json_error_msg) );
                    }
                    else
                    {
                        LogError("Unsuccessful json encountered: %s", json_document);
                    }
                    free(json_operation_id);
                }
                else
                {
                    LogError("Unsuccessful json encountered: %s", json_document);
                }
#endif
                prov_info->error_reason = PROV_DEVICE_RESULT_DEV_AUTH_ERROR;
                free(result);
                result = NULL;
                break;
            }

            default:
                LogError("invalid json status specified %d", result->prov_status);
                free(result);
                result = NULL;
                break;
        }
        json_value_free(root_value);
    }
    return result;
}

static void on_transport_registration_data(PROV_DEVICE_TRANSPORT_RESULT transport_result, BUFFER_HANDLE iothub_key, const char* assigned_hub, const char* device_id, void* user_ctx)
{
    if (user_ctx == NULL)
    {
        LogError("user context was unexpectantly NULL");
    }
    else
    {
        PROV_INSTANCE_INFO* prov_info = (PROV_INSTANCE_INFO*)user_ctx;
        if (transport_result == PROV_DEVICE_TRANSPORT_RESULT_OK)
        {
            if (prov_info->hsm_type == PROV_AUTH_TYPE_TPM)
            {
                if (iothub_key == NULL)
                {
                    prov_info->prov_state = CLIENT_STATE_ERROR;
                    if (prov_info->error_reason == PROV_DEVICE_RESULT_OK)
                    {
                        prov_info->error_reason = PROV_DEVICE_RESULT_KEY_ERROR;
                    }
                    LogError("invalid iothub device key");
                }
                else
                {
                    const unsigned char* key_value = BUFFER_u_char(iothub_key);
                    size_t key_len = BUFFER_length(iothub_key);

                    /* Codes_SRS_SECURE_ENCLAVE_CLIENT_07_028: [ prov_auth_import_key shall import the specified key into the tpm using secure_device_import_key secure enclave function. ] */
                    if (prov_auth_import_key(prov_info->prov_auth_handle, key_value, key_len) != 0)
                    {
                        prov_info->prov_state = CLIENT_STATE_ERROR;
                        prov_info->error_reason = PROV_DEVICE_RESULT_KEY_ERROR;
                        LogError("Failure to import the provisioning key");
                    }
                }
            }

            if (prov_info->prov_state != CLIENT_STATE_ERROR)
            {
                prov_info->register_callback(PROV_DEVICE_RESULT_OK, assigned_hub, device_id, prov_info->user_context);
                prov_info->prov_state = CLIENT_STATE_READY;
            }
        }
        else if (transport_result == PROV_DEVICE_TRANSPORT_RESULT_UNAUTHORIZED)
        {
            prov_info->prov_state = CLIENT_STATE_ERROR;
            prov_info->error_reason = PROV_DEVICE_RESULT_DEV_AUTH_ERROR;
            LogError("provisioning result is unauthorized");
        }
        else
        {
            prov_info->prov_state = CLIENT_STATE_ERROR;
            if (prov_info->error_reason == PROV_DEVICE_RESULT_OK)
            {
                prov_info->error_reason = PROV_DEVICE_RESULT_TRANSPORT;
            }
            LogError("Failure retrieving data from the provisioning service");
        }
    }
}

static void on_transport_status(PROV_DEVICE_TRANSPORT_STATUS transport_status, void* user_ctx)
{
    if (user_ctx == NULL)
    {
        LogError("user_ctx was unexpectatly NULL");
    }
    else
    {
        PROV_INSTANCE_INFO* prov_info = (PROV_INSTANCE_INFO*)user_ctx;
        switch (transport_status)
        {
            case PROV_DEVICE_TRANSPORT_STATUS_CONNECTED:
                prov_info->is_connected = true;
                if (prov_info->register_status_cb != NULL)
                {
                    prov_info->register_status_cb(PROV_DEVICE_REG_STATUS_CONNECTED, prov_info->status_user_ctx);
                }
                break;
            case PROV_DEVICE_TRANSPORT_STATUS_AUTHENTICATED:
            case PROV_DEVICE_TRANSPORT_STATUS_ASSIGNING:
            case PROV_DEVICE_TRANSPORT_STATUS_UNASSIGNED:
                prov_info->prov_state = CLIENT_STATE_STATUS_SEND;
                if (transport_status == PROV_DEVICE_TRANSPORT_STATUS_UNASSIGNED)
                {
                    if (prov_info->register_status_cb != NULL)
                    {
                        prov_info->register_status_cb(PROV_DEVICE_REG_STATUS_REGISTERING, prov_info->status_user_ctx);
                    }
                }
                else if (transport_status == PROV_DEVICE_TRANSPORT_STATUS_ASSIGNING)
                {
                    if (prov_info->register_status_cb != NULL)
                    {
                        prov_info->register_status_cb(PROV_DEVICE_REG_STATUS_ASSIGNING, prov_info->status_user_ctx);
                    }
                }
                break;
            case PROV_DEVICE_TRANSPORT_STATUS_TRANSIENT:
                if (prov_info->prov_state == CLIENT_STATE_REGISTER_SENT)
                {
                    prov_info->prov_state = CLIENT_STATE_REGISTER_SEND;
                }
                else if (prov_info->prov_state == CLIENT_STATE_STATUS_SENT)
                {
                    prov_info->prov_state = CLIENT_STATE_STATUS_SEND;
                }
                else
                {
                    // Ideally this should not happen
                    LogError("State Error: Transient Error occured in the %d state", (int)transport_status);
                }
                break;
            default:
                LogError("Unknown status encountered");
                break;
        }
    }
}

static void cleanup_prov_info(PROV_INSTANCE_INFO* prov_info)
{
    free(prov_info->iothub_info.device_id);
    prov_info->iothub_info.device_id = NULL;
    free(prov_info->iothub_info.iothub_key);
    prov_info->iothub_info.iothub_key = NULL;
    free(prov_info->iothub_info.iothub_url);
    prov_info->iothub_info.iothub_url = NULL;
    prov_info->auth_attempts_made = 0;
}

static void destroy_instance(PROV_INSTANCE_INFO* prov_info)
{
    prov_info->prov_transport_protocol->prov_transport_destroy(prov_info->transport_handle);
    cleanup_prov_info(prov_info);
    free(prov_info->scope_id);
    free(prov_info->registration_id);
    prov_auth_destroy(prov_info->prov_auth_handle);
    tickcounter_destroy(prov_info->tick_counter);
    free(prov_info);
}

PROV_DEVICE_LL_HANDLE Prov_Device_LL_Create(const char* uri, const char* id_scope, PROV_DEVICE_TRANSPORT_PROVIDER_FUNCTION protocol)
{
    PROV_INSTANCE_INFO* result;
    /* Codes_SRS_PROV_CLIENT_07_001: [If uri is NULL Prov_Device_LL_CreateFromUri shall return NULL.] */
    if (uri == NULL || id_scope == NULL || protocol == NULL)
    {
        LogError("Invalid parameter specified uri: %p, id_scope: %p, protocol: %p", uri, id_scope, protocol);
        result = NULL;
    }
    else
    {
        /* Codes_SRS_PROV_CLIENT_07_002: [ Prov_Device_LL_CreateFromUri shall allocate a PROV_DEVICE_LL_HANDLE and initialize all members. ] */
        result = (PROV_INSTANCE_INFO*)malloc(sizeof(PROV_INSTANCE_INFO));
        if (result == NULL)
        {
            LogError("unable to allocate Instance Info");
        }
        else
        {
            memset(result, 0, sizeof(PROV_INSTANCE_INFO));

            /* Codes_SRS_PROV_CLIENT_07_028: [ CLIENT_STATE_READY is the initial state after the object is created which will send a uhttp_client_open call to the http endpoint. ] */
            result->prov_state = CLIENT_STATE_READY;
            result->prov_transport_protocol = protocol();

            /* Codes_SRS_PROV_CLIENT_07_034: [ Prov_Device_LL_Create shall construct a id_scope by base64 encoding the uri. ] */
            if (mallocAndStrcpy_s(&result->scope_id, id_scope) != 0)
            {
                /* Codes_SRS_PROV_CLIENT_07_003: [ If any error is encountered, Prov_Device_LL_CreateFromUri shall return NULL. ] */
                LogError("failed to construct id_scope");
                free(result);
                result = NULL;
            }
            else if ((result->prov_auth_handle = prov_auth_create()) == NULL)
            {
                /* Codes_SRS_PROV_CLIENT_07_003: [ If any error is encountered, Prov_Device_LL_CreateFromUri shall return NULL. ] */
                LogError("failed calling prov_auth_create\r\n");
                destroy_instance(result);
                result = NULL;
            }
            else if ((result->tick_counter = tickcounter_create()) == NULL)
            {
                LogError("failure: allocating tickcounter");
                destroy_instance(result);
                result = NULL;
            }
            else
            {
                TRANSPORT_HSM_TYPE hsm_type;
                if ((result->hsm_type = prov_auth_get_type(result->prov_auth_handle)) == PROV_AUTH_TYPE_TPM)
                {
                    hsm_type = TRANSPORT_HSM_TYPE_TPM;
                }
                else if (result->hsm_type == PROV_AUTH_TYPE_KEY)
                {
                    hsm_type = TRANSPORT_HSM_TYPE_SYMM_KEY;
                }
                else
                {
                    hsm_type = TRANSPORT_HSM_TYPE_X509;
                }

                if ((result->transport_handle = result->prov_transport_protocol->prov_transport_create(uri, hsm_type, result->scope_id, PROV_API_VERSION, on_transport_error, result)) == NULL)
                {
                    /* Codes_SRS_PROV_CLIENT_07_003: [ If any error is encountered, Prov_Device_LL_CreateFromUri shall return NULL. ] */
                    LogError("failed calling into transport create");
                    destroy_instance(result);
                    result = NULL;
                }
            }
        }
    }
    return (PROV_DEVICE_LL_HANDLE)result;
}

void Prov_Device_LL_Destroy(PROV_DEVICE_LL_HANDLE handle)
{
    /* Codes_SRS_PROV_CLIENT_07_005: [ If handle is NULL Prov_Device_LL_Destroy shall do nothing. ] */
    if (handle != NULL)
    {
        handle->prov_transport_protocol->prov_transport_close(handle->transport_handle);
        /* Codes_SRS_PROV_CLIENT_07_006: [ Prov_Device_LL_Destroy shall destroy resources associated with the IoTHub_client ] */
        destroy_instance(handle);
    }
}

PROV_DEVICE_RESULT Prov_Device_LL_Register_Device(PROV_DEVICE_LL_HANDLE handle, PROV_DEVICE_CLIENT_REGISTER_DEVICE_CALLBACK register_callback, void* user_context, PROV_DEVICE_CLIENT_REGISTER_STATUS_CALLBACK reg_status_cb, void* status_ctx)
{
    PROV_DEVICE_RESULT result;
    /* Codes_SRS_PROV_CLIENT_07_007: [ If handle or register_callback is NULL, Prov_Device_LL_Register_Device shall return PROV_CLIENT_INVALID_ARG. ] */
    if (handle == NULL || register_callback == NULL)
    {
        LogError("Invalid parameter specified handle: %p register_callback: %p", handle, register_callback);
        result = PROV_DEVICE_RESULT_INVALID_ARG;
    }
    /* Codes_SRS_PROV_CLIENT_07_035: [ Prov_Device_LL_Create shall store the registration_id from the security module. ] */
    else if (handle->registration_id == NULL && (handle->registration_id = prov_auth_get_registration_id(handle->prov_auth_handle)) == NULL)
    {
        /* Codes_SRS_PROV_CLIENT_07_003: [ If any error is encountered, Prov_Device_LL_CreateFromUri shall return NULL. ] */
        LogError("failure: Unable to retrieve registration Id from device auth.");
        result = PROV_DEVICE_RESULT_ERROR;
    }
    else
    {
        BUFFER_HANDLE ek_value = NULL;
        BUFFER_HANDLE srk_value = NULL;

        if (handle->prov_state != CLIENT_STATE_READY)
        {
            LogError("state is invalid");
            if (!handle->user_supplied_reg_id)
            {
                free(handle->registration_id);
                handle->registration_id = NULL;
            }
            result = PROV_DEVICE_RESULT_ERROR;
        }
        else
        {
            if (handle->hsm_type == PROV_AUTH_TYPE_TPM)
            {
                if ((ek_value = prov_auth_get_endorsement_key(handle->prov_auth_handle)) == NULL)
                {
                    LogError("Could not get endorsement key from tpm");
                    if (!handle->user_supplied_reg_id)
                    {
                        free(handle->registration_id);
                        handle->registration_id = NULL;
                    }
                    result = PROV_DEVICE_RESULT_ERROR;
                }
                else if ((srk_value = prov_auth_get_storage_key(handle->prov_auth_handle)) == NULL)
                {
                    LogError("Could not get storage root key from tpm");
                    if (!handle->user_supplied_reg_id)
                    {
                        free(handle->registration_id);
                        handle->registration_id = NULL;
                    }
                    result = PROV_DEVICE_RESULT_ERROR;
                    BUFFER_delete(ek_value);
                }
                else
                {
                    result = PROV_DEVICE_RESULT_OK;
                }
            }
            else if (handle->hsm_type == PROV_AUTH_TYPE_X509)
            {
                char* x509_cert;
                char* x509_private_key;
                if ((x509_cert = prov_auth_get_certificate(handle->prov_auth_handle)) == NULL)
                {
                    LogError("Could not get the x509 certificate");
                    if (!handle->user_supplied_reg_id)
                    {
                        free(handle->registration_id);
                        handle->registration_id = NULL;
                    }
                    result = PROV_DEVICE_RESULT_ERROR;
                }
                else if ((x509_private_key = prov_auth_get_alias_key(handle->prov_auth_handle)) == NULL)
                {
                    LogError("Could not get the x509 alias key");
                    if (!handle->user_supplied_reg_id)
                    {
                        free(handle->registration_id);
                        handle->registration_id = NULL;
                    }
                    free(x509_cert);
                    result = PROV_DEVICE_RESULT_ERROR;
                }
                else
                {
                    if (handle->prov_transport_protocol->prov_transport_x509_cert(handle->transport_handle, x509_cert, x509_private_key) != 0)
                    {
                        LogError("unable to set the x509 certificate information on transport");
                        if (!handle->user_supplied_reg_id)
                        {
                            free(handle->registration_id);
                            handle->registration_id = NULL;
                        }
                        result = PROV_DEVICE_RESULT_ERROR;
                    }
                    else
                    {
                        result = PROV_DEVICE_RESULT_OK;
                    }
                    free(x509_cert);
                    free(x509_private_key);
                }
            }
            else
            {
                result = PROV_DEVICE_RESULT_OK;
            }
        }
        if (result == PROV_DEVICE_RESULT_OK)
        {
            /* Codes_SRS_PROV_CLIENT_07_008: [ Prov_Device_LL_Register_Device shall set the state to send the registration request to on subsequent DoWork calls. ] */
            handle->register_callback = register_callback;
            handle->user_context = user_context;

            handle->register_status_cb = reg_status_cb;
            handle->status_user_ctx = status_ctx;

            if (handle->prov_transport_protocol->prov_transport_open(handle->transport_handle, handle->registration_id, ek_value, srk_value, on_transport_registration_data, handle, on_transport_status, handle, prov_transport_challenge_callback, handle) != 0)
            {
                LogError("Failure establishing  connection");
                if (!handle->user_supplied_reg_id)
                {
                    free(handle->registration_id);
                    handle->registration_id = NULL;
                }
                handle->register_callback = NULL;
                handle->user_context = NULL;

                handle->register_status_cb = NULL;
                handle->status_user_ctx = NULL;
                result = PROV_DEVICE_RESULT_ERROR;
            }
            else
            {
                handle->prov_state = CLIENT_STATE_REGISTER_SEND;
                /* Codes_SRS_PROV_CLIENT_07_009: [ Upon success Prov_Device_LL_Register_Device shall return PROV_CLIENT_OK. ] */
                result = PROV_DEVICE_RESULT_OK;
            }
            BUFFER_delete(ek_value);
            BUFFER_delete(srk_value);
        }
    }
    return result;
}

void Prov_Device_LL_DoWork(PROV_DEVICE_LL_HANDLE handle)
{
    /* Codes_SRS_PROV_CLIENT_07_010: [ If handle is NULL, Prov_Device_LL_DoWork shall do nothing. ] */
    if (handle != NULL)
    {
        PROV_INSTANCE_INFO* prov_info = (PROV_INSTANCE_INFO*)handle;
        /* Codes_SRS_PROV_CLIENT_07_011: [ Prov_Device_LL_DoWork shall call the underlying http_client_dowork function ] */
        prov_info->prov_transport_protocol->prov_transport_dowork(prov_info->transport_handle);

        if (prov_info->is_connected || prov_info->prov_state == CLIENT_STATE_ERROR)
        {
            switch (prov_info->prov_state)
            {
                case CLIENT_STATE_REGISTER_SEND:
                    /* Codes_SRS_PROV_CLIENT_07_013: [ CLIENT_STATE_REGISTER_SEND which shall construct an initial call to the service with endorsement information ] */
                    if (prov_info->prov_transport_protocol->prov_transport_register(prov_info->transport_handle, prov_transport_process_json_reply, prov_info) != 0)
                    {
                        LogError("Failure registering device");
                        if (prov_info->error_reason == PROV_DEVICE_RESULT_OK)
                        {
                            prov_info->error_reason = PROV_DEVICE_RESULT_TRANSPORT;
                        }
                        prov_info->prov_state = CLIENT_STATE_ERROR;
                    }
                    else
                    {
                        (void)tickcounter_get_current_ms(prov_info->tick_counter, &prov_info->timeout_value);
                        prov_info->prov_state = CLIENT_STATE_REGISTER_SENT;
                    }
                    break;

                case CLIENT_STATE_STATUS_SEND:
                {
                    tickcounter_ms_t current_time = 0;
                    (void)tickcounter_get_current_ms(prov_info->tick_counter, &current_time);

                    if (prov_info->status_throttle == 0 || (current_time - prov_info->status_throttle) / 1000 > PROV_GET_THROTTLE_TIME)
                    {
                        /* Codes_SRS_PROV_CLIENT_07_026: [ Upon receiving the reply of the CLIENT_STATE_URL_REQ_SEND message from  iothub_client shall process the the reply of the CLIENT_STATE_URL_REQ_SEND state ] */
                        if (prov_info->prov_transport_protocol->prov_transport_get_op_status(prov_info->transport_handle) != 0)
                        {
                            LogError("Failure sending operation status");
                            if (prov_info->error_reason == PROV_DEVICE_RESULT_OK)
                            {
                                prov_info->error_reason = PROV_DEVICE_RESULT_TRANSPORT;
                            }
                            prov_info->prov_state = CLIENT_STATE_ERROR;
                        }
                        else
                        {
                            prov_info->prov_state = CLIENT_STATE_STATUS_SENT;
                            (void)tickcounter_get_current_ms(prov_info->tick_counter, &prov_info->timeout_value);
                        }
                        prov_info->status_throttle = current_time;
                    }
                    break;
                }

                case CLIENT_STATE_REGISTER_SENT:
                case CLIENT_STATE_STATUS_SENT:
                {
                    tickcounter_ms_t current_time = 0;
                    (void)tickcounter_get_current_ms(prov_info->tick_counter, &current_time);
                    if ((current_time - prov_info->timeout_value) / 1000 > PROV_DEFAULT_TIMEOUT)
                    {
                        LogError("Timeout waiting for reply");
                        prov_info->error_reason = PROV_DEVICE_RESULT_TIMEOUT;
                        prov_info->prov_state = CLIENT_STATE_ERROR;
                    }
                    break;
                }

                case CLIENT_STATE_READY:
                    break;

                case CLIENT_STATE_ERROR:
                default:
                    prov_info->register_callback(prov_info->error_reason, NULL, NULL, prov_info->user_context);
                    cleanup_prov_info(prov_info);
                    prov_info->prov_state = CLIENT_STATE_READY;
                    break;
            }
        }
        else
        {
            // Check the connection 
            tickcounter_ms_t current_time = 0;
            (void)tickcounter_get_current_ms(prov_info->tick_counter, &current_time);
            if ((current_time - prov_info->timeout_value) / 1000 > PROV_DEFAULT_TIMEOUT)
            {
                LogError("Timed out connecting to provisioning service");
                prov_info->error_reason = PROV_DEVICE_RESULT_TIMEOUT;
                prov_info->prov_state = CLIENT_STATE_ERROR;
            }
        }
    }
}

PROV_DEVICE_RESULT Prov_Device_LL_SetOption(PROV_DEVICE_LL_HANDLE handle, const char* option_name, const void* value)
{
    PROV_DEVICE_RESULT result;
    if (handle == NULL || option_name == NULL)
    {
        LogError("Invalid parameter specified handle: %p option_name: %p", handle, option_name);
        result = PROV_DEVICE_RESULT_INVALID_ARG;
    }
    else
    {
        if (strcmp(option_name, OPTION_TRUSTED_CERT) == 0)
        {
            const char* cert_info = (const char*)value;
            if (handle->prov_transport_protocol->prov_transport_trusted_cert(handle->transport_handle, cert_info) != 0)
            {
                result = PROV_DEVICE_RESULT_ERROR;
                LogError("failure allocating certificate");
            }
            else
            {
                result = PROV_DEVICE_RESULT_OK;
            }
        }
        else if (strcmp(OPTION_LOG_TRACE, option_name) == 0)
        {
            bool log_trace = *((bool*)value);
            if (handle->prov_transport_protocol->prov_transport_set_trace(handle->transport_handle, log_trace) != 0)
            {
                result = PROV_DEVICE_RESULT_ERROR;
                LogError("failure setting trace option");
            }
            else
            {
                result = PROV_DEVICE_RESULT_OK;
            }
        }
        else if (strcmp(OPTION_HTTP_PROXY, option_name) == 0)
        {
            /* Codes_SRS_IOTHUB_TRANSPORT_MQTT_COMMON_01_001: [ If `option` is `proxy_data`, `value` shall be used as an `HTTP_PROXY_OPTIONS*`. ]*/
            HTTP_PROXY_OPTIONS* proxy_options = (HTTP_PROXY_OPTIONS*)value;

            if (handle->prov_transport_protocol->prov_transport_set_proxy(handle->transport_handle, proxy_options) != 0)
            {
                LogError("setting proxy options");
                result = PROV_DEVICE_RESULT_ERROR;
            }
            else
            {
                result = PROV_DEVICE_RESULT_OK;
            }
        }
        else if (strcmp(PROV_REGISTRATION_ID, option_name) == 0)
        {
            if (handle->prov_state != CLIENT_STATE_READY)
            {
                LogError("registration id cannot be set after registration has begun");
                result = PROV_DEVICE_RESULT_ERROR;
            }
            else if (value == NULL)
            {
                LogError("value must be set to the correct registration id");
                result = PROV_DEVICE_RESULT_ERROR;
            }
            else
            {
                if (handle->registration_id != NULL)
                {
                    free(handle->registration_id);
                }

                if (mallocAndStrcpy_s(&handle->registration_id, (const char*)value) != 0)
                {
                    LogError("Failure allocating setting registration id");
                    result = PROV_DEVICE_RESULT_ERROR;
                }
                else if (prov_auth_set_registration_id(handle->prov_auth_handle, handle->registration_id) != 0)
                {
                    LogError("Failure setting registration id");
                    free(handle->registration_id);
                    result = PROV_DEVICE_RESULT_ERROR;
                }
                else
                {
                    handle->user_supplied_reg_id = true;
                    result = PROV_DEVICE_RESULT_OK;
                }
            }
        }
        else
        {
            result = PROV_DEVICE_RESULT_OK;
        }
    }
    return result;
}

const char* Prov_Device_LL_GetVersionString(void)
{
    return PROV_DEVICE_CLIENT_VERSION;
}<|MERGE_RESOLUTION|>--- conflicted
+++ resolved
@@ -184,14 +184,12 @@
             case PROV_DEVICE_ERROR_KEY_FAIL:
                 prov_info->error_reason = PROV_DEVICE_RESULT_KEY_ERROR;
                 break;
-<<<<<<< HEAD
             case PROV_DEVICE_ERROR_KEY_UNAUTHORIZED:
                 prov_info->error_reason = PROV_DEVICE_RESULT_DEV_AUTH_ERROR;
-=======
+                break;
 
             case PROV_DEVICE_ERROR_MEMORY:
                 prov_info->error_reason = PROV_DEVICE_RESULT_MEMORY;
->>>>>>> a5ef2d9b
                 break;
         }
     }
