// Copyright (c) Microsoft. All rights reserved.
// Licensed under the MIT license. See LICENSE file in the project root for full license information.

#include <stdlib.h>
#include <stdint.h>
#include <stdbool.h>
#include "azure_c_shared_utility/gballoc.h"
#include "azure_c_shared_utility/platform.h"
#include "azure_c_shared_utility/xlogging.h"
#include "azure_c_shared_utility/crt_abstractions.h"
#include "azure_c_shared_utility/tlsio.h"
#include "azure_c_shared_utility/shared_util_options.h"
#include "azure_c_shared_utility/http_proxy_io.h"
#include "azure_c_shared_utility/urlencode.h"
#include "azure_c_shared_utility/http_proxy_io.h"
#include "azure_c_shared_utility/strings.h"
#include "azure_c_shared_utility/azure_base64.h"

#include "azure_uamqp_c/message_sender.h"
#include "azure_uamqp_c/message_receiver.h"
#include "azure_uamqp_c/message.h"
#include "azure_uamqp_c/messaging.h"
#include "azure_uamqp_c/saslclientio.h"
#include "azure_uamqp_c/sasl_plain.h"
#include "azure_uamqp_c/amqp_definitions_application_properties.h"

#include "azure_prov_client/internal/prov_sasl_tpm.h"
#include "azure_prov_client/prov_client_const.h"
#include "azure_prov_client/internal/prov_transport_amqp_common.h"

#define AMQP_MAX_SENDER_MSG_SIZE    UINT64_MAX
#define AMQP_MAX_RECV_MSG_SIZE      65536

static const char* const AMQP_ADDRESS_FMT = "amqps://%s/%s/registrations/%s";
static const char* const AMQP_SASL_USERNAME_FMT = "%s/registrations/%s";
static const char* const KEY_NAME_VALUE = "registration";

static const char* const AMQP_REGISTER_ME = "iotdps-register";
static const char* const AMQP_OPERATION_STATUS = "iotdps-get-operationstatus";

static const char* const AMQP_API_VERSION_KEY = "com.microsoft:api-version";

static const char* const AMQP_OP_TYPE_PROPERTY = "iotdps-operation-type";
static const char* const AMQP_OPERATION_ID = "iotdps-operation-id";

typedef enum AMQP_TRANSPORT_STATE_TAG
{
    AMQP_STATE_IDLE,
    AMQP_STATE_DISCONNECTED,
    AMQP_STATE_CONNECTING,
    AMQP_STATE_CONNECTED,
    AMQP_STATE_ERROR
} AMQP_TRANSPORT_STATE;

typedef enum TRANSPORT_CLIENT_STATE_TAG
{
    TRANSPORT_CLIENT_STATE_IDLE,

    TRANSPORT_CLIENT_STATE_REG_SEND,
    TRANSPORT_CLIENT_STATE_REG_SENT,
    TRANSPORT_CLIENT_STATE_REG_RECV,

    TRANSPORT_CLIENT_STATE_STATUS_SEND,
    TRANSPORT_CLIENT_STATE_STATUS_SENT,
    TRANSPORT_CLIENT_STATE_STATUS_RECV,


    TRANSPORT_CLIENT_STATE_ERROR
} TRANSPORT_CLIENT_STATE;

typedef struct PROV_TRANSPORT_AMQP_INFO_TAG
{
    PROV_DEVICE_TRANSPORT_REGISTER_CALLBACK register_data_cb;
    void* user_ctx;
    PROV_DEVICE_TRANSPORT_STATUS_CALLBACK status_cb;
    void* status_ctx;
    PROV_TRANSPORT_CHALLENGE_CALLBACK challenge_cb;
    void* challenge_ctx;
    PROV_TRANSPORT_JSON_PARSE json_parse_cb;
    PROV_TRANSPORT_CREATE_JSON_PAYLOAD json_create_cb;
    void* json_ctx;

    char* hostname;

    HTTP_PROXY_OPTIONS proxy_option;

    char* x509_cert;
    char* private_key;

    char* certificate;

    BUFFER_HANDLE ek;
    BUFFER_HANDLE srk;
    char* registration_id;
    char* scope_id;
    char* sas_token;
    char* operation_id;

    char* api_version;

    char* payload_data;

    bool log_trace;
    uint32_t retry_after_value;

    TRANSPORT_HSM_TYPE hsm_type;

    PROV_AMQP_TRANSPORT_IO transport_io_cb;

    TRANSPORT_CLIENT_STATE transport_state;
    AMQP_TRANSPORT_STATE amqp_state;

    MESSAGE_RECEIVER_STATE msg_recv_state;
    MESSAGE_SENDER_STATE msg_send_state;

    SASL_MECHANISM_HANDLE sasl_handler;
    SASLCLIENTIO_CONFIG sasl_io_config;
    CONNECTION_HANDLE connection;
    XIO_HANDLE transport_io;
    XIO_HANDLE underlying_io;
    SESSION_HANDLE session;
    LINK_HANDLE sender_link;
    LINK_HANDLE receiver_link;
    MESSAGE_SENDER_HANDLE msg_sender;
    MESSAGE_RECEIVER_HANDLE msg_receiver;

    PROV_TRANSPORT_ERROR_CALLBACK error_cb;
    void* error_ctx;
} PROV_TRANSPORT_AMQP_INFO;

static char* on_sasl_tpm_challenge_cb(BUFFER_HANDLE data_handle, void* user_ctx)
{
    char* result;
    PROV_TRANSPORT_AMQP_INFO* amqp_info = (PROV_TRANSPORT_AMQP_INFO*)user_ctx;
    if (amqp_info == NULL)
    {
        /* Codes_PROV_TRANSPORT_AMQP_COMMON_07_042: [ If user_ctx is NULL, on_sasl_tpm_challenge_cb shall return NULL. ] */
        LogError("Bad argument user_ctx NULL");
        result = NULL;
    }
    else if (amqp_info->challenge_cb == NULL)
    {
        /* Codes_PROV_TRANSPORT_AMQP_COMMON_07_043: [ If the challenge_cb function is NULL, on_sasl_tpm_challenge_cb shall return NULL. ] */
        LogError("challenge callback is NULL, device needs to register");
        result = NULL;
    }
    else
    {
        const unsigned char* data = BUFFER_u_char(data_handle);
        size_t length = BUFFER_length(data_handle);

        /* Codes_PROV_TRANSPORT_AMQP_COMMON_07_045: [ on_sasl_tpm_challenge_cb shall call the challenge_cb returning the resulting value. ] */
        result = amqp_info->challenge_cb(data, length, KEY_NAME_VALUE, amqp_info->challenge_ctx);
        if (result == NULL)
        {
            /* Codes_PROV_TRANSPORT_AMQP_COMMON_07_044: [ If any failure is encountered on_sasl_tpm_challenge_cb shall return NULL. ] */
            LogError("Failure challenge_cb");
            amqp_info->transport_state = TRANSPORT_CLIENT_STATE_ERROR;
            amqp_info->amqp_state = AMQP_STATE_ERROR;
        }
    }
    return result;
}

static void on_message_sender_state_changed_callback(void* context, MESSAGE_SENDER_STATE new_state, MESSAGE_SENDER_STATE previous_state)
{
    if (context == NULL)
    {
        LogError("on_message_sender_state_changed_callback was invoked with a NULL context");
    }
    else
    {
        if (new_state != previous_state)
        {
            PROV_TRANSPORT_AMQP_INFO* amqp_info = (PROV_TRANSPORT_AMQP_INFO*)context;
            amqp_info->msg_send_state = new_state;
            switch (amqp_info->msg_send_state)
            {
                case MESSAGE_SENDER_STATE_IDLE:
                case MESSAGE_SENDER_STATE_OPENING:
                case MESSAGE_SENDER_STATE_CLOSING:
                    break;
                case MESSAGE_SENDER_STATE_OPEN:
                    if (amqp_info->msg_recv_state == MESSAGE_RECEIVER_STATE_OPEN)
                    {
                        /* Codes_PROV_TRANSPORT_AMQP_COMMON_07_052: [ Once the uamqp reciever and sender link are connected the amqp_state shall be set to AMQP_STATE_CONNECTED ] */
                        amqp_info->amqp_state = AMQP_STATE_CONNECTED;
                        if (amqp_info->status_cb != NULL)
                        {
                            amqp_info->status_cb(PROV_DEVICE_TRANSPORT_STATUS_CONNECTED, amqp_info->retry_after_value, amqp_info->status_ctx);
                        }
                    }
                    break;
                case MESSAGE_SENDER_STATE_ERROR:
                    amqp_info->transport_state = TRANSPORT_CLIENT_STATE_ERROR;
                    amqp_info->amqp_state = AMQP_STATE_ERROR;
                    break;
            }
        }
    }
}

static void on_message_receiver_state_changed_callback(const void* user_ctx, MESSAGE_RECEIVER_STATE new_state, MESSAGE_RECEIVER_STATE previous_state)
{
    if (user_ctx == NULL)
    {
        LogError("on_message_receiver_state_changed_callback was invoked with a NULL context");
    }
    else
    {
        if (new_state != previous_state)
        {
            PROV_TRANSPORT_AMQP_INFO* amqp_info = (PROV_TRANSPORT_AMQP_INFO*)user_ctx;
            amqp_info->msg_recv_state = new_state;
            switch (amqp_info->msg_recv_state)
            {
            case MESSAGE_RECEIVER_STATE_IDLE:
            case MESSAGE_RECEIVER_STATE_OPENING:
            case MESSAGE_RECEIVER_STATE_CLOSING:
                break;
            case MESSAGE_RECEIVER_STATE_OPEN:
                if (amqp_info->msg_send_state == MESSAGE_SENDER_STATE_OPEN)
                {
                    /* Codes_PROV_TRANSPORT_AMQP_COMMON_07_052: [ Once the uamqp reciever and sender link are connected the amqp_state shall be set to AMQP_STATE_CONNECTED ] */
                    amqp_info->amqp_state = AMQP_STATE_CONNECTED;
                    if (amqp_info->status_cb != NULL)
                    {
                        amqp_info->status_cb(PROV_DEVICE_TRANSPORT_STATUS_CONNECTED, amqp_info->retry_after_value, amqp_info->status_ctx);
                    }
                }
                break;
            case MESSAGE_RECEIVER_STATE_ERROR:
                amqp_info->transport_state = TRANSPORT_CLIENT_STATE_ERROR;
                amqp_info->amqp_state = AMQP_STATE_ERROR;
                break;
            }
        }
    }
}

static void get_error_retry_after(PROV_TRANSPORT_AMQP_INFO* amqp_info, AMQP_VALUE delivery_state)
{
    if (amqpvalue_get_type(delivery_state) == AMQP_TYPE_LIST)
    {
        uint32_t list_count = 0;
        if (amqpvalue_get_list_item_count(delivery_state, &list_count) == 0)
        {
            for (uint32_t index = 0; index < list_count; index++)
            {
                AMQP_VALUE list_item_value = amqpvalue_get_list_item(delivery_state, index);
                if (list_item_value != NULL && amqpvalue_get_type(list_item_value) == AMQP_TYPE_DESCRIBED)
                {
                    // Currently this comes back as ulong from the amqp value
                    AMQP_VALUE desc = amqpvalue_get_inplace_descriptor(list_item_value);
                    if (desc != NULL && amqpvalue_get_type(desc) == AMQP_TYPE_ULONG)
                    {
                        uint64_t desc_value;
                        if (amqpvalue_get_ulong(desc, &desc_value) == 0)
                        {
                            // If the value is greater than the max throttle time (5 min)
                            // then set it to max throttle time
                            if (desc_value > MAX_PROV_GET_THROTTLE_TIME)
                            {
                                amqp_info->retry_after_value = MAX_PROV_GET_THROTTLE_TIME;
                            }
                            else
                            {
                                amqp_info->retry_after_value = (uint32_t)desc_value;
                            }
                            break;
                        }
                    }
                }
            }
        }
    }
}

static void on_amqp_send_complete(void* user_ctx, MESSAGE_SEND_RESULT send_result, AMQP_VALUE delivery_state)
{
    if (user_ctx == NULL)
    {
        LogError("on_amqp_send_complete was invoked with a NULL context");
    }
    else
    {
        PROV_TRANSPORT_AMQP_INFO* amqp_info = (PROV_TRANSPORT_AMQP_INFO*)user_ctx;
        if (send_result != MESSAGE_SEND_OK)
        {
            (void)delivery_state;
            // To be included when a issue in the service is fixed.
            amqp_info->transport_state = TRANSPORT_CLIENT_STATE_ERROR;
            amqp_info->amqp_state = AMQP_STATE_ERROR;
        }
    }
}

static STRING_HANDLE construct_link_address(PROV_TRANSPORT_AMQP_INFO* amqp_info)
{
    STRING_HANDLE result;
    result = STRING_construct_sprintf(AMQP_ADDRESS_FMT, amqp_info->hostname, amqp_info->scope_id, amqp_info->registration_id);
    if (result == NULL)
    {
        LogError("Failure constructing event address");
    }
    return result;
}

static int get_retry_after_property(PROV_TRANSPORT_AMQP_INFO* amqp_info, MESSAGE_HANDLE message)
{
    int result;
    AMQP_VALUE app_prop = NULL;
    AMQP_VALUE prop_desc = NULL;
    uint32_t prop_count = 0;

    if (message_get_application_properties(message, &app_prop) != 0)
    {
        LogError("Failure getting application property");
        result = MU_FAILURE;
    }
    else if ((prop_desc = amqpvalue_get_inplace_described_value(app_prop)) == NULL)
    {
        LogError("Failure getting application property description");
        application_properties_destroy(app_prop);
        result = MU_FAILURE;
    }
    else if (amqpvalue_get_map_pair_count(prop_desc, &prop_count) != 0)
    {
        LogError("Failure getting application property count");
        application_properties_destroy(app_prop);
        result = MU_FAILURE;
    }
    else
    {
        bool found_value = false;
        result = MU_FAILURE;
        for (uint32_t index = 0; index < prop_count; index++)
        {
            AMQP_VALUE map_key_name = NULL;
            AMQP_VALUE map_key_value = NULL;
            const char *key_name;

            if ((amqpvalue_get_map_key_value_pair(prop_desc, index, &map_key_name, &map_key_value)) != 0)
            {
                LogError("Failed reading the key/value pair from the uAMQP property map.");
                result = MU_FAILURE;
            }
            else
            {
                if ((result = amqpvalue_get_string(map_key_name, &key_name)) != 0)
                {
                    LogError("Failed parsing the uAMQP property name.");
                    result = MU_FAILURE;
                }
                else if (key_name != NULL && strcmp(key_name, RETRY_AFTER_KEY_VALUE) == 0)
                {
                    const char* key_value;
                    int32_t val_int;

                    // The AMQP type is either int or string, for more information
                    // on this see prov_transport.h:parse_retry_after_value function.
                    AMQP_TYPE type = amqpvalue_get_type(map_key_value);
                    if (type == AMQP_TYPE_INT)
                    {
                        if (amqpvalue_get_int(map_key_value, &val_int) != 0)
                        {
                            LogError("Failed parsing the uAMQP property value.");
                            result = MU_FAILURE;
                        }
                        else
                        {
                            amqp_info->retry_after_value = (uint32_t)val_int;
                            found_value = true;
                            result = 0;
                        }
                    }
                    else if (type == AMQP_TYPE_STRING)
                    {
                        if (amqpvalue_get_string(map_key_value, &key_value) != 0)
                        {
                            LogError("Failed parsing the uAMQP property value.");
                            result = MU_FAILURE;
                        }
                        else
                        {
                            amqp_info->retry_after_value = parse_retry_after_value(key_value);
                            found_value = true;
                            result = 0;
                        }
                    }
                    else
                    {
                        LogError("Failed parsing the uAMQP property value.");
                        result = MU_FAILURE;
                    }
                }
                amqpvalue_destroy(map_key_value);
                amqpvalue_destroy(map_key_name);
            }
            if (found_value)
            {
                // If the message retry-after only got through it once
                break;
            }
        }
        application_properties_destroy(app_prop);
    }
    return result;
}

static AMQP_VALUE on_message_recv_callback(const void* user_ctx, MESSAGE_HANDLE message)
{
    AMQP_VALUE result;
    if (user_ctx == NULL)
    {
        LogError("on_message_recv_callback was invoked with a NULL context");
        result = messaging_delivery_rejected("SDK error", "user context NULL");
    }
    else
    {
        MESSAGE_BODY_TYPE body_type;
        PROV_TRANSPORT_AMQP_INFO* amqp_info = (PROV_TRANSPORT_AMQP_INFO*)user_ctx;

        if (message_get_body_type(message, &body_type) != 0)
        {
            LogError("message body type has failed");
            amqp_info->transport_state = TRANSPORT_CLIENT_STATE_ERROR;
            amqp_info->amqp_state = AMQP_STATE_ERROR;
        }
        else if (body_type != MESSAGE_BODY_TYPE_DATA)
        {
            LogError("invalid message type of %d", body_type);
            amqp_info->transport_state = TRANSPORT_CLIENT_STATE_ERROR;
            amqp_info->amqp_state = AMQP_STATE_ERROR;
        }
        else
        {
            BINARY_DATA binary_data;
            if (amqp_info->payload_data != NULL)
            {
                free(amqp_info->payload_data);
                amqp_info->payload_data = NULL;
            }

            if (message_get_body_amqp_data_in_place(message, 0, &binary_data) != 0)
            {
                LogError("failure getting message from amqp body");
                amqp_info->transport_state = TRANSPORT_CLIENT_STATE_ERROR;
                amqp_info->amqp_state = AMQP_STATE_ERROR;
            }
            else if ((amqp_info->payload_data = malloc(binary_data.length + 1)) == NULL)
            {
                LogError("failure allocating payload data");
                amqp_info->transport_state = TRANSPORT_CLIENT_STATE_ERROR;
                amqp_info->amqp_state = AMQP_STATE_ERROR;
            }
            else
            {
                // Get the retry after field on failures this value will
                // be set to the default value
                (void)get_retry_after_property(amqp_info, message);

                memset(amqp_info->payload_data, 0, binary_data.length + 1);
                memcpy(amqp_info->payload_data, binary_data.bytes, binary_data.length);
                if (amqp_info->transport_state == TRANSPORT_CLIENT_STATE_REG_SENT)
                {
                    amqp_info->transport_state = TRANSPORT_CLIENT_STATE_REG_RECV;
                }
                else
                {
                    amqp_info->transport_state = TRANSPORT_CLIENT_STATE_STATUS_RECV;
                }
            }
        }
        result = messaging_delivery_accepted();
    }
    return result;
}

static int set_amqp_msg_property(AMQP_VALUE uamqp_prop_map, const char* key, const char* value)
{
    int result;
    AMQP_VALUE uamqp_key;
    AMQP_VALUE uamqp_value;
    if ((uamqp_key = amqpvalue_create_string(key)) == NULL)
    {
        LogError("Failed to create property key string.");
        result = MU_FAILURE;
    }
    else if ((uamqp_value = amqpvalue_create_string(value)) == NULL)
    {
        amqpvalue_destroy(uamqp_key);
        LogError("Failed to create property value string.");
        result = MU_FAILURE;
    }
    else
    {
        if (amqpvalue_set_map_value(uamqp_prop_map, uamqp_key, uamqp_value) != 0)
        {
            LogError("Failed to set map value.");
            result = MU_FAILURE;
        }
        else
        {
            result = 0;
        }
        amqpvalue_destroy(uamqp_key);
        amqpvalue_destroy(uamqp_value);
    }
    return result;
}

static char* construct_json_data(PROV_TRANSPORT_AMQP_INFO* amqp_info)
{
    char* result;
    bool data_success = true;
    STRING_HANDLE encoded_srk = NULL;
    STRING_HANDLE encoded_ek = NULL;
    const char* ek_value = NULL;
    const char* srk_value = NULL;

    // For TPM we need to add tpm encoded values
    if (amqp_info->hsm_type == TRANSPORT_HSM_TYPE_TPM)
    {
        if ((encoded_ek = Azure_Base64_Encode(amqp_info->ek)) == NULL)
        {
            LogError("Failure encoding ek");
            data_success = false;
        }
        else if ((encoded_srk = Azure_Base64_Encode(amqp_info->srk)) == NULL)
        {
            LogError("Failure encoding srk");
            data_success = false;
        }
        else
        {
            ek_value = STRING_c_str(encoded_ek);
            srk_value = STRING_c_str(encoded_srk);
        }
    }

    if (data_success)
    {
        result = amqp_info->json_create_cb(ek_value, srk_value, amqp_info->json_ctx);
    }
    else
    {
        result = NULL;
    }

    if (encoded_srk != NULL)
    {
        STRING_delete(encoded_srk);
    }
    if (encoded_ek != NULL)
    {
        STRING_delete(encoded_ek);
    }
    return result;
}

static int send_amqp_message(PROV_TRANSPORT_AMQP_INFO* amqp_info, const char* msg_type)
{
    int result;
    MESSAGE_HANDLE uamqp_message;
    char* json_data;

    if ((uamqp_message = message_create()) == NULL)
    {
        LogError("Failed allocating the uAMQP message.");
        result = MU_FAILURE;
<<<<<<< HEAD
=======
    }
    else if ((json_data = construct_json_data(amqp_info)) == NULL)
    {
        LogError("Failed constructing json payload");
        message_destroy(uamqp_message);
        result = MU_FAILURE;
>>>>>>> 469ad286
    }
    else
    {
        AMQP_VALUE uamqp_prop_map;

        BINARY_DATA binary_data;
        binary_data.bytes = (const unsigned char*)json_data;
        binary_data.length = strlen(json_data);

        if ((uamqp_prop_map = amqpvalue_create_map()) == NULL)
        {
            LogError("Failed to create uAMQP map for the properties.");
            result = MU_FAILURE;
        }
        else if (message_add_body_amqp_data(uamqp_message, binary_data) != 0)
        {
            LogError("Failed to adding amqp msg body.");
            amqpvalue_destroy(uamqp_prop_map);
            result = MU_FAILURE;
        }
        else if (set_amqp_msg_property(uamqp_prop_map, AMQP_OP_TYPE_PROPERTY, msg_type) != 0)
        {
            LogError("Failed to adding amqp type property to message.");
            result = MU_FAILURE;
            message_destroy(uamqp_message);
            amqpvalue_destroy(uamqp_prop_map);
        }
        else
        {
            if (amqp_info->operation_id != NULL)
            {
                if (set_amqp_msg_property(uamqp_prop_map, AMQP_OPERATION_ID, amqp_info->operation_id) != 0)
                {
                    LogError("Failed to adding operation status property to message.");
                    result = MU_FAILURE;
                    message_destroy(uamqp_message);
                }
                else
                {
                    result = 0;
                }
            }
            else
            {
                result = 0;
            }

            if (result == 0)
            {
                if (message_set_application_properties(uamqp_message, uamqp_prop_map) != 0)
                {
                    LogError("Failed to set map value.");
                    result = MU_FAILURE;
                }
                else if (messagesender_send_async(amqp_info->msg_sender, uamqp_message, on_amqp_send_complete, amqp_info, 0) == NULL)
                {
                    LogError("Failed to send message.");
                    result = MU_FAILURE;
                }
                else
                {
                    result = 0;
                }
            }
        }
        amqpvalue_destroy(uamqp_prop_map);
        message_destroy(uamqp_message);
        free(json_data);
    }
    return result;
}

static int add_link_properties(LINK_HANDLE amqp_link, const char* key, const char* value)
{
    fields attach_properties;
    AMQP_VALUE device_client_type_key_name;
    AMQP_VALUE device_client_type_value;
    int result;

    if ((attach_properties = amqpvalue_create_map()) == NULL)
    {
        LogError("Failed to create the map for device client type.");
        result = MU_FAILURE;
    }
    else
    {
        if ((device_client_type_key_name = amqpvalue_create_symbol(key)) == NULL)
        {
            LogError("Failed to create the key name for the device client type.");
            result = MU_FAILURE;
        }
        else
        {
            if ((device_client_type_value = amqpvalue_create_string(value)) == NULL)
            {
                LogError("Failed to create the key value for the device client type.");
                result = MU_FAILURE;
            }
            else
            {
                if ((result = amqpvalue_set_map_value(attach_properties, device_client_type_key_name, device_client_type_value)) != 0)
                {
                    LogError("Failed to set the property map for the device client type (error code is: %d)", result);
                    result = MU_FAILURE;
                }
                else if ((result = link_set_attach_properties(amqp_link, attach_properties)) != 0)
                {
                    LogError("Unable to attach the device client type to the link properties (error code is: %d)", result);
                    result = MU_FAILURE;
                }
                else
                {
                    result = 0;
                }
                amqpvalue_destroy(device_client_type_value);
            }
            amqpvalue_destroy(device_client_type_key_name);
        }
        amqpvalue_destroy(attach_properties);
    }
    return result;
}

static int create_sender_link(PROV_TRANSPORT_AMQP_INFO* amqp_info)
{
    int result;
    AMQP_VALUE msg_source;
    AMQP_VALUE msg_target;
    STRING_HANDLE event_address;

    /* Codes_PROV_TRANSPORT_AMQP_COMMON_07_050: [ The reciever and sender endpoints addresses shall be constructed in the following manner: amqps://[hostname]/[scope_id]/registrations/[registration_id] ] */
    if ((event_address = construct_link_address(amqp_info)) == NULL)
    {
        LogError("Failure constructing amqp link address");
        result = MU_FAILURE;
    }
    else
    {
        if ((msg_source = messaging_create_source("remote_endpoint")) == NULL)
        {
            LogError("Failure retrieving messaging create source");
            result = MU_FAILURE;
        }
        else if ((msg_target = messaging_create_target(STRING_c_str(event_address))) == NULL)
        {
            LogError("Failure creating messaging target");
            amqpvalue_destroy(msg_source);
            result = MU_FAILURE;
        }
        else if ((amqp_info->sender_link = link_create(amqp_info->session, "sender_link", role_sender, msg_source, msg_target)) == NULL)
        {
            LogError("Failure creating link");
            amqpvalue_destroy(msg_source);
            amqpvalue_destroy(msg_target);
            result = MU_FAILURE;
        }
        else
        {
            if (add_link_properties(amqp_info->sender_link, AMQP_API_VERSION_KEY, PROV_API_VERSION))
            {
                LogError("Failure adding link property");
                link_destroy(amqp_info->sender_link);
                amqp_info->sender_link = NULL;
                result = MU_FAILURE;
            }
            else if (link_set_max_message_size(amqp_info->sender_link, AMQP_MAX_SENDER_MSG_SIZE) != 0)
            {
                LogError("Failure setting sender link max size");
                link_destroy(amqp_info->sender_link);
                amqp_info->sender_link = NULL;
                result = MU_FAILURE;
            }
            else if ((amqp_info->msg_sender = messagesender_create(amqp_info->sender_link, on_message_sender_state_changed_callback, amqp_info)) == NULL)
            {
                LogError("Failure creating message sender");
                link_destroy(amqp_info->sender_link);
                amqp_info->sender_link = NULL;
                result = MU_FAILURE;
            }
            else if (messagesender_open(amqp_info->msg_sender) != 0)
            {
                LogError("Failure opening message sender");
                messagesender_destroy(amqp_info->msg_sender);
                amqp_info->msg_sender = NULL;
                link_destroy(amqp_info->sender_link);
                amqp_info->sender_link = NULL;
                result = MU_FAILURE;
            }
            else
            {
                result = 0;
            }
            amqpvalue_destroy(msg_target);
            amqpvalue_destroy(msg_source);
        }
        STRING_delete(event_address);
    }
    return result;
}

static int create_receiver_link(PROV_TRANSPORT_AMQP_INFO* amqp_info)
{
    int result;
    AMQP_VALUE msg_source;
    AMQP_VALUE msg_target;
    STRING_HANDLE event_address;

    /* Codes_PROV_TRANSPORT_AMQP_COMMON_07_050: [ The reciever and sender endpoints addresses shall be constructed in the following manner: amqps://[hostname]/[scope_id]/registrations/[registration_id] ] */
    if ((event_address = construct_link_address(amqp_info)) == NULL)
    {
        LogError("Failure constructing amqp link address");
        result = MU_FAILURE;
    }
    else
    {
        if ((msg_source = messaging_create_source(STRING_c_str(event_address))) == NULL)
        {
            LogError("Failure retrieving messaging create source");
            result = MU_FAILURE;
        }
        else if ((msg_target = messaging_create_target("local_endpoint")) == NULL)
        {
            LogError("Failure creating messaging target");
            amqpvalue_destroy(msg_source);
            result = MU_FAILURE;
        }
        else if ((amqp_info->receiver_link = link_create(amqp_info->session, "recv_link", role_receiver, msg_source, msg_target)) == NULL)
        {
            LogError("Failure creating link");
            amqpvalue_destroy(msg_source);
            amqpvalue_destroy(msg_target);
            result = MU_FAILURE;
        }
        else
        {
            link_set_rcv_settle_mode(amqp_info->receiver_link, receiver_settle_mode_first);
            if (add_link_properties(amqp_info->receiver_link, AMQP_API_VERSION_KEY, PROV_API_VERSION))
            {
                LogError("Failure adding link property");
                link_destroy(amqp_info->sender_link);
                amqp_info->sender_link = NULL;
                result = MU_FAILURE;
            }
            else if (link_set_max_message_size(amqp_info->receiver_link, AMQP_MAX_RECV_MSG_SIZE) != 0)
            {
                LogError("Failure setting max message size");
                link_destroy(amqp_info->receiver_link);
                amqp_info->receiver_link = NULL;
                result = MU_FAILURE;
            }
            else if ((amqp_info->msg_receiver = messagereceiver_create(amqp_info->receiver_link, on_message_receiver_state_changed_callback, (void*)amqp_info)) == NULL)
            {
                LogError("Failure creating message receiver");
                link_destroy(amqp_info->receiver_link);
                amqp_info->receiver_link = NULL;
                result = MU_FAILURE;
            }
            else if (messagereceiver_open(amqp_info->msg_receiver, on_message_recv_callback, (void*)amqp_info) != 0)
            {
                LogError("Failure opening message receiver");
                link_destroy(amqp_info->receiver_link);
                amqp_info->receiver_link = NULL;
                result = MU_FAILURE;
            }
            else
            {
                result = 0;
            }

            amqpvalue_destroy(msg_source);
            amqpvalue_destroy(msg_target);
        }
        STRING_delete(event_address);
    }
    return result;
}

static int create_transport_io_object(PROV_TRANSPORT_AMQP_INFO* amqp_info)
{
    int result;
    if (amqp_info->underlying_io == NULL)
    {
        HTTP_PROXY_OPTIONS* transport_proxy;
        SASL_MECHANISM_HANDLE* sasl_mechanism = NULL;
        PROV_TRANSPORT_IO_INFO* trans_info;

        // Set the proxy options if neccessary
        if (amqp_info->proxy_option.host_address != NULL)
        {
            transport_proxy = &amqp_info->proxy_option;
        }
        else
        {
            transport_proxy = NULL;
        }

        if (amqp_info->hsm_type == TRANSPORT_HSM_TYPE_TPM || amqp_info->hsm_type == TRANSPORT_HSM_TYPE_SYMM_KEY)
        {
            sasl_mechanism = &amqp_info->sasl_handler;
        }

        if ((trans_info = amqp_info->transport_io_cb(amqp_info->hostname, sasl_mechanism, transport_proxy)) == NULL)
        {
            LogError("Failure calling transport_io callback");
            result = MU_FAILURE;
        }
        else
        {
            if (trans_info->sasl_handle == NULL)
            {
                amqp_info->underlying_io = trans_info->transport_handle;
            }
            else
            {
                amqp_info->transport_io = trans_info->transport_handle;
                amqp_info->underlying_io = trans_info->sasl_handle;
            }
            free(trans_info);
            result = 0;
        }
    }
    else
    {
        result = 0;
    }
    return result;
}

static int create_amqp_connection(PROV_TRANSPORT_AMQP_INFO* amqp_info)
{
    int result;

    if (create_transport_io_object(amqp_info) != 0)
    {
        LogError("Failure setting transport object");
        result = MU_FAILURE;
    }
    else
    {
        if (amqp_info->hsm_type == TRANSPORT_HSM_TYPE_X509)
        {
            if (amqp_info->x509_cert != NULL && amqp_info->private_key != NULL)
            {
                if (xio_setoption(amqp_info->underlying_io, OPTION_X509_ECC_CERT, amqp_info->x509_cert) != 0)
                {
                    LogError("Failure setting x509 cert on xio");
                    result = MU_FAILURE;
                    xio_destroy(amqp_info->underlying_io);
                    amqp_info->underlying_io = NULL;
                }
                else if (xio_setoption(amqp_info->underlying_io, OPTION_X509_ECC_KEY, amqp_info->private_key) != 0)
                {
                    LogError("Failure setting x509 key on xio");
                    if (amqp_info->error_cb != NULL)
                    {
                        amqp_info->error_cb(PROV_DEVICE_ERROR_KEY_FAIL, amqp_info->error_ctx);
                    }
                    result = MU_FAILURE;
                    xio_destroy(amqp_info->underlying_io);
                    amqp_info->underlying_io = NULL;
                }
                else
                {
                    result = 0;
                }
            }
            else
            {
                LogError("x509 certificate is NULL");
                result = MU_FAILURE;
                xio_destroy(amqp_info->underlying_io);
                amqp_info->underlying_io = NULL;
            }
        }
        else
        {
            result = 0;
        }

        if (result == 0)
        {
            if (amqp_info->certificate != NULL && xio_setoption(amqp_info->underlying_io, OPTION_TRUSTED_CERT, amqp_info->certificate) != 0)
            {
                LogError("Failure setting trusted certs");
                result = MU_FAILURE;
                xio_destroy(amqp_info->underlying_io);
                amqp_info->underlying_io = NULL;
            }
            else if ((amqp_info->connection = connection_create(amqp_info->underlying_io, amqp_info->hostname, "prov_connection", NULL, NULL)) == NULL)
            {
                LogError("failed creating amqp connection");
                xio_destroy(amqp_info->underlying_io);
                amqp_info->underlying_io = NULL;
                result = MU_FAILURE;
            }
            else
            {
                connection_set_trace(amqp_info->connection, amqp_info->log_trace);
                result = 0;
            }
        }
    }
    return result;
}

static char* construct_username(PROV_TRANSPORT_AMQP_INFO* amqp_info)
{
    char* result;
    size_t length;

    length = strlen(AMQP_SASL_USERNAME_FMT) + strlen(amqp_info->scope_id) + strlen(amqp_info->registration_id);
    if ((result = malloc(length + 1)) == NULL)
    {
        LogError("Failure allocating username");
    }
    else if (sprintf(result, AMQP_SASL_USERNAME_FMT, amqp_info->scope_id, amqp_info->registration_id) <= 0)
    {
        LogError("Failure creating mqtt username");
        free(result);
        result = NULL;
    }
    return result;
}


static int create_sasl_handler(PROV_TRANSPORT_AMQP_INFO* amqp_info)
{
    int result;
    const SASL_MECHANISM_INTERFACE_DESCRIPTION* sasl_interface;

    if (amqp_info->hsm_type == TRANSPORT_HSM_TYPE_TPM)
    {
        SASL_TPM_CONFIG_INFO sasl_config;
        sasl_config.registration_id = amqp_info->registration_id;
        sasl_config.scope_id = amqp_info->scope_id;
        sasl_config.storage_root_key = amqp_info->srk;
        sasl_config.endorsement_key = amqp_info->ek;
        sasl_config.hostname = amqp_info->hostname;
        sasl_config.challenge_cb = on_sasl_tpm_challenge_cb;
        sasl_config.user_ctx = amqp_info;

        // Create TPM SASL handler
        if ((sasl_interface = prov_sasltpm_get_interface()) == NULL)
        {
            LogError("prov_sasltpm_get_interface was NULL");
            result = MU_FAILURE;
        }
        /* Codes_PROV_TRANSPORT_AMQP_COMMON_07_048: [ If the hsm_type is TRANSPORT_HSM_TYPE_TPM create_connection shall create a tpm_saslmechanism. ] */
        else if ((amqp_info->sasl_handler = saslmechanism_create(sasl_interface, &sasl_config)) == NULL)
        {
            LogError("failed creating tpm sasl mechanism");
            result = MU_FAILURE;
        }
        else
        {
            result = 0;
        }
    }
    else if (amqp_info->hsm_type == TRANSPORT_HSM_TYPE_SYMM_KEY)
    {
        SASL_PLAIN_CONFIG sasl_config;
        char* sasl_username;
        char* sas_token;

        if ((sasl_username = construct_username(amqp_info)) == NULL)
        { 
            LogError("failed creating symmetical sasl username");
            result = MU_FAILURE;
        }
        else if ((sas_token = amqp_info->challenge_cb(NULL, 0, KEY_NAME_VALUE, amqp_info->challenge_ctx)) == NULL)
        {
            LogError("failed creating symmetical sasl token");
            result = MU_FAILURE;
            free(sasl_username);
        }
        else
        {
            sasl_config.authcid = sasl_username;
            sasl_config.passwd = sas_token;
            sasl_config.authzid = NULL;

            if ((sasl_interface = saslplain_get_interface()) == NULL)
            {
                LogError("prov_saslplain_get_interface was NULL");
                result = MU_FAILURE;
            }
            /* Codes_PROV_TRANSPORT_AMQP_COMMON_07_048: [ If the hsm_type is TRANSPORT_HSM_TYPE_TPM create_connection shall create a tpm_saslmechanism. ] */
            else if ((amqp_info->sasl_handler = saslmechanism_create(sasl_interface, &sasl_config)) == NULL)
            {
                LogError("failed creating plain sasl mechanism");
                result = MU_FAILURE;
            }
            else
            {
                result = 0;
            }
            free(sasl_username);
            free(sas_token);
        }
    }
    else
    {
        result = 0;
    }
    return result;
}

static int create_connection(PROV_TRANSPORT_AMQP_INFO* amqp_info)
{
    int result;

    if (create_sasl_handler(amqp_info) != 0)
    {
        LogError("failed creating amqp Sasl handler");
        result = MU_FAILURE;
    }
    else if (create_amqp_connection(amqp_info) != 0)
    {
        LogError("failed creating amqp connection");
        saslmechanism_destroy(amqp_info->sasl_handler);
        amqp_info->sasl_handler = NULL;
        result = MU_FAILURE;
    }
    else
    {
        if ((amqp_info->session = session_create(amqp_info->connection, NULL, NULL)) == NULL)
        {
            LogError("failed creating amqp session");
            saslmechanism_destroy(amqp_info->sasl_handler);
            amqp_info->sasl_handler = NULL;
            result = MU_FAILURE;
        }
        else
        {
            (void)session_set_incoming_window(amqp_info->session, 2147483647);
            (void)session_set_outgoing_window(amqp_info->session, 65536);

            if (create_receiver_link(amqp_info) != 0)
            {
                LogError("failure creating amqp receiver link");
                saslmechanism_destroy(amqp_info->sasl_handler);
                amqp_info->sasl_handler = NULL;
                session_destroy(amqp_info->session);
                amqp_info->session = NULL;
                result = MU_FAILURE;
            }
            else if (create_sender_link(amqp_info) != 0)
            {
                LogError("failure creating amqp sender link");
                saslmechanism_destroy(amqp_info->sasl_handler);
                amqp_info->sasl_handler = NULL;
                session_destroy(amqp_info->session);
                amqp_info->session = NULL;
                result = MU_FAILURE;
            }
            else
            {
                result = 0;
            }
        }
    }
    return result;
}

static void free_json_parse_info(PROV_JSON_INFO* parse_info)
{
    switch (parse_info->prov_status)
    {
        case PROV_DEVICE_TRANSPORT_STATUS_UNASSIGNED:
            BUFFER_delete(parse_info->authorization_key);
            free(parse_info->key_name);
            break;
        case PROV_DEVICE_TRANSPORT_STATUS_ASSIGNED:
            BUFFER_delete(parse_info->authorization_key);
            free(parse_info->iothub_uri);
            free(parse_info->device_id);
            break;
        case PROV_DEVICE_TRANSPORT_STATUS_ASSIGNING:
            free(parse_info->operation_id);
            break;
        default:
            break;
    }
    free(parse_info);
}

void cleanup_amqp_data(PROV_TRANSPORT_AMQP_INFO* amqp_info)
{
    free(amqp_info->hostname);
    free(amqp_info->registration_id);
    free(amqp_info->operation_id);
    free(amqp_info->api_version);
    free(amqp_info->scope_id);
    free(amqp_info->certificate);
    free((char*)amqp_info->proxy_option.host_address);
    free((char*)amqp_info->proxy_option.username);
    free((char*)amqp_info->proxy_option.password);
    free(amqp_info->x509_cert);
    free(amqp_info->private_key);
    free(amqp_info->sas_token);
    free(amqp_info->payload_data);
    if (amqp_info->transport_io != NULL)
    {
        xio_destroy(amqp_info->transport_io);
    }
    if (amqp_info->underlying_io != NULL)
    {
        xio_destroy(amqp_info->underlying_io);
    }
    free(amqp_info);
}

PROV_DEVICE_TRANSPORT_HANDLE prov_transport_common_amqp_create(const char* uri, TRANSPORT_HSM_TYPE type, const char* scope_id, const char* api_version, PROV_AMQP_TRANSPORT_IO transport_io, PROV_TRANSPORT_ERROR_CALLBACK error_cb, void* error_ctx)
{
    PROV_TRANSPORT_AMQP_INFO* result;
    if (uri == NULL || scope_id == NULL || api_version == NULL || transport_io == NULL)
    {
        /* Codes_PROV_TRANSPORT_AMQP_COMMON_07_001: [ If uri, scope_id, registration_id, api_version, or transport_io is NULL, prov_transport_common_amqp_create shall return NULL. ] */
        LogError("Invalid parameter specified uri: %p, scope_id: %p, api_version: %p, transport_io: %p", uri, scope_id, api_version, transport_io);
        result = NULL;
    }
    else
    {
        /* Codes_PROV_TRANSPORT_AMQP_COMMON_07_003: [ prov_transport_common_amqp_create shall allocate a PROV_TRANSPORT_AMQP_INFO structure ] */
        result = malloc(sizeof(PROV_TRANSPORT_AMQP_INFO));
        if (result == NULL)
        {
            /* Codes_PROV_TRANSPORT_AMQP_COMMON_07_002: [ If any error is encountered, prov_transport_common_amqp_create shall return NULL. ] */
            LogError("Unable to allocate PROV_TRANSPORT_AMQP_INFO");
        }
        else
        {
            memset(result, 0, sizeof(PROV_TRANSPORT_AMQP_INFO));
            if (mallocAndStrcpy_s(&result->hostname, uri) != 0)
            {
                /* Codes_PROV_TRANSPORT_AMQP_COMMON_07_002: [ If any error is encountered, prov_transport_common_amqp_create shall return NULL. ] */
                LogError("Failure allocating hostname");
                free(result);
                result = NULL;
            }
            else if (mallocAndStrcpy_s(&result->api_version, api_version) != 0)
            {
                /* Codes_PROV_TRANSPORT_AMQP_COMMON_07_002: [ If any error is encountered, prov_transport_common_amqp_create shall return NULL. ] */
                LogError("Failure allocating api_version");
                cleanup_amqp_data(result);
                result = NULL;
            }
            else if (mallocAndStrcpy_s(&result->scope_id, scope_id) != 0)
            {
                /* Codes_PROV_TRANSPORT_AMQP_COMMON_07_002: [ If any error is encountered, prov_transport_common_amqp_create shall return NULL. ] */
                LogError("Failure allocating scope id");
                cleanup_amqp_data(result);
                result = NULL;
            }
            else
            {
                /* Codes_PROV_TRANSPORT_AMQP_COMMON_07_004: [ On success prov_transport_common_amqp_create shall allocate a new instance of PROV_DEVICE_TRANSPORT_HANDLE. ] */
                result->transport_io_cb = transport_io;
                result->hsm_type = type;
                result->error_cb = error_cb;
                result->error_ctx = error_ctx;
                result->retry_after_value = PROV_GET_THROTTLE_TIME;
            }
        }
    }
    return result;
}

void prov_transport_common_amqp_destroy(PROV_DEVICE_TRANSPORT_HANDLE handle)
{
    /* Codes_PROV_TRANSPORT_AMQP_COMMON_07_005: [ If handle is NULL, prov_transport_common_amqp_destroy shall do nothing. ] */
    if (handle != NULL)
    {
        PROV_TRANSPORT_AMQP_INFO* amqp_info = (PROV_TRANSPORT_AMQP_INFO*)handle;
        /* Codes_PROV_TRANSPORT_AMQP_COMMON_07_006: [ prov_transport_common_amqp_destroy shall free all resources used in this module. ] */
        cleanup_amqp_data(amqp_info);
    }
}

int prov_transport_common_amqp_open(PROV_DEVICE_TRANSPORT_HANDLE handle, const char* registration_id, BUFFER_HANDLE ek, BUFFER_HANDLE srk, PROV_DEVICE_TRANSPORT_REGISTER_CALLBACK data_callback, void* user_ctx, PROV_DEVICE_TRANSPORT_STATUS_CALLBACK status_cb, void* status_ctx, PROV_TRANSPORT_CHALLENGE_CALLBACK reg_challenge_cb, void* challenge_ctx)
{
    int result;
    PROV_TRANSPORT_AMQP_INFO* amqp_info = (PROV_TRANSPORT_AMQP_INFO*)handle;
    if (amqp_info == NULL || data_callback == NULL || status_cb == NULL || registration_id == NULL)
    {
        /* Codes_PROV_TRANSPORT_AMQP_COMMON_07_007: [ If handle, data_callback, or status_cb is NULL, prov_transport_common_amqp_open shall return a non-zero value. ] */
        LogError("Invalid parameter specified handle: %p, data_callback: %p, status_cb: %p, registration_id: %p", handle, data_callback, status_cb, registration_id);
        result = MU_FAILURE;
    }
    else if ((amqp_info->hsm_type == TRANSPORT_HSM_TYPE_TPM || amqp_info->hsm_type == TRANSPORT_HSM_TYPE_SYMM_KEY) && reg_challenge_cb == NULL)
    {
        LogError("registration challenge callback must be set");
        result = MU_FAILURE;
    }
    else if ((amqp_info->hsm_type == TRANSPORT_HSM_TYPE_TPM) && (ek == NULL || srk == NULL) )
    {
        /* Codes_PROV_TRANSPORT_AMQP_COMMON_07_008: [ If hsm_type is TRANSPORT_HSM_TYPE_TPM and ek or srk is NULL, prov_transport_common_amqp_open shall return a non-zero value. ] */
        LogError("Invalid parameter specified ek: %p, srk: %p", ek, srk);
        result = MU_FAILURE;
    }
    /* Codes_PROV_TRANSPORT_AMQP_COMMON_07_009: [ prov_transport_common_amqp_open shall clone the ek and srk values.] */
    else if (ek != NULL && (amqp_info->ek = BUFFER_clone(ek)) == NULL)
    {
        /* Codes_PROV_TRANSPORT_AMQP_COMMON_07_041: [ If a failure is encountered, prov_transport_common_amqp_open shall return a non-zero value. ] */
        LogError("Unable to allocate endorsement key");
        result = MU_FAILURE;
    }
    else if (srk != NULL && (amqp_info->srk = BUFFER_clone(srk)) == NULL)
    {
        /* Codes_PROV_TRANSPORT_AMQP_COMMON_07_041: [ If a failure is encountered, prov_transport_common_amqp_open shall return a non-zero value. ] */
        LogError("Unable to allocate storage root key");
        BUFFER_delete(amqp_info->ek);
        amqp_info->ek = NULL;
        result = MU_FAILURE;
    }
    else if (mallocAndStrcpy_s(&amqp_info->registration_id, registration_id) != 0)
    {
        /* Codes_PROV_TRANSPORT_HTTP_CLIENT_07_003: [ If any error is encountered prov_transport_http_create shall return NULL. ] */
        LogError("failure constructing registration Id");
        BUFFER_delete(amqp_info->ek);
        amqp_info->ek = NULL;
        BUFFER_delete(amqp_info->srk);
        amqp_info->srk = NULL;
        result = MU_FAILURE;
    }
    else
    {
        /* Codes_PROV_TRANSPORT_AMQP_COMMON_07_010: [ When complete prov_transport_common_amqp_open shall send a status callback of PROV_DEVICE_TRANSPORT_STATUS_CONNECTED.] */
        amqp_info->register_data_cb = data_callback;
        amqp_info->user_ctx = user_ctx;
        amqp_info->status_cb = status_cb;
        amqp_info->status_ctx = status_ctx;
        amqp_info->challenge_cb = reg_challenge_cb;
        amqp_info->challenge_ctx = challenge_ctx;
        amqp_info->amqp_state = AMQP_STATE_DISCONNECTED;
        result = 0;
    }
    return result;
}

int prov_transport_common_amqp_close(PROV_DEVICE_TRANSPORT_HANDLE handle)
{
    int result;
    if (handle == NULL)
    {
        /* Codes_PROV_TRANSPORT_AMQP_COMMON_07_011: [ If handle is NULL, prov_transport_common_amqp_close shall return a non-zero value. ] */
        LogError("Invalid parameter specified handle: %p", handle);
        result = MU_FAILURE;
    }
    else
    {
        PROV_TRANSPORT_AMQP_INFO* amqp_info = (PROV_TRANSPORT_AMQP_INFO*)handle;
        BUFFER_delete(amqp_info->ek);
        amqp_info->ek = NULL;
        BUFFER_delete(amqp_info->srk);
        amqp_info->srk = NULL;

        free(amqp_info->registration_id);
        amqp_info->registration_id = NULL;

        /* Codes_PROV_TRANSPORT_AMQP_COMMON_07_012: [ prov_transport_common_amqp_close shall close all links and connection associated with amqp communication. ] */
        if (amqp_info->msg_sender != NULL)
        {
            messagesender_close(amqp_info->msg_sender);
        }
        if (amqp_info->msg_receiver != NULL)
        {
            messagereceiver_close(amqp_info->msg_receiver);
        }
        if (amqp_info->msg_sender != NULL)
        {
            messagesender_destroy(amqp_info->msg_sender);
            amqp_info->msg_sender = NULL;
        }
        if (amqp_info->msg_receiver != NULL)
        {
            messagereceiver_destroy(amqp_info->msg_receiver);
            amqp_info->msg_receiver = NULL;
        }

        // Link
        if (amqp_info->receiver_link != NULL)
        {
            link_destroy(amqp_info->receiver_link);
            amqp_info->receiver_link = NULL;
        }
        if (amqp_info->sender_link != NULL)
        {
            link_destroy(amqp_info->sender_link);
            amqp_info->sender_link = NULL;
        }
        if (amqp_info->sasl_handler != NULL)
        {
            saslmechanism_destroy(amqp_info->sasl_handler);
            amqp_info->sasl_handler = NULL;
        }
        if (amqp_info->session != NULL)
        {
            session_destroy(amqp_info->session);
            amqp_info->session = NULL;
        }
        if (amqp_info->connection != NULL)
        {
            connection_destroy(amqp_info->connection);
            amqp_info->connection = NULL;
        }
        xio_destroy(amqp_info->transport_io);
        amqp_info->transport_io = NULL;
        xio_destroy(amqp_info->underlying_io);
        amqp_info->underlying_io = NULL;

        amqp_info->amqp_state = AMQP_STATE_IDLE;
        /* Codes_PROV_TRANSPORT_AMQP_COMMON_07_013: [ On success prov_transport_common_amqp_close shall return a zero value. ] */
        result = 0;
    }
    return result;
}

int prov_transport_common_amqp_register_device(PROV_DEVICE_TRANSPORT_HANDLE handle, PROV_TRANSPORT_JSON_PARSE json_parse_cb, PROV_TRANSPORT_CREATE_JSON_PAYLOAD json_create_cb, void* json_ctx)
{
    int result;
    PROV_TRANSPORT_AMQP_INFO* amqp_info = (PROV_TRANSPORT_AMQP_INFO*)handle;
    if (amqp_info == NULL || json_parse_cb == NULL || json_create_cb == NULL)
    {
        /* Codes_PROV_TRANSPORT_AMQP_COMMON_07_014: [ If handle is NULL, prov_transport_common_amqp_register_device shall return a non-zero value. ] */
        LogError("Invalid parameter specified handle: %p, json_parse_cb: %p", handle, json_parse_cb);
        result = MU_FAILURE;
    }
    else if (amqp_info->transport_state == TRANSPORT_CLIENT_STATE_REG_SEND || amqp_info->operation_id != NULL)
    {
        /* Codes_PROV_TRANSPORT_AMQP_COMMON_07_061: [ If the transport_state is TRANSPORT_CLIENT_STATE_REG_SEND or the the operation_id is NULL, prov_transport_common_amqp_register_device shall return a non-zero value. ] */
        LogError("Failure: device is currently in the registration process");
        result = MU_FAILURE;
    }
    else if (amqp_info->transport_state == TRANSPORT_CLIENT_STATE_ERROR)
    {
        /* Codes_PROV_TRANSPORT_AMQP_COMMON_07_016: [ If the transport_state is set to TRANSPORT_CLIENT_STATE_ERROR shall, prov_transport_common_amqp_register_device shall return a non-zero value. ] */
        LogError("Provisioning is in an error state, close the connection and try again.");
        result = MU_FAILURE;
    }
    else
    {
        /* Codes_PROV_TRANSPORT_AMQP_COMMON_07_017: [ On success prov_transport_common_amqp_register_device shall return a zero value. ] */
        amqp_info->transport_state = TRANSPORT_CLIENT_STATE_REG_SEND;
        amqp_info->json_parse_cb = json_parse_cb;
        amqp_info->json_create_cb = json_create_cb;
        amqp_info->json_ctx = json_ctx;

        result = 0;
    }
    return result;
}

int prov_transport_common_amqp_get_operation_status(PROV_DEVICE_TRANSPORT_HANDLE handle)
{
    int result;
    if (handle == NULL)
    {
        /* Codes_PROV_TRANSPORT_AMQP_COMMON_07_018: [ If handle is NULL, prov_transport_common_amqp_get_operation_status shall return a non-zero value. ] */
        LogError("Invalid parameter specified handle: %p", handle);
        result = MU_FAILURE;
    }
    else
    {
        PROV_TRANSPORT_AMQP_INFO* amqp_info = (PROV_TRANSPORT_AMQP_INFO*)handle;
        if (amqp_info->operation_id == NULL)
        {
            /* Codes_PROV_TRANSPORT_AMQP_COMMON_07_019: [ If the operation_id is NULL, prov_transport_common_amqp_get_operation_status shall return a non-zero value. ] */
            LogError("operation_id was not previously set in the challenge method");
            result = MU_FAILURE;
        }
        else if (amqp_info->transport_state == TRANSPORT_CLIENT_STATE_ERROR)
        {
            /* Codes_PROV_TRANSPORT_AMQP_COMMON_07_020: [ If the transport_state is set to TRANSPORT_CLIENT_STATE_ERROR shall, prov_transport_common_amqp_get_operation_status shall return a non-zero value. ] */
            LogError("provisioning is in an error state, close the connection and try again.");
            result = MU_FAILURE;
        }
        else
        {
            /* Codes_PROV_TRANSPORT_AMQP_COMMON_07_021: [ prov_transport_common_amqp_get_operation_status shall set the transport_state to TRANSPORT_CLIENT_STATE_STATUS_SEND. ] */
            amqp_info->transport_state = TRANSPORT_CLIENT_STATE_STATUS_SEND;
            /* Codes_PROV_TRANSPORT_AMQP_COMMON_07_022: [ On success prov_transport_common_amqp_get_operation_status shall return a zero value. ] */
            result = 0;
        }
    }
    return result;
}

void prov_transport_common_amqp_dowork(PROV_DEVICE_TRANSPORT_HANDLE handle)
{
    /* Codes_PROV_TRANSPORT_AMQP_COMMON_07_046: [ If handle is NULL, prov_transport_common_amqp_dowork shall do nothing. ] */
    if (handle != NULL)
    {
        PROV_TRANSPORT_AMQP_INFO* amqp_info = (PROV_TRANSPORT_AMQP_INFO*)handle;
        if (amqp_info->amqp_state == AMQP_STATE_DISCONNECTED)
        {
            /* Codes_PROV_TRANSPORT_AMQP_COMMON_07_047: [ If the amqp_state is AMQP_STATE_DISCONNECTED prov_transport_common_amqp_dowork shall attempt to connect the amqp connections and links. ] */
            if (create_connection(amqp_info) != 0)
            {
                /* Codes_PROV_TRANSPORT_AMQP_COMMON_07_049: [ If any error is encountered prov_transport_common_amqp_dowork shall set the amqp_state to AMQP_STATE_ERROR and the transport_state to TRANSPORT_CLIENT_STATE_ERROR. ] */
                LogError("unable to create amqp connection");
                amqp_info->amqp_state = AMQP_STATE_ERROR;
                amqp_info->transport_state = TRANSPORT_CLIENT_STATE_ERROR;
            }
            else
            {
                amqp_info->amqp_state = AMQP_STATE_CONNECTING;
            }
        }
        else if (amqp_info->amqp_state != AMQP_STATE_IDLE)
        {
            /* Codes_PROV_TRANSPORT_AMQP_COMMON_07_051: [ Once connected prov_transport_common_amqp_dowork shall call uamqp connection dowork function and check the `transport_state` ] */
            connection_dowork(amqp_info->connection);
            if (amqp_info->amqp_state == AMQP_STATE_CONNECTED || amqp_info->amqp_state == AMQP_STATE_ERROR)
            {
                switch (amqp_info->transport_state)
                {
                case TRANSPORT_CLIENT_STATE_REG_SEND:
                    /* Codes_PROV_TRANSPORT_AMQP_COMMON_07_053: [ When then transport_state is set to TRANSPORT_CLIENT_STATE_REG_SEND, prov_transport_common_amqp_dowork shall send a AMQP_REGISTER_ME message ] */
                    if (send_amqp_message(amqp_info, AMQP_REGISTER_ME) != 0)
                    {
                        /* Codes_PROV_TRANSPORT_AMQP_COMMON_07_049: [ If any error is encountered prov_transport_common_amqp_dowork shall set the amqp_state to AMQP_STATE_ERROR and the transport_state to TRANSPORT_CLIENT_STATE_ERROR. ] */
                        amqp_info->transport_state = TRANSPORT_CLIENT_STATE_ERROR;
                        amqp_info->amqp_state = AMQP_STATE_ERROR;
                    }
                    else
                    {
                        /* Codes_PROV_TRANSPORT_AMQP_COMMON_07_054: [ Upon successful sending of a TRANSPORT_CLIENT_STATE_REG_SEND message, prov_transport_common_amqp_dowork shall set the transport_state to TRANSPORT_CLIENT_STATE_REG_SENT ] */
                        amqp_info->transport_state = TRANSPORT_CLIENT_STATE_REG_SENT;
                    }
                    break;

                case TRANSPORT_CLIENT_STATE_REG_RECV:
                case TRANSPORT_CLIENT_STATE_STATUS_RECV:
                {
                    PROV_JSON_INFO* parse_info = amqp_info->json_parse_cb(amqp_info->payload_data, amqp_info->json_ctx);
                    if (parse_info == NULL)
                    {
                        LogError("Unable to process registration reply.");
                        amqp_info->transport_state = TRANSPORT_CLIENT_STATE_ERROR;
                        amqp_info->amqp_state = AMQP_STATE_ERROR;
                    }
                    else
                    {
                        amqp_info->transport_state = TRANSPORT_CLIENT_STATE_IDLE;
                        switch (parse_info->prov_status)
                        {
                            case PROV_DEVICE_TRANSPORT_STATUS_UNASSIGNED:
                            case PROV_DEVICE_TRANSPORT_STATUS_ASSIGNING:
                                if (parse_info->operation_id == NULL)
                                {
                                    LogError("Failure operation Id invalid");
                                    amqp_info->transport_state = TRANSPORT_CLIENT_STATE_ERROR;
                                    amqp_info->amqp_state = AMQP_STATE_ERROR;
                                }
                                else if (amqp_info->operation_id == NULL && mallocAndStrcpy_s(&amqp_info->operation_id, parse_info->operation_id) != 0)
                                {
                                    LogError("Failure copying operation Id");
                                    amqp_info->transport_state = TRANSPORT_CLIENT_STATE_ERROR;
                                    amqp_info->amqp_state = AMQP_STATE_ERROR;
                                }
                                else
                                {
                                    if (amqp_info->status_cb != NULL)
                                    {
                                        amqp_info->status_cb(parse_info->prov_status, amqp_info->retry_after_value, amqp_info->status_ctx);
                                    }
                                }
                                break;

                            case PROV_DEVICE_TRANSPORT_STATUS_ASSIGNED:
                                amqp_info->register_data_cb(PROV_DEVICE_TRANSPORT_RESULT_OK, parse_info->authorization_key, parse_info->iothub_uri, parse_info->device_id, amqp_info->user_ctx);
                                amqp_info->transport_state = TRANSPORT_CLIENT_STATE_IDLE;
                                break;
                            case PROV_DEVICE_TRANSPORT_STATUS_ERROR:
                            default:
                                LogError("Unable to process message reply.");
                                amqp_info->transport_state = TRANSPORT_CLIENT_STATE_ERROR;
                                amqp_info->amqp_state = AMQP_STATE_ERROR;
                                break;

                        }
                        free_json_parse_info(parse_info);
                    }
                    break;
                }

                case TRANSPORT_CLIENT_STATE_STATUS_SEND:
                    /* Codes_PROV_TRANSPORT_AMQP_COMMON_07_055: [ When then transport_state is set to TRANSPORT_CLIENT_STATE_STATUS_SEND, prov_transport_common_amqp_dowork shall send a AMQP_OPERATION_STATUS message ] */
                    if (send_amqp_message(amqp_info, AMQP_OPERATION_STATUS) != 0)
                    {
                        /* Codes_PROV_TRANSPORT_AMQP_COMMON_07_049: [ If any error is encountered prov_transport_common_amqp_dowork shall set the amqp_state to AMQP_STATE_ERROR and the transport_state to TRANSPORT_CLIENT_STATE_ERROR. ] */
                        amqp_info->transport_state = TRANSPORT_CLIENT_STATE_ERROR;
                        amqp_info->amqp_state = AMQP_STATE_ERROR;
                    }
                    else
                    {
                        /* Codes_PROV_TRANSPORT_AMQP_COMMON_07_056: [ Upon successful sending of a AMQP_OPERATION_STATUS message, prov_transport_common_amqp_dowork shall set the transport_state to TRANSPORT_CLIENT_STATE_STATUS_SENT ] */
                        amqp_info->transport_state = TRANSPORT_CLIENT_STATE_STATUS_SENT;
                    }
                    break;

                case TRANSPORT_CLIENT_STATE_ERROR:
                    /* Codes_PROV_TRANSPORT_AMQP_COMMON_07_057: [ If transport_state is set to TRANSPORT_CLIENT_STATE_ERROR, prov_transport_common_amqp_dowork shall call the register_data_cb function with PROV_DEVICE_TRANSPORT_RESULT_ERROR setting the transport_state to TRANSPORT_CLIENT_STATE_IDLE. ] */
                    amqp_info->register_data_cb(PROV_DEVICE_TRANSPORT_RESULT_ERROR, NULL, NULL, NULL, amqp_info->user_ctx);
                    amqp_info->transport_state = TRANSPORT_CLIENT_STATE_IDLE;
                    amqp_info->amqp_state = AMQP_STATE_IDLE;
                    break;
                case TRANSPORT_CLIENT_STATE_REG_SENT:
                case TRANSPORT_CLIENT_STATE_STATUS_SENT:
                    // Check timout
                    break;
                case TRANSPORT_CLIENT_STATE_IDLE:
                default:
                    break;
                }
            }
        }
    }
}

int prov_transport_common_amqp_set_trace(PROV_DEVICE_TRANSPORT_HANDLE handle, bool trace_on)
{
    int result;
    if (handle == NULL)
    {
        /* Codes_PROV_TRANSPORT_AMQP_COMMON_07_023: [ If handle is NULL, prov_transport_common_amqp_set_trace shall return a non-zero value. ] */
        LogError("Invalid parameter specified handle: %p", handle);
        result = MU_FAILURE;
    }
    else
    {
        PROV_TRANSPORT_AMQP_INFO* amqp_info = (PROV_TRANSPORT_AMQP_INFO*)handle;
        /* Codes_PROV_TRANSPORT_AMQP_COMMON_07_024: [ prov_transport_common_amqp_set_trace shall set the log_trace variable to trace_on. ]*/
        amqp_info->log_trace = trace_on;

        /* Codes_PROV_TRANSPORT_AMQP_COMMON_07_059: [ If the uamqp connection is not NULL, prov_transport_common_amqp_set_trace shall set the connection trace option on that connection. ] */
        if (amqp_info->connection != NULL)
        {
            connection_set_trace(amqp_info->connection, amqp_info->log_trace);
        }

        /* Codes_PROV_TRANSPORT_AMQP_COMMON_07_025: [ On success prov_transport_common_amqp_set_trace shall return a zero value. ] */
        result = 0;
    }
    return result;
}

int prov_transport_common_amqp_x509_cert(PROV_DEVICE_TRANSPORT_HANDLE handle, const char* certificate, const char* private_key)
{
    int result;
    if (handle == NULL || certificate == NULL)
    {
        /* Codes_PROV_TRANSPORT_AMQP_COMMON_07_026: [ If handle or certificate is NULL, prov_transport_common_amqp_x509_cert shall return a non-zero value. ] */
        LogError("Invalid parameter specified handle: %p, certificate: %p", handle, certificate);
        result = MU_FAILURE;
    }
    else
    {
        PROV_TRANSPORT_AMQP_INFO* amqp_info = (PROV_TRANSPORT_AMQP_INFO*)handle;

        if (amqp_info->x509_cert != NULL)
        {
            free(amqp_info->x509_cert);
            amqp_info->x509_cert = NULL;
        }
        if (amqp_info->private_key != NULL)
        {
            free(amqp_info->private_key);
            amqp_info->private_key = NULL;
        }

        /* Codes_PROV_TRANSPORT_AMQP_COMMON_07_027: [ prov_transport_common_amqp_x509_cert shall copy the certificate and private_key values. ] */
        if (mallocAndStrcpy_s(&amqp_info->x509_cert, certificate) != 0)
        {
            /* Codes_PROV_TRANSPORT_AMQP_COMMON_07_028: [ On any failure prov_transport_common_amqp_x509_cert, shall return a non-zero value. ] */
            result = MU_FAILURE;
            LogError("failure allocating certificate");
        }
        else if (mallocAndStrcpy_s(&amqp_info->private_key, private_key) != 0)
        {
            /* Codes_PROV_TRANSPORT_AMQP_COMMON_07_028: [ On any failure prov_transport_common_amqp_x509_cert, shall return a non-zero value. ] */
            LogError("failure allocating certificate");
            free(amqp_info->x509_cert);
            amqp_info->x509_cert = NULL;
            result = MU_FAILURE;
        }
        else
        {
            /* Codes_PROV_TRANSPORT_AMQP_COMMON_07_029: [ On success prov_transport_common_amqp_x509_cert shall return a zero value. ] */
            result = 0;
        }
    }
    return result;
}

int prov_transport_common_amqp_set_trusted_cert(PROV_DEVICE_TRANSPORT_HANDLE handle, const char* certificate)
{
    int result;
    if (handle == NULL || certificate == NULL)
    {
        /* Codes_PROV_TRANSPORT_AMQP_COMMON_07_030: [ If handle or certificate is NULL, prov_transport_common_amqp_set_trusted_cert shall return a non-zero value. ] */
        LogError("Invalid parameter specified handle: %p, certificate: %p", handle, certificate);
        result = MU_FAILURE;
    }
    else
    {
        PROV_TRANSPORT_AMQP_INFO* amqp_info = (PROV_TRANSPORT_AMQP_INFO*)handle;

        if (amqp_info->certificate != NULL)
        {
            free(amqp_info->certificate);
            amqp_info->certificate = NULL;
        }

        /* Codes_PROV_TRANSPORT_AMQP_COMMON_07_031: [ prov_transport_common_amqp_set_trusted_cert shall copy the certificate value. ] */
        if (mallocAndStrcpy_s(&amqp_info->certificate, certificate) != 0)
        {
            /* Codes_PROV_TRANSPORT_AMQP_COMMON_07_032: [ On any failure prov_transport_common_amqp_set_trusted_cert, shall return a non-zero value. ] */
            result = MU_FAILURE;
            LogError("failure allocating certificate");
        }
        else
        {
            /* Codes_PROV_TRANSPORT_AMQP_COMMON_07_033: [ On success prov_transport_common_amqp_set_trusted_cert shall return a zero value. ] */
            result = 0;
        }
    }
    return result;
}

int prov_transport_common_amqp_set_proxy(PROV_DEVICE_TRANSPORT_HANDLE handle, const HTTP_PROXY_OPTIONS* proxy_options)
{
    int result;
    if (handle == NULL || proxy_options == NULL)
    {
        /* Codes_PROV_TRANSPORT_AMQP_COMMON_07_034: [ If handle or proxy_options is NULL, prov_transport_common_amqp_set_proxy shall return a non-zero value. ]*/
        LogError("Invalid parameter specified handle: %p, proxy_options: %p", handle, proxy_options);
        result = MU_FAILURE;
    }
    else
    {
        PROV_TRANSPORT_AMQP_INFO* amqp_info = (PROV_TRANSPORT_AMQP_INFO*)handle;
        if (proxy_options->host_address == NULL)
        {
            /* Codes_PROV_TRANSPORT_AMQP_COMMON_07_035: [ If HTTP_PROXY_OPTIONS host_address is NULL, prov_transport_common_amqp_set_proxy shall return a non-zero value. ] */
            LogError("NULL host_address in proxy options");
            result = MU_FAILURE;
        }
        else if (((proxy_options->username == NULL) || (proxy_options->password == NULL)) &&
            (proxy_options->username != proxy_options->password))
        {
            /* Codes_PROV_TRANSPORT_AMQP_COMMON_07_036: [ If HTTP_PROXY_OPTIONS password is not NULL and password is NULL, prov_transport_common_amqp_set_proxy shall return a non-zero value. ] */
            LogError("Only one of username and password for proxy settings was NULL");
            result = MU_FAILURE;
        }
        else
        {
            /* Codes_PROV_TRANSPORT_AMQP_COMMON_07_037: [ If any of the host_addess, username, or password variables are non-NULL, prov_transport_common_amqp_set_proxy shall free the memory. ] */
            if (amqp_info->proxy_option.host_address != NULL)
            {
                free((char*)amqp_info->proxy_option.host_address);
                amqp_info->proxy_option.host_address = NULL;
            }
            if (amqp_info->proxy_option.username != NULL)
            {
                free((char*)amqp_info->proxy_option.username);
                amqp_info->proxy_option.username = NULL;
            }
            if (amqp_info->proxy_option.password != NULL)
            {
                free((char*)amqp_info->proxy_option.password);
                amqp_info->proxy_option.password = NULL;
            }

            /* Codes_PROV_TRANSPORT_AMQP_COMMON_07_038: [ prov_transport_common_amqp_set_proxy shall copy the host_addess, username, or password variables ] */
            amqp_info->proxy_option.port = proxy_options->port;
            if (mallocAndStrcpy_s((char**)&amqp_info->proxy_option.host_address, proxy_options->host_address) != 0)
            {
                /* Codes_PROV_TRANSPORT_AMQP_COMMON_07_039: [ On any failure prov_transport_common_amqp_set_proxy, shall return a non-zero value. ] */
                LogError("Failure setting proxy_host name");
                result = MU_FAILURE;
            }
            else if (proxy_options->username != NULL && mallocAndStrcpy_s((char**)&amqp_info->proxy_option.username, proxy_options->username) != 0)
            {
                /* Codes_PROV_TRANSPORT_AMQP_COMMON_07_039: [ On any failure prov_transport_common_amqp_set_proxy, shall return a non-zero value. ] */
                LogError("Failure setting proxy username");
                free((char*)amqp_info->proxy_option.host_address);
                amqp_info->proxy_option.host_address = NULL;
                result = MU_FAILURE;
            }
            else if (proxy_options->password != NULL && mallocAndStrcpy_s((char**)&amqp_info->proxy_option.password, proxy_options->password) != 0)
            {
                /* Codes_PROV_TRANSPORT_AMQP_COMMON_07_039: [ On any failure prov_transport_common_amqp_set_proxy, shall return a non-zero value. ] */
                LogError("Failure setting proxy password");
                free((char*)amqp_info->proxy_option.host_address);
                amqp_info->proxy_option.host_address = NULL;
                free((char*)amqp_info->proxy_option.username);
                amqp_info->proxy_option.username = NULL;
                result = MU_FAILURE;
            }
            else
            {
                /* Codes_PROV_TRANSPORT_AMQP_COMMON_07_040: [ On success prov_transport_common_amqp_set_proxy shall return a zero value. ] */
                result = 0;
            }
        }
    }
    return result;
}

int prov_transport_common_amqp_set_option(PROV_DEVICE_TRANSPORT_HANDLE handle, const char* option, const void* value)
{
    int result;
    if (handle == NULL || option == NULL)
    {
        LogError("Invalid parameter specified handle: %p, option: %p", handle, option);
        result = MU_FAILURE;
    }
    else
    {
        PROV_TRANSPORT_AMQP_INFO* amqp_info = (PROV_TRANSPORT_AMQP_INFO*)handle;
        if (amqp_info->underlying_io == NULL && create_transport_io_object(amqp_info) != 0)
        {
            LogError("Failure creating transport io object");
            result = MU_FAILURE;
        }
        else
        {
            result = xio_setoption(amqp_info->underlying_io, option, value);
        }
    }
    return result;
}<|MERGE_RESOLUTION|>--- conflicted
+++ resolved
@@ -569,15 +569,12 @@
     {
         LogError("Failed allocating the uAMQP message.");
         result = MU_FAILURE;
-<<<<<<< HEAD
-=======
     }
     else if ((json_data = construct_json_data(amqp_info)) == NULL)
     {
         LogError("Failed constructing json payload");
         message_destroy(uamqp_message);
         result = MU_FAILURE;
->>>>>>> 469ad286
     }
     else
     {
@@ -1043,7 +1040,7 @@
         char* sas_token;
 
         if ((sasl_username = construct_username(amqp_info)) == NULL)
-        { 
+        {
             LogError("failed creating symmetical sasl username");
             result = MU_FAILURE;
         }
