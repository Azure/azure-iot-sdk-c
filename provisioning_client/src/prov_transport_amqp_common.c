--- conflicted
+++ resolved
@@ -32,28 +32,13 @@
 static const char* const AMQP_SASL_USERNAME_FMT = "%s/registrations/%s";
 static const char* const KEY_NAME_VALUE = "registration";
 
-<<<<<<< HEAD
 static const char* const AMQP_REGISTER_ME = "iotdps-register";
-static const char* const AMQP_WHO_AM_I = "iotdps-get-registration";
 static const char* const AMQP_OPERATION_STATUS = "iotdps-get-operationstatus";
-=======
-static const char* AMQP_REGISTER_ME = "iotdps-register";
-static const char* AMQP_OPERATION_STATUS = "iotdps-get-operationstatus";
->>>>>>> eb649d0d
 
 static const char* const AMQP_API_VERSION_KEY = "com.microsoft:api-version";
 
-<<<<<<< HEAD
 static const char* const AMQP_OP_TYPE_PROPERTY = "iotdps-operation-type";
-static const char* const AMQP_STATUS = "iotdps-status";
 static const char* const AMQP_OPERATION_ID = "iotdps-operation-id";
-static const char* const AMQP_IOTHUB_URI = "iotdps-assigned-hub";
-static const char* const AMQP_DEVICE_ID = "iotdps-device-id";
-static const char* const AMQP_AUTH_KEY = "iotdps-auth-key";
-=======
-static const char* AMQP_OP_TYPE_PROPERTY = "iotdps-operation-type";
-static const char* AMQP_OPERATION_ID = "iotdps-operation-id";
->>>>>>> eb649d0d
 
 typedef enum AMQP_TRANSPORT_STATE_TAG
 {
