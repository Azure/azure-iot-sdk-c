// Copyright (c) Microsoft. All rights reserved.
// Licensed under the MIT license. See LICENSE file in the project root for full license information.
#include <stdio.h>
#include <stdlib.h>
#include <string.h>

#include "hsm_client_data.h"

// This sample is provided for sample only.  Please do not use this in production
// For more information please see the devdoc using_custom_hsm.md
static const char* const COMMON_NAME = "custom-hsm-example";
static const char* const CERTIFICATE = "-----BEGIN CERTIFICATE-----""\n"
"BASE64 Encoded certificate Here""\n"
"-----END CERTIFICATE-----";
static const char* const PRIVATE_KEY = "-----BEGIN PRIVATE KEY-----""\n"
"BASE64 Encoded certificate Here""\n"
"-----END PRIVATE KEY-----";

// Provided for sample only
static const char* const SYMMETRIC_KEY = "Symmetric Key value";
static const char* const REGISTRATION_NAME = "Registration Name";

// Provided for sample only, canned values
static const unsigned char EK[] = { 0x45, 0x6e, 0x64, 0x6f, 0x72, 0x73, 0x65, 0x6d, 0x65, 0x6e, 0x74, 0x20, 0x6b, 0x65, 0x79, 0x0d, 0x0a };
static const size_t EK_LEN = sizeof(EK)/sizeof(EK[0]);
static const unsigned char SRK[] = { 0x53, 0x74, 0x6f, 0x72, 0x65, 0x20, 0x72, 0x6f, 0x6f, 0x74, 0x20, 0x6b, 0x65, 0x79, 0x0d, 0x0a };
static const size_t SRK_LEN = sizeof(SRK) / sizeof(SRK[0]);
static const unsigned char ENCRYPTED_DATA[] = { 0x45, 0x6e, 0x63, 0x72, 0x79, 0x70, 0x74, 0x65, 0x64, 0x20, 0x64, 0x61, 0x74, 0x61, 0x0d, 0x0a };

typedef struct CUSTOM_HSM_SAMPLE_INFO_TAG
{
    const char* certificate;
    const char* common_name;
    const char* key;
    const unsigned char* endorsment_key;
    size_t ek_length;
    const unsigned char* storage_root_key;
    size_t srk_len;
    const char* symm_key;
    const char* registration_name;
} CUSTOM_HSM_SAMPLE_INFO;

int hsm_client_x509_init()
{
    return 0;
}

void hsm_client_x509_deinit()
{
}

int hsm_client_tpm_init()
{
    return 0;
}

void hsm_client_tpm_deinit()
{
}

HSM_CLIENT_HANDLE custom_hsm_create()
{
    HSM_CLIENT_HANDLE result;
    CUSTOM_HSM_SAMPLE_INFO* hsm_info = malloc(sizeof(CUSTOM_HSM_SAMPLE_INFO));
    if (hsm_info == NULL)
    {
        (void)printf("Failued allocating hsm info\r\n");
        result = NULL;
    }
    else
    {
        // TODO: initialize any variables here
        hsm_info->certificate = CERTIFICATE;
        hsm_info->key = PRIVATE_KEY;
        hsm_info->common_name = COMMON_NAME;
        hsm_info->endorsment_key = EK;
        hsm_info->ek_length = EK_LEN;
        hsm_info->storage_root_key = SRK;
        hsm_info->srk_len = SRK_LEN;
        hsm_info->symm_key = SYMMETRIC_KEY;
        hsm_info->registration_name = REGISTRATION_NAME;
        result = hsm_info;
    }
    return result;
}

void custom_hsm_destroy(HSM_CLIENT_HANDLE handle)
{
    if (handle != NULL)
    {
        CUSTOM_HSM_SAMPLE_INFO* hsm_info = (CUSTOM_HSM_SAMPLE_INFO*)handle;
        // Free anything that has been allocated in this module
        free(hsm_info);
    }
}

char* custom_hsm_get_certificate(HSM_CLIENT_HANDLE handle)
{
    char* result;
    if (handle == NULL)
    {
        (void)printf("Invalid handle value specified\r\n");
        result = NULL;
    }
    else
    {
        // TODO: Malloc the certificate for the iothub sdk to free
        // this value will be sent unmodified to the tlsio 
        // layer to be processed
        CUSTOM_HSM_SAMPLE_INFO* hsm_info = (CUSTOM_HSM_SAMPLE_INFO*)handle;
        size_t len = strlen(hsm_info->certificate);
        if ((result = (char*)malloc(len + 1)) == NULL)
        {
            (void)printf("Failure allocating certificate\r\n");
            result = NULL;
        }
        else
        {
            strcpy(result, hsm_info->certificate);
        }
    }
    return result;
}

char* custom_hsm_get_key(HSM_CLIENT_HANDLE handle)
{
    char* result;
    if (handle == NULL)
    {
        (void)printf("Invalid handle value specified\r\n");
        result = NULL;
    }
    else
    {
        // TODO: Malloc the private key for the iothub sdk to free
        // this value will be sent unmodified to the tlsio 
        // layer to be processed
        CUSTOM_HSM_SAMPLE_INFO* hsm_info = (CUSTOM_HSM_SAMPLE_INFO*)handle;
        size_t len = strlen(hsm_info->key);
        if ((result = (char*)malloc(len + 1)) == NULL)
        {
            (void)printf("Failure allocating certificate\r\n");
            result = NULL;
        }
        else
        {
            strcpy(result, hsm_info->key);
        }
    }
    return result;
}

char* custom_hsm_get_common_name(HSM_CLIENT_HANDLE handle)
{
    char* result;
    if (handle == NULL)
    {
        (void)printf("Invalid handle value specified\r\n");
        result = NULL;
    }
    else
    {
        // TODO: Malloc the common name for the iothub sdk to free
        // this value will be sent to dps
        CUSTOM_HSM_SAMPLE_INFO* hsm_info = (CUSTOM_HSM_SAMPLE_INFO*)handle;
        size_t len = strlen(hsm_info->common_name);
        if ((result = (char*)malloc(len + 1)) == NULL)
        {
            (void)printf("Failure allocating certificate\r\n");
            result = NULL;
        }
        else
        {
            strcpy(result, hsm_info->common_name);
        }
    }
    return result;
}

int custom_hsm_get_endorsement_key(HSM_CLIENT_HANDLE handle, unsigned char** key, size_t* key_len)
{
    int result;
    if (handle == NULL || key == NULL || key_len == NULL)
    {
        (void)printf("Invalid parameter specified");
        result = __LINE__;
    }
    else
    {
        // TODO: Retrieve the endorsement key and malloc the value and return
        // it to the sdk
        CUSTOM_HSM_SAMPLE_INFO* hsm_info = (CUSTOM_HSM_SAMPLE_INFO*)handle;
        if ((*key = (unsigned char*)malloc(hsm_info->ek_length)) == NULL)
        {
            (void)printf("Failure allocating endorsement key\r\n");
            result = __LINE__;
        }
        else
        {
            memcpy(*key, hsm_info->endorsment_key, hsm_info->ek_length);
            *key_len = hsm_info->ek_length;
            result = 0;
        }
    }
    return result;
}

int custom_hsm_get_storage_root_key(HSM_CLIENT_HANDLE handle, unsigned char** key, size_t* key_len)
{
    int result;
    if (handle == NULL || key == NULL || key_len == NULL)
    {
        (void)printf("Invalid handle value specified");
        result = __LINE__;
    }
    else
    {
        // TODO: Retrieve the storage root key and malloc the value and return
        // it to the sdk
        CUSTOM_HSM_SAMPLE_INFO* hsm_info = (CUSTOM_HSM_SAMPLE_INFO*)handle;
        if ((*key = (unsigned char*)malloc(hsm_info->srk_len)) == NULL)
        {
            (void)printf("Failure allocating storage root key\r\n");
            result = __LINE__;
        }
        else
        {
            memcpy(*key, hsm_info->storage_root_key, hsm_info->srk_len);
            *key_len = hsm_info->srk_len;
            result = 0;
        }
    }
    return result;
}

int custom_hsm_sign_with_identity(HSM_CLIENT_HANDLE handle, const unsigned char* data, size_t data_len, unsigned char** key, size_t* key_len)
{
    int result;
    if (handle == NULL || data == NULL || key == NULL || key_len == NULL)
    {
        (void)printf("Invalid handle value specified");
        result = __LINE__;
    }
    else
    {
        (void)data;
        (void)data_len;
        
        // TODO: Need to implement signing the data variable and malloc the key and return it to the sdk

        size_t signed_data_len = 10;
        if ((*key = (unsigned char*)malloc(signed_data_len)) == NULL)
        {
            (void)printf("Failure allocating storage root key\r\n");
            result = __LINE__;
        }
        else
        {
            memcpy(*key, ENCRYPTED_DATA, signed_data_len);
            *key_len = signed_data_len;
            result = 0;
        }
    }
    return result;
}

int custom_hsm_activate_identity_key(HSM_CLIENT_HANDLE handle, const unsigned char* key, size_t key_len)
{
    int result;
    if (handle == NULL || key == NULL || key_len == 0)
    {
        (void)printf("Invalid handle value specified");
        result = __LINE__;
    }
    else
    {
        // Decrypt the key and store the value in the hsm
        result = 0;
    }
    return result;
}

char* custom_hsm_symm_key(HSM_CLIENT_HANDLE handle)
{
<<<<<<< HEAD
    (void)handle;
    return NULL;
=======
    char* result;
    if (handle == NULL)
    {
        (void)printf("Invalid handle value specified\r\n");
        result = NULL;
    }
    else
    {
        // TODO: Malloc the symmetric key for the iothub 
        // The SDK will call free() this value
        CUSTOM_HSM_SAMPLE_INFO* hsm_info = (CUSTOM_HSM_SAMPLE_INFO*)handle;
        size_t len = strlen(hsm_info->symm_key);
        if ((result = (char*)malloc(len + 1)) == NULL)
        {
            (void)printf("Failure allocating certificate\r\n");
            result = NULL;
        }
        else
        {
            strcpy(result, hsm_info->symm_key);
        }
    }
    return result;
}

char* custom_hsm_get_registration_name(HSM_CLIENT_HANDLE handle)
{
    char* result;
    if (handle == NULL)
    {
        (void)printf("Invalid handle value specified\r\n");
        result = NULL;
    }
    else
    {
        // TODO: Malloc the registration name for the iothub 
        // The SDK will call free() this value
        CUSTOM_HSM_SAMPLE_INFO* hsm_info = (CUSTOM_HSM_SAMPLE_INFO*)handle;
        size_t len = strlen(hsm_info->registration_name);
        if ((result = (char*)malloc(len + 1)) == NULL)
        {
            (void)printf("Failure allocating certificate\r\n");
            result = NULL;
        }
        else
        {
            strcpy(result, hsm_info->registration_name);
        }
    }
    return result;
>>>>>>> 1a660ea2
}

// Defining the v-table for the x509 hsm calls
static const HSM_CLIENT_X509_INTERFACE x509_interface =
{
    custom_hsm_create,
    custom_hsm_destroy,
    custom_hsm_get_certificate,
    custom_hsm_get_key,
    custom_hsm_get_common_name
};

// Defining the v-table for the x509 hsm calls
static const HSM_CLIENT_TPM_INTERFACE tpm_interface =
{
    custom_hsm_create,
    custom_hsm_destroy,
    custom_hsm_activate_identity_key,
    custom_hsm_get_endorsement_key,
    custom_hsm_get_storage_root_key,
    custom_hsm_sign_with_identity
};

static const HSM_CLIENT_KEY_INTERFACE symm_key_interface =
{
    custom_hsm_create,
    custom_hsm_destroy,
    custom_hsm_symm_key,
<<<<<<< HEAD
    custom_hsm_get_common_name
=======
    custom_hsm_get_registration_name
>>>>>>> 1a660ea2
};

const HSM_CLIENT_TPM_INTERFACE* hsm_client_tpm_interface()
{
    // tpm interface pointer
    return &tpm_interface;
}

const HSM_CLIENT_X509_INTERFACE* hsm_client_x509_interface()
{
    // x509 interface pointer
    return &x509_interface;
}

const HSM_CLIENT_KEY_INTERFACE* hsm_client_key_interface()
{
    return &symm_key_interface;
}<|MERGE_RESOLUTION|>--- conflicted
+++ resolved
@@ -282,10 +282,6 @@
 
 char* custom_hsm_symm_key(HSM_CLIENT_HANDLE handle)
 {
-<<<<<<< HEAD
-    (void)handle;
-    return NULL;
-=======
     char* result;
     if (handle == NULL)
     {
@@ -336,7 +332,6 @@
         }
     }
     return result;
->>>>>>> 1a660ea2
 }
 
 // Defining the v-table for the x509 hsm calls
@@ -365,11 +360,7 @@
     custom_hsm_create,
     custom_hsm_destroy,
     custom_hsm_symm_key,
-<<<<<<< HEAD
-    custom_hsm_get_common_name
-=======
     custom_hsm_get_registration_name
->>>>>>> 1a660ea2
 };
 
 const HSM_CLIENT_TPM_INTERFACE* hsm_client_tpm_interface()
