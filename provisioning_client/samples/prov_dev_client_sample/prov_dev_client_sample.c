--- conflicted
+++ resolved
@@ -138,11 +138,7 @@
         }
 
         //bool traceOn = true;
-<<<<<<< HEAD
-        //Prov_Device_LL_SetOption(handle, OPTION_LOG_TRACE, &traceOn);
-=======
         //Prov_Device_SetOption(prov_device_handle, PROV_OPTION_LOG_TRACE, &traceOn);
->>>>>>> ad28b943
 #ifdef SET_TRUSTED_CERT_IN_SAMPLES
         // Setting the Trusted Certificate.  This is only necessary on system with without
         // built in certificate stores.
