// Copyright (c) Microsoft. All rights reserved.
// Licensed under the MIT license. See LICENSE file in the project root for full license information.

//#include <vld.h>

#ifdef __cplusplus
#include <cstdlib>
#include <cstddef>
#else
#include <stdlib.h>
#include <stddef.h>
#include <stdbool.h>
#endif

static void* my_gballoc_malloc(size_t size)
{
    return malloc(size);
}

static void my_gballoc_free(void* ptr)
{
    free(ptr);
}

#include "testrunnerswitcher.h"
#include "umock_c/umock_c.h"
#include "umock_c/umocktypes_charptr.h"
#include "umock_c/umocktypes_stdint.h"
#include "umock_c/umocktypes_bool.h"
#include "umock_c/umock_c_negative_tests.h"
#include "azure_macro_utils/macro_utils.h"

#define ENABLE_MOCKS
#include "azure_c_shared_utility/xio.h"
#include "azure_uamqp_c/saslclientio.h"
#include "azure_c_shared_utility/http_proxy_io.h"
#include "azure_prov_client/prov_transport.h"
#include "azure_uamqp_c/saslclientio.h"
#include "azure_uamqp_c/amqpvalue.h"
#include "azure_uamqp_c/link.h"
#undef ENABLE_MOCKS

#include "azure_prov_client/internal/prov_transport_amqp_common.h"

#define ENABLE_MOCKS
#include "azure_c_shared_utility/gballoc.h"
#include "umock_c/umock_c_prod.h"
#include "azure_c_shared_utility/strings.h"
#include "azure_c_shared_utility/azure_base64.h"
#include "azure_c_shared_utility/crt_abstractions.h"
#include "azure_c_shared_utility/buffer_.h"
#include "azure_uamqp_c/message_sender.h"
#include "azure_uamqp_c/message_receiver.h"
#include "azure_uamqp_c/message.h"
#include "azure_uamqp_c/messaging.h"
#include "azure_prov_client/internal/prov_sasl_tpm.h"
#include "azure_uamqp_c/sasl_plain.h"
#include "azure_c_shared_utility/buffer_.h"
#undef ENABLE_MOCKS

#define ENABLE_MOCKS

#include "umock_c/umock_c_prod.h"
MOCKABLE_FUNCTION(, void, on_transport_register_data_cb, PROV_DEVICE_TRANSPORT_RESULT, transport_result, BUFFER_HANDLE, iothub_key, const char*, assigned_hub, const char*, device_id, void*, user_ctx);
MOCKABLE_FUNCTION(, void, on_transport_status_cb, PROV_DEVICE_TRANSPORT_STATUS, transport_status, uint32_t, retry_interval, void*, user_ctx);
MOCKABLE_FUNCTION(, char*, on_transport_challenge_callback, const unsigned char*, nonce, size_t, nonce_len, const char*, key_name, void*, user_ctx);
MOCKABLE_FUNCTION(, PROV_TRANSPORT_IO_INFO*, on_transport_io, const char*, fqdn, SASL_MECHANISM_HANDLE*, sasl_mechanism, const HTTP_PROXY_OPTIONS*, proxy_info);
MOCKABLE_FUNCTION(, char*, on_transport_create_json_payload, const char*, ek_value, const char*, srk_value, void*, user_ctx);
MOCKABLE_FUNCTION(, PROV_JSON_INFO*, on_transport_json_parse, const char*, json_document, void*, user_ctx);
MOCKABLE_FUNCTION(, void, on_transport_error, PROV_DEVICE_TRANSPORT_ERROR, transport_error, void*, user_context);

#undef ENABLE_MOCKS

#ifdef __cplusplus
extern "C"
{
#endif

    int STRING_sprintf(STRING_HANDLE handle, const char* format, ...);
    STRING_HANDLE STRING_construct_sprintf(const char* format, ...);

#ifdef __cplusplus
}
#endif

#define TEST_DPS_HANDLE     (PROV_DEVICE_TRANSPORT_HANDLE)0x11111111
#define TEST_BUFFER_VALUE   (BUFFER_HANDLE)0x11111112
#define TEST_INTERFACE_DESC (const SASL_MECHANISM_INTERFACE_DESCRIPTION*)0x11111113
#define TEST_XIO_HANDLE     (XIO_HANDLE)0x11111114
#define TEST_MESSAGE_HANDLE (MESSAGE_HANDLE)0x11111115
#define TEST_AMQP_VALUE     (AMQP_VALUE)0x11111116
#define TEST_DATA_VALUE     (unsigned char*)0x11111117
#define TEST_DATA_LENGTH    (size_t)128
#define TEST_BUFFER_HANDLE_VALUE     (BUFFER_HANDLE)0x1111111B

#define TEST_UNASSIGNED     (void*)0x11111118
#define TEST_ASSIGNED       (void*)0x11111119
#define TEST_ASSIGNING      (void*)0x1111111A
#define TEST_OPTION_VALUE   (void*)0x1111111B

static const char* TEST_OPERATION_ID_VALUE = "operation_id";
static char* TEST_STRING_VALUE = "Test_String_Value";

static const char* TEST_URI_VALUE = "dps_uri";
static const char* TEST_DEVICE_ID_VALUE = "device_id";
static const char* TEST_AUTH_KEY_VALUE = "auth_key";
static const char* TEST_SCOPE_ID_VALUE = "scope_id";
static const char* TEST_REGISTRATION_ID_VALUE = "registration_id";
static const char* TEST_DPS_API_VALUE = "dps_api";
static const char* TEST_X509_CERT_VALUE = "x509_cert";
static const char* TEST_CERT_VALUE = "certificate";
static const char* TEST_PRIVATE_KEY_VALUE = "private_key";
static const char* TEST_HOST_ADDRESS_VALUE = "host_address";
static const char* TEST_SAS_TOKEN_VALUE = "sas_token";
static const char* TEST_UNASSIGNED_STATUS = "Unassigned";
static const char* TEST_ASSIGNED_STATUS = "Assigned";
static const char* TEST_OPERATION_ID = "operation_id";
static const char* TEST_USERNAME_VALUE = "username";
static const char* TEST_PASSWORD_VALUE = "password";
static const char* TEST_JSON_REPLY = "{ json_reply }";
static const char* TEST_XIO_OPTION_NAME = "test_option";
static const char* TEST_CUSTOM_DATA = "custom data";

static ON_MESSAGE_RECEIVER_STATE_CHANGED g_msg_rcvr_state_changed;
static void* g_msg_rcvr_state_changed_ctx;
static ON_MESSAGE_SENDER_STATE_CHANGED g_msg_sndr_state_changed;
static void* g_msg_sndr_state_changed_ctx;
static ON_MESSAGE_RECEIVED g_on_msg_recv;
static void* msg_recv_callback_context;
static TPM_CHALLENGE_CALLBACK g_challenge_cb;
static void* g_challenge_context;
static bool g_use_x509;

static PROV_DEVICE_TRANSPORT_STATUS g_target_transport_status;

TEST_DEFINE_ENUM_TYPE(PROV_DEVICE_TRANSPORT_RESULT, PROV_DEVICE_TRANSPORT_RESULT_VALUES);
IMPLEMENT_UMOCK_C_ENUM_TYPE(PROV_DEVICE_TRANSPORT_RESULT, PROV_DEVICE_TRANSPORT_RESULT_VALUES);

TEST_DEFINE_ENUM_TYPE(PROV_DEVICE_TRANSPORT_STATUS, PROV_DEVICE_TRANSPORT_STATUS_VALUES);
IMPLEMENT_UMOCK_C_ENUM_TYPE(PROV_DEVICE_TRANSPORT_STATUS, PROV_DEVICE_TRANSPORT_STATUS_VALUES);

TEST_DEFINE_ENUM_TYPE(TRANSPORT_HSM_TYPE, TRANSPORT_HSM_TYPE_VALUES);
IMPLEMENT_UMOCK_C_ENUM_TYPE(TRANSPORT_HSM_TYPE, TRANSPORT_HSM_TYPE_VALUES);

#ifdef __cplusplus
extern "C"
{
#endif
    int STRING_sprintf(STRING_HANDLE handle, const char* format, ...)
    {
        (void)handle;
        (void)format;
        return 0;
    }

    STRING_HANDLE STRING_construct_sprintf(const char* format, ...)
    {
        (void)format;
        return (STRING_HANDLE)my_gballoc_malloc(1);
    }
#ifdef __cplusplus
}
#endif

static void my_STRING_delete(STRING_HANDLE h)
{
    my_gballoc_free((void*)h);
}

static int my_message_get_application_properties(MESSAGE_HANDLE message, AMQP_VALUE* application_properties)
{
    (void)message;
    *application_properties = (AMQP_VALUE)my_gballoc_malloc(1);
    return 0;
}

static AMQP_VALUE my_amqpvalue_get_map_value(AMQP_VALUE map, AMQP_VALUE key)
{
    (void)map;
    (void)key;
    return (AMQP_VALUE)my_gballoc_malloc(1);
}

static int my_amqpvalue_get_string(AMQP_VALUE value, const char** string_value)
{
    (void)value;
    *string_value = TEST_UNASSIGNED_STATUS;
    return 0;
}

static int my_message_get_body_type(MESSAGE_HANDLE message, MESSAGE_BODY_TYPE* body_type)
{
    (void)message;
    *body_type = MESSAGE_BODY_TYPE_DATA;
    return 0;
}

static int my_message_get_body_amqp_data_in_place(MESSAGE_HANDLE message, size_t index, BINARY_DATA* amqp_data)
{
    (void)message;
    (void)index;
    amqp_data->length = strlen(TEST_JSON_REPLY);
    amqp_data->bytes = (unsigned char*)TEST_JSON_REPLY;
    return 0;
}

static char* my_on_transport_challenge_callback(const unsigned char* nonce, size_t nonce_len, const char* key_name, void* user_ctx)
{
    (void)nonce;
    (void)nonce_len;
    (void)key_name;
    (void)user_ctx;
    char* result;
    size_t src_len = strlen(TEST_SAS_TOKEN_VALUE);
    result = (char*)my_gballoc_malloc(src_len + 1);
    strcpy(result, TEST_SAS_TOKEN_VALUE);
    return result;
}

static char* my_on_transport_create_json_payload(const char* ek_value, const char* srk_value, void* user_ctx)
{
    (void)ek_value;
    (void)srk_value;
    (void)user_ctx;
    const char* TEST_VALUE = "{ \"return\" : \"data\" }";
    char* result = (char*)my_gballoc_malloc(strlen(TEST_VALUE) + 1);
    strcpy(result, TEST_VALUE);
    return result;
}

static PROV_JSON_INFO* my_on_transport_json_parse(const char* json_document, void* user_ctx)
{
    (void)json_document;
    (void)user_ctx;
    PROV_JSON_INFO* result = (PROV_JSON_INFO*)my_gballoc_malloc(sizeof(PROV_JSON_INFO));
    if (g_target_transport_status == PROV_DEVICE_TRANSPORT_STATUS_ASSIGNED)
    {
        result->prov_status = PROV_DEVICE_TRANSPORT_STATUS_ASSIGNED;
        result->authorization_key = (BUFFER_HANDLE)my_gballoc_malloc(1);
        result->iothub_uri = (char*)my_gballoc_malloc(strlen(TEST_URI_VALUE) + 1);
        strcpy(result->iothub_uri, TEST_URI_VALUE);

        result->device_id = (char*)my_gballoc_malloc(strlen(TEST_DEVICE_ID_VALUE) + 1);
        strcpy(result->device_id, TEST_DEVICE_ID_VALUE);
    }
    else if (g_target_transport_status == PROV_DEVICE_TRANSPORT_STATUS_ASSIGNING)
    {
        result->prov_status = PROV_DEVICE_TRANSPORT_STATUS_ASSIGNING;
        result->operation_id = (char*)my_gballoc_malloc(strlen(TEST_OPERATION_ID_VALUE) + 1);
        strcpy(result->operation_id, TEST_OPERATION_ID_VALUE);
    }
    else
    {
        result->prov_status = PROV_DEVICE_TRANSPORT_STATUS_UNASSIGNED;
        result->authorization_key = (BUFFER_HANDLE)my_gballoc_malloc(1);
        result->key_name = (char*)my_gballoc_malloc(strlen(TEST_STRING_VALUE) + 1);
        strcpy(result->key_name, TEST_STRING_VALUE);
    }
    return result;
}

static PROV_TRANSPORT_IO_INFO* my_on_transport_io(const char* fqdn, SASL_MECHANISM_HANDLE* sasl_mechanism, const HTTP_PROXY_OPTIONS* proxy_info)
{
    PROV_TRANSPORT_IO_INFO* result;
    (void)fqdn;
    (void)sasl_mechanism;
    (void)proxy_info;

    result = (PROV_TRANSPORT_IO_INFO*)my_gballoc_malloc(sizeof(PROV_TRANSPORT_IO_INFO) );
    result->transport_handle = (XIO_HANDLE)my_gballoc_malloc(1);
    if (!g_use_x509)
    {
        result->sasl_handle = (XIO_HANDLE)my_gballoc_malloc(1);
    }
    else
    {
        result->sasl_handle = NULL;
    }
    return result;
}

static int my_messagereceiver_open(MESSAGE_RECEIVER_HANDLE message_receiver, ON_MESSAGE_RECEIVED on_message_received, void* callback_context)
{
    (void)message_receiver;
    g_on_msg_recv = on_message_received;
    msg_recv_callback_context = callback_context;
    return 0;
}

static AMQP_VALUE my_amqpvalue_create_map(void)
{
    return (AMQP_VALUE)my_gballoc_malloc(1);
}

static MESSAGE_HANDLE my_message_create(void)
{
    return (MESSAGE_HANDLE)my_gballoc_malloc(1);
}

static MESSAGE_SENDER_HANDLE my_messagesender_create(LINK_HANDLE link, ON_MESSAGE_SENDER_STATE_CHANGED on_message_sender_state_changed, void* context)
{
    (void)link;
    g_msg_sndr_state_changed_ctx = context;
    g_msg_sndr_state_changed = on_message_sender_state_changed;
    return (MESSAGE_SENDER_HANDLE)my_gballoc_malloc(1);
}

static MESSAGE_RECEIVER_HANDLE my_messagereceiver_create(LINK_HANDLE link, ON_MESSAGE_RECEIVER_STATE_CHANGED on_message_receiver_state_changed, void* context)
{
    (void)link;
    g_msg_rcvr_state_changed_ctx = context;
    g_msg_rcvr_state_changed = on_message_receiver_state_changed;
    return (MESSAGE_RECEIVER_HANDLE)my_gballoc_malloc(1);
}

static SASL_MECHANISM_HANDLE my_saslmechanism_create(const SASL_MECHANISM_INTERFACE_DESCRIPTION* sasl_mechanism_interface_description, void* sasl_mechanism_create_parameters)
{
    SASL_TPM_CONFIG_INFO* sasl_config = (SASL_TPM_CONFIG_INFO*)sasl_mechanism_create_parameters;
    (void)sasl_mechanism_interface_description;

    g_challenge_cb = sasl_config->challenge_cb;
    g_challenge_context = sasl_config->user_ctx;

    return (SASL_MECHANISM_HANDLE)my_gballoc_malloc(1);
}

static SESSION_HANDLE my_session_create(CONNECTION_HANDLE connection, ON_LINK_ATTACHED on_link_attached, void* callback_context)
{
    (void)connection;
    (void)on_link_attached;
    (void)callback_context;
    return (SESSION_HANDLE)my_gballoc_malloc(1);
}

static LINK_HANDLE my_link_create(SESSION_HANDLE session, const char* name, role role, AMQP_VALUE source, AMQP_VALUE target)
{
    (void)session;
    (void)name;
    (void)role;
    (void)source;
    (void)target;
    return (LINK_HANDLE)my_gballoc_malloc(1);
}

static void my_message_destroy(MESSAGE_HANDLE message)
{
    my_gballoc_free(message);
}

static void my_xio_destroy(XIO_HANDLE xio)
{
    my_gballoc_free(xio);
}

static void my_amqpvalue_destroy(AMQP_VALUE value)
{
    my_gballoc_free(value);
}

static AMQP_VALUE my_amqpvalue_create_string(const char* value)
{
    (void)value;
    return (AMQP_VALUE)my_gballoc_malloc(1);
}

static AMQP_VALUE my_messaging_create_source(const char* address)
{
    (void)address;
    return (AMQP_VALUE)my_gballoc_malloc(1);
}

static AMQP_VALUE my_messaging_create_target(const char* address)
{
    (void)address;
    return (AMQP_VALUE)my_gballoc_malloc(1);
}

static CONNECTION_HANDLE my_connection_create(XIO_HANDLE xio, const char* hostname, const char* container_id, ON_NEW_ENDPOINT on_new_endpoint, void* callback_context)
{
    (void)xio;
    (void)hostname;
    (void)container_id;
    (void)on_new_endpoint;
    (void)callback_context;
    return (CONNECTION_HANDLE)my_gballoc_malloc(1);
}

static void my_messagesender_destroy(MESSAGE_SENDER_HANDLE message_sender)
{
    my_gballoc_free(message_sender);
}

static void my_messagereceiver_destroy(MESSAGE_RECEIVER_HANDLE message_receiver)
{
    my_gballoc_free(message_receiver);
}

static void my_link_destroy(LINK_HANDLE link)
{
    my_gballoc_free(link);
}

static void my_saslmechanism_destroy(SASL_MECHANISM_HANDLE sasl_mechanism)
{
    my_gballoc_free(sasl_mechanism);
}

static void my_session_destroy(SESSION_HANDLE session)
{
    my_gballoc_free(session);
}

static void my_connection_destroy(CONNECTION_HANDLE connection)
{
    my_gballoc_free(connection);
}

static BUFFER_HANDLE my_BUFFER_clone(BUFFER_HANDLE handle)
{
    (void)handle;
    return (BUFFER_HANDLE)my_gballoc_malloc(1);
}

static STRING_HANDLE my_Base64_Encoder(const BUFFER_HANDLE source)
{
    (void)source;
    return (STRING_HANDLE)my_gballoc_malloc(1);
}

static void my_BUFFER_delete(BUFFER_HANDLE handle)
{
    my_gballoc_free(handle);
}

static int my_mallocAndStrcpy_s(char** destination, const char* source)
{
    (void)source;
    size_t src_len = strlen(source);
    *destination = (char*)my_gballoc_malloc(src_len + 1);
    strcpy(*destination, source);
    return 0;
}

static AMQP_VALUE my_amqpvalue_create_symbol(const char* value)
{
    (void)value;
    return (AMQP_VALUE)my_gballoc_malloc(1);
}

MU_DEFINE_ENUM_STRINGS(UMOCK_C_ERROR_CODE, UMOCK_C_ERROR_CODE_VALUES)

static void on_umock_c_error(UMOCK_C_ERROR_CODE error_code)
{
<<<<<<< HEAD
    char temp_str[256];
    (void)snprintf(temp_str, sizeof(temp_str), "umock_c reported error :%s", MU_ENUM_TO_STRING(UMOCK_C_ERROR_CODE, error_code));
    ASSERT_FAIL(temp_str);
=======
    ASSERT_FAIL("umock_c reported error :%s", MU_ENUM_TO_STRING(UMOCK_C_ERROR_CODE, error_code));
>>>>>>> 469ad286
}

static TEST_MUTEX_HANDLE g_testByTest;

BEGIN_TEST_SUITE(prov_transport_amqp_common_ut)

    TEST_SUITE_INITIALIZE(suite_init)
    {
        g_testByTest = TEST_MUTEX_CREATE();
        ASSERT_IS_NOT_NULL(g_testByTest);

        (void)umock_c_init(on_umock_c_error);
        (void)umocktypes_bool_register_types();
        (void)umocktypes_stdint_register_types();

        REGISTER_TYPE(PROV_DEVICE_TRANSPORT_RESULT, PROV_DEVICE_TRANSPORT_RESULT);
        REGISTER_TYPE(PROV_DEVICE_TRANSPORT_STATUS, PROV_DEVICE_TRANSPORT_STATUS);
        REGISTER_TYPE(TRANSPORT_HSM_TYPE, TRANSPORT_HSM_TYPE);

        REGISTER_UMOCK_ALIAS_TYPE(BINARY_DATA, void*);
        REGISTER_UMOCK_ALIAS_TYPE(ON_MESSAGE_SEND_COMPLETE, void*);
        REGISTER_UMOCK_ALIAS_TYPE(PROV_DEVICE_TRANSPORT_HANDLE, void*);
        REGISTER_UMOCK_ALIAS_TYPE(BUFFER_HANDLE, void*);
        REGISTER_UMOCK_ALIAS_TYPE(PROV_DEVICE_TRANSPORT_REGISTER_CALLBACK, void*);
        REGISTER_UMOCK_ALIAS_TYPE(PROV_DEVICE_TRANSPORT_STATUS_CALLBACK, void*);
        REGISTER_UMOCK_ALIAS_TYPE(PROV_TRANSPORT_CHALLENGE_CALLBACK, void*);
        REGISTER_UMOCK_ALIAS_TYPE(DPS_AMQP_TRANSPORT_IO, void*);
        REGISTER_UMOCK_ALIAS_TYPE(HTTP_CLIENT_REQUEST_TYPE, int);
        REGISTER_UMOCK_ALIAS_TYPE(MESSAGE_SENDER_HANDLE, void*);
        REGISTER_UMOCK_ALIAS_TYPE(MESSAGE_RECEIVER_HANDLE, void*);
        REGISTER_UMOCK_ALIAS_TYPE(LINK_HANDLE, void*);
        REGISTER_UMOCK_ALIAS_TYPE(SASL_MECHANISM_HANDLE, void*);
        REGISTER_UMOCK_ALIAS_TYPE(SESSION_HANDLE, void*);
        REGISTER_UMOCK_ALIAS_TYPE(CONNECTION_HANDLE, void*);
        REGISTER_UMOCK_ALIAS_TYPE(XIO_HANDLE, void*);
        REGISTER_UMOCK_ALIAS_TYPE(ON_NEW_ENDPOINT, void*);
        REGISTER_UMOCK_ALIAS_TYPE(ON_LINK_ATTACHED, void*);
        REGISTER_UMOCK_ALIAS_TYPE(role, bool);
        REGISTER_UMOCK_ALIAS_TYPE(AMQP_VALUE, void*);
        REGISTER_UMOCK_ALIAS_TYPE(AMQP_TYPE, int);
        REGISTER_UMOCK_ALIAS_TYPE(fields, void*);
        REGISTER_UMOCK_ALIAS_TYPE(receiver_settle_mode, uint8_t);
        REGISTER_UMOCK_ALIAS_TYPE(ON_MESSAGE_RECEIVER_STATE_CHANGED, void*);
        REGISTER_UMOCK_ALIAS_TYPE(ON_MESSAGE_RECEIVED, void*);
        REGISTER_UMOCK_ALIAS_TYPE(ON_MESSAGE_SENDER_STATE_CHANGED, void*);
        REGISTER_UMOCK_ALIAS_TYPE(MESSAGE_HANDLE, void*);
        REGISTER_UMOCK_ALIAS_TYPE(STRING_HANDLE, void*);
        REGISTER_UMOCK_ALIAS_TYPE(tickcounter_ms_t, uint32_t);

        REGISTER_GLOBAL_MOCK_HOOK(gballoc_malloc, my_gballoc_malloc);
        REGISTER_GLOBAL_MOCK_FAIL_RETURN(gballoc_malloc, NULL);
        REGISTER_GLOBAL_MOCK_HOOK(gballoc_free, my_gballoc_free);

        REGISTER_GLOBAL_MOCK_HOOK(mallocAndStrcpy_s, my_mallocAndStrcpy_s);
        REGISTER_GLOBAL_MOCK_FAIL_RETURN(mallocAndStrcpy_s, __LINE__);
        REGISTER_GLOBAL_MOCK_HOOK(BUFFER_clone, my_BUFFER_clone);
        REGISTER_GLOBAL_MOCK_FAIL_RETURN(BUFFER_clone, NULL);
        REGISTER_GLOBAL_MOCK_HOOK(BUFFER_delete, my_BUFFER_delete);

        REGISTER_GLOBAL_MOCK_HOOK(Azure_Base64_Encode, my_Base64_Encoder);
        REGISTER_GLOBAL_MOCK_FAIL_RETURN(Azure_Base64_Encode, NULL);

        REGISTER_GLOBAL_MOCK_HOOK(on_transport_io, my_on_transport_io);
        REGISTER_GLOBAL_MOCK_FAIL_RETURN(on_transport_io, NULL);

        REGISTER_GLOBAL_MOCK_RETURN(prov_sasltpm_get_interface, TEST_INTERFACE_DESC);
        REGISTER_GLOBAL_MOCK_FAIL_RETURN(prov_sasltpm_get_interface, NULL);
        REGISTER_GLOBAL_MOCK_RETURN(saslplain_get_interface, TEST_INTERFACE_DESC);
        REGISTER_GLOBAL_MOCK_FAIL_RETURN(saslplain_get_interface, NULL);
        REGISTER_GLOBAL_MOCK_HOOK(saslmechanism_create, my_saslmechanism_create);
        REGISTER_GLOBAL_MOCK_FAIL_RETURN(saslmechanism_create, NULL);

        REGISTER_GLOBAL_MOCK_HOOK(messaging_create_source, my_messaging_create_source);
        REGISTER_GLOBAL_MOCK_FAIL_RETURN(messaging_create_source, NULL);
        REGISTER_GLOBAL_MOCK_HOOK(messaging_create_target, my_messaging_create_target);
        REGISTER_GLOBAL_MOCK_FAIL_RETURN(messaging_create_target, NULL);
        REGISTER_GLOBAL_MOCK_HOOK(link_create, my_link_create);
        REGISTER_GLOBAL_MOCK_FAIL_RETURN(link_create, NULL);
        REGISTER_GLOBAL_MOCK_RETURN(message_get_application_properties, 0);
        REGISTER_GLOBAL_MOCK_FAIL_RETURN(message_get_application_properties, __LINE__);
        REGISTER_GLOBAL_MOCK_RETURN(amqpvalue_get_inplace_described_value, TEST_AMQP_VALUE);
        REGISTER_GLOBAL_MOCK_FAIL_RETURN(amqpvalue_get_inplace_described_value, NULL);
        REGISTER_GLOBAL_MOCK_RETURN(amqpvalue_get_map_pair_count, 0);
        REGISTER_GLOBAL_MOCK_FAIL_RETURN(amqpvalue_get_map_pair_count, __LINE__);
        REGISTER_GLOBAL_MOCK_RETURN(amqpvalue_get_map_key_value_pair, 0);
        REGISTER_GLOBAL_MOCK_FAIL_RETURN(amqpvalue_get_map_key_value_pair, __LINE__);
        REGISTER_GLOBAL_MOCK_RETURN(amqpvalue_get_int, 0);
        REGISTER_GLOBAL_MOCK_FAIL_RETURN(amqpvalue_get_int, __LINE__);


        REGISTER_GLOBAL_MOCK_HOOK(on_transport_challenge_callback, my_on_transport_challenge_callback);
        REGISTER_GLOBAL_MOCK_FAIL_RETURN(on_transport_challenge_callback, NULL);
        REGISTER_GLOBAL_MOCK_HOOK(on_transport_json_parse, my_on_transport_json_parse);
        REGISTER_GLOBAL_MOCK_FAIL_RETURN(on_transport_json_parse, NULL);
        REGISTER_GLOBAL_MOCK_HOOK(on_transport_create_json_payload, my_on_transport_create_json_payload);
        REGISTER_GLOBAL_MOCK_FAIL_RETURN(on_transport_create_json_payload, NULL);

        REGISTER_GLOBAL_MOCK_HOOK(xio_destroy, my_xio_destroy);
        REGISTER_GLOBAL_MOCK_HOOK(session_create, my_session_create);
        REGISTER_GLOBAL_MOCK_FAIL_RETURN(session_create, NULL);
        REGISTER_GLOBAL_MOCK_HOOK(connection_create, my_connection_create);
        REGISTER_GLOBAL_MOCK_FAIL_RETURN(connection_create, NULL);
        REGISTER_GLOBAL_MOCK_HOOK(messagereceiver_create, my_messagereceiver_create);
        REGISTER_GLOBAL_MOCK_FAIL_RETURN(messagereceiver_create, NULL);
        REGISTER_GLOBAL_MOCK_HOOK(messagesender_create, my_messagesender_create);
        REGISTER_GLOBAL_MOCK_FAIL_RETURN(messagesender_create, NULL);

        REGISTER_GLOBAL_MOCK_HOOK(amqpvalue_create_string, my_amqpvalue_create_string);
        REGISTER_GLOBAL_MOCK_FAIL_RETURN(amqpvalue_create_string, NULL);
        REGISTER_GLOBAL_MOCK_HOOK(amqpvalue_create_map, my_amqpvalue_create_map);
        REGISTER_GLOBAL_MOCK_FAIL_RETURN(amqpvalue_create_map, NULL);
        REGISTER_GLOBAL_MOCK_RETURN(amqpvalue_set_map_value, 0);
        REGISTER_GLOBAL_MOCK_FAIL_RETURN(amqpvalue_set_map_value, __LINE__);
        REGISTER_GLOBAL_MOCK_RETURN(message_set_application_properties, 0);
        REGISTER_GLOBAL_MOCK_FAIL_RETURN(message_set_application_properties, __LINE__);
        REGISTER_GLOBAL_MOCK_RETURN(messagesender_send_async, (ASYNC_OPERATION_HANDLE)0x64);
        REGISTER_GLOBAL_MOCK_FAIL_RETURN(messagesender_send_async, NULL);
        REGISTER_GLOBAL_MOCK_HOOK(amqpvalue_get_string, my_amqpvalue_get_string);
        REGISTER_GLOBAL_MOCK_FAIL_RETURN(amqpvalue_get_string, __LINE__);

        REGISTER_GLOBAL_MOCK_HOOK(STRING_delete, my_STRING_delete);

        /*REGISTER_GLOBAL_MOCK_HOOK(amqpvalue_get_map_value, my_amqpvalue_get_map_value);
        REGISTER_GLOBAL_MOCK_FAIL_RETURN(amqpvalue_get_map_value, NULL);
        REGISTER_GLOBAL_MOCK_HOOK(message_get_application_properties, my_message_get_application_properties);
        REGISTER_GLOBAL_MOCK_FAIL_RETURN(message_get_application_properties, __LINE__);
        REGISTER_GLOBAL_MOCK_RETURN(amqpvalue_get_inplace_described_value, TEST_AMQP_VALUE);
        REGISTER_GLOBAL_MOCK_FAIL_RETURN(amqpvalue_get_inplace_described_value, NULL);*/

        REGISTER_GLOBAL_MOCK_HOOK(amqpvalue_create_symbol, my_amqpvalue_create_symbol);
        //REGISTER_GLOBAL_MOCK_RETURN(link_set_attach_properties, 0);
        REGISTER_GLOBAL_MOCK_HOOK(amqpvalue_destroy, my_amqpvalue_destroy);

        REGISTER_GLOBAL_MOCK_HOOK(message_get_body_type, my_message_get_body_type);
        REGISTER_GLOBAL_MOCK_FAIL_RETURN(message_get_body_type, __LINE__);
        REGISTER_GLOBAL_MOCK_HOOK(message_get_body_amqp_data_in_place, my_message_get_body_amqp_data_in_place);
        REGISTER_GLOBAL_MOCK_FAIL_RETURN(message_get_body_amqp_data_in_place, __LINE__);

        REGISTER_GLOBAL_MOCK_RETURN(messaging_delivery_accepted, TEST_AMQP_VALUE);

        REGISTER_GLOBAL_MOCK_HOOK(message_destroy, my_message_destroy);

        REGISTER_GLOBAL_MOCK_HOOK(message_create, my_message_create);
        REGISTER_GLOBAL_MOCK_FAIL_RETURN(link_set_rcv_settle_mode, 0);
        REGISTER_GLOBAL_MOCK_RETURN(link_set_rcv_settle_mode, __LINE__);
        REGISTER_GLOBAL_MOCK_FAIL_RETURN(message_create, NULL);
        REGISTER_GLOBAL_MOCK_RETURN(messagesender_open, 0);
        REGISTER_GLOBAL_MOCK_FAIL_RETURN(messagesender_open, __LINE__);
        REGISTER_GLOBAL_MOCK_HOOK(messagereceiver_open, my_messagereceiver_open);
        REGISTER_GLOBAL_MOCK_FAIL_RETURN(messagereceiver_open, __LINE__);
        REGISTER_GLOBAL_MOCK_HOOK(messagesender_destroy, my_messagesender_destroy);
        REGISTER_GLOBAL_MOCK_HOOK(messagereceiver_destroy, my_messagereceiver_destroy);
        REGISTER_GLOBAL_MOCK_HOOK(link_destroy, my_link_destroy);
        REGISTER_GLOBAL_MOCK_HOOK(saslmechanism_destroy, my_saslmechanism_destroy);
        REGISTER_GLOBAL_MOCK_HOOK(session_destroy, my_session_destroy);
        REGISTER_GLOBAL_MOCK_HOOK(connection_destroy, my_connection_destroy);

    }

    TEST_SUITE_CLEANUP(suite_cleanup)
    {
        umock_c_deinit();

        TEST_MUTEX_DESTROY(g_testByTest);
    }

    TEST_FUNCTION_INITIALIZE(method_init)
    {
        if (TEST_MUTEX_ACQUIRE(g_testByTest))
        {
            ASSERT_FAIL("Could not acquire test serialization mutex.");
        }
        umock_c_reset_all_calls();
        g_msg_rcvr_state_changed = NULL;
        g_msg_rcvr_state_changed_ctx = NULL;
        g_msg_sndr_state_changed = NULL;
        g_msg_sndr_state_changed_ctx = NULL;
        g_on_msg_recv = NULL;
        msg_recv_callback_context = NULL;
        g_challenge_cb = NULL;
        g_challenge_context = NULL;
        g_use_x509 = false;
    }

    TEST_FUNCTION_CLEANUP(method_cleanup)
    {
        TEST_MUTEX_RELEASE(g_testByTest);
    }

    static int should_skip_index(size_t current_index, const size_t skip_array[], size_t length)
    {
        int result = 0;
        for (size_t index = 0; index < length; index++)
        {
            if (current_index == skip_array[index])
            {
                result = __LINE__;
                break;
            }
        }
        return result;
    }

    static void setup_retry_after_mocks(AMQP_TYPE type)
    {
        uint32_t retry_after_count = 1;
        const char* retry_after_string = "retry-after";
        STRICT_EXPECTED_CALL(message_get_application_properties(IGNORED_PTR_ARG, IGNORED_PTR_ARG));
        STRICT_EXPECTED_CALL(amqpvalue_get_inplace_described_value(IGNORED_PTR_ARG));
        STRICT_EXPECTED_CALL(amqpvalue_get_map_pair_count(IGNORED_PTR_ARG, IGNORED_PTR_ARG)).CopyOutArgumentBuffer_pair_count(&retry_after_count, sizeof(uint32_t));
        STRICT_EXPECTED_CALL(amqpvalue_get_map_key_value_pair(IGNORED_PTR_ARG, 0, IGNORED_PTR_ARG, IGNORED_PTR_ARG));
        STRICT_EXPECTED_CALL(amqpvalue_get_string(IGNORED_PTR_ARG, IGNORED_PTR_ARG)).CopyOutArgumentBuffer_string_value(&retry_after_string, sizeof(char*));
        STRICT_EXPECTED_CALL(amqpvalue_get_type(IGNORED_PTR_ARG)).SetReturn(type).CallCannotFail();
        if (type == AMQP_TYPE_INT)
        {
            int32_t retry_after_value = 2;
            STRICT_EXPECTED_CALL(amqpvalue_get_int(IGNORED_PTR_ARG, IGNORED_PTR_ARG)).CopyOutArgumentBuffer_int_value(&retry_after_value, sizeof(int32_t));
        }
        else
        {
            char* retry_after_value = "2";
            STRICT_EXPECTED_CALL(amqpvalue_get_string(IGNORED_PTR_ARG, IGNORED_PTR_ARG)).CopyOutArgumentBuffer_string_value(&retry_after_value, sizeof(char*));
        }
    }

    static void setup_retrieve_amqp_property_mocks(const char* string_value)
    {
        STRICT_EXPECTED_CALL(amqpvalue_create_string(IGNORED_PTR_ARG));
        STRICT_EXPECTED_CALL(amqpvalue_get_map_value(IGNORED_PTR_ARG, IGNORED_PTR_ARG));
        STRICT_EXPECTED_CALL(amqpvalue_get_string(IGNORED_PTR_ARG, IGNORED_PTR_ARG))
            .CopyOutArgumentBuffer_string_value(&string_value, sizeof(char*));
        STRICT_EXPECTED_CALL(mallocAndStrcpy_s(IGNORED_PTR_ARG, IGNORED_PTR_ARG));
        STRICT_EXPECTED_CALL(amqpvalue_destroy(IGNORED_PTR_ARG));
        STRICT_EXPECTED_CALL(amqpvalue_destroy(IGNORED_PTR_ARG));
    }

    static void setup_on_message_recv_callback_mocks(AMQP_TYPE type)
    {
        STRICT_EXPECTED_CALL(message_get_body_type(IGNORED_PTR_ARG, IGNORED_PTR_ARG));
        STRICT_EXPECTED_CALL(message_get_body_amqp_data_in_place(IGNORED_PTR_ARG, 0, IGNORED_PTR_ARG));
        STRICT_EXPECTED_CALL(gballoc_malloc(IGNORED_NUM_ARG));
        setup_retry_after_mocks(type);
        STRICT_EXPECTED_CALL(amqpvalue_destroy(IGNORED_NUM_ARG));
        STRICT_EXPECTED_CALL(amqpvalue_destroy(IGNORED_NUM_ARG));
        STRICT_EXPECTED_CALL(amqpvalue_destroy(IGNORED_NUM_ARG));
        STRICT_EXPECTED_CALL(messaging_delivery_accepted());
    }

    static void setup_send_amqp_message_mocks(bool operation_id)
    {
        BINARY_DATA binary_data;
        binary_data.bytes = NULL;
        binary_data.length = 0;

        STRICT_EXPECTED_CALL(message_create());

        STRICT_EXPECTED_CALL(Azure_Base64_Encode(IGNORED_PTR_ARG));
        STRICT_EXPECTED_CALL(Azure_Base64_Encode(IGNORED_PTR_ARG));
        STRICT_EXPECTED_CALL(STRING_c_str(IGNORED_PTR_ARG));
        STRICT_EXPECTED_CALL(STRING_c_str(IGNORED_PTR_ARG));
        STRICT_EXPECTED_CALL(on_transport_create_json_payload(IGNORED_PTR_ARG, IGNORED_PTR_ARG, IGNORED_PTR_ARG));
        STRICT_EXPECTED_CALL(STRING_delete(IGNORED_PTR_ARG));
        STRICT_EXPECTED_CALL(STRING_delete(IGNORED_PTR_ARG));

        STRICT_EXPECTED_CALL(amqpvalue_create_map());
        STRICT_EXPECTED_CALL(message_add_body_amqp_data(IGNORED_PTR_ARG, binary_data)).IgnoreArgument_amqp_data();

        STRICT_EXPECTED_CALL(amqpvalue_create_string(IGNORED_PTR_ARG));
        STRICT_EXPECTED_CALL(amqpvalue_create_string(IGNORED_PTR_ARG));
        STRICT_EXPECTED_CALL(amqpvalue_set_map_value(IGNORED_PTR_ARG, IGNORED_PTR_ARG, IGNORED_PTR_ARG));
        STRICT_EXPECTED_CALL(amqpvalue_destroy(IGNORED_PTR_ARG));
        STRICT_EXPECTED_CALL(amqpvalue_destroy(IGNORED_PTR_ARG));

        if (operation_id)
        {
            STRICT_EXPECTED_CALL(amqpvalue_create_string(IGNORED_PTR_ARG));
            STRICT_EXPECTED_CALL(amqpvalue_create_string(IGNORED_PTR_ARG));
            STRICT_EXPECTED_CALL(amqpvalue_set_map_value(IGNORED_PTR_ARG, IGNORED_PTR_ARG, IGNORED_PTR_ARG));
            STRICT_EXPECTED_CALL(amqpvalue_destroy(IGNORED_PTR_ARG));
            STRICT_EXPECTED_CALL(amqpvalue_destroy(IGNORED_PTR_ARG));
        }
        STRICT_EXPECTED_CALL(message_set_application_properties(IGNORED_PTR_ARG, IGNORED_PTR_ARG));
        STRICT_EXPECTED_CALL(messagesender_send_async(IGNORED_PTR_ARG, IGNORED_PTR_ARG, IGNORED_PTR_ARG, IGNORED_PTR_ARG, 0));
        STRICT_EXPECTED_CALL(amqpvalue_destroy(IGNORED_PTR_ARG));
        STRICT_EXPECTED_CALL(message_destroy(IGNORED_PTR_ARG));
        STRICT_EXPECTED_CALL(gballoc_free(IGNORED_PTR_ARG));
    }

    static void setup_create_sender_link_mocks(void)
    {
        STRICT_EXPECTED_CALL(messaging_create_source(IGNORED_PTR_ARG));
        STRICT_EXPECTED_CALL(STRING_c_str(IGNORED_PTR_ARG));
        STRICT_EXPECTED_CALL(messaging_create_target(IGNORED_PTR_ARG));
        STRICT_EXPECTED_CALL(link_create(IGNORED_PTR_ARG, IGNORED_PTR_ARG, role_sender, IGNORED_PTR_ARG, IGNORED_PTR_ARG));

        STRICT_EXPECTED_CALL(amqpvalue_create_map());
        STRICT_EXPECTED_CALL(amqpvalue_create_symbol(IGNORED_PTR_ARG));
        STRICT_EXPECTED_CALL(amqpvalue_create_string(IGNORED_PTR_ARG));
        STRICT_EXPECTED_CALL(amqpvalue_set_map_value(IGNORED_PTR_ARG, IGNORED_PTR_ARG, IGNORED_PTR_ARG));
        STRICT_EXPECTED_CALL(link_set_attach_properties(IGNORED_PTR_ARG, IGNORED_PTR_ARG));
        STRICT_EXPECTED_CALL(amqpvalue_destroy(IGNORED_PTR_ARG));
        STRICT_EXPECTED_CALL(amqpvalue_destroy(IGNORED_PTR_ARG));
        STRICT_EXPECTED_CALL(amqpvalue_destroy(IGNORED_PTR_ARG));

        STRICT_EXPECTED_CALL(link_set_max_message_size(IGNORED_PTR_ARG, IGNORED_NUM_ARG));
        STRICT_EXPECTED_CALL(messagesender_create(IGNORED_PTR_ARG, IGNORED_PTR_ARG, IGNORED_PTR_ARG));
        STRICT_EXPECTED_CALL(messagesender_open(IGNORED_PTR_ARG));
        STRICT_EXPECTED_CALL(amqpvalue_destroy(IGNORED_PTR_ARG));
        STRICT_EXPECTED_CALL(amqpvalue_destroy(IGNORED_PTR_ARG));
        STRICT_EXPECTED_CALL(STRING_delete(IGNORED_PTR_ARG));
    }

    static void setup_create_receiver_link_mocks(void)
    {
        STRICT_EXPECTED_CALL(STRING_c_str(IGNORED_PTR_ARG));
        STRICT_EXPECTED_CALL(messaging_create_source(IGNORED_PTR_ARG));
        STRICT_EXPECTED_CALL(messaging_create_target(IGNORED_PTR_ARG));
        STRICT_EXPECTED_CALL(link_create(IGNORED_PTR_ARG, IGNORED_PTR_ARG, role_receiver, IGNORED_PTR_ARG, IGNORED_PTR_ARG));
        STRICT_EXPECTED_CALL(link_set_rcv_settle_mode(IGNORED_PTR_ARG, IGNORED_NUM_ARG));

        STRICT_EXPECTED_CALL(amqpvalue_create_map());
        STRICT_EXPECTED_CALL(amqpvalue_create_symbol(IGNORED_PTR_ARG));
        STRICT_EXPECTED_CALL(amqpvalue_create_string(IGNORED_PTR_ARG));
        STRICT_EXPECTED_CALL(amqpvalue_set_map_value(IGNORED_PTR_ARG, IGNORED_PTR_ARG, IGNORED_PTR_ARG));
        STRICT_EXPECTED_CALL(link_set_attach_properties(IGNORED_PTR_ARG, IGNORED_PTR_ARG));
        STRICT_EXPECTED_CALL(amqpvalue_destroy(IGNORED_PTR_ARG));
        STRICT_EXPECTED_CALL(amqpvalue_destroy(IGNORED_PTR_ARG));
        STRICT_EXPECTED_CALL(amqpvalue_destroy(IGNORED_PTR_ARG));

        STRICT_EXPECTED_CALL(link_set_max_message_size(IGNORED_PTR_ARG, IGNORED_NUM_ARG)); //13
        STRICT_EXPECTED_CALL(messagereceiver_create(IGNORED_PTR_ARG, IGNORED_PTR_ARG, IGNORED_PTR_ARG));
        STRICT_EXPECTED_CALL(messagereceiver_open(IGNORED_PTR_ARG, IGNORED_PTR_ARG, IGNORED_PTR_ARG));
        STRICT_EXPECTED_CALL(amqpvalue_destroy(IGNORED_PTR_ARG));
        STRICT_EXPECTED_CALL(amqpvalue_destroy(IGNORED_PTR_ARG));
        STRICT_EXPECTED_CALL(STRING_delete(IGNORED_PTR_ARG)); //18
    }

    static void setup_create_amqp_connection_mocks(bool use_x509)
    {
        STRICT_EXPECTED_CALL(on_transport_io(IGNORED_PTR_ARG, IGNORED_PTR_ARG, IGNORED_PTR_ARG));
        STRICT_EXPECTED_CALL(gballoc_free(IGNORED_PTR_ARG));
        if (use_x509)
        {
            STRICT_EXPECTED_CALL(xio_setoption(IGNORED_PTR_ARG, IGNORED_PTR_ARG, IGNORED_PTR_ARG));
            STRICT_EXPECTED_CALL(xio_setoption(IGNORED_PTR_ARG, IGNORED_PTR_ARG, IGNORED_PTR_ARG));
        }
        STRICT_EXPECTED_CALL(connection_create(IGNORED_PTR_ARG, IGNORED_PTR_ARG, IGNORED_PTR_ARG, IGNORED_PTR_ARG, IGNORED_PTR_ARG));
        STRICT_EXPECTED_CALL(connection_set_trace(IGNORED_PTR_ARG, false));
    }

    static void setup_create_connection_mocks(bool use_x509)
    {
        if (!use_x509)
        {
            STRICT_EXPECTED_CALL(prov_sasltpm_get_interface());
            STRICT_EXPECTED_CALL(saslmechanism_create(IGNORED_PTR_ARG, IGNORED_PTR_ARG));
        }
        setup_create_amqp_connection_mocks(use_x509);

        STRICT_EXPECTED_CALL(session_create(IGNORED_PTR_ARG, IGNORED_PTR_ARG, IGNORED_PTR_ARG));
        STRICT_EXPECTED_CALL(session_set_incoming_window(IGNORED_PTR_ARG, IGNORED_NUM_ARG));
        STRICT_EXPECTED_CALL(session_set_outgoing_window(IGNORED_PTR_ARG, IGNORED_NUM_ARG)); // 7

        setup_create_receiver_link_mocks();
        setup_create_sender_link_mocks(); // 20
    }

    static void setup_create_symm_key_connection_mocks(void)
    {
        STRICT_EXPECTED_CALL(gballoc_malloc(IGNORED_NUM_ARG));
        STRICT_EXPECTED_CALL(on_transport_challenge_callback(NULL, 0, IGNORED_PTR_ARG, IGNORED_PTR_ARG));
        STRICT_EXPECTED_CALL(saslplain_get_interface());
        STRICT_EXPECTED_CALL(saslmechanism_create(IGNORED_PTR_ARG, IGNORED_PTR_ARG));

        STRICT_EXPECTED_CALL(gballoc_free(IGNORED_PTR_ARG));
        STRICT_EXPECTED_CALL(gballoc_free(IGNORED_PTR_ARG));

        setup_create_amqp_connection_mocks(false);

        STRICT_EXPECTED_CALL(session_create(IGNORED_PTR_ARG, IGNORED_PTR_ARG, IGNORED_PTR_ARG));
        STRICT_EXPECTED_CALL(session_set_incoming_window(IGNORED_PTR_ARG, IGNORED_NUM_ARG));
        STRICT_EXPECTED_CALL(session_set_outgoing_window(IGNORED_PTR_ARG, IGNORED_NUM_ARG)); // 7

        setup_create_receiver_link_mocks();
        setup_create_sender_link_mocks(); // 20
    }

    static void setup_prov_transport_common_amqp_create_mocks(void)
    {
        STRICT_EXPECTED_CALL(gballoc_malloc(IGNORED_NUM_ARG));
        STRICT_EXPECTED_CALL(mallocAndStrcpy_s(IGNORED_PTR_ARG, TEST_URI_VALUE));
        STRICT_EXPECTED_CALL(mallocAndStrcpy_s(IGNORED_PTR_ARG, TEST_DPS_API_VALUE));
        STRICT_EXPECTED_CALL(mallocAndStrcpy_s(IGNORED_PTR_ARG, TEST_SCOPE_ID_VALUE));
    }

    /* Tests_PROV_TRANSPORT_AMQP_COMMON_07_001: [ If uri, scope_id, registration_id, dps_api_version, or transport_io is NULL, prov_transport_common_amqp_create shall return NULL. ] */
    TEST_FUNCTION(prov_transport_common_amqp_create_uri_NULL_fail)
    {
        //arrange

        //act
        PROV_DEVICE_TRANSPORT_HANDLE handle = prov_transport_common_amqp_create(NULL, TRANSPORT_HSM_TYPE_TPM, TEST_SCOPE_ID_VALUE, TEST_DPS_API_VALUE, on_transport_io, on_transport_error, NULL);

        //assert
        ASSERT_IS_NULL(handle);
        ASSERT_ARE_EQUAL(char_ptr, umock_c_get_expected_calls(), umock_c_get_actual_calls());

        //cleanup
    }

    /* Tests_PROV_TRANSPORT_AMQP_COMMON_07_001: [ If uri, scope_id, registration_id, dps_api_version, or transport_io is NULL, prov_transport_common_amqp_create shall return NULL. ] */
    TEST_FUNCTION(prov_transport_common_amqp_create_scope_id_NULL_fail)
    {
        //arrange

        //act
        PROV_DEVICE_TRANSPORT_HANDLE handle = prov_transport_common_amqp_create(TEST_URI_VALUE, TRANSPORT_HSM_TYPE_TPM, NULL, TEST_DPS_API_VALUE, on_transport_io, on_transport_error, NULL);

        //assert
        ASSERT_IS_NULL(handle);
        ASSERT_ARE_EQUAL(char_ptr, umock_c_get_expected_calls(), umock_c_get_actual_calls());

        //cleanup
        prov_transport_common_amqp_destroy(handle);
    }

    /* Tests_PROV_TRANSPORT_AMQP_COMMON_07_001: [ If uri, scope_id, registration_id, dps_api_version, or transport_io is NULL, prov_transport_common_amqp_create shall return NULL. ] */
    TEST_FUNCTION(prov_transport_common_amqp_create_api_version_NULL_fail)
    {
        //arrange

        //act
        PROV_DEVICE_TRANSPORT_HANDLE handle = prov_transport_common_amqp_create(TEST_URI_VALUE, TRANSPORT_HSM_TYPE_TPM, TEST_SCOPE_ID_VALUE, NULL, on_transport_io, on_transport_error, NULL);

        //assert
        ASSERT_IS_NULL(handle);
        ASSERT_ARE_EQUAL(char_ptr, umock_c_get_expected_calls(), umock_c_get_actual_calls());

        //cleanup
        prov_transport_common_amqp_destroy(handle);
    }

    /* Tests_PROV_TRANSPORT_AMQP_COMMON_07_001: [ If uri, scope_id, registration_id, dps_api_version, or transport_io is NULL, prov_transport_common_amqp_create shall return NULL. ] */
    TEST_FUNCTION(prov_transport_common_amqp_create_transport_io_NULL_fail)
    {
        //arrange

        //act
        PROV_DEVICE_TRANSPORT_HANDLE handle = prov_transport_common_amqp_create(TEST_URI_VALUE, TRANSPORT_HSM_TYPE_TPM, TEST_SCOPE_ID_VALUE, TEST_DPS_API_VALUE, NULL, on_transport_error, NULL);

        //assert
        ASSERT_IS_NULL(handle);
        ASSERT_ARE_EQUAL(char_ptr, umock_c_get_expected_calls(), umock_c_get_actual_calls());

        //cleanup
        prov_transport_common_amqp_destroy(handle);
    }

    /* Tests_PROV_TRANSPORT_AMQP_COMMON_07_003: [ prov_transport_common_amqp_create shall allocate a DPS_TRANSPORT_AMQP_INFO structure ] */
    /* Tests_PROV_TRANSPORT_AMQP_COMMON_07_004: [ On success prov_transport_common_amqp_create shall allocate a new instance of PROV_DEVICE_TRANSPORT_HANDLE. ] */
    TEST_FUNCTION(prov_transport_common_amqp_create_fail)
    {
        int negativeTestsInitResult = umock_c_negative_tests_init();
        ASSERT_ARE_EQUAL(int, 0, negativeTestsInitResult);

        //arrange
        setup_prov_transport_common_amqp_create_mocks();

        umock_c_negative_tests_snapshot();

        size_t count = umock_c_negative_tests_call_count();
        for (size_t index = 0; index < count; index++)
        {
            umock_c_negative_tests_reset();
            umock_c_negative_tests_fail_call(index);

            char tmp_msg[64];
            sprintf(tmp_msg, "prov_transport_common_amqp_create failure in test %zu/%zu", index, count);

            //act
            PROV_DEVICE_TRANSPORT_HANDLE handle = prov_transport_common_amqp_create(TEST_URI_VALUE, TRANSPORT_HSM_TYPE_TPM, TEST_SCOPE_ID_VALUE, TEST_DPS_API_VALUE, on_transport_io, on_transport_error, NULL);

            //assert
            ASSERT_IS_NULL(handle, tmp_msg);
        }

        //cleanup
        umock_c_negative_tests_deinit();
    }

    /* Tests_PROV_TRANSPORT_AMQP_COMMON_07_002: [ If any error is encountered, prov_transport_common_amqp_create shall return NULL. ] */
    TEST_FUNCTION(prov_transport_common_amqp_create_success)
    {
        //arrange
        setup_prov_transport_common_amqp_create_mocks();

        //act
        PROV_DEVICE_TRANSPORT_HANDLE handle = prov_transport_common_amqp_create(TEST_URI_VALUE, TRANSPORT_HSM_TYPE_TPM, TEST_SCOPE_ID_VALUE, TEST_DPS_API_VALUE, on_transport_io, on_transport_error, NULL);

        //assert
        ASSERT_IS_NOT_NULL(handle);
        ASSERT_ARE_EQUAL(char_ptr, umock_c_get_expected_calls(), umock_c_get_actual_calls());

        //cleanup
        prov_transport_common_amqp_destroy(handle);
    }

    /* Tests_PROV_TRANSPORT_AMQP_COMMON_07_005: [ If handle is NULL, prov_transport_common_amqp_destroy shall do nothing. ] */
    TEST_FUNCTION(prov_transport_common_amqp_destroy_handle_NULL_fail)
    {
        //arrange

        //act
        prov_transport_common_amqp_destroy(NULL);

        //assert
        ASSERT_ARE_EQUAL(char_ptr, umock_c_get_expected_calls(), umock_c_get_actual_calls());

        //cleanup
    }

    /* Tests_PROV_TRANSPORT_AMQP_COMMON_07_006: [ prov_transport_common_amqp_destroy shall free all resources used in this module. ] */
    TEST_FUNCTION(prov_transport_common_amqp_destroy_succeed)
    {
        PROV_DEVICE_TRANSPORT_HANDLE handle = prov_transport_common_amqp_create(TEST_URI_VALUE, TRANSPORT_HSM_TYPE_TPM, TEST_SCOPE_ID_VALUE, TEST_DPS_API_VALUE, on_transport_io, on_transport_error, NULL);
        umock_c_reset_all_calls();

        //arrange
        STRICT_EXPECTED_CALL(gballoc_free(IGNORED_PTR_ARG));
        STRICT_EXPECTED_CALL(gballoc_free(IGNORED_PTR_ARG));
        STRICT_EXPECTED_CALL(gballoc_free(IGNORED_PTR_ARG));
        STRICT_EXPECTED_CALL(gballoc_free(IGNORED_PTR_ARG));
        STRICT_EXPECTED_CALL(gballoc_free(IGNORED_PTR_ARG));
        STRICT_EXPECTED_CALL(gballoc_free(IGNORED_PTR_ARG));
        STRICT_EXPECTED_CALL(gballoc_free(IGNORED_PTR_ARG));
        STRICT_EXPECTED_CALL(gballoc_free(IGNORED_PTR_ARG));
        STRICT_EXPECTED_CALL(gballoc_free(IGNORED_PTR_ARG));
        STRICT_EXPECTED_CALL(gballoc_free(IGNORED_PTR_ARG));
        STRICT_EXPECTED_CALL(gballoc_free(IGNORED_PTR_ARG));
        STRICT_EXPECTED_CALL(gballoc_free(IGNORED_PTR_ARG));
        STRICT_EXPECTED_CALL(gballoc_free(IGNORED_PTR_ARG));
        STRICT_EXPECTED_CALL(gballoc_free(IGNORED_PTR_ARG));

        //act
        prov_transport_common_amqp_destroy(handle);

        //assert
        ASSERT_ARE_EQUAL(char_ptr, umock_c_get_expected_calls(), umock_c_get_actual_calls());

        //cleanup
    }

    /* Tests_PROV_TRANSPORT_AMQP_COMMON_07_007: [ If handle, data_callback, or status_cb is NULL, prov_transport_common_amqp_open shall return a non-zero value. ] */
    TEST_FUNCTION(prov_transport_common_amqp_open_handle_NULL_fail)
    {
        //arrange

        //act
        int result = prov_transport_common_amqp_open(NULL, TEST_REGISTRATION_ID_VALUE, TEST_BUFFER_VALUE, TEST_BUFFER_VALUE, on_transport_register_data_cb, NULL, on_transport_status_cb, NULL, on_transport_challenge_callback, NULL);

        //assert
        ASSERT_ARE_NOT_EQUAL(int, 0, result);
        ASSERT_ARE_EQUAL(char_ptr, umock_c_get_expected_calls(), umock_c_get_actual_calls());

        //cleanup
    }

    TEST_FUNCTION(prov_transport_common_amqp_open_registration_id_NULL_fail)
    {
        PROV_DEVICE_TRANSPORT_HANDLE handle = prov_transport_common_amqp_create(TEST_URI_VALUE, TRANSPORT_HSM_TYPE_TPM, TEST_SCOPE_ID_VALUE, TEST_DPS_API_VALUE, on_transport_io, on_transport_error, NULL);
        umock_c_reset_all_calls();

        //arrange

        //act
        int result = prov_transport_common_amqp_open(handle, NULL, TEST_BUFFER_VALUE, TEST_BUFFER_VALUE, NULL, NULL, on_transport_status_cb, NULL, on_transport_challenge_callback, NULL);

        //assert
        ASSERT_ARE_NOT_EQUAL(int, 0, result);
        ASSERT_ARE_EQUAL(char_ptr, umock_c_get_expected_calls(), umock_c_get_actual_calls());

        //cleanup
        prov_transport_common_amqp_destroy(handle);
    }

    /* Tests_PROV_TRANSPORT_AMQP_COMMON_07_007: [ If handle, data_callback, or status_cb is NULL, prov_transport_common_amqp_open shall return a non-zero value. ] */
    TEST_FUNCTION(prov_transport_common_amqp_open_data_callback_NULL_fail)
    {
        PROV_DEVICE_TRANSPORT_HANDLE handle = prov_transport_common_amqp_create(TEST_URI_VALUE, TRANSPORT_HSM_TYPE_TPM, TEST_SCOPE_ID_VALUE, TEST_DPS_API_VALUE, on_transport_io, on_transport_error, NULL);
        umock_c_reset_all_calls();

        //arrange

        //act
        int result = prov_transport_common_amqp_open(handle, TEST_REGISTRATION_ID_VALUE, TEST_BUFFER_VALUE, TEST_BUFFER_VALUE, NULL, NULL, on_transport_status_cb, NULL, on_transport_challenge_callback, NULL);

        //assert
        ASSERT_ARE_NOT_EQUAL(int, 0, result);
        ASSERT_ARE_EQUAL(char_ptr, umock_c_get_expected_calls(), umock_c_get_actual_calls());

        //cleanup
        prov_transport_common_amqp_destroy(handle);
    }

    /* Tests_PROV_TRANSPORT_AMQP_COMMON_07_007: [ If handle, data_callback, or status_cb is NULL, prov_transport_common_amqp_open shall return a non-zero value. ] */
    TEST_FUNCTION(prov_transport_common_amqp_open_status_callback_NULL_fail)
    {
        PROV_DEVICE_TRANSPORT_HANDLE handle = prov_transport_common_amqp_create(TEST_URI_VALUE, TRANSPORT_HSM_TYPE_TPM, TEST_SCOPE_ID_VALUE, TEST_DPS_API_VALUE, on_transport_io, on_transport_error, NULL);
        umock_c_reset_all_calls();

        //arrange

        //act
        int result = prov_transport_common_amqp_open(handle, TEST_REGISTRATION_ID_VALUE, TEST_BUFFER_VALUE, TEST_BUFFER_VALUE, on_transport_register_data_cb, NULL, NULL, NULL, on_transport_challenge_callback, NULL);

        //assert
        ASSERT_ARE_NOT_EQUAL(int, 0, result);
        ASSERT_ARE_EQUAL(char_ptr, umock_c_get_expected_calls(), umock_c_get_actual_calls());

        //cleanup
        prov_transport_common_amqp_destroy(handle);
    }

    /* Tests_PROV_TRANSPORT_AMQP_COMMON_07_008: [ If hsm_type is TRANSPORT_HSM_TYPE_TPM and ek or srk is NULL, prov_transport_common_amqp_open shall return a non-zero value. ] */
    TEST_FUNCTION(prov_transport_common_amqp_open_ek_NULL_fail)
    {
        PROV_DEVICE_TRANSPORT_HANDLE handle = prov_transport_common_amqp_create(TEST_URI_VALUE, TRANSPORT_HSM_TYPE_TPM, TEST_SCOPE_ID_VALUE, TEST_DPS_API_VALUE, on_transport_io, on_transport_error, NULL);
        umock_c_reset_all_calls();

        //arrange

        //act
        int result = prov_transport_common_amqp_open(handle, TEST_REGISTRATION_ID_VALUE, NULL, TEST_BUFFER_VALUE, on_transport_register_data_cb, NULL, on_transport_status_cb, NULL, on_transport_challenge_callback, NULL);

        //assert
        ASSERT_ARE_NOT_EQUAL(int, 0, result);
        ASSERT_ARE_EQUAL(char_ptr, umock_c_get_expected_calls(), umock_c_get_actual_calls());

        //cleanup
        prov_transport_common_amqp_destroy(handle);
    }

    /* Tests_PROV_TRANSPORT_AMQP_COMMON_07_008: [ If hsm_type is TRANSPORT_HSM_TYPE_TPM and ek or srk is NULL, prov_transport_common_amqp_open shall return a non-zero value. ] */
    TEST_FUNCTION(prov_transport_common_amqp_open_srk_NULL_fail)
    {
        PROV_DEVICE_TRANSPORT_HANDLE handle = prov_transport_common_amqp_create(TEST_URI_VALUE, TRANSPORT_HSM_TYPE_TPM, TEST_SCOPE_ID_VALUE, TEST_DPS_API_VALUE, on_transport_io, on_transport_error, NULL);
        umock_c_reset_all_calls();

        //arrange

        //act
        int result = prov_transport_common_amqp_open(handle, TEST_REGISTRATION_ID_VALUE, TEST_BUFFER_VALUE, NULL, on_transport_register_data_cb, NULL, on_transport_status_cb, NULL, on_transport_challenge_callback, NULL);

        //assert
        ASSERT_ARE_NOT_EQUAL(int, 0, result);
        ASSERT_ARE_EQUAL(char_ptr, umock_c_get_expected_calls(), umock_c_get_actual_calls());

        //cleanup
        prov_transport_common_amqp_destroy(handle);
    }

    /* Tests_PROV_TRANSPORT_AMQP_COMMON_07_010: [ When complete prov_transport_common_amqp_open shall send a status callback of PROV_DEVICE_TRANSPORT_STATUS_CONNECTED.] */
    /* Tests_PROV_TRANSPORT_AMQP_COMMON_07_009: [ prov_transport_common_amqp_open shall clone the ek and srk values.] */
    TEST_FUNCTION(prov_transport_common_amqp_open_succeed)
    {
        PROV_DEVICE_TRANSPORT_HANDLE handle = prov_transport_common_amqp_create(TEST_URI_VALUE, TRANSPORT_HSM_TYPE_TPM, TEST_SCOPE_ID_VALUE, TEST_DPS_API_VALUE, on_transport_io, on_transport_error, NULL);
        umock_c_reset_all_calls();

        //arrange
        STRICT_EXPECTED_CALL(BUFFER_clone(IGNORED_PTR_ARG));
        STRICT_EXPECTED_CALL(BUFFER_clone(IGNORED_PTR_ARG));
        STRICT_EXPECTED_CALL(mallocAndStrcpy_s(IGNORED_PTR_ARG, TEST_REGISTRATION_ID_VALUE));
        //STRICT_EXPECTED_CALL(on_transport_status_cb(PROV_DEVICE_TRANSPORT_STATUS_CONNECTED, IGNORED_PTR_ARG));

        //act
        int result = prov_transport_common_amqp_open(handle, TEST_REGISTRATION_ID_VALUE, TEST_BUFFER_VALUE, TEST_BUFFER_VALUE, on_transport_register_data_cb, NULL, on_transport_status_cb, NULL, on_transport_challenge_callback, NULL);

        //assert
        ASSERT_ARE_EQUAL(int, 0, result);
        ASSERT_ARE_EQUAL(char_ptr, umock_c_get_expected_calls(), umock_c_get_actual_calls());

        //cleanup
        prov_transport_common_amqp_close(handle);
        prov_transport_common_amqp_destroy(handle);
    }

    /* Tests_PROV_TRANSPORT_AMQP_COMMON_07_041: [ If a failure is encountered, prov_transport_common_amqp_open shall return a non-zero value. ] */
    TEST_FUNCTION(prov_transport_common_amqp_open_fail)
    {
        PROV_DEVICE_TRANSPORT_HANDLE handle = prov_transport_common_amqp_create(TEST_URI_VALUE, TRANSPORT_HSM_TYPE_TPM, TEST_SCOPE_ID_VALUE, TEST_DPS_API_VALUE, on_transport_io, on_transport_error, NULL);
        umock_c_reset_all_calls();

        int negativeTestsInitResult = umock_c_negative_tests_init();
        ASSERT_ARE_EQUAL(int, 0, negativeTestsInitResult);

        //arrange
        STRICT_EXPECTED_CALL(BUFFER_clone(IGNORED_PTR_ARG));
        STRICT_EXPECTED_CALL(BUFFER_clone(IGNORED_PTR_ARG));
        STRICT_EXPECTED_CALL(on_transport_status_cb(PROV_DEVICE_TRANSPORT_STATUS_CONNECTED, IGNORED_NUM_ARG, IGNORED_PTR_ARG));

        umock_c_negative_tests_snapshot();

        size_t calls_cannot_fail[] = { 2 };

        //act
        size_t count = umock_c_negative_tests_call_count();
        for (size_t index = 0; index < count; index++)
        {
            if (should_skip_index(index, calls_cannot_fail, sizeof(calls_cannot_fail) / sizeof(calls_cannot_fail[0])) != 0)
            {
                continue;
            }

            umock_c_negative_tests_reset();
            umock_c_negative_tests_fail_call(index);

            char tmp_msg[64];
            sprintf(tmp_msg, "prov_transport_common_amqp_open failure in test %zu/%zu", index, count);

            int result = prov_transport_common_amqp_open(handle, TEST_REGISTRATION_ID_VALUE, TEST_BUFFER_VALUE, TEST_BUFFER_VALUE, on_transport_register_data_cb, NULL, on_transport_status_cb, NULL, on_transport_challenge_callback, NULL);

            //assert
            ASSERT_ARE_NOT_EQUAL(int, 0, result, tmp_msg);
        }

        //cleanup
        prov_transport_common_amqp_destroy(handle);
        umock_c_negative_tests_deinit();
    }

    /* Tests_PROV_TRANSPORT_AMQP_COMMON_07_010: [ When complete prov_transport_common_amqp_open shall send a status callback of PROV_DEVICE_TRANSPORT_STATUS_CONNECTED.] */
    /* Tests_PROV_TRANSPORT_AMQP_COMMON_07_009: [ prov_transport_common_amqp_open shall clone the ek and srk values.] */
    TEST_FUNCTION(prov_transport_common_amqp_open_x509_succeed)
    {
        PROV_DEVICE_TRANSPORT_HANDLE handle = prov_transport_common_amqp_create(TEST_URI_VALUE, TRANSPORT_HSM_TYPE_X509, TEST_SCOPE_ID_VALUE, TEST_DPS_API_VALUE, on_transport_io, on_transport_error, NULL);
        umock_c_reset_all_calls();

        //arrange
        STRICT_EXPECTED_CALL(mallocAndStrcpy_s(IGNORED_PTR_ARG, TEST_REGISTRATION_ID_VALUE));
        //STRICT_EXPECTED_CALL(on_transport_status_cb(PROV_DEVICE_TRANSPORT_STATUS_CONNECTED, IGNORED_PTR_ARG));

        //act
        int result = prov_transport_common_amqp_open(handle, TEST_REGISTRATION_ID_VALUE, NULL, NULL, on_transport_register_data_cb, NULL, on_transport_status_cb, NULL, on_transport_challenge_callback, NULL);

        //assert
        ASSERT_ARE_EQUAL(int, 0, result);
        ASSERT_ARE_EQUAL(char_ptr, umock_c_get_expected_calls(), umock_c_get_actual_calls());

        //cleanup
        prov_transport_common_amqp_close(handle);
        prov_transport_common_amqp_destroy(handle);
    }

    /* Tests_PROV_TRANSPORT_AMQP_COMMON_07_015: [ If hsm_type is of type TRANSPORT_HSM_TYPE_TPM and reg_challenge_cb is NULL, prov_transport_common_amqp_register_device shall return a non-zero value. ] */
    TEST_FUNCTION(prov_transport_common_amqp_open_challenge_NULL_succeed)
    {
        PROV_DEVICE_TRANSPORT_HANDLE handle = prov_transport_common_amqp_create(TEST_URI_VALUE, TRANSPORT_HSM_TYPE_TPM, TEST_SCOPE_ID_VALUE, TEST_DPS_API_VALUE, on_transport_io, on_transport_error, NULL);
        umock_c_reset_all_calls();

        //arrange

        //act
        int result = prov_transport_common_amqp_open(handle, TEST_REGISTRATION_ID_VALUE, NULL, NULL, on_transport_register_data_cb, NULL, on_transport_status_cb, NULL, NULL, NULL);

        //assert
        ASSERT_ARE_NOT_EQUAL(int, 0, result);
        ASSERT_ARE_EQUAL(char_ptr, umock_c_get_expected_calls(), umock_c_get_actual_calls());

        //cleanup
        prov_transport_common_amqp_destroy(handle);
    }

    /* Tests_PROV_TRANSPORT_AMQP_COMMON_07_015: [ If hsm_type is of type TRANSPORT_HSM_TYPE_TPM and reg_challenge_cb is NULL, prov_transport_common_amqp_register_device shall return a non-zero value. ] */
    TEST_FUNCTION(prov_transport_common_amqp_open_x509_challenge_NULL_succeed)
    {
        PROV_DEVICE_TRANSPORT_HANDLE handle = prov_transport_common_amqp_create(TEST_URI_VALUE, TRANSPORT_HSM_TYPE_X509, TEST_SCOPE_ID_VALUE, TEST_DPS_API_VALUE, on_transport_io, on_transport_error, NULL);
        umock_c_reset_all_calls();

        //arrange
        STRICT_EXPECTED_CALL(mallocAndStrcpy_s(IGNORED_PTR_ARG, TEST_REGISTRATION_ID_VALUE));

        //act
        int result = prov_transport_common_amqp_open(handle, TEST_REGISTRATION_ID_VALUE, NULL, NULL, on_transport_register_data_cb, NULL, on_transport_status_cb, NULL, NULL, NULL);

        //assert
        ASSERT_ARE_EQUAL(int, 0, result);
        ASSERT_ARE_EQUAL(char_ptr, umock_c_get_expected_calls(), umock_c_get_actual_calls());

        //cleanup
        prov_transport_common_amqp_destroy(handle);
    }

    TEST_FUNCTION(prov_transport_common_amqp_open_symm_key_challenge_NULL_fail)
    {
        PROV_DEVICE_TRANSPORT_HANDLE handle = prov_transport_common_amqp_create(TEST_URI_VALUE, TRANSPORT_HSM_TYPE_SYMM_KEY, TEST_SCOPE_ID_VALUE, TEST_DPS_API_VALUE, on_transport_io, on_transport_error, NULL);
        umock_c_reset_all_calls();

        //arrange

        //act
        int result = prov_transport_common_amqp_open(handle, TEST_REGISTRATION_ID_VALUE, NULL, NULL, on_transport_register_data_cb, NULL, on_transport_status_cb, NULL, NULL, NULL);

        //assert
        ASSERT_ARE_NOT_EQUAL(int, 0, result);
        ASSERT_ARE_EQUAL(char_ptr, umock_c_get_expected_calls(), umock_c_get_actual_calls());

        //cleanup
        prov_transport_common_amqp_destroy(handle);
    }

    /* Tests_PROV_TRANSPORT_AMQP_COMMON_07_011: [ If handle is NULL, prov_transport_common_amqp_close shall return a non-zero value. ] */
    TEST_FUNCTION(prov_transport_amqp_close_handle_NULL)
    {
        //arrange

        //act
        int result = prov_transport_common_amqp_close(NULL);

        //assert
        ASSERT_ARE_NOT_EQUAL(int, 0, result);
        ASSERT_ARE_EQUAL(char_ptr, umock_c_get_expected_calls(), umock_c_get_actual_calls());

        //cleanup
    }

    /* Tests_PROV_TRANSPORT_AMQP_COMMON_07_012: [ prov_transport_common_amqp_close shall close all links and connection associated with amqp communication. ] */
    /* Tests_PROV_TRANSPORT_AMQP_COMMON_07_013: [ On success prov_transport_common_amqp_close shall return a zero value. ] */
    TEST_FUNCTION(prov_transport_amqp_close_succeed)
    {
        PROV_DEVICE_TRANSPORT_HANDLE handle = prov_transport_common_amqp_create(TEST_URI_VALUE, TRANSPORT_HSM_TYPE_X509, TEST_SCOPE_ID_VALUE, TEST_DPS_API_VALUE, on_transport_io, on_transport_error, NULL);
        umock_c_reset_all_calls();

        //arrange
        STRICT_EXPECTED_CALL(BUFFER_delete(IGNORED_PTR_ARG));
        STRICT_EXPECTED_CALL(BUFFER_delete(IGNORED_PTR_ARG));
        STRICT_EXPECTED_CALL(gballoc_free(IGNORED_PTR_ARG));

        STRICT_EXPECTED_CALL(xio_destroy(IGNORED_PTR_ARG));
        STRICT_EXPECTED_CALL(xio_destroy(IGNORED_PTR_ARG));

        //act
        int result = prov_transport_common_amqp_close(handle);

        //assert
        ASSERT_ARE_EQUAL(int, 0, result);
        ASSERT_ARE_EQUAL(char_ptr, umock_c_get_expected_calls(), umock_c_get_actual_calls());

        //cleanup
        prov_transport_common_amqp_destroy(handle);
    }

    /* Tests_PROV_TRANSPORT_AMQP_COMMON_07_014: [ If handle is NULL, prov_transport_common_amqp_register_device shall return a non-zero value. ] */
    TEST_FUNCTION(prov_transport_common_amqp_register_device_handle_NULL_succeed)
    {
        //arrange

        //act
        int result = prov_transport_common_amqp_register_device(NULL, on_transport_json_parse, on_transport_create_json_payload, NULL);

        //assert
        ASSERT_ARE_NOT_EQUAL(int, 0, result);
        ASSERT_ARE_EQUAL(char_ptr, umock_c_get_expected_calls(), umock_c_get_actual_calls());

        //cleanup
    }

    /* Tests_PROV_TRANSPORT_AMQP_COMMON_07_017: [ On success prov_transport_common_amqp_register_device shall return a zero value. ] */
    TEST_FUNCTION(prov_transport_common_amqp_register_device_cb_NULL_fail)
    {
        PROV_DEVICE_TRANSPORT_HANDLE handle = prov_transport_common_amqp_create(TEST_URI_VALUE, TRANSPORT_HSM_TYPE_X509, TEST_SCOPE_ID_VALUE, TEST_DPS_API_VALUE, on_transport_io, on_transport_error, NULL);
        umock_c_reset_all_calls();

        //arrange

        //act
        int result = prov_transport_common_amqp_register_device(handle, on_transport_json_parse, NULL, NULL);

        //assert
        ASSERT_ARE_NOT_EQUAL(int, 0, result);
        ASSERT_ARE_EQUAL(char_ptr, umock_c_get_expected_calls(), umock_c_get_actual_calls());

        //cleanup
        prov_transport_common_amqp_destroy(handle);
    }

    /* Tests_PROV_TRANSPORT_AMQP_COMMON_07_017: [ On success prov_transport_common_amqp_register_device shall return a zero value. ] */
    TEST_FUNCTION(prov_transport_common_amqp_register_device_succeed)
    {
        PROV_DEVICE_TRANSPORT_HANDLE handle = prov_transport_common_amqp_create(TEST_URI_VALUE, TRANSPORT_HSM_TYPE_X509, TEST_SCOPE_ID_VALUE, TEST_DPS_API_VALUE, on_transport_io, on_transport_error, NULL);
        umock_c_reset_all_calls();

        //arrange

        //act
        int result = prov_transport_common_amqp_register_device(handle, on_transport_json_parse, on_transport_create_json_payload, NULL);

        //assert
        ASSERT_ARE_EQUAL(int, 0, result);
        ASSERT_ARE_EQUAL(char_ptr, umock_c_get_expected_calls(), umock_c_get_actual_calls());

        //cleanup
        prov_transport_common_amqp_destroy(handle);
    }

    /* Tests_PROV_TRANSPORT_AMQP_COMMON_07_061: [ If the transport_state is TRANSPORT_CLIENT_STATE_REG_SEND or the the operation_id is NULL, prov_transport_common_amqp_register_device shall return a non-zero value. ] */
    TEST_FUNCTION(prov_transport_common_amqp_register_device_twice_fail)
    {
        PROV_DEVICE_TRANSPORT_HANDLE handle = prov_transport_common_amqp_create(TEST_URI_VALUE, TRANSPORT_HSM_TYPE_X509, TEST_SCOPE_ID_VALUE, TEST_DPS_API_VALUE, on_transport_io, on_transport_error, NULL);
        (void)prov_transport_common_amqp_register_device(handle, on_transport_json_parse, on_transport_create_json_payload, NULL);
        umock_c_reset_all_calls();

        //arrange

        //act
        int result = prov_transport_common_amqp_register_device(handle, on_transport_json_parse, on_transport_create_json_payload, NULL);

        //assert
        ASSERT_ARE_NOT_EQUAL(int, 0, result);
        ASSERT_ARE_EQUAL(char_ptr, umock_c_get_expected_calls(), umock_c_get_actual_calls());

        //cleanup
        prov_transport_common_amqp_destroy(handle);
    }

    /* Tests_PROV_TRANSPORT_AMQP_COMMON_07_018: [ If handle is NULL, prov_transport_common_amqp_get_operation_status shall return a non-zero value. ] */
    TEST_FUNCTION(prov_transport_common_amqp_get_operation_status_handle_NULL_succeed)
    {
        //arrange

        //act
        int result = prov_transport_common_amqp_get_operation_status(NULL);

        //assert
        ASSERT_ARE_NOT_EQUAL(int, 0, result);
        ASSERT_ARE_EQUAL(char_ptr, umock_c_get_expected_calls(), umock_c_get_actual_calls());

        //cleanup
    }

    /* Tests_PROV_TRANSPORT_AMQP_COMMON_07_019: [ If the operation_id is NULL, prov_transport_common_amqp_get_operation_status shall return a non-zero value. ] */
    TEST_FUNCTION(prov_transport_common_amqp_get_operation_status_operation_id_zero_fail)
    {
        PROV_DEVICE_TRANSPORT_HANDLE handle = prov_transport_common_amqp_create(TEST_URI_VALUE, TRANSPORT_HSM_TYPE_X509, TEST_SCOPE_ID_VALUE, TEST_DPS_API_VALUE, on_transport_io, on_transport_error, NULL);
        umock_c_reset_all_calls();

        //arrange

        //act
        int result = prov_transport_common_amqp_get_operation_status(handle);

        //assert
        ASSERT_ARE_NOT_EQUAL(int, 0, result);
        ASSERT_ARE_EQUAL(char_ptr, umock_c_get_expected_calls(), umock_c_get_actual_calls());

        //cleanup
        prov_transport_common_amqp_destroy(handle);
    }

    /* Tests_PROV_TRANSPORT_AMQP_COMMON_07_021: [ prov_transport_common_amqp_get_operation_status shall set the transport_state to TRANSPORT_CLIENT_STATE_STATUS_SEND. ] */
    /* Tests_PROV_TRANSPORT_AMQP_COMMON_07_022: [ On success prov_transport_common_amqp_get_operation_status shall return a zero value. ] */
    TEST_FUNCTION(prov_transport_common_amqp_get_operation_status_success)
    {
        int result;
        PROV_DEVICE_TRANSPORT_HANDLE handle = prov_transport_common_amqp_create(TEST_URI_VALUE, TRANSPORT_HSM_TYPE_TPM, TEST_SCOPE_ID_VALUE, TEST_DPS_API_VALUE, on_transport_io, on_transport_error, NULL);
        (void)prov_transport_common_amqp_open(handle, TEST_REGISTRATION_ID_VALUE, TEST_BUFFER_VALUE, TEST_BUFFER_VALUE, on_transport_register_data_cb, NULL, on_transport_status_cb, NULL, on_transport_challenge_callback, NULL);
        (void)prov_transport_common_amqp_register_device(handle, on_transport_json_parse, on_transport_create_json_payload, NULL);
        prov_transport_common_amqp_dowork(handle);
        g_msg_sndr_state_changed(g_msg_sndr_state_changed_ctx, MESSAGE_SENDER_STATE_OPEN, MESSAGE_SENDER_STATE_OPENING);
        g_msg_rcvr_state_changed(g_msg_rcvr_state_changed_ctx, MESSAGE_RECEIVER_STATE_OPEN, MESSAGE_RECEIVER_STATE_OPENING);
        prov_transport_common_amqp_dowork(handle);
        (void)g_on_msg_recv(msg_recv_callback_context, TEST_MESSAGE_HANDLE);
        g_target_transport_status = PROV_DEVICE_TRANSPORT_STATUS_ASSIGNING;
        prov_transport_common_amqp_dowork(handle);
        umock_c_reset_all_calls();

        //arrange

        //act
        result = prov_transport_common_amqp_get_operation_status(handle);

        //assert
        ASSERT_ARE_EQUAL(int, 0, result);
        ASSERT_ARE_EQUAL(char_ptr, umock_c_get_expected_calls(), umock_c_get_actual_calls());

        //cleanup
        prov_transport_common_amqp_close(handle);
        prov_transport_common_amqp_destroy(handle);
    }

    /* Tests_PROV_TRANSPORT_AMQP_COMMON_07_042: [ If user_ctx is NULL, on_sasl_tpm_challenge_cb shall return NULL. ] */
    TEST_FUNCTION(prov_transport_common_amqp_challenge_cb_user_ctx_NULL_fail)
    {
        char* result;
        PROV_DEVICE_TRANSPORT_HANDLE handle = prov_transport_common_amqp_create(TEST_URI_VALUE, TRANSPORT_HSM_TYPE_TPM, TEST_SCOPE_ID_VALUE, TEST_DPS_API_VALUE, on_transport_io, on_transport_error, NULL);
        (void)prov_transport_common_amqp_open(handle, TEST_REGISTRATION_ID_VALUE, TEST_BUFFER_VALUE, TEST_BUFFER_VALUE, on_transport_register_data_cb, NULL, on_transport_status_cb, NULL, on_transport_challenge_callback, NULL);
        prov_transport_common_amqp_dowork(handle);
        umock_c_reset_all_calls();

        //arrange

        //act
        result = g_challenge_cb(TEST_BUFFER_HANDLE_VALUE, NULL);

        //assert
        ASSERT_IS_NULL(result);
        ASSERT_ARE_EQUAL(char_ptr, umock_c_get_expected_calls(), umock_c_get_actual_calls());

        //cleanup
        prov_transport_common_amqp_close(handle);
        prov_transport_common_amqp_destroy(handle);
    }
    /* Tests_PROV_TRANSPORT_AMQP_COMMON_07_045: [ on_sasl_tpm_challenge_cb shall call the challenge_cb returning the resulting value. ] */
    TEST_FUNCTION(prov_transport_common_amqp_challenge_cb_succeed)
    {
        char* result;
        PROV_DEVICE_TRANSPORT_HANDLE handle = prov_transport_common_amqp_create(TEST_URI_VALUE, TRANSPORT_HSM_TYPE_TPM, TEST_SCOPE_ID_VALUE, TEST_DPS_API_VALUE, on_transport_io, on_transport_error, NULL);
        (void)prov_transport_common_amqp_open(handle, TEST_REGISTRATION_ID_VALUE, TEST_BUFFER_VALUE, TEST_BUFFER_VALUE, on_transport_register_data_cb, NULL, on_transport_status_cb, NULL, on_transport_challenge_callback, NULL);
        (void)prov_transport_common_amqp_register_device(handle, on_transport_json_parse, on_transport_create_json_payload, NULL);
        prov_transport_common_amqp_dowork(handle);
        umock_c_reset_all_calls();

        //arrange
        STRICT_EXPECTED_CALL(BUFFER_u_char(IGNORED_PTR_ARG)).SetReturn(TEST_DATA_VALUE);
        STRICT_EXPECTED_CALL(BUFFER_length(IGNORED_PTR_ARG)).SetReturn(TEST_DATA_LENGTH);
        STRICT_EXPECTED_CALL(on_transport_challenge_callback(TEST_DATA_VALUE, TEST_DATA_LENGTH, IGNORED_PTR_ARG, IGNORED_PTR_ARG));

        //act
        result = g_challenge_cb(TEST_BUFFER_HANDLE_VALUE, g_challenge_context);

        //assert
        ASSERT_IS_NOT_NULL(result);
        ASSERT_ARE_EQUAL(char_ptr, umock_c_get_expected_calls(), umock_c_get_actual_calls());

        //cleanup
        prov_transport_common_amqp_close(handle);
        prov_transport_common_amqp_destroy(handle);
        my_gballoc_free(result);
    }

    /* Tests_PROV_TRANSPORT_AMQP_COMMON_07_044: [ If any failure is encountered on_sasl_tpm_challenge_cb shall return NULL. ] */
    TEST_FUNCTION(prov_transport_common_amqp_challenge_cb_fail)
    {
        char* result;
        PROV_DEVICE_TRANSPORT_HANDLE handle = prov_transport_common_amqp_create(TEST_URI_VALUE, TRANSPORT_HSM_TYPE_TPM, TEST_SCOPE_ID_VALUE, TEST_DPS_API_VALUE, on_transport_io, on_transport_error, NULL);
        (void)prov_transport_common_amqp_open(handle, TEST_REGISTRATION_ID_VALUE, TEST_BUFFER_VALUE, TEST_BUFFER_VALUE, on_transport_register_data_cb, NULL, on_transport_status_cb, NULL, on_transport_challenge_callback, NULL);
        (void)prov_transport_common_amqp_register_device(handle, on_transport_json_parse, on_transport_create_json_payload, NULL);
        prov_transport_common_amqp_dowork(handle);
        umock_c_reset_all_calls();

        //arrange
        STRICT_EXPECTED_CALL(BUFFER_u_char(IGNORED_PTR_ARG)).SetReturn(TEST_DATA_VALUE);
        STRICT_EXPECTED_CALL(BUFFER_length(IGNORED_PTR_ARG)).SetReturn(TEST_DATA_LENGTH);
        STRICT_EXPECTED_CALL(on_transport_challenge_callback(TEST_DATA_VALUE, TEST_DATA_LENGTH, IGNORED_PTR_ARG, IGNORED_PTR_ARG)).SetReturn(NULL);

        //act
        result = g_challenge_cb(TEST_BUFFER_HANDLE_VALUE, g_challenge_context);

        //assert
        ASSERT_IS_NULL(result);
        ASSERT_ARE_EQUAL(char_ptr, umock_c_get_expected_calls(), umock_c_get_actual_calls());

        //cleanup
        prov_transport_common_amqp_close(handle);
        prov_transport_common_amqp_destroy(handle);
    }

    /* Tests_PROV_TRANSPORT_AMQP_COMMON_07_046: [ If handle is NULL, prov_transport_common_amqp_dowork shall do nothing. ] */
    TEST_FUNCTION(prov_transport_common_amqp_dowork_handle_NULL_fail)
    {
        //arrange

        //act
        prov_transport_common_amqp_dowork(NULL);

        //assert
        ASSERT_ARE_EQUAL(char_ptr, umock_c_get_expected_calls(), umock_c_get_actual_calls());

        //cleanup
    }

    /* Tests_PROV_TRANSPORT_AMQP_COMMON_07_047: [ If the amqp_state is AMQP_STATE_DISCONNECTED prov_transport_common_amqp_dowork shall attempt to connect the amqp connections and links. ] */
    TEST_FUNCTION(prov_transport_common_amqp_dowork_connected_succeed)
    {
        PROV_DEVICE_TRANSPORT_HANDLE handle = prov_transport_common_amqp_create(TEST_URI_VALUE, TRANSPORT_HSM_TYPE_TPM, TEST_SCOPE_ID_VALUE, TEST_DPS_API_VALUE, on_transport_io, on_transport_error, NULL);
        (void)prov_transport_common_amqp_open(handle, TEST_REGISTRATION_ID_VALUE, TEST_BUFFER_VALUE, TEST_BUFFER_VALUE, on_transport_register_data_cb, NULL, on_transport_status_cb, NULL, on_transport_challenge_callback, NULL);
        umock_c_reset_all_calls();

        //arrange
        setup_create_connection_mocks(false);

        //act
        prov_transport_common_amqp_dowork(handle);

        //assert
        ASSERT_ARE_EQUAL(char_ptr, umock_c_get_expected_calls(), umock_c_get_actual_calls());

        //cleanup
        prov_transport_common_amqp_close(handle);
        prov_transport_common_amqp_destroy(handle);
    }

    /* Tests_PROV_TRANSPORT_AMQP_COMMON_07_047: [ If the amqp_state is AMQP_STATE_DISCONNECTED prov_transport_common_amqp_dowork shall attempt to connect the amqp connections and links. ] */
    TEST_FUNCTION(prov_transport_common_amqp_dowork_x509_connected_succeed)
    {
        PROV_DEVICE_TRANSPORT_HANDLE handle = prov_transport_common_amqp_create(TEST_URI_VALUE, TRANSPORT_HSM_TYPE_X509, TEST_SCOPE_ID_VALUE, TEST_DPS_API_VALUE, on_transport_io, on_transport_error, NULL);
        (void)prov_transport_common_amqp_x509_cert(handle, TEST_X509_CERT_VALUE, TEST_PRIVATE_KEY_VALUE);
        (void)prov_transport_common_amqp_open(handle, TEST_REGISTRATION_ID_VALUE, NULL, NULL, on_transport_register_data_cb, NULL, on_transport_status_cb, NULL, on_transport_challenge_callback, NULL);
        umock_c_reset_all_calls();
        g_use_x509 = true;

        //arrange
        setup_create_connection_mocks(true);

        //act
        prov_transport_common_amqp_dowork(handle);

        //assert
        ASSERT_ARE_EQUAL(char_ptr, umock_c_get_expected_calls(), umock_c_get_actual_calls());

        //cleanup
        prov_transport_common_amqp_close(handle);
        prov_transport_common_amqp_destroy(handle);
    }

    TEST_FUNCTION(prov_transport_common_amqp_dowork_symm_key_connected_succeed)
    {
        PROV_DEVICE_TRANSPORT_HANDLE handle = prov_transport_common_amqp_create(TEST_URI_VALUE, TRANSPORT_HSM_TYPE_SYMM_KEY, TEST_SCOPE_ID_VALUE, TEST_DPS_API_VALUE, on_transport_io, on_transport_error, NULL);
        (void)prov_transport_common_amqp_open(handle, TEST_REGISTRATION_ID_VALUE, NULL, NULL, on_transport_register_data_cb, NULL, on_transport_status_cb, NULL, on_transport_challenge_callback, NULL);
        umock_c_reset_all_calls();

        //arrange
        setup_create_symm_key_connection_mocks();

        //act
        prov_transport_common_amqp_dowork(handle);

        //assert
        ASSERT_ARE_EQUAL(char_ptr, umock_c_get_expected_calls(), umock_c_get_actual_calls());

        //cleanup
        prov_transport_common_amqp_close(handle);
        prov_transport_common_amqp_destroy(handle);
    }

    /* Tests_PROV_TRANSPORT_AMQP_COMMON_07_051: [ Once connected prov_transport_common_amqp_dowork shall call uamqp connection dowork function ] */
    /* Tests_PROV_TRANSPORT_AMQP_COMMON_07_052: [ Once the uamqp reciever and sender link are connected the amqp_state shall be set to AMQP_STATE_CONNECTED ] */
    TEST_FUNCTION(prov_transport_common_amqp_dowork_idle_succeed)
    {
        PROV_DEVICE_TRANSPORT_HANDLE handle = prov_transport_common_amqp_create(TEST_URI_VALUE, TRANSPORT_HSM_TYPE_TPM, TEST_SCOPE_ID_VALUE, TEST_DPS_API_VALUE, on_transport_io, on_transport_error, NULL);
        (void)prov_transport_common_amqp_open(handle, TEST_REGISTRATION_ID_VALUE, TEST_BUFFER_VALUE, TEST_BUFFER_VALUE, on_transport_register_data_cb, NULL, on_transport_status_cb, NULL, on_transport_challenge_callback, NULL);
        prov_transport_common_amqp_dowork(handle);
        g_msg_sndr_state_changed(g_msg_sndr_state_changed_ctx, MESSAGE_SENDER_STATE_OPEN, MESSAGE_SENDER_STATE_OPENING);
        g_msg_rcvr_state_changed(g_msg_rcvr_state_changed_ctx, MESSAGE_RECEIVER_STATE_OPEN, MESSAGE_RECEIVER_STATE_OPENING);
        umock_c_reset_all_calls();

        //arrange
        STRICT_EXPECTED_CALL(connection_dowork(IGNORED_PTR_ARG));

        //act
        prov_transport_common_amqp_dowork(handle);

        //assert
        ASSERT_ARE_EQUAL(char_ptr, umock_c_get_expected_calls(), umock_c_get_actual_calls());

        //cleanup
        prov_transport_common_amqp_close(handle);
        prov_transport_common_amqp_destroy(handle);
    }

    /* Tests_PROV_TRANSPORT_AMQP_COMMON_07_050: [ The reciever and sender endpoints addresses shall be constructed in the following manner: amqps://[hostname]/[scope_id]/registrations/[registration_id] ] */
    /* Tests_PROV_TRANSPORT_AMQP_COMMON_07_053: [ When then transport_state is set to TRANSPORT_CLIENT_STATE_REG_SEND, prov_transport_common_amqp_dowork shall send a AMQP_REGISTER_ME message ] */
    TEST_FUNCTION(prov_transport_common_amqp_dowork_register_succeed)
    {
        PROV_DEVICE_TRANSPORT_HANDLE handle = prov_transport_common_amqp_create(TEST_URI_VALUE, TRANSPORT_HSM_TYPE_TPM, TEST_SCOPE_ID_VALUE, TEST_DPS_API_VALUE, on_transport_io, on_transport_error, NULL);
        (void)prov_transport_common_amqp_open(handle, TEST_REGISTRATION_ID_VALUE, TEST_BUFFER_VALUE, TEST_BUFFER_VALUE, on_transport_register_data_cb, NULL, on_transport_status_cb, NULL, on_transport_challenge_callback, NULL);
        (void)prov_transport_common_amqp_register_device(handle, on_transport_json_parse, on_transport_create_json_payload, NULL);
        prov_transport_common_amqp_dowork(handle);
        g_msg_sndr_state_changed(g_msg_sndr_state_changed_ctx, MESSAGE_SENDER_STATE_OPEN, MESSAGE_SENDER_STATE_OPENING);
        g_msg_rcvr_state_changed(g_msg_rcvr_state_changed_ctx, MESSAGE_RECEIVER_STATE_OPEN, MESSAGE_RECEIVER_STATE_OPENING);

        umock_c_reset_all_calls();

        //arrange
        STRICT_EXPECTED_CALL(connection_dowork(IGNORED_PTR_ARG));
        setup_send_amqp_message_mocks(false);

        //act
        prov_transport_common_amqp_dowork(handle);

        //assert
        ASSERT_ARE_EQUAL(char_ptr, umock_c_get_expected_calls(), umock_c_get_actual_calls());

        //cleanup
        prov_transport_common_amqp_close(handle);
        prov_transport_common_amqp_destroy(handle);
    }

    /* Tests_PROV_TRANSPORT_AMQP_COMMON_07_050: [ The reciever and sender endpoints addresses shall be constructed in the following manner: amqps://[hostname]/[scope_id]/registrations/[registration_id] ] */
    /* Tests_PROV_TRANSPORT_AMQP_COMMON_07_053: [ When then transport_state is set to TRANSPORT_CLIENT_STATE_REG_SEND, prov_transport_common_amqp_dowork shall send a AMQP_REGISTER_ME message ] */
    /* Tests_PROV_TRANSPORT_AMQP_COMMON_07_054: [ Upon successful sending of a TRANSPORT_CLIENT_STATE_REG_SEND message, prov_transport_common_amqp_dowork shall set the transport_state to TRANSPORT_CLIENT_STATE_REG_SENT ] */
    TEST_FUNCTION(prov_transport_common_amqp_dowork_register_recv_succeed)
    {
        AMQP_VALUE result;
        PROV_DEVICE_TRANSPORT_HANDLE handle = prov_transport_common_amqp_create(TEST_URI_VALUE, TRANSPORT_HSM_TYPE_TPM, TEST_SCOPE_ID_VALUE, TEST_DPS_API_VALUE, on_transport_io, on_transport_error, NULL);
        (void)prov_transport_common_amqp_open(handle, TEST_REGISTRATION_ID_VALUE, TEST_BUFFER_VALUE, TEST_BUFFER_VALUE, on_transport_register_data_cb, NULL, on_transport_status_cb, NULL, on_transport_challenge_callback, NULL);
        (void)prov_transport_common_amqp_register_device(handle, on_transport_json_parse, on_transport_create_json_payload, NULL);
        prov_transport_common_amqp_dowork(handle);
        g_msg_sndr_state_changed(g_msg_sndr_state_changed_ctx, MESSAGE_SENDER_STATE_OPEN, MESSAGE_SENDER_STATE_OPENING);
        g_msg_rcvr_state_changed(g_msg_rcvr_state_changed_ctx, MESSAGE_RECEIVER_STATE_OPEN, MESSAGE_RECEIVER_STATE_OPENING);
        prov_transport_common_amqp_dowork(handle);
        umock_c_reset_all_calls();

        //arrange
        setup_on_message_recv_callback_mocks(AMQP_TYPE_INT);

        //act
        result = g_on_msg_recv(msg_recv_callback_context, TEST_MESSAGE_HANDLE);

        //assert
        ASSERT_IS_NOT_NULL(result);
        ASSERT_ARE_EQUAL(char_ptr, umock_c_get_expected_calls(), umock_c_get_actual_calls());

        //cleanup
        prov_transport_common_amqp_close(handle);
        prov_transport_common_amqp_destroy(handle);
    }

    TEST_FUNCTION(prov_transport_common_amqp_dowork_register_recv_assigned_succeed)
    {
        AMQP_VALUE result;

        PROV_DEVICE_TRANSPORT_HANDLE handle = prov_transport_common_amqp_create(TEST_URI_VALUE, TRANSPORT_HSM_TYPE_TPM, TEST_SCOPE_ID_VALUE, TEST_DPS_API_VALUE, on_transport_io, on_transport_error, NULL);
        (void)prov_transport_common_amqp_open(handle, TEST_REGISTRATION_ID_VALUE, TEST_BUFFER_VALUE, TEST_BUFFER_VALUE, on_transport_register_data_cb, NULL, on_transport_status_cb, NULL, on_transport_challenge_callback, NULL);
        (void)prov_transport_common_amqp_register_device(handle, on_transport_json_parse, on_transport_create_json_payload, NULL);
        prov_transport_common_amqp_dowork(handle);
        g_msg_sndr_state_changed(g_msg_sndr_state_changed_ctx, MESSAGE_SENDER_STATE_OPEN, MESSAGE_SENDER_STATE_OPENING);
        g_msg_rcvr_state_changed(g_msg_rcvr_state_changed_ctx, MESSAGE_RECEIVER_STATE_OPEN, MESSAGE_RECEIVER_STATE_OPENING);
        g_target_transport_status = PROV_DEVICE_TRANSPORT_STATUS_ASSIGNED;
        prov_transport_common_amqp_dowork(handle);
        umock_c_reset_all_calls();

        //arrange
        setup_on_message_recv_callback_mocks(AMQP_TYPE_STRING);

        //act
        result = g_on_msg_recv(msg_recv_callback_context, TEST_MESSAGE_HANDLE);

        //assert
        ASSERT_IS_NOT_NULL(result);
        ASSERT_ARE_EQUAL(char_ptr, umock_c_get_expected_calls(), umock_c_get_actual_calls());

        //cleanup
        prov_transport_common_amqp_close(handle);
        prov_transport_common_amqp_destroy(handle);
    }
    /* Tests_PROV_TRANSPORT_AMQP_COMMON_07_055: [ When then transport_state is set to TRANSPORT_CLIENT_STATE_STATUS_SEND, prov_transport_common_amqp_dowork shall send a AMQP_OPERATION_STATUS message ] */
    /* Tests_PROV_TRANSPORT_AMQP_COMMON_07_056: [ Upon successful sending of a AMQP_OPERATION_STATUS message, prov_transport_common_amqp_dowork shall set the transport_state to TRANSPORT_CLIENT_STATE_STATUS_SENT ] */
    TEST_FUNCTION(prov_transport_common_amqp_dowork_send_status_succeed)
    {
        PROV_DEVICE_TRANSPORT_HANDLE handle = prov_transport_common_amqp_create(TEST_URI_VALUE, TRANSPORT_HSM_TYPE_TPM, TEST_SCOPE_ID_VALUE, TEST_DPS_API_VALUE, on_transport_io, on_transport_error, NULL);
        (void)prov_transport_common_amqp_open(handle, TEST_REGISTRATION_ID_VALUE, TEST_BUFFER_VALUE, TEST_BUFFER_VALUE, on_transport_register_data_cb, NULL, on_transport_status_cb, NULL, on_transport_challenge_callback, NULL);
        (void)prov_transport_common_amqp_register_device(handle, on_transport_json_parse, on_transport_create_json_payload, NULL);
        prov_transport_common_amqp_dowork(handle);
        g_msg_sndr_state_changed(g_msg_sndr_state_changed_ctx, MESSAGE_SENDER_STATE_OPEN, MESSAGE_SENDER_STATE_OPENING);
        g_msg_rcvr_state_changed(g_msg_rcvr_state_changed_ctx, MESSAGE_RECEIVER_STATE_OPEN, MESSAGE_RECEIVER_STATE_OPENING);
        prov_transport_common_amqp_dowork(handle);
        (void)g_on_msg_recv(msg_recv_callback_context, TEST_MESSAGE_HANDLE);
        g_target_transport_status = PROV_DEVICE_TRANSPORT_STATUS_ASSIGNING;
        prov_transport_common_amqp_dowork(handle);
        (void)prov_transport_common_amqp_get_operation_status(handle);
        umock_c_reset_all_calls();

        //arrange
        STRICT_EXPECTED_CALL(connection_dowork(IGNORED_PTR_ARG));
        setup_send_amqp_message_mocks(true);

        //act
        prov_transport_common_amqp_dowork(handle);

        //assert
        ASSERT_ARE_EQUAL(char_ptr, umock_c_get_expected_calls(), umock_c_get_actual_calls());

        //cleanup
        prov_transport_common_amqp_close(handle);
        prov_transport_common_amqp_destroy(handle);
    }

    TEST_FUNCTION(prov_transport_common_amqp_dowork_device_assigned_succeed)
    {
        PROV_DEVICE_TRANSPORT_HANDLE handle = prov_transport_common_amqp_create(TEST_URI_VALUE, TRANSPORT_HSM_TYPE_TPM, TEST_SCOPE_ID_VALUE, TEST_DPS_API_VALUE, on_transport_io, on_transport_error, NULL);
        (void)prov_transport_common_amqp_open(handle, TEST_REGISTRATION_ID_VALUE, TEST_BUFFER_VALUE, TEST_BUFFER_VALUE, on_transport_register_data_cb, NULL, on_transport_status_cb, NULL, on_transport_challenge_callback, NULL);
        (void)prov_transport_common_amqp_register_device(handle, on_transport_json_parse, on_transport_create_json_payload, NULL);
        prov_transport_common_amqp_dowork(handle);
        g_msg_sndr_state_changed(g_msg_sndr_state_changed_ctx, MESSAGE_SENDER_STATE_OPEN, MESSAGE_SENDER_STATE_OPENING);
        g_msg_rcvr_state_changed(g_msg_rcvr_state_changed_ctx, MESSAGE_RECEIVER_STATE_OPEN, MESSAGE_RECEIVER_STATE_OPENING);
        prov_transport_common_amqp_dowork(handle);
        (void)g_on_msg_recv(msg_recv_callback_context, TEST_MESSAGE_HANDLE);
        g_target_transport_status = PROV_DEVICE_TRANSPORT_STATUS_ASSIGNED;
        umock_c_reset_all_calls();

        //arrange
        STRICT_EXPECTED_CALL(connection_dowork(IGNORED_PTR_ARG));
        STRICT_EXPECTED_CALL(on_transport_json_parse(IGNORED_PTR_ARG, IGNORED_PTR_ARG));
        STRICT_EXPECTED_CALL(on_transport_register_data_cb(PROV_DEVICE_TRANSPORT_RESULT_OK, IGNORED_PTR_ARG, IGNORED_PTR_ARG, IGNORED_PTR_ARG, IGNORED_PTR_ARG));
        STRICT_EXPECTED_CALL(BUFFER_delete(IGNORED_PTR_ARG));
        STRICT_EXPECTED_CALL(gballoc_free(IGNORED_PTR_ARG));
        STRICT_EXPECTED_CALL(gballoc_free(IGNORED_PTR_ARG));
        STRICT_EXPECTED_CALL(gballoc_free(IGNORED_PTR_ARG));

        //act
        prov_transport_common_amqp_dowork(handle);

        //assert
        ASSERT_ARE_EQUAL(char_ptr, umock_c_get_expected_calls(), umock_c_get_actual_calls());

        //cleanup
        prov_transport_common_amqp_close(handle);
        prov_transport_common_amqp_destroy(handle);
    }

    /* Tests_PROV_TRANSPORT_AMQP_COMMON_07_049: [ If any error is encountered prov_transport_common_amqp_dowork shall set the amqp_state to AMQP_STATE_ERROR and the transport_state to TRANSPORT_CLIENT_STATE_ERROR. ] */
    TEST_FUNCTION(prov_transport_common_amqp_dowork_register_fail)
    {
        PROV_DEVICE_TRANSPORT_HANDLE handle = prov_transport_common_amqp_create(TEST_URI_VALUE, TRANSPORT_HSM_TYPE_TPM, TEST_SCOPE_ID_VALUE, TEST_DPS_API_VALUE, on_transport_io, on_transport_error, NULL);
        (void)prov_transport_common_amqp_open(handle, TEST_REGISTRATION_ID_VALUE, TEST_BUFFER_VALUE, TEST_BUFFER_VALUE, on_transport_register_data_cb, NULL, on_transport_status_cb, NULL, on_transport_challenge_callback, NULL);
        (void)prov_transport_common_amqp_register_device(handle, on_transport_json_parse, on_transport_create_json_payload, NULL);
        prov_transport_common_amqp_dowork(handle);
        g_msg_rcvr_state_changed(g_msg_rcvr_state_changed_ctx, MESSAGE_RECEIVER_STATE_OPEN, MESSAGE_RECEIVER_STATE_OPENING);
        g_msg_sndr_state_changed(g_msg_sndr_state_changed_ctx, MESSAGE_SENDER_STATE_OPEN, MESSAGE_SENDER_STATE_OPENING);
        umock_c_reset_all_calls();

        int negativeTestsInitResult = umock_c_negative_tests_init();
        ASSERT_ARE_EQUAL(int, 0, negativeTestsInitResult);

        //arrange
        STRICT_EXPECTED_CALL(connection_dowork(IGNORED_PTR_ARG));
        setup_send_amqp_message_mocks(false);

        umock_c_negative_tests_snapshot();

        size_t calls_cannot_fail[] = { 0, 8, 9, 10, 12 };

        size_t count = umock_c_negative_tests_call_count();
        for (size_t index = 0; index < count; index++)
        {
            if (should_skip_index(index, calls_cannot_fail, sizeof(calls_cannot_fail) / sizeof(calls_cannot_fail[0])) != 0)
            {
                continue;
            }

            umock_c_negative_tests_reset();
            umock_c_negative_tests_fail_call(index);

            char tmp_msg[64];
            sprintf(tmp_msg, "prov_transport_common_amqp_dowork failure in test %zu/%zu", index, count);

            //act
            prov_transport_common_amqp_dowork(handle);

            //assert
        }

        //cleanup
        prov_transport_common_amqp_close(handle);
        prov_transport_common_amqp_destroy(handle);
        umock_c_negative_tests_deinit();
    }

    /* Tests_PROV_TRANSPORT_AMQP_COMMON_07_049: [ If any error is encountered prov_transport_common_amqp_dowork shall set the amqp_state to AMQP_STATE_ERROR and the transport_state to TRANSPORT_CLIENT_STATE_ERROR. ] */
    TEST_FUNCTION(prov_transport_common_amqp_dowork_disconnected_fail)
    {
        PROV_DEVICE_TRANSPORT_HANDLE handle = prov_transport_common_amqp_create(TEST_URI_VALUE, TRANSPORT_HSM_TYPE_TPM, TEST_SCOPE_ID_VALUE, TEST_DPS_API_VALUE, on_transport_io, on_transport_error, NULL);
        umock_c_reset_all_calls();

        int negativeTestsInitResult = umock_c_negative_tests_init();
        ASSERT_ARE_EQUAL(int, 0, negativeTestsInitResult);

        //arrange
        setup_create_connection_mocks(false);

        umock_c_negative_tests_snapshot();

        size_t calls_cannot_fail[] = { 4, 6, 7, 8, 12, 16, 17, 18, 19, 24, 27, 28, 29 };

        //act
        size_t count = umock_c_negative_tests_call_count();
        for (size_t index = 0; index < count; index++)
        {
            if (should_skip_index(index, calls_cannot_fail, sizeof(calls_cannot_fail) / sizeof(calls_cannot_fail[0])) != 0)
            {
                continue;
            }

            (void)prov_transport_common_amqp_open(handle, TEST_REGISTRATION_ID_VALUE, TEST_BUFFER_VALUE, TEST_BUFFER_VALUE, on_transport_register_data_cb, NULL, on_transport_status_cb, NULL, on_transport_challenge_callback, NULL);

            umock_c_negative_tests_reset();
            umock_c_negative_tests_fail_call(index);

            prov_transport_common_amqp_dowork(handle);
            prov_transport_common_amqp_dowork(handle);

            //assert
            (void)prov_transport_common_amqp_close(handle);
        }

        //cleanup
        prov_transport_common_amqp_destroy(handle);
        umock_c_negative_tests_deinit();
    }

    /* Tests_PROV_TRANSPORT_AMQP_COMMON_07_052: [ Once the uamqp reciever and sender link are connected the amqp_state shall be set to AMQP_STATE_CONNECTED ] */
    TEST_FUNCTION(prov_transport_common_amqp_msg_recv_state_change_open_succeed)
    {
        PROV_DEVICE_TRANSPORT_HANDLE handle = prov_transport_common_amqp_create(TEST_URI_VALUE, TRANSPORT_HSM_TYPE_TPM, TEST_SCOPE_ID_VALUE, TEST_DPS_API_VALUE, on_transport_io, on_transport_error, NULL);
        (void)prov_transport_common_amqp_open(handle, TEST_REGISTRATION_ID_VALUE, TEST_BUFFER_VALUE, TEST_BUFFER_VALUE, on_transport_register_data_cb, NULL, on_transport_status_cb, NULL, on_transport_challenge_callback, NULL);
        prov_transport_common_amqp_dowork(handle);
        umock_c_reset_all_calls();

        //arrange

        //act
        g_msg_rcvr_state_changed(g_msg_rcvr_state_changed_ctx, MESSAGE_RECEIVER_STATE_OPEN, MESSAGE_RECEIVER_STATE_OPENING);

        //assert
        ASSERT_ARE_EQUAL(char_ptr, umock_c_get_expected_calls(), umock_c_get_actual_calls());

        //cleanup
        prov_transport_common_amqp_close(handle);
        prov_transport_common_amqp_destroy(handle);
    }

    TEST_FUNCTION(prov_transport_common_amqp_msg_recv_state_change_error_succeed)
    {
        PROV_DEVICE_TRANSPORT_HANDLE handle = prov_transport_common_amqp_create(TEST_URI_VALUE, TRANSPORT_HSM_TYPE_TPM, TEST_SCOPE_ID_VALUE, TEST_DPS_API_VALUE, on_transport_io, on_transport_error, NULL);
        (void)prov_transport_common_amqp_open(handle, TEST_REGISTRATION_ID_VALUE, TEST_BUFFER_VALUE, TEST_BUFFER_VALUE, on_transport_register_data_cb, NULL, on_transport_status_cb, NULL, on_transport_challenge_callback, NULL);
        prov_transport_common_amqp_dowork(handle);
        umock_c_reset_all_calls();

        //arrange
        STRICT_EXPECTED_CALL(connection_dowork(IGNORED_PTR_ARG));
        STRICT_EXPECTED_CALL(on_transport_register_data_cb(PROV_DEVICE_TRANSPORT_RESULT_ERROR, NULL, NULL, NULL, NULL));

        //act
        g_msg_rcvr_state_changed(g_msg_rcvr_state_changed_ctx, MESSAGE_RECEIVER_STATE_ERROR, MESSAGE_RECEIVER_STATE_OPENING);
        prov_transport_common_amqp_dowork(handle);

        //assert
        ASSERT_ARE_EQUAL(char_ptr, umock_c_get_expected_calls(), umock_c_get_actual_calls());

        //cleanup
        prov_transport_common_amqp_close(handle);
        prov_transport_common_amqp_destroy(handle);
    }

    TEST_FUNCTION(prov_transport_common_amqp_msg_recv_state_change_user_ctx_NULL_fail)
    {
        PROV_DEVICE_TRANSPORT_HANDLE handle = prov_transport_common_amqp_create(TEST_URI_VALUE, TRANSPORT_HSM_TYPE_TPM, TEST_SCOPE_ID_VALUE, TEST_DPS_API_VALUE, on_transport_io, on_transport_error, NULL);
        (void)prov_transport_common_amqp_open(handle, TEST_REGISTRATION_ID_VALUE, TEST_BUFFER_VALUE, TEST_BUFFER_VALUE, on_transport_register_data_cb, NULL, on_transport_status_cb, NULL, on_transport_challenge_callback, NULL);
        prov_transport_common_amqp_dowork(handle);
        umock_c_reset_all_calls();

        //arrange

        //act
        g_msg_rcvr_state_changed(NULL, MESSAGE_RECEIVER_STATE_OPEN, MESSAGE_RECEIVER_STATE_OPENING);

        //assert
        ASSERT_ARE_EQUAL(char_ptr, umock_c_get_expected_calls(), umock_c_get_actual_calls());

        //cleanup
        prov_transport_common_amqp_close(handle);
        prov_transport_common_amqp_destroy(handle);
    }

    /* Tests_PROV_TRANSPORT_AMQP_COMMON_07_052: [ Once the uamqp reciever and sender link are connected the amqp_state shall be set to AMQP_STATE_CONNECTED ] */
    TEST_FUNCTION(prov_transport_common_amqp_msg_sender_state_change_open_succeed)
    {
        PROV_DEVICE_TRANSPORT_HANDLE handle = prov_transport_common_amqp_create(TEST_URI_VALUE, TRANSPORT_HSM_TYPE_TPM, TEST_SCOPE_ID_VALUE, TEST_DPS_API_VALUE, on_transport_io, on_transport_error, NULL);
        (void)prov_transport_common_amqp_open(handle, TEST_REGISTRATION_ID_VALUE, TEST_BUFFER_VALUE, TEST_BUFFER_VALUE, on_transport_register_data_cb, NULL, on_transport_status_cb, NULL, on_transport_challenge_callback, NULL);
        prov_transport_common_amqp_dowork(handle);
        umock_c_reset_all_calls();

        //arrange

        //act
        g_msg_sndr_state_changed(g_msg_sndr_state_changed_ctx, MESSAGE_SENDER_STATE_OPEN, MESSAGE_SENDER_STATE_OPENING);

        //assert
        ASSERT_ARE_EQUAL(char_ptr, umock_c_get_expected_calls(), umock_c_get_actual_calls());

        //cleanup
        prov_transport_common_amqp_close(handle);
        prov_transport_common_amqp_destroy(handle);
    }

    TEST_FUNCTION(prov_transport_common_amqp_msg_sender_state_change_error_succeed)
    {
        PROV_DEVICE_TRANSPORT_HANDLE handle = prov_transport_common_amqp_create(TEST_URI_VALUE, TRANSPORT_HSM_TYPE_TPM, TEST_SCOPE_ID_VALUE, TEST_DPS_API_VALUE, on_transport_io, on_transport_error, NULL);
        (void)prov_transport_common_amqp_open(handle, TEST_REGISTRATION_ID_VALUE, TEST_BUFFER_VALUE, TEST_BUFFER_VALUE, on_transport_register_data_cb, NULL, on_transport_status_cb, NULL, on_transport_challenge_callback, NULL);
        prov_transport_common_amqp_dowork(handle);
        umock_c_reset_all_calls();

        //arrange

        //act
        g_msg_sndr_state_changed(g_msg_sndr_state_changed_ctx, MESSAGE_SENDER_STATE_ERROR, MESSAGE_SENDER_STATE_OPENING);

        //assert
        ASSERT_ARE_EQUAL(char_ptr, umock_c_get_expected_calls(), umock_c_get_actual_calls());

        //cleanup
        prov_transport_common_amqp_close(handle);
        prov_transport_common_amqp_destroy(handle);
    }

    TEST_FUNCTION(prov_transport_common_amqp_msg_sender_state_change_user_ctx_NULL_succeed)
    {
        PROV_DEVICE_TRANSPORT_HANDLE handle = prov_transport_common_amqp_create(TEST_URI_VALUE, TRANSPORT_HSM_TYPE_TPM, TEST_SCOPE_ID_VALUE, TEST_DPS_API_VALUE, on_transport_io, on_transport_error, NULL);
        (void)prov_transport_common_amqp_open(handle, TEST_REGISTRATION_ID_VALUE, TEST_BUFFER_VALUE, TEST_BUFFER_VALUE, on_transport_register_data_cb, NULL, on_transport_status_cb, NULL, on_transport_challenge_callback, NULL);
        prov_transport_common_amqp_dowork(handle);
        umock_c_reset_all_calls();

        //arrange

        //act
        g_msg_sndr_state_changed(NULL, MESSAGE_SENDER_STATE_OPEN, MESSAGE_SENDER_STATE_OPENING);

        //assert
        ASSERT_ARE_EQUAL(char_ptr, umock_c_get_expected_calls(), umock_c_get_actual_calls());

        //cleanup
        prov_transport_common_amqp_close(handle);
        prov_transport_common_amqp_destroy(handle);
    }

    /* Tests_PROV_TRANSPORT_AMQP_COMMON_07_023: [ If handle is NULL, prov_transport_common_amqp_set_trace shall return a non-zero value. ] */
    TEST_FUNCTION(prov_transport_common_amqp_set_trace_handle_NULL_fail)
    {
        //arrange

        //act
        int result = prov_transport_common_amqp_set_trace(NULL, true);

        //assert
        ASSERT_ARE_NOT_EQUAL(int, 0, result);
        ASSERT_ARE_EQUAL(char_ptr, umock_c_get_expected_calls(), umock_c_get_actual_calls());

        //cleanup
    }

    /* Tests_PROV_TRANSPORT_AMQP_COMMON_07_024: [ prov_transport_common_amqp_set_trace shall set the log_trace variable to trace_on. ]*/
    /* Tests_PROV_TRANSPORT_AMQP_COMMON_07_025: [ On success prov_transport_common_amqp_set_trace shall return a zero value. ] */
    TEST_FUNCTION(prov_transport_common_amqp_set_trace_succeed)
    {
        PROV_DEVICE_TRANSPORT_HANDLE handle = prov_transport_common_amqp_create(TEST_URI_VALUE, TRANSPORT_HSM_TYPE_TPM, TEST_SCOPE_ID_VALUE, TEST_DPS_API_VALUE, on_transport_io, on_transport_error, NULL);
        umock_c_reset_all_calls();

        //arrange

        //act
        int result = prov_transport_common_amqp_set_trace(handle, true);

        //assert
        ASSERT_ARE_EQUAL(int, 0, result);
        ASSERT_ARE_EQUAL(char_ptr, umock_c_get_expected_calls(), umock_c_get_actual_calls());

        //cleanup
        prov_transport_common_amqp_destroy(handle);
    }

    /* Tests_PROV_TRANSPORT_AMQP_COMMON_07_026: [ If handle or certificate is NULL, prov_transport_common_amqp_x509_cert shall return a non-zero value. ] */
    TEST_FUNCTION(prov_transport_common_amqp_x509_cert_handle_NULL_fail)
    {
        //arrange

        //act
        int result = prov_transport_common_amqp_x509_cert(NULL, TEST_X509_CERT_VALUE, TEST_PRIVATE_KEY_VALUE);

        //assert
        ASSERT_ARE_NOT_EQUAL(int, 0, result);
        ASSERT_ARE_EQUAL(char_ptr, umock_c_get_expected_calls(), umock_c_get_actual_calls());

        //cleanup
    }

    /* Tests_PROV_TRANSPORT_AMQP_COMMON_07_027: [ prov_transport_common_amqp_x509_cert shall copy the certificate and private_key values. ] */
    /* Tests_PROV_TRANSPORT_AMQP_COMMON_07_029: [ On success prov_transport_common_amqp_x509_cert shall return a zero value. ] */
    TEST_FUNCTION(prov_transport_common_amqp_x509_cert_succeed)
    {
        PROV_DEVICE_TRANSPORT_HANDLE handle = prov_transport_common_amqp_create(TEST_URI_VALUE, TRANSPORT_HSM_TYPE_TPM, TEST_SCOPE_ID_VALUE, TEST_DPS_API_VALUE, on_transport_io, on_transport_error, NULL);
        umock_c_reset_all_calls();

        //arrange
        STRICT_EXPECTED_CALL(mallocAndStrcpy_s(IGNORED_PTR_ARG, TEST_X509_CERT_VALUE));
        STRICT_EXPECTED_CALL(mallocAndStrcpy_s(IGNORED_PTR_ARG, TEST_PRIVATE_KEY_VALUE));

        //act
        int result = prov_transport_common_amqp_x509_cert(handle, TEST_X509_CERT_VALUE, TEST_PRIVATE_KEY_VALUE);

        //assert
        ASSERT_ARE_EQUAL(int, 0, result);
        ASSERT_ARE_EQUAL(char_ptr, umock_c_get_expected_calls(), umock_c_get_actual_calls());

        //cleanup
        prov_transport_common_amqp_destroy(handle);
    }

    /* Tests_PROV_TRANSPORT_AMQP_COMMON_07_028: [ On any failure prov_transport_common_amqp_x509_cert, shall return a non-zero value. ] */
    TEST_FUNCTION(prov_transport_common_amqp_x509_cert_fail)
    {
        PROV_DEVICE_TRANSPORT_HANDLE handle = prov_transport_common_amqp_create(TEST_URI_VALUE, TRANSPORT_HSM_TYPE_TPM, TEST_SCOPE_ID_VALUE, TEST_DPS_API_VALUE, on_transport_io, on_transport_error, NULL);
        umock_c_reset_all_calls();

        int negativeTestsInitResult = umock_c_negative_tests_init();
        ASSERT_ARE_EQUAL(int, 0, negativeTestsInitResult);

        //arrange
        STRICT_EXPECTED_CALL(mallocAndStrcpy_s(IGNORED_PTR_ARG, TEST_X509_CERT_VALUE));
        STRICT_EXPECTED_CALL(mallocAndStrcpy_s(IGNORED_PTR_ARG, TEST_PRIVATE_KEY_VALUE));

        umock_c_negative_tests_snapshot();

        size_t count = umock_c_negative_tests_call_count();
        for (size_t index = 0; index < count; index++)
        {
            umock_c_negative_tests_reset();
            umock_c_negative_tests_fail_call(index);

            char tmp_msg[64];
            sprintf(tmp_msg, "prov_transport_common_amqp_dowork failure in test %zu/%zu", index, count);

            //act
            int result = prov_transport_common_amqp_x509_cert(handle, TEST_X509_CERT_VALUE, TEST_PRIVATE_KEY_VALUE);

            //assert
            ASSERT_ARE_NOT_EQUAL(int, 0, result, tmp_msg);
        }

        //cleanup
        prov_transport_common_amqp_destroy(handle);
        umock_c_negative_tests_deinit();
    }

    /* Tests_PROV_TRANSPORT_AMQP_COMMON_07_030: [ If handle or certificate is NULL, prov_transport_common_amqp_set_trusted_cert shall return a non-zero value. ] */
    TEST_FUNCTION(prov_transport_common_amqp_set_trusted_cert_handle_NULL)
    {
        //arrange

        //act
        int result = prov_transport_common_amqp_set_trusted_cert(NULL, TEST_CERT_VALUE);

        //assert
        ASSERT_ARE_NOT_EQUAL(int, 0, result);
        ASSERT_ARE_EQUAL(char_ptr, umock_c_get_expected_calls(), umock_c_get_actual_calls());

        //cleanup
    }

    /* Tests_PROV_TRANSPORT_AMQP_COMMON_07_030: [ If handle or certificate is NULL, prov_transport_common_amqp_set_trusted_cert shall return a non-zero value. ] */
    TEST_FUNCTION(prov_transport_common_amqp_set_trusted_cert_cert_NULL_fail)
    {
        PROV_DEVICE_TRANSPORT_HANDLE handle = prov_transport_common_amqp_create(TEST_URI_VALUE, TRANSPORT_HSM_TYPE_TPM, TEST_SCOPE_ID_VALUE, TEST_DPS_API_VALUE, on_transport_io, on_transport_error, NULL);
        umock_c_reset_all_calls();

        //arrange

        //act
        int result = prov_transport_common_amqp_set_trusted_cert(handle, NULL);

        //assert
        ASSERT_ARE_NOT_EQUAL(int, 0, result);
        ASSERT_ARE_EQUAL(char_ptr, umock_c_get_expected_calls(), umock_c_get_actual_calls());

        //cleanup
        prov_transport_common_amqp_destroy(handle);
    }

    /* Tests_PROV_TRANSPORT_AMQP_COMMON_07_031: [ prov_transport_common_amqp_set_trusted_cert shall copy the certificate value. ] */
    /* Tests_PROV_TRANSPORT_AMQP_COMMON_07_033: [ On success prov_transport_common_amqp_set_trusted_cert shall return a zero value. ] */
    TEST_FUNCTION(prov_transport_common_amqp_set_trusted_cert_succeed)
    {
        PROV_DEVICE_TRANSPORT_HANDLE handle = prov_transport_common_amqp_create(TEST_URI_VALUE, TRANSPORT_HSM_TYPE_TPM, TEST_SCOPE_ID_VALUE, TEST_DPS_API_VALUE, on_transport_io, on_transport_error, NULL);
        umock_c_reset_all_calls();

        //arrange
        STRICT_EXPECTED_CALL(mallocAndStrcpy_s(IGNORED_PTR_ARG, TEST_CERT_VALUE));

        //act
        int result = prov_transport_common_amqp_set_trusted_cert(handle, TEST_CERT_VALUE);

        //assert
        ASSERT_ARE_EQUAL(int, 0, result);
        ASSERT_ARE_EQUAL(char_ptr, umock_c_get_expected_calls(), umock_c_get_actual_calls());

        //cleanup
        prov_transport_common_amqp_destroy(handle);
    }

    /* Tests_PROV_TRANSPORT_AMQP_COMMON_07_032: [ On any failure prov_transport_common_amqp_set_trusted_cert, shall return a non-zero value. ] */
    TEST_FUNCTION(prov_transport_common_amqp_set_trusted_cert_fail)
    {
        PROV_DEVICE_TRANSPORT_HANDLE handle = prov_transport_common_amqp_create(TEST_URI_VALUE, TRANSPORT_HSM_TYPE_TPM, TEST_SCOPE_ID_VALUE, TEST_DPS_API_VALUE, on_transport_io, on_transport_error, NULL);
        umock_c_reset_all_calls();

        //arrange
        STRICT_EXPECTED_CALL(mallocAndStrcpy_s(IGNORED_PTR_ARG, TEST_CERT_VALUE)).SetReturn(__LINE__);

        //act
        int result = prov_transport_common_amqp_set_trusted_cert(handle, TEST_CERT_VALUE);

        //assert
        ASSERT_ARE_NOT_EQUAL(int, 0, result);
        ASSERT_ARE_EQUAL(char_ptr, umock_c_get_expected_calls(), umock_c_get_actual_calls());

        //cleanup
        prov_transport_common_amqp_destroy(handle);
    }

    /* Tests_PROV_TRANSPORT_AMQP_COMMON_07_034: [ If handle or proxy_options is NULL, prov_transport_common_amqp_set_proxy shall return a non-zero value. ]*/
    TEST_FUNCTION(prov_transport_common_amqp_set_proxy_handle_NULL_fail)
    {
        //arrange
        HTTP_PROXY_OPTIONS proxy_options = { 0 };
        proxy_options.host_address = TEST_HOST_ADDRESS_VALUE;
        proxy_options.port = 443;

        //act
        int result = prov_transport_common_amqp_set_proxy(NULL, &proxy_options);

        //assert
        ASSERT_ARE_NOT_EQUAL(int, 0, result);
        ASSERT_ARE_EQUAL(char_ptr, umock_c_get_expected_calls(), umock_c_get_actual_calls());

        //cleanup
    }

    /* Tests_PROV_TRANSPORT_AMQP_COMMON_07_034: [ If handle or proxy_options is NULL, prov_transport_common_amqp_set_proxy shall return a non-zero value. ]*/
    TEST_FUNCTION(prov_transport_common_amqp_set_proxy_proxy_NULL_fail)
    {
        PROV_DEVICE_TRANSPORT_HANDLE handle = prov_transport_common_amqp_create(TEST_URI_VALUE, TRANSPORT_HSM_TYPE_TPM, TEST_SCOPE_ID_VALUE, TEST_DPS_API_VALUE, on_transport_io, on_transport_error, NULL);
        umock_c_reset_all_calls();

        //arrange

        //act
        int result = prov_transport_common_amqp_set_proxy(handle, NULL);

        //assert
        ASSERT_ARE_NOT_EQUAL(int, 0, result);
        ASSERT_ARE_EQUAL(char_ptr, umock_c_get_expected_calls(), umock_c_get_actual_calls());

        //cleanup
        prov_transport_common_amqp_destroy(handle);
    }

    /* Tests_PROV_TRANSPORT_AMQP_COMMON_07_036: [ If HTTP_PROXY_OPTIONS password is not NULL and password is NULL, prov_transport_common_amqp_set_proxy shall return a non-zero value. ] */
    TEST_FUNCTION(prov_transport_common_amqp_set_proxy_no_username_fail)
    {
        HTTP_PROXY_OPTIONS proxy_options = { 0 };
        PROV_DEVICE_TRANSPORT_HANDLE handle = prov_transport_common_amqp_create(TEST_URI_VALUE, TRANSPORT_HSM_TYPE_TPM, TEST_SCOPE_ID_VALUE, TEST_DPS_API_VALUE, on_transport_io, on_transport_error, NULL);
        umock_c_reset_all_calls();

        //arrange
        proxy_options.host_address = TEST_HOST_ADDRESS_VALUE;
        proxy_options.port = 443;
        proxy_options.password = TEST_PASSWORD_VALUE;

        //act
        int result = prov_transport_common_amqp_set_proxy(handle, &proxy_options);

        //assert
        ASSERT_ARE_NOT_EQUAL(int, 0, result);
        ASSERT_ARE_EQUAL(char_ptr, umock_c_get_expected_calls(), umock_c_get_actual_calls());

        //cleanup
        prov_transport_common_amqp_destroy(handle);
    }

    /* Tests_PROV_TRANSPORT_AMQP_COMMON_07_038: [ prov_transport_common_amqp_set_proxy shall copy the host_addess, username, or password variables ] */
    /* Tests_PROV_TRANSPORT_AMQP_COMMON_07_040: [ On success prov_transport_common_amqp_set_proxy shall return a zero value. ] */
    TEST_FUNCTION(prov_transport_common_amqp_set_proxy_2_succeed)
    {
        HTTP_PROXY_OPTIONS proxy_options = { 0 };
        PROV_DEVICE_TRANSPORT_HANDLE handle = prov_transport_common_amqp_create(TEST_URI_VALUE, TRANSPORT_HSM_TYPE_TPM, TEST_SCOPE_ID_VALUE, TEST_DPS_API_VALUE, on_transport_io, on_transport_error, NULL);
        umock_c_reset_all_calls();

        //arrange
        proxy_options.host_address = TEST_HOST_ADDRESS_VALUE;
        proxy_options.port = 443;
        proxy_options.username = TEST_USERNAME_VALUE;
        proxy_options.password = TEST_PASSWORD_VALUE;

        STRICT_EXPECTED_CALL(mallocAndStrcpy_s(IGNORED_PTR_ARG, proxy_options.host_address));
        STRICT_EXPECTED_CALL(mallocAndStrcpy_s(IGNORED_PTR_ARG, proxy_options.username));
        STRICT_EXPECTED_CALL(mallocAndStrcpy_s(IGNORED_PTR_ARG, proxy_options.password));

        //act
        int result = prov_transport_common_amqp_set_proxy(handle, &proxy_options);

        //assert
        ASSERT_ARE_EQUAL(int, 0, result);
        ASSERT_ARE_EQUAL(char_ptr, umock_c_get_expected_calls(), umock_c_get_actual_calls());

        //cleanup
        prov_transport_common_amqp_destroy(handle);
    }

    /* Tests_PROV_TRANSPORT_AMQP_COMMON_07_035: [ If HTTP_PROXY_OPTIONS host_address is NULL, prov_transport_common_amqp_set_proxy shall return a non-zero value. ] */
    TEST_FUNCTION(prov_transport_common_amqp_set_proxy_hostname_NULL_fail)
    {
        HTTP_PROXY_OPTIONS proxy_options = { 0 };
        PROV_DEVICE_TRANSPORT_HANDLE handle = prov_transport_common_amqp_create(TEST_URI_VALUE, TRANSPORT_HSM_TYPE_TPM, TEST_SCOPE_ID_VALUE, TEST_DPS_API_VALUE, on_transport_io, on_transport_error, NULL);
        umock_c_reset_all_calls();

        //arrange
        proxy_options.port = 443;

        //act
        int result = prov_transport_common_amqp_set_proxy(handle, &proxy_options);

        //assert
        ASSERT_ARE_NOT_EQUAL(int, 0, result);
        ASSERT_ARE_EQUAL(char_ptr, umock_c_get_expected_calls(), umock_c_get_actual_calls());

        //cleanup
        prov_transport_common_amqp_destroy(handle);
    }

    /* Tests_PROV_TRANSPORT_AMQP_COMMON_07_039: [ On any failure prov_transport_common_amqp_set_proxy, shall return a non-zero value. ] */
    TEST_FUNCTION(prov_transport_common_amqp_set_proxy_fail)
    {
        HTTP_PROXY_OPTIONS proxy_options = { 0 };
        PROV_DEVICE_TRANSPORT_HANDLE handle = prov_transport_common_amqp_create(TEST_URI_VALUE, TRANSPORT_HSM_TYPE_TPM, TEST_SCOPE_ID_VALUE, TEST_DPS_API_VALUE, on_transport_io, on_transport_error, NULL);
        umock_c_reset_all_calls();

        int negativeTestsInitResult = umock_c_negative_tests_init();
        ASSERT_ARE_EQUAL(int, 0, negativeTestsInitResult);

        //arrange
        proxy_options.host_address = TEST_HOST_ADDRESS_VALUE;
        proxy_options.port = 443;
        proxy_options.username = TEST_USERNAME_VALUE;
        proxy_options.password = TEST_PASSWORD_VALUE;

        STRICT_EXPECTED_CALL(mallocAndStrcpy_s(IGNORED_PTR_ARG, proxy_options.host_address));
        STRICT_EXPECTED_CALL(mallocAndStrcpy_s(IGNORED_PTR_ARG, proxy_options.username));
        STRICT_EXPECTED_CALL(mallocAndStrcpy_s(IGNORED_PTR_ARG, proxy_options.password));

        umock_c_negative_tests_snapshot();

        size_t count = umock_c_negative_tests_call_count();
        for (size_t index = 0; index < count; index++)
        {
            umock_c_negative_tests_reset();
            umock_c_negative_tests_fail_call(index);

            char tmp_msg[64];
            sprintf(tmp_msg, "prov_transport_common_amqp_set_proxy failure in test %zu/%zu", index, count);

            //act
            int result = prov_transport_common_amqp_set_proxy(handle, &proxy_options);

            //assert
            ASSERT_ARE_NOT_EQUAL(int, 0, result, tmp_msg);
        }

        //cleanup
        prov_transport_common_amqp_destroy(handle);
        umock_c_negative_tests_deinit();
    }

    /* Tests_PROV_TRANSPORT_AMQP_COMMON_07_038: [ prov_transport_common_amqp_set_proxy shall copy the host_addess, username, or password variables ] */
    /* Tests_PROV_TRANSPORT_AMQP_COMMON_07_040: [ On success prov_transport_common_amqp_set_proxy shall return a zero value. ] */
    TEST_FUNCTION(prov_transport_common_amqp_set_proxy_succeed)
    {
        HTTP_PROXY_OPTIONS proxy_options = { 0 };
        PROV_DEVICE_TRANSPORT_HANDLE handle = prov_transport_common_amqp_create(TEST_URI_VALUE, TRANSPORT_HSM_TYPE_TPM, TEST_SCOPE_ID_VALUE, TEST_DPS_API_VALUE, on_transport_io, on_transport_error, NULL);
        umock_c_reset_all_calls();

        //arrange
        proxy_options.host_address = TEST_HOST_ADDRESS_VALUE;
        proxy_options.port = 443;

        STRICT_EXPECTED_CALL(mallocAndStrcpy_s(IGNORED_PTR_ARG, proxy_options.host_address));

        //act
        int result = prov_transport_common_amqp_set_proxy(handle, &proxy_options);

        //assert
        ASSERT_ARE_EQUAL(int, 0, result);
        ASSERT_ARE_EQUAL(char_ptr, umock_c_get_expected_calls(), umock_c_get_actual_calls());

        //cleanup
        prov_transport_common_amqp_destroy(handle);
    }

    /* Tests_PROV_TRANSPORT_AMQP_COMMON_07_038: [ prov_transport_common_amqp_set_proxy shall copy the host_addess, username, or password variables ] */
    /* Tests_PROV_TRANSPORT_AMQP_COMMON_07_040: [ On success prov_transport_common_amqp_set_proxy shall return a zero value. ] */
    /* Tests_PROV_TRANSPORT_AMQP_COMMON_07_037: [ If any of the host_addess, username, or password variables are non-NULL, prov_transport_common_amqp_set_proxy shall free the memory. ] */
    TEST_FUNCTION(prov_transport_common_amqp_set_proxy_twice_succeed)
    {
        HTTP_PROXY_OPTIONS proxy_options = { 0 };
        PROV_DEVICE_TRANSPORT_HANDLE handle = prov_transport_common_amqp_create(TEST_URI_VALUE, TRANSPORT_HSM_TYPE_TPM, TEST_SCOPE_ID_VALUE, TEST_DPS_API_VALUE, on_transport_io, on_transport_error, NULL);

        proxy_options.host_address = TEST_HOST_ADDRESS_VALUE;
        proxy_options.port = 443;
        proxy_options.username = TEST_USERNAME_VALUE;
        proxy_options.password = TEST_PASSWORD_VALUE;
        (void)prov_transport_common_amqp_set_proxy(handle, &proxy_options);
        umock_c_reset_all_calls();

        //arrange
        STRICT_EXPECTED_CALL(gballoc_free(IGNORED_PTR_ARG));
        STRICT_EXPECTED_CALL(gballoc_free(IGNORED_PTR_ARG));
        STRICT_EXPECTED_CALL(gballoc_free(IGNORED_PTR_ARG));
        STRICT_EXPECTED_CALL(mallocAndStrcpy_s(IGNORED_PTR_ARG, proxy_options.host_address));
        STRICT_EXPECTED_CALL(mallocAndStrcpy_s(IGNORED_PTR_ARG, proxy_options.username));
        STRICT_EXPECTED_CALL(mallocAndStrcpy_s(IGNORED_PTR_ARG, proxy_options.password));

        //act
        int result = prov_transport_common_amqp_set_proxy(handle, &proxy_options);

        //assert
        ASSERT_ARE_EQUAL(int, 0, result);
        ASSERT_ARE_EQUAL(char_ptr, umock_c_get_expected_calls(), umock_c_get_actual_calls());

        //cleanup
        prov_transport_common_amqp_destroy(handle);
    }

    TEST_FUNCTION(prov_transport_common_amqp_set_option_handle_NULL_fail)
    {
        //arrange

        //act
        int result = prov_transport_common_amqp_set_option(NULL, TEST_XIO_OPTION_NAME, TEST_OPTION_VALUE);

        //assert
        ASSERT_ARE_NOT_EQUAL(int, 0, result);
        ASSERT_ARE_EQUAL(char_ptr, umock_c_get_expected_calls(), umock_c_get_actual_calls());

        //cleanup
    }

    TEST_FUNCTION(prov_transport_common_amqp_set_option_option_NULL_fail)
    {
        PROV_DEVICE_TRANSPORT_HANDLE handle = prov_transport_common_amqp_create(TEST_URI_VALUE, TRANSPORT_HSM_TYPE_TPM, TEST_SCOPE_ID_VALUE, TEST_DPS_API_VALUE, on_transport_io, on_transport_error, NULL);
        umock_c_reset_all_calls();

        //arrange

        //act
        int result = prov_transport_common_amqp_set_option(handle, NULL, TEST_OPTION_VALUE);

        //assert
        ASSERT_ARE_NOT_EQUAL(int, 0, result);
        ASSERT_ARE_EQUAL(char_ptr, umock_c_get_expected_calls(), umock_c_get_actual_calls());

        //cleanup
        prov_transport_common_amqp_destroy(handle);
    }

    TEST_FUNCTION(prov_transport_common_amqp_set_option_succeed)
    {
        PROV_DEVICE_TRANSPORT_HANDLE handle = prov_transport_common_amqp_create(TEST_URI_VALUE, TRANSPORT_HSM_TYPE_TPM, TEST_SCOPE_ID_VALUE, TEST_DPS_API_VALUE, on_transport_io, on_transport_error, NULL);

        umock_c_reset_all_calls();

        //arrange
        STRICT_EXPECTED_CALL(on_transport_io(IGNORED_PTR_ARG, IGNORED_PTR_ARG, IGNORED_PTR_ARG));
        STRICT_EXPECTED_CALL(gballoc_free(IGNORED_PTR_ARG));
        STRICT_EXPECTED_CALL(xio_setoption(IGNORED_PTR_ARG, TEST_XIO_OPTION_NAME, TEST_OPTION_VALUE));

        //act
        int result = prov_transport_common_amqp_set_option(handle, TEST_XIO_OPTION_NAME, TEST_OPTION_VALUE);

        //assert
        ASSERT_ARE_EQUAL(int, 0, result);
        ASSERT_ARE_EQUAL(char_ptr, umock_c_get_expected_calls(), umock_c_get_actual_calls());

        //cleanup
        prov_transport_common_amqp_destroy(handle);
    }

    TEST_FUNCTION(prov_transport_common_amqp_set_option_twice_succeed)
    {
        PROV_DEVICE_TRANSPORT_HANDLE handle = prov_transport_common_amqp_create(TEST_URI_VALUE, TRANSPORT_HSM_TYPE_TPM, TEST_SCOPE_ID_VALUE, TEST_DPS_API_VALUE, on_transport_io, on_transport_error, NULL);
        int result = prov_transport_common_amqp_set_option(handle, TEST_XIO_OPTION_NAME, TEST_OPTION_VALUE);
        umock_c_reset_all_calls();

        //arrange
        STRICT_EXPECTED_CALL(xio_setoption(IGNORED_PTR_ARG, TEST_XIO_OPTION_NAME, TEST_OPTION_VALUE));

        //act
        result = prov_transport_common_amqp_set_option(handle, TEST_XIO_OPTION_NAME, TEST_OPTION_VALUE);

        //assert
        ASSERT_ARE_EQUAL(int, 0, result);
        ASSERT_ARE_EQUAL(char_ptr, umock_c_get_expected_calls(), umock_c_get_actual_calls());

        //cleanup
        prov_transport_common_amqp_destroy(handle);
    }

    TEST_FUNCTION(prov_transport_common_amqp_set_option_fail)
    {
        PROV_DEVICE_TRANSPORT_HANDLE handle = prov_transport_common_amqp_create(TEST_URI_VALUE, TRANSPORT_HSM_TYPE_TPM, TEST_SCOPE_ID_VALUE, TEST_DPS_API_VALUE, on_transport_io, on_transport_error, NULL);

        umock_c_reset_all_calls();

        //arrange
        STRICT_EXPECTED_CALL(on_transport_io(IGNORED_PTR_ARG, IGNORED_PTR_ARG, IGNORED_PTR_ARG)).SetReturn(NULL);

        //act
        int result = prov_transport_common_amqp_set_option(handle, TEST_XIO_OPTION_NAME, TEST_OPTION_VALUE);

        //assert
        ASSERT_ARE_NOT_EQUAL(int, 0, result);
        ASSERT_ARE_EQUAL(char_ptr, umock_c_get_expected_calls(), umock_c_get_actual_calls());

        //cleanup
        prov_transport_common_amqp_destroy(handle);
    }

    END_TEST_SUITE(prov_transport_amqp_common_ut)<|MERGE_RESOLUTION|>--- conflicted
+++ resolved
@@ -451,13 +451,7 @@
 
 static void on_umock_c_error(UMOCK_C_ERROR_CODE error_code)
 {
-<<<<<<< HEAD
-    char temp_str[256];
-    (void)snprintf(temp_str, sizeof(temp_str), "umock_c reported error :%s", MU_ENUM_TO_STRING(UMOCK_C_ERROR_CODE, error_code));
-    ASSERT_FAIL(temp_str);
-=======
     ASSERT_FAIL("umock_c reported error :%s", MU_ENUM_TO_STRING(UMOCK_C_ERROR_CODE, error_code));
->>>>>>> 469ad286
 }
 
 static TEST_MUTEX_HANDLE g_testByTest;
