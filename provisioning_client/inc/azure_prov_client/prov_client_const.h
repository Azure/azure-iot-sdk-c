// Copyright (c) Microsoft. All rights reserved.
// Licensed under the MIT license. See LICENSE file in the project root for full license information.

#ifndef PROV_CLIENT_CONST_H
#define PROV_CLIENT_CONST_H

<<<<<<< HEAD
#define PROV_DEVICE_CLIENT_VERSION "1.3.9"
=======
#define PROV_DEVICE_CLIENT_VERSION "1.6.0"
>>>>>>> 7f30cb95
#define PROV_GET_THROTTLE_TIME      1
#define MAX_PROV_GET_THROTTLE_TIME  5*60

static const char* const PROV_ASSIGNED_STATUS = "assigned";
static const char* const PROV_ASSIGNING_STATUS = "assigning";
static const char* const PROV_UNASSIGNED_STATUS = "unassigned";
static const char* const PROV_DISABLE_STATUS = "disabled";

static const char* const RETRY_AFTER_KEY_VALUE = "retry-after";

static const char* const PROV_API_VERSION = "2019-03-31";

#endif // PROV_CLIENT_CONST_H<|MERGE_RESOLUTION|>--- conflicted
+++ resolved
@@ -4,11 +4,7 @@
 #ifndef PROV_CLIENT_CONST_H
 #define PROV_CLIENT_CONST_H
 
-<<<<<<< HEAD
-#define PROV_DEVICE_CLIENT_VERSION "1.3.9"
-=======
 #define PROV_DEVICE_CLIENT_VERSION "1.6.0"
->>>>>>> 7f30cb95
 #define PROV_GET_THROTTLE_TIME      1
 #define MAX_PROV_GET_THROTTLE_TIME  5*60
 
