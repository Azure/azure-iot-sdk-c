--- conflicted
+++ resolved
@@ -4,13 +4,9 @@
 #ifndef PROV_CLIENT_CONST_H
 #define PROV_CLIENT_CONST_H
 
-<<<<<<< HEAD
-#define PROV_DEVICE_CLIENT_VERSION "1.3.1"
+#define PROV_DEVICE_CLIENT_VERSION "1.3.2"
 #define PROV_GET_THROTTLE_TIME      1
 #define MAX_PROV_GET_THROTTLE_TIME  2*60
-=======
-#define PROV_DEVICE_CLIENT_VERSION "1.3.2"
->>>>>>> 9e3595d5
 
 static const char* const PROV_ASSIGNED_STATUS = "assigned";
 static const char* const PROV_ASSIGNING_STATUS = "assigning";
