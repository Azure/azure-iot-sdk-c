--- conflicted
+++ resolved
@@ -4,11 +4,7 @@
 #ifndef PROV_CLIENT_CONST_H
 #define PROV_CLIENT_CONST_H
 
-<<<<<<< HEAD
-#define PROV_DEVICE_CLIENT_VERSION "1.3.6"
-=======
 #define PROV_DEVICE_CLIENT_VERSION "1.3.8"
->>>>>>> 806ec686
 #define PROV_GET_THROTTLE_TIME      1
 #define MAX_PROV_GET_THROTTLE_TIME  5*60
 
